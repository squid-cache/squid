/*
 *      RADIUS
 *      Remote Authentication Dial In User Service
 *
 *
 *      Livingston Enterprises, Inc.
 *      6920 Koll Center Parkway
 *      Pleasanton, CA   94566
 *
 *      Copyright 1992 Livingston Enterprises, Inc.
 *
 *      Permission to use, copy, modify, and distribute this software for any
 *      purpose and without fee is hereby granted, provided that this
 *      copyright and permission notice appear on all copies and supporting
 *      documentation, the name of Livingston Enterprises, Inc. not be used
 *      in advertising or publicity pertaining to distribution of the
 *      program without specific prior permission, and notice be given
 *      in supporting documentation that copying and distribution is by
 *      permission of Livingston Enterprises, Inc.
 *
 *      Livingston Enterprises, Inc. makes no representations about
 *      the suitability of this software for any purpose.  It is
 *      provided "as is" without express or implied warranty.
 *
 * The new parts of the code is Copyright (C) 1998 R.M. van Selm <selm@cistron.nl>
 * with modifications
 *      Copyright (C) 2004 Henrik Nordstrom <hno@squid-cache.org>
 *      Copyright (C) 2006 Henrik Nordstrom <hno@squid-cache.org>
 */

/* basic_radius_auth is a RADIUS authenticator for Squid-2.5 and later.
 * The authenticator reads a line with a user and password combination.
 * If access is granted OK is returned. Else ERR.
 *
 * basic_radius_auth-1.0 is based on modules from the Cistron-radiusd-1.5.4.
 *
 * Currently you should only start 1 authentificator at a time because the
 * the ID's of the different programs can start to conflict. I'm not sure it
 * would help anyway. I think the RADIUS server is close by and I don't think
 * it will handle requests in parallel anyway (correct me if I'm wrong here)
 *
 * Marc van Selm <selm@cistron.nl>
 * with contributions from
 * Henrik Nordstrom <hno@squid-cache.org>
 * and many others
 */

#include "config.h"
#include "helpers/defines.h"
#include "md5.h"
#include "radius.h"
#include "radius-util.h"

#if HAVE_SYS_SOCKET_H
#include <sys/socket.h>
#endif
#if HAVE_NETINET_IN_H
#include <netinet/in.h>
#endif
#if HAVE_UNISTD_H
#include <unistd.h>
#endif
#if HAVE_FCNTL_H
#include <fcntl.h>
#endif
#if _SQUID_WINDOWS_
#include <io.h>
#endif
#if HAVE_CTYPE_H
#include <ctype.h>
#endif
#if HAVE_STDIO_H
#include <stdio.h>
#endif
#if HAVE_UNISTD_H
#include <unistd.h>
#endif
#if HAVE_NETDB_H
#include <netdb.h>
#endif
#if HAVE_PWD_H
#include <pwd.h>
#endif
#if HAVE_TIME_H
#include <time.h>
#endif
#if HAVE_STRING_H
#include <string.h>
#endif
#if HAVE_GETOPT_H
#include <getopt.h>
#endif
#if HAVE_ERRNO_H
#include <errno.h>
#endif

/* AYJ: helper input buffer may be a lot larger than this used to expect... */
#define MAXPWNAM	254
#define MAXPASS		254
#define MAXLINE		254

static void md5_calc(uint8_t out[16], void *in, size_t len);

static int i_send_buffer[2048];
static int i_recv_buffer[2048];
static char *send_buffer = (char *) i_send_buffer;
static char *recv_buffer = (char *) i_recv_buffer;
static int sockfd;
static u_char request_id;
static char vector[AUTH_VECTOR_LEN];
static char secretkey[MAXPASS + 1] = "";
static char server[MAXLINE] = "";
static char identifier[MAXLINE] = "";
static char svc_name[MAXLINE] = "radius";
static int nasport = 111;
static int nasporttype = 0;
static uint32_t nas_ipaddr;
static uint32_t auth_ipaddr;
static int retries = 30;

char progname[] = "basic_radius_auth";

#if _SQUID_MSWIN_
void
Win32SockCleanup(void)
{
    WSACleanup();
    return;
}
<<<<<<< HEAD
#endif /* _SQUID_MSWIN_ */
=======
#endif
>>>>>>> 3ff024ec

/*
 *    Diff two timeval, b - a
 */
static int
timeval_diff(const struct timeval *a, const struct timeval *b)
{
    return (b->tv_sec - a->tv_sec) * 1000000 + (b->tv_usec - a->tv_usec);
}

/*
 *    Time since a timeval
 */
static int
time_since(const struct timeval *when)
{
    struct timeval now;
    gettimeofday(&now, NULL);
    return timeval_diff(when, &now);
}

/*
 *     MD5 digest
 */
static void
md5_calc(uint8_t out[16], void *in, size_t len)
{
    SquidMD5_CTX ctx;
    SquidMD5Init(&ctx);
    SquidMD5Update(&ctx, in, len);
    SquidMD5Final(out, &ctx);
}

/*
 *    Receive and verify the result.
 */
static int
result_recv(uint32_t host, u_short udp_port, char *buffer, int length)
{
    AUTH_HDR *auth;
    int totallen;
    unsigned char reply_digest[AUTH_VECTOR_LEN];
    unsigned char calc_digest[AUTH_VECTOR_LEN];
    int secretlen;
    /* VALUE_PAIR   *req; */

    auth = (AUTH_HDR *) buffer;
    totallen = ntohs(auth->length);

    if (totallen != length) {
        debug("Received invalid reply length from server (want %d/ got %d)\n", totallen, length);
        return -1;
    }
    if (auth->id != request_id) {
        /* Duplicate response of an earlier query, ignore */
        return -1;
    }
    /* Verify the reply digest */
    memcpy(reply_digest, auth->vector, AUTH_VECTOR_LEN);
    memcpy(auth->vector, vector, AUTH_VECTOR_LEN);
    secretlen = strlen(secretkey);
    memcpy(buffer + length, secretkey, secretlen);
    md5_calc(calc_digest, (unsigned char *) auth, length + secretlen);

    if (memcmp(reply_digest, calc_digest, AUTH_VECTOR_LEN) != 0) {
        debug("WARNING: Received invalid reply digest from server\n");
        return -1;
    }
    if (auth->code != PW_AUTHENTICATION_ACK)
        return 1;

    return 0;
}


/*
 *    Generate a random vector.
 */
static void
random_vector(char *aVector)
{
    int randno;
    int i;

    srand((time(0) ^ rand()) + rand());
    for (i = 0; i < AUTH_VECTOR_LEN;) {
        randno = rand();
        memcpy(aVector, &randno, sizeof(int));
        aVector += sizeof(int);
        i += sizeof(int);
    }
}

/* read the config file
 * The format should be something like:
 * # basic_radius_auth configuration file
 * # MvS: 28-10-1998
 * server suncone.cistron.nl
 * secret testje
 */
static int
rad_auth_config(const char *cfname)
{
    FILE *cf;
    char line[MAXLINE];
    int srv = 0, crt = 0;

    if ((cf = fopen(cfname, "r")) == NULL) {
        perror(cfname);
        return -1;
    }
    while (fgets(line, MAXLINE, cf) != NULL) {
        if (!memcmp(line, "server", 6))
            srv = sscanf(line, "server %s", server);
        if (!memcmp(line, "secret", 6))
            crt = sscanf(line, "secret %s", secretkey);
        if (!memcmp(line, "identifier", 10))
            sscanf(line, "identifier %s", identifier);
        if (!memcmp(line, "service", 7))
            sscanf(line, "service %s", svc_name);
        if (!memcmp(line, "port", 4))
            sscanf(line, "port %s", svc_name);
    }
    fclose(cf);
    if (srv && crt)
        return 0;
    return -1;
}

static void
urldecode(char *dst, const char *src, int size)
{
    char tmp[3];
    tmp[2] = '\0';
    while (*src && size > 1) {
        if (*src == '%' && src[1] != '\0' && src[2] != '\0') {
            src++;
            tmp[0] = *src++;
            tmp[1] = *src++;
            *dst++ = strtol(tmp, NULL, 16);
        } else {
            *dst++ = *src++;
        }
        size--;
    }
    *dst++ = '\0';
}

static int
authenticate(int socket_fd, const char *username, const char *passwd)
{
    AUTH_HDR *auth;
    u_short total_length;
    u_char *ptr;
    int length;
    char passbuf[MAXPASS];
    u_char md5buf[256];
    int secretlen;
    u_char cbc[AUTH_VECTOR_LEN];
    int i, j;
    uint32_t ui;
    struct sockaddr_in saremote;
    fd_set readfds;
    socklen_t salen;
    int retry = retries;

    /*
     *    Build an authentication request
     */
    auth = (AUTH_HDR *) send_buffer;
    auth->code = PW_AUTHENTICATION_REQUEST;
    auth->id = ++request_id;
    random_vector(vector);
    memcpy(auth->vector, vector, AUTH_VECTOR_LEN);
    total_length = AUTH_HDR_LEN;
    ptr = auth->data;

    /*
     *    User Name
     */
    *ptr++ = PW_USER_NAME;
    length = strlen(username);
    if (length > MAXPWNAM) {
        length = MAXPWNAM;
    }
    *ptr++ = length + 2;
    memcpy(ptr, username, length);
    ptr += length;
    total_length += length + 2;

    /*
     *    Password
     */
    length = strlen(passwd);
    if (length > MAXPASS) {
        length = MAXPASS;
    }
    memset(passbuf, 0, MAXPASS);
    memcpy(passbuf, passwd, length);

    /*
     * Length is rounded up to multiple of 16,
     * and the password is encoded in blocks of 16
     * with cipher block chaining
     */
    length = ((length / AUTH_VECTOR_LEN) + 1) * AUTH_VECTOR_LEN;

    *ptr++ = PW_PASSWORD;
    *ptr++ = length + 2;

    secretlen = strlen(secretkey);
    /* Set up the Cipher block chain */
    memcpy(cbc, auth->vector, AUTH_VECTOR_LEN);
    for (j = 0; j < length; j += AUTH_VECTOR_LEN) {
        /* Calculate the MD5 Digest */
        strcpy((char *) md5buf, secretkey);
        memcpy(md5buf + secretlen, cbc, AUTH_VECTOR_LEN);
        md5_calc(cbc, md5buf, secretlen + AUTH_VECTOR_LEN);

        /* Xor the password into the MD5 digest */
        for (i = 0; i < AUTH_VECTOR_LEN; i++) {
            *ptr++ = (cbc[i] ^= passbuf[j + i]);
        }
    }
    total_length += length + 2;

    *ptr++ = PW_NAS_PORT_ID;
    *ptr++ = 6;

    ui = htonl(nasport);
    memcpy(ptr, &ui, 4);
    ptr += 4;
    total_length += 6;

    *ptr++ = PW_NAS_PORT_TYPE;
    *ptr++ = 6;

    ui = htonl(nasporttype);
    memcpy(ptr, &ui, 4);
    ptr += 4;
    total_length += 6;

    if (*identifier) {
        int len = strlen(identifier);
        *ptr++ = PW_NAS_ID;
        *ptr++ = len + 2;
        memcpy(ptr, identifier, len);
        ptr += len;
        total_length += len + 2;
    } else {
        *ptr++ = PW_NAS_IP_ADDRESS;
        *ptr++ = 6;

        ui = htonl(nas_ipaddr);
        memcpy(ptr, &ui, 4);
        ptr += 4;
        total_length += 6;
    }

    /* Klaus Weidner <kw@w-m-p.com> changed this
     * from htonl to htons. It might have caused
     * you trouble or not. That depends on the byte
     * order of your system.
     * The symptom was that the radius server
     * ignored the requests, because they had zero
     * length according to the data header.
     */
    auth->length = htons(total_length);

    while (retry--) {
        int time_spent;
        struct timeval sent;
        /*
         *    Send the request we've built.
         */
        gettimeofday(&sent, NULL);
        send(socket_fd, (char *) auth, total_length, 0);
        while ((time_spent = time_since(&sent)) < 1000000) {
            struct timeval tv;
            int rc, len;
            if (!time_spent) {
                tv.tv_sec = 1;
                tv.tv_usec = 0;
            } else {
                tv.tv_sec = 0;
                tv.tv_usec = 1000000 - time_spent;
            }
            FD_ZERO(&readfds);
            FD_SET(socket_fd, &readfds);
            if (select(socket_fd + 1, &readfds, NULL, NULL, &tv) == 0)	/* Select timeout */
                break;
            salen = sizeof(saremote);
            len = recvfrom(socket_fd, recv_buffer, sizeof(i_recv_buffer),
                           0, (struct sockaddr *) &saremote, &salen);

            if (len < 0)
                continue;

            rc = result_recv(saremote.sin_addr.s_addr, saremote.sin_port, recv_buffer, len);
            if (rc == 0)
                return 1;
            if (rc == 1)
                return 0;
        }
    }

    fprintf(stderr, "%s: No response from RADIUS server\n", progname);

    return 0;
}

int
main(int argc, char **argv)
{
    struct sockaddr_in salocal;
    struct sockaddr_in saremote;
    struct servent *svp;
    u_short svc_port;
    char username[MAXPWNAM];
    char passwd[MAXPASS];
    char *ptr;
    char buf[HELPER_INPUT_BUFFER];
    const char *cfname = NULL;
    int err = 0;
    socklen_t salen;
    int c;

    while ((c = getopt(argc, argv, "h:p:f:w:i:t:")) != -1) {
        switch (c) {
        case 'd':
            debug_enabled = 1;
            break;
        case 'f':
            cfname = optarg;
            break;
        case 'h':
            strcpy(server, optarg);
            break;
        case 'p':
            strcpy(svc_name, optarg);
            break;
        case 'w':
            strcpy(secretkey, optarg);
            break;
        case 'i':
            strcpy(identifier, optarg);
            break;
        case 't':
            retries = atoi(optarg);
            break;
        }
    }
    /* make standard output line buffered */
    if (setvbuf(stdout, NULL, _IOLBF, 0) != 0)
        return 1;

    if (cfname) {
        if (rad_auth_config(cfname) < 0) {
            fprintf(stderr, "FATAL: %s: can't open configuration file '%s'.\n", argv[0], cfname);
            exit(1);
        }
    }
    if (!*server) {
        fprintf(stderr, "FATAL: %s: Server not specified\n", argv[0]);
        exit(1);
    }
    if (!*secretkey) {
        fprintf(stderr, "FATAL: %s: Shared secret not specified\n", argv[0]);
        exit(1);
    }
#if _SQUID_MSWIN_
    {
        WSADATA wsaData;
        WSAStartup(2, &wsaData);
        atexit(Win32SockCleanup);
    }
#endif
    /*
     *    Open a connection to the server.
     */
    svp = getservbyname(svc_name, "udp");
    if (svp != NULL)
        svc_port = ntohs((u_short) svp->s_port);
    else
        svc_port = atoi(svc_name);
    if (svc_port == 0)
        svc_port = PW_AUTH_UDP_PORT;

    /* Get the IP address of the authentication server */
    if ((auth_ipaddr = get_ipaddr(server)) == 0) {
        fprintf(stderr, "FATAL: %s: Couldn't find host %s\n", argv[0], server);
        exit(1);
    }
    sockfd = socket(AF_INET, SOCK_DGRAM, 0);
    if (sockfd < 0) {
        perror("socket");
        exit(1);
    }
    memset(&saremote, 0, sizeof(saremote));
    saremote.sin_family = AF_INET;
    saremote.sin_addr.s_addr = htonl(auth_ipaddr);
    saremote.sin_port = htons(svc_port);

    if (connect(sockfd, (struct sockaddr *) &saremote, sizeof(saremote)) < 0) {
        perror("connect");
        exit(1);
    }
    salen = sizeof(salocal);
    if (getsockname(sockfd, (struct sockaddr *) &salocal, &salen) < 0) {
        perror("getsockname");
        exit(1);
    }
#ifdef O_NONBLOCK
    fcntl(sockfd, F_SETFL, fcntl(sockfd, F_GETFL, 0) | O_NONBLOCK);
#endif
    nas_ipaddr = ntohl(salocal.sin_addr.s_addr);
    while (fgets(buf, HELPER_INPUT_BUFFER, stdin) != NULL) {
        char *end;
        /* protect me form to long lines */
        if ((end = strchr(buf, '\n')) == NULL) {
            err = 1;
            continue;
        }
        if (err) {
            SEND_ERR("");
            err = 0;
            continue;
        }
        if (strlen(buf) > HELPER_INPUT_BUFFER) {
            SEND_ERR("");
            continue;
        }
        /* Strip off the trailing newline */
        *end = '\0';

        /* Parse out the username and password */
        ptr = buf;
        while (isspace(*ptr))
            ptr++;
        if ((end = strchr(ptr, ' ')) == NULL) {
            SEND_ERR("No password");
            continue;
        }
        *end = '\0';
        urldecode(username, ptr, MAXPWNAM);
        ptr = end + 1;
        while (isspace(*ptr))
            ptr++;
        urldecode(passwd, ptr, MAXPASS);

        if (authenticate(sockfd, username, passwd))
            SEND_OK("");
        else
            SEND_ERR("");
    }
    close(sockfd);
    exit(1);
}<|MERGE_RESOLUTION|>--- conflicted
+++ resolved
@@ -127,11 +127,7 @@
     WSACleanup();
     return;
 }
-<<<<<<< HEAD
-#endif /* _SQUID_MSWIN_ */
-=======
-#endif
->>>>>>> 3ff024ec
+#endif
 
 /*
  *    Diff two timeval, b - a
