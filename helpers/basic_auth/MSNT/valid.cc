/*
 * Copyright (C) 1996-2014 The Squid Software Foundation and contributors
 *
 * Squid software is distributed under GPLv2+ license and includes
 * contributions from numerous individuals and organizations.
 * Please see the COPYING and CONTRIBUTORS files for details.
 */

#include "squid.h"
#if HAVE_SYS_TYPES_H
#include <sys/types.h>
#endif
#if HAVE_UNISTD_H
#include <unistd.h>
#endif
#if HAVE_SYSLOG_H
#include <syslog.h>
#endif
#include "smblib/smblib.h"
#include "valid.h"

// BACKUP is unused
int
Valid_User(char *USERNAME, char *PASSWORD, const char *SERVER, char *BACKUP, const char *DOMAIN)
{
    const char *supportedDialects[] = {"PC NETWORK PROGRAM 1.0",
                                       "MICROSOFT NETWORKS 1.03",
                                       "MICROSOFT NETWORKS 3.0",
                                       "LANMAN1.0",
                                       "LM1.2X002",
                                       "Samba",
                                       "NT LM 0.12",
                                       "NT LANMAN 1.0",
                                       NULL
                                      };
    SMB_Handle_Type con;

    SMB_Init();
    con = SMB_Connect_Server(NULL, SERVER, DOMAIN);
<<<<<<< HEAD
    if (con == NULL) {      /* Error ... */
        con = SMB_Connect_Server(NULL, BACKUP, DOMAIN);
        if (con == NULL) {
            return (NTV_SERVER_ERROR);
        }
=======
    if (con == NULL) {
        return (NTV_SERVER_ERROR);
>>>>>>> 37695b5b
    }
    if (SMB_Negotiate(con, supportedDialects) < 0) {    /* An error */
        SMB_Discon(con, 0);
        return (NTV_PROTOCOL_ERROR);
    }
    if (SMB_Logon_Server(con, USERNAME, PASSWORD, NULL, 0) < 0) {
        SMB_Discon(con, 0);
        return (NTV_LOGON_ERROR);
    }
    SMB_Discon(con, 0);
    return (NTV_NO_ERROR);
}
<|MERGE_RESOLUTION|>--- conflicted
+++ resolved
@@ -37,16 +37,8 @@
 
     SMB_Init();
     con = SMB_Connect_Server(NULL, SERVER, DOMAIN);
-<<<<<<< HEAD
-    if (con == NULL) {      /* Error ... */
-        con = SMB_Connect_Server(NULL, BACKUP, DOMAIN);
-        if (con == NULL) {
-            return (NTV_SERVER_ERROR);
-        }
-=======
     if (con == NULL) {
         return (NTV_SERVER_ERROR);
->>>>>>> 37695b5b
     }
     if (SMB_Negotiate(con, supportedDialects) < 0) {    /* An error */
         SMB_Discon(con, 0);
