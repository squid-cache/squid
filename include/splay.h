/*
 * Copyright (C) 1996-2023 The Squid Software Foundation and contributors
 *
 * Squid software is distributed under GPLv2+ license and includes
 * contributions from numerous individuals and organizations.
 * Please see the COPYING and CONTRIBUTORS files for details.
 */

#ifndef SQUID_SPLAY_H
#define SQUID_SPLAY_H

#include "fatal.h"
#include <stack>

// private class of Splay. Do not use directly
template <class V>
class SplayNode
{
public:
    typedef V Value;
    typedef int SPLAYCMP(Value const &a, Value const &b);
    typedef void SPLAYFREE(Value &);
    typedef void SPLAYWALKEE(Value const & nodedata, void *state);
    static void DefaultFree (Value &aValue) {delete aValue;}

    SplayNode<V> (Value const &);
    Value data;
    mutable SplayNode<V> *left;
    mutable SplayNode<V> *right;
    void destroy(SPLAYFREE * = DefaultFree);
    SplayNode<V> const * start() const;
    SplayNode<V> const * finish() const;

    SplayNode<V> * remove(const Value data, SPLAYCMP * compare);

    SplayNode<V> * insert(Value data, SPLAYCMP * compare);

    /// look in the splay for data for where compare(data,candidate) == true.
    /// return NULL if not found, a pointer to the sought data if found.
    template <class FindValue> SplayNode<V> * splay(const FindValue &data, int( * compare)(FindValue const &a, Value const &b)) const;

    /// left-to-right visit of all nodes using Morris Traversal
    template <class Visitor> void visit(Visitor &v) const;
private:
    mutable SplayNode<V> *visit_thread_up;

    struct SplayNodeWalkeeVisitor {
        SPLAYWALKEE* walkee;
        void *       state;
        explicit SplayNodeWalkeeVisitor(SPLAYWALKEE* w, void *s): walkee{w}, state{s} {}
        void operator() (Value const &data) {
            walkee(data, state);
        }
    };

};

typedef SplayNode<void *> splayNode;

template <class V>
class SplayConstIterator;

template <class V>
class Splay
{
public:
    typedef V Value;
    typedef int SPLAYCMP(Value const &a, Value const &b);
    typedef void SPLAYFREE(Value &);
    typedef const SplayConstIterator<V> const_iterator;
    Splay():head(nullptr), elements (0) {}

    template <class FindValue> Value const *find (FindValue const &, int( * compare)(FindValue const &a, Value const &b)) const;

    void insert(Value const &, SPLAYCMP *compare);

    void remove(Value const &, SPLAYCMP *compare);

    void destroy(SPLAYFREE * = SplayNode<V>::DefaultFree);

    SplayNode<V> const * start() const;

    SplayNode<V> const * finish() const;

    size_t size() const;

    bool empty() const { return size() == 0; }

    const_iterator begin() const;

    const_iterator end() const;

    /// left-to-right visit of all nodes
    template <class Visitor> void visit(Visitor &v) const;

private:
    mutable SplayNode<V> * head;
    size_t elements;
};

SQUIDCEXTERN int splayLastResult;

template<class V>
SplayNode<V>::SplayNode (Value const &someData) : data(someData), left(nullptr), right (nullptr) {}


template<class V>
<<<<<<< HEAD
void
SplayNode<V>::walk(SPLAYWALKEE * walkee, void *state)
{
    SplayNodeWalkeeVisitor visitor(walkee, state);
    visit(visitor);
}

template<class V>
=======
>>>>>>> 06ad882f
SplayNode<V> const *
SplayNode<V>::start() const
{
    auto cur = this;
    while (cur->left)
        cur = cur->left;

    return cur;
}

template<class V>
SplayNode<V> const *
SplayNode<V>::finish() const
{
    auto cur = this;
    while (cur->right)
        cur = cur->right;

    return cur;
}

template<class V>
void
SplayNode<V>::destroy(SPLAYFREE * free_func)
{
    // Use a modified Morris Traversal because a destroy function
    // based on a visit()-like traversal with a visitor would have to
    // call delete on the root SplayNode-object (this) in-order, not last.
    //
    // Start with the top node as current node C.
    //
    // Repeat, until no more child nodes exist:
    // a) If C has no left child, set C to the C->right
    //    and delete the previous node C.
    // b) If C has a left child C->left, find the right-most node RMN in the
    //    left subtree of C.
    //    - RMN can't have a right child!
    //    - Instead of linking RMN->right to C as a way back up like in Morris
    //      Traversal, we MOVE C->right to RMN->right.
    //    - As C now has only a single child (C->left),
    //      move C to C->left an delete the previous node C.
    //
    // Because we move the right subtree down into the left subtree and remove
    // the parent from the tree, there is - in contrast to the Morris
    // Traversal - no way up and no need to check for this loop case.
    // We only need to avoid deleting the original top node (this) until all
    // other nodes are deleted.
    //
    // There is no need for additional data structures, so storage need is O(1).
    // As every node is at most visited once for RMN search and once for deletion,
    // cpu need is O(n).

    auto cur = this;
    while (cur != nullptr) {
        if (cur->left == nullptr) {
            // no left tree -> descent into right subtree and delete old top
            auto top = cur;
            cur = cur->right;
            free_func(top->data);
            top->right = nullptr;
            if (top != this)
                delete top;
        } else {
            if (cur->right) {
                // find right-most child in left tree
                // to store a link to right subtree
                auto rmc = cur->left;
                while (rmc->right)
                    rmc = rmc->right;

                // move right subtree into left subtree
                rmc->right = cur->right;
                cur->right = nullptr;
            }

            // descent into left subtree and delete old top
            auto top = cur;
            cur = cur->left;
            free_func(top->data);
            top->left = nullptr;
            if (top != this)
                delete top;
        }
    }

    // finally delete this node
    delete this;
}

template<class V>
SplayNode<V> *
SplayNode<V>::remove(Value const dataToRemove, SPLAYCMP * compare)
{
    SplayNode<V> *result = splay(dataToRemove, compare);

    if (splayLastResult == 0) { /* found it */
        SplayNode<V> *newTop;

        if (result->left == nullptr) {
            newTop = result->right;
        } else {
            newTop = result->left->splay(dataToRemove, compare);
            /* temporary */
            newTop->right = result->right;
            result->right = nullptr;
        }

        delete result;
        return newTop;
    }

    return result;          /* It wasn't there */
}

template<class V>
SplayNode<V> *
SplayNode<V>::insert(Value dataToInsert, SPLAYCMP * compare)
{
    /* create node to insert */
    SplayNode<V> *newNode = new SplayNode<V>(dataToInsert);
    SplayNode<V> *newTop = splay(dataToInsert, compare);

    if (splayLastResult < 0) {
        newNode->left = newTop->left;
        newNode->right = newTop;
        newTop->left = nullptr;
        return newNode;
    } else if (splayLastResult > 0) {
        newNode->right = newTop->right;
        newNode->left = newTop;
        newTop->right = nullptr;
        return newNode;
    } else {
        /* duplicate entry */
        delete newNode;
        return newTop;
    }
}

template<class V>
template<class FindValue>
SplayNode<V> *
SplayNode<V>::splay(FindValue const &dataToFind, int( * compare)(FindValue const &a, Value const &b)) const
{
    Value temp = Value();
    SplayNode<V> N(temp);
    SplayNode<V> *l;
    SplayNode<V> *r;
    SplayNode<V> *y;
    N.left = N.right = nullptr;
    l = r = &N;

    SplayNode<V> *top = const_cast<SplayNode<V> *>(this);

    for (;;) {
        splayLastResult = compare(dataToFind, top->data);

        if (splayLastResult < 0) {
            if (top->left == nullptr)
                break;

            if ((splayLastResult = compare(dataToFind, top->left->data)) < 0) {
                y = top->left;  /* rotate right */
                top->left = y->right;
                y->right = top;
                top = y;

                if (top->left == nullptr)
                    break;
            }

            r->left = top;  /* link right */
            r = top;
            top = top->left;
        } else if (splayLastResult > 0) {
            if (top->right == nullptr)
                break;

            if ((splayLastResult = compare(dataToFind, top->right->data)) > 0) {
                y = top->right; /* rotate left */
                top->right = y->left;
                y->left = top;
                top = y;

                if (top->right == nullptr)
                    break;
            }

            l->right = top; /* link left */
            l = top;
            top = top->right;
        } else {
            break;
        }
    }

    l->right = top->left;   /* assemble */
    r->left = top->right;
    top->left = N.right;
    top->right = N.left;
    return top;
}

template <class V>
template <class Visitor>
void
SplayNode<V>::visit(Visitor &visitor) const
{
    // in-order walk through tree using modified Morris Traversal:
    // to avoid a left-over thread up due to an exception in
    // visit (and therefor a fatal loop in the tree), we use
    // an extra pointer visit_thread_up, that doesn't interfere
    // with other methods.
    // This also helps to distinguish between up and down movements
    // and therefor we do not need to descent into left subtree
    // a second time after traversing the thread to find the loop
    // cut the thread.
    SplayNode<V> *cur = const_cast<SplayNode<V> *>(this);
    bool moved_up = false;
    visit_thread_up = nullptr;

    while (cur != nullptr) {
        if (cur->left == nullptr or moved_up) {
            // no (unvisited) left subtree, so
            // handle current node ...
            visitor(cur->data);
            if (cur->right) {
                // ... and descent into right subtree
                cur = cur->right;
                moved_up = false;
            }
            else if (cur->visit_thread_up) {
                // .. or back up the thread
                cur = cur->visit_thread_up;
                moved_up = true;
            } else {
                // end of traversal
                cur = nullptr;
                break;
            }
        } else {
            // first descent into left subtree

            // find right-most child in left tree
            auto rmc = cur->left;
            while (rmc->right) {
                rmc->visit_thread_up = nullptr; // cleanup old threads on the way
                rmc = rmc->right;
            }
            // create thread up back to cur
            rmc->visit_thread_up = cur;

            // finally descent into left subtree
            cur = cur->left;
            moved_up = false;
        }
    }
}

template <class V>
template <class Visitor>
void
Splay<V>::visit(Visitor &visitor) const
{
    if (head)
        head->visit(visitor);
}

template <class V>
template <class FindValue>
typename Splay<V>::Value const *
Splay<V>::find (FindValue const &value, int( * compare)(FindValue const &a, Value const &b)) const
{
    if (head == nullptr)
        return nullptr;

    head = head->splay(value, compare);

    if (splayLastResult != 0)
        return nullptr;

    return &head->data;
}

template <class V>
void
Splay<V>::insert(Value const &value, SPLAYCMP *compare)
{
    if (find(value, compare) != nullptr) // ignore duplicates
        return;

    if (head == nullptr)
        head = new SplayNode<V>(value);
    else
        head = head->insert(value, compare);
    ++elements;
}

template <class V>
void
Splay<V>::remove(Value const &value, SPLAYCMP *compare)
{
    // also catches the head==NULL case
    if (find(value, compare) == nullptr)
        return;

    head = head->remove(value, compare);

    --elements;
}

template <class V>
SplayNode<V> const *
Splay<V>:: start() const
{
    if (head)
        return head->start();

    return nullptr;
}

template <class V>
SplayNode<V> const *
Splay<V>:: finish() const
{
    if (head)
        return head->finish();

    return nullptr;
}

template <class V>
void
Splay<V>:: destroy(SPLAYFREE *free_func)
{
    if (head)
        head->destroy(free_func);

    head = nullptr;

    elements = 0;
}

template <class V>
size_t
Splay<V>::size() const
{
    return elements;
}

template <class V>
const SplayConstIterator<V>
Splay<V>::begin() const
{
    return const_iterator(head);
}

template <class V>
const SplayConstIterator<V>
Splay<V>::end() const
{
    return const_iterator(nullptr);
}

// XXX: This does not seem to iterate the whole thing in some cases.
template <class V>
class SplayConstIterator
{

public:
    typedef const V value_type;
    SplayConstIterator (SplayNode<V> *aNode);
    bool operator == (SplayConstIterator const &right) const;
    SplayConstIterator operator ++ (int dummy);
    SplayConstIterator &operator ++ ();
    V const & operator * () const;

private:
    void advance();
    void addLeftPath(SplayNode<V> *aNode);
    void init(SplayNode<V> *);
    std::stack<SplayNode<V> *> toVisit;
};

template <class V>
SplayConstIterator<V>::SplayConstIterator (SplayNode<V> *aNode)
{
    init(aNode);
}

template <class V>
bool
SplayConstIterator<V>::operator == (SplayConstIterator const &right) const
{
    if (toVisit.empty() && right.toVisit.empty())
        return true;
    if (!toVisit.empty() && !right.toVisit.empty())
        return toVisit.top() == right.toVisit.top();
    // only one of the two is empty
    return false;
}

template <class V>
SplayConstIterator<V> &
SplayConstIterator<V>::operator ++ ()
{
    advance();
    return *this;
}

template <class V>
SplayConstIterator<V>
SplayConstIterator<V>::operator ++ (int)
{
    SplayConstIterator<V> result = *this;
    advance();
    return result;
}

/* advance is simple enough:
* if the stack is empty, we're done.
* otherwise, pop the last visited node
* then, pop the next node to visit
* if that has a right child, add it and it's
* left-to-end path.
* then add the node back.
*/
template <class V>
void
SplayConstIterator<V>::advance()
{
    if (toVisit.empty())
        return;

    toVisit.pop();

    if (toVisit.empty())
        return;

    // not empty
    SplayNode<V> *currentNode = toVisit.top();
    toVisit.pop();

    addLeftPath(currentNode->right);

    toVisit.push(currentNode);
}

template <class V>
void
SplayConstIterator<V>::addLeftPath(SplayNode<V> *aNode)
{
    if (aNode == nullptr)
        return;

    do {
        toVisit.push(aNode);
        aNode = aNode->left;
    } while (aNode != nullptr);
}

template <class V>
void
SplayConstIterator<V>::init(SplayNode<V> *head)
{
    addLeftPath(head);
}

template <class V>
V const &
SplayConstIterator<V>::operator * () const
{
    /* can't dereference when past the end */

    if (toVisit.size() == 0)
        fatal ("Attempt to dereference SplayConstIterator past-the-end\n");

    return toVisit.top()->data;
}

#endif /* SQUID_SPLAY_H */
<|MERGE_RESOLUTION|>--- conflicted
+++ resolved
@@ -20,7 +20,6 @@
     typedef V Value;
     typedef int SPLAYCMP(Value const &a, Value const &b);
     typedef void SPLAYFREE(Value &);
-    typedef void SPLAYWALKEE(Value const & nodedata, void *state);
     static void DefaultFree (Value &aValue) {delete aValue;}
 
     SplayNode<V> (Value const &);
@@ -43,16 +42,6 @@
     template <class Visitor> void visit(Visitor &v) const;
 private:
     mutable SplayNode<V> *visit_thread_up;
-
-    struct SplayNodeWalkeeVisitor {
-        SPLAYWALKEE* walkee;
-        void *       state;
-        explicit SplayNodeWalkeeVisitor(SPLAYWALKEE* w, void *s): walkee{w}, state{s} {}
-        void operator() (Value const &data) {
-            walkee(data, state);
-        }
-    };
-
 };
 
 typedef SplayNode<void *> splayNode;
@@ -105,17 +94,6 @@
 
 
 template<class V>
-<<<<<<< HEAD
-void
-SplayNode<V>::walk(SPLAYWALKEE * walkee, void *state)
-{
-    SplayNodeWalkeeVisitor visitor(walkee, state);
-    visit(visitor);
-}
-
-template<class V>
-=======
->>>>>>> 06ad882f
 SplayNode<V> const *
 SplayNode<V>::start() const
 {
