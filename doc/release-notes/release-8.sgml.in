--- conflicted
+++ resolved
@@ -126,29 +126,27 @@
 	connection should increase the configured limit by one to preserve
 	previous behavior.
 
-<<<<<<< HEAD
-	<tag>http_port</tag>
-	<p>Removed <em>sslversion=</em> option.
-	<p>Removed <em>tls-options=</em> support for <em>SSLREF2_REUSE_CERT_TYPE_BUG</em>,
-	    <em>MICROSOFT_BIG_SSLV3_BUFFER</em> and <em>NO_SSLv3</em>.
-
-	<tag>https_port</tag>
-	<p>Removed <em>sslversion=</em> option.
-	<p>Removed <em>tls-options=</em> support for <em>SSLREF2_REUSE_CERT_TYPE_BUG</em>,
-	    <em>MICROSOFT_BIG_SSLV3_BUFFER</em> and <em>NO_SSLv3</em>.
-
-	<tag>tls_ougoing_options</tag>
-	<p>Removed <em>version=</em> option.
-	<p>Removed <em>options=</em> support for <em>SSLREF2_REUSE_CERT_TYPE_BUG</em>,
-	    <em>MICROSOFT_BIG_SSLV3_BUFFER</em> and <em>NO_SSLv3</em>.
-=======
 	<tag>htcp_clr_access</tag>
 
 	<p>HTCP CLR requests denied by this directive are no longer forwarded to
 	cache_peers that are configured to receive forwarded CLR requests. Only
 	HTCP CLR requests allowed by this directive are forwarded to those
 	cache_peers.
->>>>>>> 41f84ed8
+
+	<tag>http_port</tag>
+	<p>Removed <em>sslversion=</em> option.
+	<p>Removed <em>tls-options=</em> support for <em>SSLREF2_REUSE_CERT_TYPE_BUG</em>,
+	    <em>MICROSOFT_BIG_SSLV3_BUFFER</em> and <em>NO_SSLv3</em>.
+
+	<tag>https_port</tag>
+	<p>Removed <em>sslversion=</em> option.
+	<p>Removed <em>tls-options=</em> support for <em>SSLREF2_REUSE_CERT_TYPE_BUG</em>,
+	    <em>MICROSOFT_BIG_SSLV3_BUFFER</em> and <em>NO_SSLv3</em>.
+
+	<tag>tls_outgoing_options</tag>
+	<p>Removed <em>version=</em> option.
+	<p>Removed <em>options=</em> support for <em>SSLREF2_REUSE_CERT_TYPE_BUG</em>,
+	    <em>MICROSOFT_BIG_SSLV3_BUFFER</em> and <em>NO_SSLv3</em>.
 
 </descrip>
 
