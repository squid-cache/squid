--- conflicted
+++ resolved
@@ -19,29 +19,8 @@
 show_version()
 {
   tool=$1
-<<<<<<< HEAD
   variant=$2
   ${tool}${variant} --version 2>/dev/null | head -1 | sed -e 's/.*) //'
-=======
-  found="NOT_FOUND"
-  shift
-  versions="$*"
-  for version in $versions; do
-    for variant in "" "${version}" "-${version}" "`echo $version | sed -e 's/\.//g'`"; do
-      if check_version $tool ${tool}${variant} $version; then
-	found="${version}"
-	break
-      fi
-    done
-    if [ "x$found" != "xNOT_FOUND" ]; then
-      break
-    fi
-  done
-  if [ "x$found" = "xNOT_FOUND" ]; then
-    found="??"
-  fi
-  echo $found
->>>>>>> 573ce2b2
 }
 
 find_variant()
