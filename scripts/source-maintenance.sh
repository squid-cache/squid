--- conflicted
+++ resolved
@@ -511,12 +511,5 @@
 
 # Run formatting
 srcFormat || exit 1
-<<<<<<< HEAD
-=======
-sort -u <doc/debug-sections.tmp | sort -n >doc/debug-sections.tmp2
-cat scripts/boilerplate.h doc/debug-sections.tmp2 >doc/debug-sections.txt
-rm doc/debug-sections.tmp doc/debug-sections.tmp2
-rm -f boilerplate_fix.sed
->>>>>>> ee781581
 
 exit $SeenErrors