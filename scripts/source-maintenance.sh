--- conflicted
+++ resolved
@@ -25,21 +25,9 @@
 KeepGoing="no"
 # the actual name of the directive that enabled keep-going mode
 KeepGoingDirective=""
-<<<<<<< HEAD
-
-
-TargetAstyleVersion="2.04"
-=======
-#
-# The script checks that the version of astyle is TargetAstyleVersion.
-# if it isn't, the default behaviour is to not perform the formatting stage
-# in order to avoid unexpected massive changes if the behaviour of astyle
-# has changed in different releases.
-# if --with-astyle /path/to/astyle is used, the check is still performed
-# and a warning is printed, but the sources are reformatted
+
+# the version of astyle tool required by Squid coding style
 TargetAstyleVersion="3.1"
-ASTYLE='astyle'
->>>>>>> 91ce75c9
 
 # whether to check and, if necessary, update boilerplate copyright years
 CheckAndUpdateCopyright=yes
@@ -577,17 +565,14 @@
 # Run formatting
 srcFormat || exit 1
 
-<<<<<<< HEAD
 if [ -z "$OnlyChangedSince" ]; then
     sort -u <doc/debug-sections.tmp | sort -n >doc/debug-sections.tmp2
     cat scripts/boilerplate.h doc/debug-sections.tmp2 >doc/debug-sections.txt
-    rm doc/debug-sections.tmp doc/debug-sections.tmp2
-    rm -f boilerplate_fix.sed
+    rm doc/debug-sections.tmp2
 else
     echo "--only-changed-since specified, Skipping update of doc/debug-sections.txt"
 fi
-=======
+rm -f doc/debug-sections.tmp
 rm -f boilerplate_fix.sed
->>>>>>> 91ce75c9
-
-exit $SeenErrors+
+exit $SeenErrors
