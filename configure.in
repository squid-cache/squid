
dnl  Configuration input file for Squid
dnl
dnl  $Id: configure.in,v 1.497 2008/02/17 09:24:49 serassio Exp $
dnl
dnl
dnl
AC_INIT(Squid Web Proxy, 3.HEAD-BZR, http://www.squid-cache.org/bugs/, squid)
AC_PREREQ(2.52)
AM_CONFIG_HEADER(include/autoconf.h)
AC_CONFIG_AUX_DIR(cfgaux)
AC_CONFIG_SRCDIR([src/main.cc])
AM_INIT_AUTOMAKE([tar-ustar])
AC_REVISION($Revision: 1.497 $)dnl
AC_PREFIX_DEFAULT(/usr/local/squid)
AM_MAINTAINER_MODE

PRESET_CFLAGS="$CFLAGS"
PRESET_LDFLAGS="$LDFLAGS"

dnl Set default LDFLAGS
if test -z "$LDFLAGS"; then
        LDFLAGS="-g"
fi

dnl Check for GNU cc
AC_PROG_CC
AM_PROG_CC_C_O
AC_LANG_C
AC_PROG_CXX
AC_CANONICAL_HOST

dnl Make location configure settings available to the code
dnl Pass squid data directory (icons, errors etc)  base location to code files as a compiler define
CFLAGS="-DDEFAULT_SQUID_DATA_DIR=\\\"$datadir\\\" $CFLAGS"
CXXFLAGS="-DDEFAULT_SQUID_DATA_DIR=\\\"$datadir\\\" $CXXFLAGS"
dnl Pass squid.conf directory base location to code files as a compiler define
CFLAGS="-DDEFAULT_SQUID_CONFIG_DIR=\\\"$sysconfdir\\\" $CFLAGS"
CXXFLAGS="-DDEFAULT_SQUID_CONFIG_DIR=\\\"$sysconfdir\\\" $CXXFLAGS"

use_loadable_modules=1
AC_MSG_CHECKING(whether to use loadable modules)
AC_ARG_ENABLE(loadable-modules,
        AC_HELP_STRING( [--disable-loadable-modules], [do not support loadable modules]) ,
    [
        case "${enableval}" in
            yes) use_loadable_modules=yes ;;
            no) use_loadable_modules=no ;;
            *) AC_MSG_ERROR(bad value ${enableval} for --disable-loadable-modules) ;;
        esac
        AC_MSG_RESULT([$use_loadable_modules, explicitly])
    ],
    [
        use_loadable_modules=yes;
        AC_MSG_RESULT([$use_loadable_modules, implicitly])
    ]
)

AM_CONDITIONAL(USE_LOADABLE_MODULES, test $use_loadable_modules = yes)

if test $use_loadable_modules = yes;
then
    AC_DEFINE(USE_LOADABLE_MODULES, 1, [Support Loadable Modules])
    AC_ENABLE_SHARED
else
    AC_DISABLE_SHARED
fi

AC_LIBTOOL_DLOPEN
if test $use_loadable_modules = yes;
then
    AC_LIBLTDL_CONVENIENCE(lib/libLtdl)
fi
AC_PROG_LIBTOOL
AC_LTDL_DLLIB

# Do we need these unconditionally for "make distcheck" to work?
AC_SUBST(INCLTDL)
AC_SUBST(LIBLTDL)

if test $use_loadable_modules = yes;
then
    # Why is this needed? Should not libtool's AC_LIBTOOL_DLOPEN do that?
    LIBADD_DL=${lt_cv_dlopen_libs}
    AC_SUBST([LIBADD_DL])
fi

AC_PROG_RANLIB


CRYPTLIB=''
REGEXLIB=''	# -lregex
LIBREGEX=''	# libregex.a

dnl find out the exe extension for this platform. If it's not empty, use it for CGI's as well.
AC_EXEEXT
AC_OBJEXT

if test -z "$EXEEXT"; then
	CGIEXT=".cgi"
else
	# automake automatically adds .exe when installing binaries
	CGIEXT=""
fi
AC_SUBST(CGIEXT)

dnl this should be expanded to a list of platform sensible support requirements.
dnl (adding an option like --enable-cygwin-support doesn't make sense :]) - R Collins 2001
case "$host_os" in
mingw|mingw32|cygwin|cygwin32)
        AM_CONDITIONAL(ENABLE_WIN32SPECIFIC, true)
	;;
*)
	AM_CONDITIONAL(ENABLE_WIN32SPECIFIC, false)
	;;
esac

case "$host_os" in
mingw|mingw32)
	AC_PATH_PROG(WIN32_PSAPI, psapi.dll, none)
	CFLAGS="$CFLAGS -mthreads"
	CXXFLAGS="$CXXFLAGS -mthreads"
	if test "$ac_cv_path_WIN32_PSAPI" = "none"; then
		echo "PSAPI.DLL is recommended to run Squid on Windows NT Platform"
		echo "Please see PSAPI.DLL section on doc/win32-relnotes.html."
	else
		AC_DEFINE(HAVE_WIN32_PSAPI,1,[Define if you have PSAPI.DLL on Windows systems])
		LIBS="$LIBS -lpsapi"
	fi
	MINGW_LIBS="-lmingwex"
	AM_CONDITIONAL(USE_IPC_WIN32, true)
	AC_SUBST(MINGW_LIBS)
	;;
*)
	AM_CONDITIONAL(USE_IPC_WIN32, false)
	;;
esac

if test -z "$CACHE_HTTP_PORT"; then
	CACHE_HTTP_PORT="3128"
fi
if test -z "$CACHE_ICP_PORT"; then
	CACHE_ICP_PORT="3130"
fi

dnl Substitutions
AC_DEFINE_UNQUOTED(CACHE_HTTP_PORT, $CACHE_HTTP_PORT,
[What default TCP port to use for HTTP listening?])
AC_SUBST(CACHE_HTTP_PORT)
AC_DEFINE_UNQUOTED(CACHE_ICP_PORT, $CACHE_ICP_PORT,
[What default UDP port to use for ICP listening?])
AC_SUBST(CACHE_ICP_PORT)

AC_DEFINE_UNQUOTED(CONFIG_HOST_TYPE, "$host",[Host type from configure])

AC_DEFINE_UNQUOTED(SQUID_CONFIGURE_OPTIONS, "$ac_configure_args", [configure command line used to configure Squid])

CACHE_EFFECTIVE_USER="nobody"
AC_ARG_WITH(default-user,
  AC_HELP_STRING([--with-default-user=USER],
                 [System user account for squid permissions. Default: nobody]),
 [ CACHE_EFFECTIVE_USER="$withval" ]
)
AC_SUBST(CACHE_EFFECTIVE_USER)

DEFAULT_LOG_DIR="$localstatedir/logs"
AC_ARG_WITH(logdir,
  AC_HELP_STRING([--with-logdir=PATH],
                 Default location for squid logs. default: $DEFAULT_LOG_DIR),
 [ case $withval in
   yes|no)
     AC_MSG_ERROR( --with-logdir requires a directory PATH. --with-logdir=PATH )
     ;;
   *)
     DEFAULT_LOG_DIR="$withval"
     ;;
   esac
 ]
)
AC_SUBST(DEFAULT_LOG_DIR)

dnl Gerben Wierda <Gerben_Wierda@RnA.nl>
case "$host" in
    mab-next-nextstep3)
	CC="$CC -arch m68k -arch i486 -arch hppa -arch sparc"
	;;
esac

if test "$GCC" = "yes"; then
    GCCVER=`$CC -v 2>&1 | awk '$2 ==  "version" {print $3}'`
    GCCVER2=`echo $GCCVER | awk '{print $1 * 100}'`
    case "$host" in
    i386-*-freebsd*)
	if test $GCCVER2 -lt 300 ; then
	    echo "ERROR: GCC $GCCVER causes a coredump on $host"
	    echo "ERROR: Try a more recent GCC version"
	    sleep 5
	fi
	;;
    esac
    unset GCCVER
    unset GCCVER2
fi

dnl Set Default CFLAGS
if test -z "$PRESET_CFLAGS"; then
    if test "$GCC" = "yes"; then
        case "$host" in
	*-sun-sunos*)
    	    # sunos has too many warnings for this to be useful
	    # motorola too
    	    ;;
	*m88k*)
	    # Motorola cc/ld does not like -02 but is ok on -O
	    CFLAGS=`echo $CFLAGS | sed -e 's/-O[0-9]/-O/'`
	    ;;
        *)
    	    CFLAGS="-Wall $CFLAGS"
    	    ;;
        esac
    else
	case "$host" in
	*mips-sgi-irix6.*)
	    # suggested by Rafael Seidl <rafaels@cthulhu.engr.sgi.com>
	    CFLAGS="-O3 -OPT:Olimit=0:space=OFF \
		-woff 1009,1014,1110,1116,1183,1185,1188,1204,1230,1233,1355 \
		-Wl,-woff,85,-woff,84,-woff,134 \
		-nostdinc -I/usr/include -D_BSD_SIGNALS $CFLAGS"
	    CXXFLAGS="-O3 -OPT:Olimit=0:space=OFF \
		-woff 1009,1014,1110,1116,1183,1185,1188,1204,1230,1233,1355 \
		-Wl,-woff,85,-woff,84,-woff,134 \
		-nostdinc -I/usr/include -D_BSD_SIGNALS $CXXFLAGS"
	    ;;
	alpha-dec-osf4.*)
	    # Mogul says DEC compilers take both -g and -O2
	    CFLAGS=`echo $CFLAGS | sed -e 's/-g/-g3/'`
	    CFLAGS="-O2 $CFLAGS"
	    ;;
	*)
	    ;;
	esac
    fi
fi

dnl set squid required flags
if test "$GCC" = "yes"; then
dnl Guido Serassio (serassio@squid-cache.org) 20070811
dnl Using the latest MinGW (gcc 3.4.5 + mingw-runtime 3.13) cannot build with
dnl -Wmissing-prototypes -Wmissing-declarations
dnl TODO: check if the problem will be present in any other newer MinGW release.
    case "$host_os" in
    mingw|mingw32)
        SQUID_CFLAGS="-Werror -Wall -Wpointer-arith -Wwrite-strings -Wcomments"
	;;
    *)
        SQUID_CFLAGS="-Werror -Wall -Wpointer-arith -Wwrite-strings -Wmissing-prototypes -Wmissing-declarations -Wcomments"
	;;
    esac
    SQUID_CXXFLAGS="-Werror -Wall -Wpointer-arith -Wwrite-strings -Wcomments"
else
    SQUID_CFLAGS=
    SQUID_CXXFLAGS=
fi
AC_SUBST(SQUID_CFLAGS)
AC_SUBST(SQUID_CXXFLAGS)

AC_TEST_CHECKFORHUGEOBJECTS
SQUID_CXXFLAGS="$SQUID_CXXFLAGS $HUGE_OBJECT_FLAG"

dnl Set LDFLAGS
if test -z "$PRESET_LDFLAGS"; then
    if test "$GCC" = "yes"; then
        case "$host" in
	*mips-sgi-irix6.*)
	    # Silence Linker warnings 84, 85 and 134
    	    LDFLAGS="-Wl,-woff,85 -Wl,-woff,84 -Wl,-woff,134 $LDFLAGS"
    	    ;;
        *)
    	    # nothing
	    ;;
        esac
    else
	case "$host" in
        *)
    	    # nothing
	    ;;
	esac
    fi
fi

AC_ARG_ENABLE(gnuregex,
  AC_HELP_STRING([--enable-gnuregex],
                 [Compile GNUregex.  Unless you have reason to use 
                 this option, you should not enable it.
                 This library file is usually only required on Windows and 
                 very old Unix boxes which do not have their own regex 
                 library built in.]),
[USE_GNUREGEX=$enableval])

SquidInline="yes"

AC_ARG_ENABLE(optimizations,
  AC_HELP_STRING([--disable-optimizations],
                 [Don't compile Squid with compiler optimizations enabled.
                  Optimization is good for production builds, but not
                  good for debugging. During development, use
                  --disable-optimizations to reduce compilation times
                  and allow easier debugging. This option implicitly
                  also enabled --disable-inline]),
[ if test "$enableval" = "no" ; then
	echo "Disabling compiler optimizations (-O flag)"
	CFLAGS="`echo $CFLAGS | sed -e 's/-O[[0-9]]*//'`"
	CXXFLAGS="`echo $CXXFLAGS | sed -e 's/-O[[0-9]]*//'`"
        SquidInline="no"
  fi
])

AC_ARG_ENABLE(inline,
  AC_HELP_STRING([--disable-inline],
                 [Don't compile trivial methods as inline. Squid
                  is coded with much of the code able to be inlined.
                  Inlining is good for production builds, but not
                  good for development. During development, use
                  --disable-inline to reduce compilation times and
                  allow incremental builds to be quick. For
                  production builds, or load tests, use
                  --enable-inline to have squid make all trivial
                  methods inlinable by the compiler.]),
[ if test "$enableval" = "no" ; then
     SquidInline="no"
   fi
])

if test "$SquidInline" = "yes" ; then
    AC_DEFINE(_SQUID_INLINE_, inline, [Keyword used by squid for inlining methods])
    AC_DEFINE(_USE_INLINE_,, [Include inline methods into header file])
else
    echo "Inlining optimization disabled"
    AC_DEFINE(_SQUID_INLINE_,, [Keyword used by squid for inlining methods])
fi

AC_ARG_ENABLE(debug-cbdata,
  AC_HELP_STRING([--enable-debug-cbdata],
                 [Provide some debug information in cbdata]),
[ if test "$enableval" = "yes" ; then
    echo "cbdata debugging enabled"
    AC_DEFINE(CBDATA_DEBUG,1,[Enable for cbdata debug information])
  fi
])

dnl This is a developer only option.. developers know how to set defines
dnl
dnl AC_ARG_ENABLE(xmalloc-debug,
dnl [  --enable-xmalloc-debug  Do some simple malloc debugging],
dnl [ if test "$enableval" = "yes" ; then
dnl     echo "Malloc debugging enabled"
dnl     AC_DEFINE(XMALLOC_DEBUG,1,[Define to do simple malloc debugging])
dnl   fi
dnl ])

dnl This is a developer only option.. developers know how to set defines
dnl
dnl AC_ARG_ENABLE(xmalloc-debug-trace,
dnl [  --enable-xmalloc-debug-trace
dnl                           Detailed trace of memory allocations],
dnl [ if test "$enableval" = "yes" ; then
dnl     echo "Malloc debug trace enabled"
dnl     AC_DEFINE(XMALLOC_TRACE,1,[Define to have a detailed trace of memory allocations])
dnl     AC_DEFINE(XMALLOC_DEBUG,1)
dnl   fi
dnl ])

AC_ARG_ENABLE(xmalloc-statistics,
  AC_HELP_STRING([--enable-xmalloc-statistics],
                 [Show malloc statistics in status page]),
[ if test "$enableval" = "yes" ; then
    echo "Malloc statistics enabled"
    AC_DEFINE(XMALLOC_STATISTICS,1,[Define to have malloc statistics])
  fi
])

AC_ARG_ENABLE(async-io,
  AC_HELP_STRING([--enable-async-io[=N_THREADS]],
                 [Shorthand for "--with-aufs-threads=N_THREADS --with-pthreads
                  --enable-storeio=ufs,aufs"]),
[ case $enableval in
  yes)
	with_pthreads="yes"
	STORE_MODULES="ufs aufs"
    ;;
  no)
    ;;
  *)
  	aufs_io_threads=$enableval
	with_pthreads="yes"
	STORE_MODULES="ufs aufs"
    ;;
  esac
])

AC_ARG_WITH(aufs-threads,
  AC_HELP_STRING([--with-aufs-threads=N_THREADS],
	               [Tune the number of worker threads for the aufs object store.]),
[ case $withval in
  [[0-9]]*)
    aufs_io_threads=$withval
    ;;
  *)
    AC_MSG_ERROR(--with-aufs-threads expects a numeric argument)
    ;;
  esac
])
if test "$aufs_io_threads"; then
    echo "With $aufs_io_threads aufs threads"
    AC_DEFINE_UNQUOTED(AUFS_IO_THREADS,$aufs_io_threads,
    [Defines how many threads aufs uses for I/O])
fi

AC_ARG_WITH(pthreads,
  AC_HELP_STRING([--with-pthreads],[Use POSIX Threads]))
if test "$with_pthreads" = "yes"; then
    echo "With pthreads"
fi

AC_ARG_WITH(aio,
  AC_HELP_STRING([--with-aio],[Use POSIX AIO]))
if test "$with_aio" = "yes"; then
    echo "With aio"
fi

AC_ARG_WITH(dl,
  AC_HELP_STRING([--with-dl],[Use dynamic linking]))
if test "$with_dl" = "yes"; then
    echo "With dl"
fi

AC_ARG_ENABLE(storeio,
  AC_HELP_STRING([--enable-storeio="list of modules"],
                 [Build support for the list of store I/O modules.
                  The default is only to build the "ufs" module.
                  See src/fs for a list of available modules, or
                  Programmers Guide section <not yet written>
                  for details on how to build your custom store module]),
[ case $enableval in
  yes)
	for dir in $srcdir/src/fs/*; do
	    module="`basename $dir`"
	    if test -d "$dir" && test "$module" != CVS; then
		STORE_MODULES="$STORE_MODULES $module"
	    fi
	done
  	;;
  no)
  	;;
  *)
	STORE_MODULES="`echo $enableval| sed -e 's/,/ /g;s/  */ /g'`"
	;;
  esac
],
[ if test -z "$STORE_MODULES"; then
    STORE_MODULES="ufs"
  fi
])
if test -n "$STORE_MODULES"; then
    for module in $STORE_MODULES; do
	if test -d $srcdir/src/fs/$module; then
	    :
	else
	    AC_MSG_ERROR(storeio $module does not exist)
	fi
    done
    echo "Store modules built: $STORE_MODULES"
    STORE_LINKOBJS=
    for module in $STORE_MODULES; do
        STORE_LINKOBJS="$STORE_LINKOBJS fs/${module}/StoreFS${module}.o"
    done
fi
dnl remove all but diskd - its the only module that needs to recurse
dnl into the sub directory
UFS_FOUND=
NEED_UFS=
NEED_BLOCKING=
NEED_DISKDAEMON=
NEED_DISKTHREADS=
NEED_AIO=
STORE_TESTS=
for fs in $STORE_MODULES none; do
    case "$fs" in
    diskd)
	NEED_UFS="true"
	NEED_BLOCKING="true"
	NEED_DISKDAEMON="true"
	;;
    aufs)
	NEED_UFS="true"
	NEED_BLOCKING="true"
	NEED_DISKTHREADS="true"
	;;
    coss)
	NEED_AIO="true"
	dnl
	dnl Automake om MinGW needs explicit exe extension
	dnl for STORE_TESTS substition
	dnl
	STORE_TESTS="$STORE_TESTS tests/testCoss$EXEEXT"
	;;
    ufs)
	UFS_FOUND="true"
	STORE_TESTS="$STORE_TESTS tests/testUfs$EXEEXT"
    esac
done
STORE_OBJS=
STORE_LIBS=
dnl We have 'fake' modules - aufs and diskd - legacy.
for fs in $STORE_MODULES; do
    case "$fs" in
    diskd);;
    aufs);;
    *)
      STORE_OBJS="$STORE_OBJS fs/lib${fs}.a"
      STORE_LIBS="$STORE_LIBS lib${fs}.a"
      ;;
    esac
done

if test -z "$UFS_FOUND" && test -n "$NEED_UFS"; then
    echo "adding UFS, as it contains core logic for diskd and aufs"
    STORE_OBJS="$STORE_OBJS fs/libufs.a"
    STORE_LIBS="$STORE_LIBS libufs.a"
    STORE_MODULES="$STORE_MODULES ufs"
    STORE_LINKOBJS="$STORE_LINKOBJS fs/ufs/StoreFSufs.o"
    dnl
    dnl Automake om MinGW needs explicit exe extension
    dnl for STORE_TESTS substition
    dnl
    STORE_TESTS="$STORE_TESTS tests/testUfs$EXEEXT"
fi
  
AC_SUBST(STORE_OBJS)
AC_SUBST(STORE_LIBS)
AC_SUBST(STORE_LINKOBJS)
AC_SUBST(STORE_TESTS)

AC_ARG_ENABLE(disk-io,
  AC_HELP_STRING([--enable-disk-io="list of modules"],
                 [Build support for the list of disk I/O modules.
                  The default is only to build the "Blocking" module.
                  See src/DiskIO for a list of available modules, or
                  Programmers Guide section <not yet written>
                  for details on how to build your custom disk module]),
[ case $enableval in
  yes)
	for dir in $srcdir/src/DiskIO/*; do
	    module="`basename $dir`"
	    if test -d "$dir" && test "$module" != CVS; then
		DISK_MODULES="$DISK_MODULES $module"
	    fi
	done
  	;;
  no)
  	;;
  *)
	DISK_MODULES="`echo $enableval| sed -e 's/,/ /g;s/  */ /g'`"
	;;
  esac
],
[ if test -z "$DISK_MODULES"; then
    DISK_MODULES="Blocking"
  fi
])
if test -n "$DISK_MODULES"; then
    for module in $DISK_MODULES; do
	if test -d $srcdir/src/DiskIO/$module; then
	    :
	else
	    AC_MSG_ERROR(disk-io $module does not exist)
	fi
    done
    DISK_LIBS="lib`echo $DISK_MODULES|sed -e 's% %.a lib%g'`.a"
    DISK_LINKOBJS=
    for module in $DISK_MODULES; do
        DISK_LINKOBJS="$DISK_LINKOBJS DiskIO/${module}/${module}DiskIOModule.o"
    done
fi
for fs in $DISK_MODULES none; do
    case "$fs" in
    DiskDaemon)
	DISK_PROGRAMS="$DISK_PROGRAMS DiskIO/DiskDaemon/diskd"
	FOUND_DISKDAEMON="true"
	;;
    DiskThreads)
	FOUND_DISKTHREADS="true"
	;;
    AIO)
    	FOUND_AIO="true"
	;;
    Blocking)
	FOUND_BLOCKING="true"
    esac
done

if test -z "$FOUND_BLOCKING" && test -n "$NEED_BLOCKING"; then
    echo "adding Blocking, as it is used by an active, legacy Store Module"
    DISK_LIBS="$DISK_LIBS libBlocking.a"
    DISK_MODULES="$DISK_MODULES Blocking"
    DISK_LINKOBJS="$DISK_LINKOBJS DiskIO/Blocking/BlockingDiskIOModule.o"
fi

if test -z "$FOUND_DISKDAEMON" && test -n "$NEED_DISKDAEMON"; then
    echo "adding DiskDaemon, as it is used by an active, legacy Store Module"
    DISK_LIBS="$DISK_LIBS libDiskDaemon.a"
    DISK_MODULES="$DISK_MODULES DiskDaemon"
    DISK_PROGRAMS="$DISK_PROGRAMS DiskIO/DiskDaemon/diskd"
    DISK_LINKOBJS="$DISK_LINKOBJS DiskIO/DiskDaemon/DiskDaemonDiskIOModule.o"
fi

if test -z "$FOUND_DISKTHREADS" && test -n "$NEED_DISKTHREADS"; then
    echo "adding DiskThreads, as it is used by an active, legacy Store Module"
    DISK_LIBS="$DISK_LIBS libDiskThreads.a"
    DISK_MODULES="$DISK_MODULES DiskThreads"
    DISK_LINKOBJS="$DISK_LINKOBJS DiskIO/DiskThreads/DiskThreadsDiskIOModule.o"
fi

if test -z "$FOUND_AIO" && test -n "$NEED_AIO"; then
    echo "adding AIO, as it is used by an active, legacy Store Module"
    DISK_LIBS="$DISK_LIBS libAIO.a"
    DISK_MODULES="$DISK_MODULES AIO"
    DISK_LINKOBJS="$DISK_LINKOBJS DiskIO/AIO/AIODiskIOModule.o"
fi
echo "IO Modules built: $DISK_MODULES"
USE_AIOPS_WIN32=0
USE_AIO_WIN32=0
dnl we know what is being built. now add dependencies.
for fs in $DISK_MODULES none; do
    case "$fs" in
    DiskThreads)
	if test -z "$with_pthreads"; then
            case "$host_os" in
            mingw|mingw32)
        	USE_AIOPS_WIN32=1
	        echo "DiskThreads IO Module used, Windows threads support automatically enabled"
                ;;
            *)
	        echo "DiskThreads IO Module used, pthreads support automatically enabled"
	        with_pthreads=yes
                ;;
            esac
	fi
	;;
    AIO)
	if test -z "$with_aio"; then
            case "$host_os" in
            mingw|mingw32)
        	USE_AIO_WIN32=1
	        echo "Aio IO Module used, Windows overlapped I/O support automatically enabled"
                ;;
            *)
	        echo "Aio IO Module used, aio support automatically enabled"
	        with_aio=yes
                ;;
            esac
	fi
	;;
    esac
done

AC_SUBST(DISK_LIBS)
AC_SUBST(DISK_PROGRAMS)
AC_SUBST(DISK_LINKOBJS)
AM_CONDITIONAL([USE_AIOPS_WIN32], [test "$USE_AIOPS_WIN32" = 1])
AM_CONDITIONAL([USE_AIO_WIN32], [test "$USE_AIO_WIN32" = 1])

AC_ARG_ENABLE(removal-policies,
  AC_HELP_STRING([--enable-removal-policies="list of policies"],
                 [Build support for the list of removal policies.
                  The default is only to build the "lru" module.
                  See src/repl for a list of available modules, or
                  Programmers Guide section 9.9 for details on how
                  to build your custom policy]),
[ case $enableval in
  yes)
	for dir in $srcdir/src/repl/*; do
	    module="`basename $dir`"
	    if test -d "$dir" && test "$module" != CVS; then
		REPL_POLICIES="$REPL_POLICIES $module"
	    fi
	done
  	;;
  no)
  	;;
  *)
 	REPL_POLICIES="`echo $enableval| sed -e 's/,/ /g;s/  */ /g'`"
	;;
  esac
],
[ if test -z "$REPL_POLICIES"; then
    REPL_POLICIES="lru"
  fi
])
if test -n "$REPL_POLICIES"; then
    for module in $REPL_POLICIES; do
	if test -d $srcdir/src/repl/$module; then
	    :
	else
	    AC_MSG_ERROR(Removal policy $module does not exist)
	fi
    done
    echo "Removal policies built: $REPL_POLICIES"
    REPL_OBJS="repl/lib`echo $REPL_POLICIES|sed -e 's% %.a repl/lib%g'`.a"
    REPL_LIBS="`echo $REPL_OBJS|sed -e 's%repl/%%g'`"
fi
AC_SUBST(REPL_POLICIES)
AC_SUBST(REPL_OBJS)
AC_SUBST(REPL_LIBS)

AM_CONDITIONAL(ENABLE_PINGER, false)
AC_ARG_ENABLE(icmp,
  AC_HELP_STRING([--enable-icmp],[Enable ICMP pinging and Network Measurement]),
[ if test "$enableval" = "yes" ; then
    echo "ICMP enabled"
    AC_DEFINE(USE_ICMP,1,[Define to use Squid's ICMP and Network Measurement features (highly recommended!)])
    AM_CONDITIONAL(ENABLE_PINGER, true)
  fi
])

AM_CONDITIONAL(USE_DELAY_POOLS, false)
AC_ARG_ENABLE(delay-pools,
  AC_HELP_STRING([--enable-delay-pools],
                 [Enable delay pools to limit bandwidth usage]),
[ if test "$enableval" = "yes" ; then
    echo "Delay pools enabled"
    AC_DEFINE([DELAY_POOLS],1,[Traffic management via "delay pools".])
    AM_CONDITIONAL(USE_DELAY_POOLS, true,)
  fi
])

dnl disable generic/common adaptation support by default
use_adaptation=no

AM_CONDITIONAL(USE_ESI, false)
AC_ARG_ENABLE(esi,
  AC_HELP_STRING([--enable-esi],
                 [Enable ESI for accelerators. Requires libexpat.
                  Enabling ESI will cause squid to follow the
                  Edge Acceleration Specification (www.esi.org).
                  This causes squid to IGNORE client Cache-Control headers.
                  DO NOT use this in a squid configured as a web proxy, 
                  ONLY use it in a squid configured for webserver acceleration.]),
	      use_esi=$enableval, use_esi=no)
if test "$use_esi" = "yes" ; then
  AC_DEFINE(USE_SQUID_ESI,1,[Compile the ESI processor and Surrogate header support])
  AM_CONDITIONAL(USE_ESI, true)
  XTRA_LIBS="$XTRA_LIBS -lexpat -lxml2"
else
  AC_DEFINE(USE_SQUID_ESI,0,[Compile the ESI processor and Surrogate header support])
fi

AM_CONDITIONAL(USE_ICAP_CLIENT, false)
AC_ARG_ENABLE(icap-client,
  AC_HELP_STRING([--enable-icap-client],[Enable the ICAP client.]),
	      use_icap_client=$enableval, use_icap_client=no)
if test "$use_icap_client" = "yes" ; then
  AC_DEFINE(ICAP_CLIENT,1,[Enable ICAP client features in Squid])
  AM_CONDITIONAL(USE_ICAP_CLIENT, true)
  ICAP_LIBS="ICAP/libicap.la"
  use_adaptation=yes
else
  AC_DEFINE(ICAP_CLIENT,0,[Enable ICAP client features in Squid])
  ICAP_LIBS=""
fi
AC_SUBST(ICAP_LIBS)

use_ecap=1
AC_MSG_CHECKING(whether to support eCAP)
AC_ARG_ENABLE(ecap,
  AC_HELP_STRING([--enable-ecap],
                 [support loadable content adaptation modules]),
    [
        case "${enableval}" in
            yes) use_ecap=yes ;;
            no) use_ecap=no ;;
            *) AC_MSG_ERROR(bad value ${enableval} for --enable-ecap) ;;
        esac
        AC_MSG_RESULT([$use_ecap, explicitly])
    ],
    [
        use_ecap=no;
        AC_MSG_RESULT([$use_ecap, implicitly])
    ]
)

dnl Perform configuration consistency checks for eCAP
if test $use_ecap = yes;
then
    dnl eCAP support requires loadable modules, which are enabled by default
    if test "$use_loadable_modules" != "yes"
    then
        AC_MSG_ERROR([
            eCAP support requires loadable modules. Please do not use
            --disable-loadable-modules with --enable-ecap.]);
    fi

    dnl eCAP support requires libecap
    AC_CHECK_LIB([ecap], [main],
        [ECAP_LIBS="-lecap"],
        [AC_MSG_FAILURE([
            eCAP support requires libecap library,
            but no usable library was found])]
    )
fi

AM_CONDITIONAL(USE_ECAP, test $use_ecap = yes)
if test $use_ecap = yes;
then
    AC_DEFINE(USE_ECAP,1,[Enable eCAP support])
    ECAP_LIBS="eCAP/libeCAP.la $ECAP_LIBS"
    use_adaptation=yes
else
    AC_DEFINE(USE_ECAP,0,[Disable eCAP support])
    ECAP_LIBS=""
fi
AC_SUBST(ECAP_LIBS)


dnl enable adaptation if requested by specific adaptation mechanisms
AM_CONDITIONAL(USE_ADAPTATION, test $use_adaptation = yes)
if test $use_adaptation = yes
then
    AC_DEFINE(USE_ADAPTATION,1,[common adaptation support])
    ADAPTATION_LIBS="adaptation/libadaptation.la"
else
    AC_DEFINE(USE_ADAPTATION,0,[common adaptation support])
    ADAPTATION_LIBS=""
fi
AC_SUBST(ADAPTATION_LIBS)


dnl This is a developer only option. Developers know how to set defines
dnl
dnl AC_ARG_ENABLE(mem-gen-trace,
dnl [  --enable-mem-gen-trace  Do trace of memory stuff],
dnl [ if test "$enableval" = "yes" ; then
dnl     echo "Memory trace (to file) enabled"
dnl     AC_DEFINE(MEM_GEN_TRACE,1,[Define for log file trace of mem alloc/free])
dnl   fi    
dnl ])     

AC_ARG_ENABLE(useragent-log,
  AC_HELP_STRING([--enable-useragent-log],
                 [Enable logging of User-Agent header]),
[ if test "$enableval" = "yes" ; then
    echo "User-Agent logging enabled"
    AC_DEFINE(USE_USERAGENT_LOG,1,[If you want to log User-Agent request header values, define this.
    By default, they are written to useragent.log in the Squid log
    directory.])
  fi
])

AC_ARG_ENABLE(referer-log,
  AC_HELP_STRING([--enable-referer-log],[Enable logging of Referer header]),
[ if test "$enableval" = "yes" ; then
    echo "Referer logging enabled"
    AC_DEFINE(USE_REFERER_LOG,1,[If you want to log Referer request header values, define this.
    By default, they are written to referer.log in the Squid log
    directory.])
  fi
])

USE_WCCP=1
AC_ARG_ENABLE(wccp,  
  AC_HELP_STRING([--disable-wccp],[Disable Web Cache Coordination Protocol]),
[ if test "$enableval" = "no" ; then
    echo "Web Cache Coordination Protocol disabled"
    USE_WCCP=0
  fi
])      
if test $USE_WCCP = 1; then
    AC_DEFINE(USE_WCCP, 1, [Define to enable WCCP])
fi

USE_WCCPv2=1
AC_ARG_ENABLE(wccpv2,
  AC_HELP_STRING([--disable-wccpv2],
                 [Disable Web Cache Coordination V2 Protocol]),
[ if test "$enableval" = "no" ; then
    echo "Web Cache Coordination V2 Protocol disabled"
    USE_WCCPv2=0
  fi
])
if test $USE_WCCPv2 = 1; then
    AC_DEFINE(USE_WCCPv2, 1, [Define to enable WCCP V2])
fi

AC_ARG_ENABLE(kill-parent-hack,
  AC_HELP_STRING([--enable-kill-parent-hack],[Kill parent on shutdown]),
[ if test "$enableval" = "yes" ; then
    echo "Kill parent on shutdown"
    AC_DEFINE(KILL_PARENT_OPT,1,[A dangerous feature which causes Squid to kill its parent process
    (presumably the RunCache script) upon receipt of SIGTERM or SIGINT.
    Use with caution.])
  fi
])

USE_SNMP=true
AC_ARG_ENABLE(snmp,
  AC_HELP_STRING([--disable-snmp],[Disable SNMP monitoring support]),
[ if test "$enableval" = "no" ; then
    echo "SNMP monitoring disabled"
    USE_SNMP=
  fi
])
if test x"$USE_SNMP" = xtrue; then
    AC_DEFINE(SQUID_SNMP,1,[Define to enable SNMP monitoring of Squid])
    SNMPLIB='../snmplib/libsnmp.a'
    makesnmplib=snmplib
fi
AM_CONDITIONAL(USE_SNMP, [test x$USE_SNMP = xtrue])
AC_SUBST(SNMPLIB)
AC_SUBST(makesnmplib)

AC_ARG_ENABLE(cachemgr-hostname,
  AC_HELP_STRING([--enable-cachemgr-hostname=hostname],
                 [Make cachemgr.cgi default to this host.
                  If unspecified, uses the name of the build-host]),
[  case $enableval in
   yes)
       AC_DEFINE(CACHEMGR_HOSTNAME,[getfullhostname()],
       [If you are upset that the cachemgr.cgi form comes up with the hostname field blank, then define this to getfullhostname()])
       echo "Cachemgr default hostname == host where cachemgr runs"
       ;;
   no)
       : # Nothing to do..
       ;;
   *)
       AC_DEFINE_UNQUOTED(CACHEMGR_HOSTNAME,"${enableval}")
       echo "Cachemgr default hostname set to ${enableval}"
       ;;
   esac
])

AM_CONDITIONAL(ENABLE_ARP_ACL, false)
AC_ARG_ENABLE(arp-acl,
  AC_HELP_STRING([--enable-arp-acl],
                 [Enable use of ARP ACL lists (ether address)]),
[  if test "$enableval" = "yes" ; then
     echo "ARP ACL lists enabled (ether address)"
     case "$host" in
	*-linux-*)
	    ;;
	*-solaris*)
	    ;;
	*-freebsd*)
	    ;;
	*-openbsd*)
	    ;;
	*-netbsd*)
	    ;;
	*-cygwin*)
        LIBS="$LIBS -liphlpapi"
	    ;;
	*-mingw*)
        LIBS="$LIBS -liphlpapi"
	    ;;
	*)
	    echo "WARNING: ARP ACL support probably won't work on $host."
	    sleep 10
	    ;;
     esac
     AC_DEFINE(USE_ARP_ACL,1,[Define this to include code which lets you specify access control elements based on ethernet hardware addresses.  This code uses functions found in 4.4 BSD derviations (e.g. FreeBSD, ?).])
     AM_CONDITIONAL(ENABLE_ARP_ACL, true)
   fi
])

USE_HTCP=true
AM_CONDITIONAL(ENABLE_HTCP, false)
AC_ARG_ENABLE(htcp,
  AC_HELP_STRING([--disable-htcp],[Disable HTCP protocol support]),
[ if test "$enableval" = "no" ; then
    echo "HTCP support disabled"
  fi
])
if test x$USE_HTCP = xtrue; then
    AC_DEFINE(USE_HTCP,1, [Define this to include code for the Hypertext Cache Protocol (HTCP)])
fi
AM_CONDITIONAL(ENABLE_HTCP, [test x$USE_HTCP = xtrue])

dnl SSL is not enabled by default.
AM_CONDITIONAL(ENABLE_SSL, false)

dnl Default is to use OpenSSL when available
AC_ARG_ENABLE(ssl,
  AC_HELP_STRING([--enable-ssl],[Enable ssl gatewaying support using OpenSSL]),
[ if test "$enableval" != "no"; then
    echo "SSL gatewaying using OpenSSL enabled"
    AC_DEFINE(USE_SSL,1,[Define this to include code for SSL encryption.])
    AM_CONDITIONAL(ENABLE_SSL, true)
    case "$host_os" in
    mingw|mingw32)
        dnl Native Windows port of OpenSSL needs -lgdi32
        SSLLIB='-lssleay32 -leay32 -lgdi32'
        ;;
    *)
        SSLLIB='-lssl -lcrypto'
	;;
    esac
    USE_OPENSSL=1
  fi
])

dnl User may specify OpenSSL is needed from a non-standard location
AC_ARG_WITH(openssl,
  AC_HELP_STRING([--with-openssl{=prefix}],
                 [Compile with the OpenSSL libraries. The path to
                  the OpenSSL development libraries and headers
                  installation can be specified if outside of the
                  system standard directories]),
[ 
  case "$with_openssl" in
  yes)
    USE_OPENSSL=1
    ;;
  no)
    USE_OPENSSL=
    ;;
  *)
    SSLLIBDIR="$with_openssl/lib"
    CPPFLAGS="-I$with_openssl/include $CPPFLAGS"
    USE_OPENSSL=1
  esac
])
if test -n "$USE_OPENSSL"; then
  echo "Using OpenSSL MD5 implementation"
  AC_DEFINE(USE_OPENSSL,1,[Define this to make use of the OpenSSL libraries for MD5 calculation rather than Squid's own MD5 implementation or if building with SSL encryption (USE_SSL)])
  if test -z "$SSLLIB"; then
    SSLLIB="-lcrypto" # for MD5 routines
  fi
  dnl This is a workaround for RedHat 9 brain damage..
  if test -d /usr/kerberos/include && test -z "$SSLLIBDIR" && test -f /usr/include/openssl/kssl.h; then
    echo "OpenSSL depends on Kerberos"
    SSLLIBDIR="/usr/kerberos/lib"
    CPPFLAGS="$CPPFLAGS -I/usr/kerberos/include"
  fi
fi
if test -n "$SSLLIBDIR"; then
  SSLLIB="-L$SSLLIBDIR $SSLLIB"
fi
AC_SUBST(SSLLIB)


AC_ARG_ENABLE(forw-via-db,
  AC_HELP_STRING([--enable-forw-via-db],[Enable Forw/Via database]),
[ if test "$enableval" = "yes" ; then
    echo "FORW-VIA enabled"
    AC_DEFINE(FORW_VIA_DB,1,[Enable Forw/Via database])
  fi
])

AC_ARG_ENABLE(cache-digests,
  AC_HELP_STRING([--enable-cache-digests],
                 [Use Cache Digests.
                  See http://wiki.squid-cache.org/SquidFaq/CacheDigests]),
[ if test "$enableval" = "yes" ; then
    echo "USE_CACHE_DIGESTS enabled"
    AC_DEFINE(USE_CACHE_DIGESTS,1,[Use Cache Digests for locating objects in neighbor caches.  This code is still semi-experimental.])
  fi
])

dnl Size of COSS memory buffer
AC_ARG_WITH(coss-membuf-size,
  AC_HELP_STRING([--with-coss-membuf-size=size],
                 [COSS membuf size (default 1048576 bytes)]),
[  if test -n "$withval" -a "x$withval" != "xno" ; then
      echo "Setting COSS membuf size to $with_coss_membuf_size bytes"
      AC_DEFINE_UNQUOTED(COSS_MEMBUF_SZ, $with_coss_membuf_size,[Define if you want to set the COSS membuf size])
   fi
])

dnl check for netio plugin stuff

dnl Enable poll()
disable_poll=
AC_ARG_ENABLE(poll,
  AC_HELP_STRING([--disable-poll],[Disable poll(2) support.]),
[
  case "$enableval" in
  yes)
    echo "Forcing poll() to be enabled"
    SELECT_TYPE="poll"
    ;;
  no)
    echo "Forcing poll() to be disabled"
    disable_poll=true
    ;;
  esac
])

dnl Enable select()
disable_select=
AC_ARG_ENABLE(select,
  AC_HELP_STRING([--disable-select],[Disable select(2) support.]),
[
  case "$enableval" in
  yes)
    echo "Forcing select() to be enabled"
    SELECT_TYPE="select"
    ;;
  no)
    echo "Forcing select() to be disabled"
    disable_select=true
    ;;
  esac
])

dnl Enable kqueue()
dnl kqueue support is still experiemntal and unstable. Not enabled by default.
disable_kqueue=true
AC_ARG_ENABLE(kqueue,
  AC_HELP_STRING([--enable-kqueue],[Enable kqueue(2) support (experimental).]),
[
  case "$enableval" in
  yes)
    echo "Forcing kqueue() to be enabled"
    SELECT_TYPE="kqueue"
    ;;
  no)
    echo "Forcing kqueue() to be disabled"
    disable_kqueue=true
  ;;
esac
])

dnl Enable epoll()
disable_epoll=
AC_ARG_ENABLE(epoll,
  AC_HELP_STRING([--disable-epoll],[Disable Linux epoll(2) support.]),
[
  case "$enableval" in
  yes)
    echo "Forcing epoll() to be enabled"
    SELECT_TYPE="epoll"
    ;;
  no)
    echo "Forcing epoll() to be disabled"
    disable_epoll=true
  ;;
esac
])


dnl Disable HTTP violations
http_violations=1
AC_ARG_ENABLE(http-violations,
  AC_HELP_STRING([--disable-http-violations],
                 [This allows you to remove code which is known to
                  violate the HTTP protocol specification.]),
[ if test "$enableval" = "no" ; then
    echo "Disabling HTTP Violations"
    http_violations=0
  fi
])
if test $http_violations = 1; then
    AC_DEFINE(HTTP_VIOLATIONS, 1,[By default (for now anyway) Squid includes options which allows the cache administrator to violate the HTTP protocol specification in terms of cache behaviour.  Setting this to '0' will disable such code.])
else
    AC_DEFINE(HTTP_VIOLATIONS, 0)
fi

dnl Enable IPFW Transparent Proxy
AC_ARG_ENABLE(ipfw-transparent,
  AC_HELP_STRING([--enable-ipfw-transparent],
                 [Enable Transparent Proxy support for systems
                  using FreeBSD IPFW style redirection.]),
[ if test "$enableval" = "yes" ; then
	echo "IPFW Transparent Proxy enabled"
	AC_DEFINE(IPFW_TRANSPARENT,1,[Enable support for Transparent Proxy on systems using FreeBSD IPFW address redirection.])
	IPFW_TRANSPARENT="yes"
  else
	AC_DEFINE(IPFW_TRANSPARENT,0,[Enable support for Transparent Proxy on systems using FreeBSD IPFW address redirection.])
  fi
])

dnl Enable IP-Filter Transparent Proxy
AC_ARG_ENABLE(ipf-transparent,
  AC_HELP_STRING([--enable-ipf-transparent],
                 [Enable Transparent Proxy support for systems
                  using IP-Filter network address redirection.]),
[ if test "$enableval" = "yes" ; then
	echo "IP-Filter Transparent Proxy enabled"
	AC_DEFINE(IPF_TRANSPARENT,1,[Enable support for Transparent Proxy on systems using IP-Filter address redirection. This provides "masquerading" support for non Linux system.])
	IPF_TRANSPARENT="yes"
  else
	AC_DEFINE(IPF_TRANSPARENT,0,[Enable support for Transparent Proxy on systems using IP-Filter address redirection. This provides "masquerading" support for non Linux system.])
  fi
])

dnl Enable PF Transparent Proxy
AC_ARG_ENABLE(pf-transparent,
  AC_HELP_STRING([--enable-pf-transparent],
                 [Enable Transparent Proxy support for systems
                  using PF network address redirection.]),
[ if test "$enableval" = "yes" ; then
	echo "PF Transparent Proxy enabled"
	AC_DEFINE(PF_TRANSPARENT,1,[Enable support for Transparent Proxy on systems using PF address redirection. This provides "masquerading" support for OpenBSD.])
	PF_TRANSPARENT="yes"
  else
	AC_DEFINE(PF_TRANSPARENT,0,[Enable support for Transparent Proxy on systems using PF address redirection. This provides "masquerading" support for OpenBSD.])
  fi
])

dnl Enable Linux Netfilter Transparent Proxy
AC_ARG_ENABLE(linux-netfilter,
  AC_HELP_STRING([--enable-linux-netfilter],
                 [Enable Transparent Proxy support for Linux (Netfilter)]),
[ if test "$enableval" = "yes" ; then
	echo "Linux (Netfilter) Transparent Proxy enabled"
	AC_DEFINE(LINUX_NETFILTER,1,[Enable support for Transparent Proxy on Linux (Netfilter) systems])
	LINUX_NETFILTER="yes"
  else
	AC_DEFINE(LINUX_NETFILTER,0,[Enable support for Transparent Proxy on Linux (Netfilter) systems])
  fi
])

dnl Enable Large file support
buildmodel=""
needlargefiles=

AC_ARG_WITH(large-files,
  AC_HELP_STRING([--with-large-files],[Enable support for large files (logs etc).]),
[ if test "x$withval" = "xyes"; then
	needlargefiles=1
  fi
])

dnl UNIX Build environment
dnl AC_HELP_STRING is not suited here because it doesn't allow to specify newlines
AC_ARG_WITH(build-environment,
[  --with-build-environment=model
                          The build environment to use. Normally one of
                          POSIX_V6_ILP32_OFF32   32 bits
                          POSIX_V6_ILP32_OFFBIG  32 bits with large file support
                          POSIX_V6_LP64_OFF64    64 bits
                          POSIX_V6_LPBIG_OFFBIG  large pointers and files
                          XBS5_ILP32_OFF32       32 bits (legacy)
                          XBS5_ILP32_OFFBIG      32 bits with large file support (legacy)
                          XBS5_LP64_OFF64        64 bits (legacy)
                          XBS5_LPBIG_OFFBIG      large pointers and files (legacy)
                          default                The default for your OS],
[ case "$withval" in
  yes|no)
	echo "--with-build-environment expects a build environment string as used by getconf"
	exit 1
	;;
  *)
	buildmodel="$withval"
	;;
  esac
])

if test $needlargefiles && test -z "$buildmodel"; then
	for model in POSIX_V6_LPBIG_OFFBIG XBS5_LPBIG_OFFBIG POSIX_V6_LP64_OFF64 XBS5_LP64_OFF64 POSIX_V6_ILP32_OFFBIG XBS5_ILP32_OFFBIG; do
		if test "`getconf _$model 2>/dev/null || true`" = 1 || test "`getconf $model 2>/dev/null || true`" ; then
			buildmodel=$model
			break
		fi
	done
	if test -z "$buildmodel"; then
		echo "WARNING: No suitable build environment found for large files. Trying to use _FILE_OFFSET_BITS=64"
		sleep 1
	fi
fi
case "$buildmodel" in
default|"")
	if test "$needlargefiles"; then
		echo "Enabling -D_FILE_OFFSET_BITS=64"
		CFLAGS="-D_FILE_OFFSET_BITS=64 $CFLAGS"
		CXXFLAGS="-D_FILE_OFFSET_BITS=64 $CXXFLAGS"
	fi
	;;
*)
	echo "Using $buildmodel build environment"
	if test "`getconf _$buildmodel 2>/dev/null || true`" = 1 || test "`getconf $buildmodel 2>/dev/null || true`" ; then
	    : # All fine
	else
	    AC_MSG_ERROR(Build environment $buildmodel not known to getconf.)
	fi
	CFLAGS="`getconf ${buildmodel}_CFLAGS` $CFLAGS"
	CXXFLAGS="`getconf ${buildmodel}_CFLAGS` $CXXFLAGS"
	LIBS="`getconf ${buildmodel}_LIBS` $LIBS"
	LDFLAGS="`getconf ${buildmodel}_LDFLAGS` $LDFLAGS"
	case "$host" in
dnl
dnl On Solaris getconf returns for CFLAGS -xarch=generic64, -Xa and -Usun options, and
dnl for LDFLAGS -xarch=generic64, but:
dnl   "-Xa" is supported only by Sun cc, so we need to remove it when using gcc
dnl   For gcc "-xarch=generic64" must be replaced with "-m64"
dnl   The 'sun' define is needed by ipfilter includes, so we must remove "-Usun"
	    *-solaris*)
    		if test "$GCC" = "yes"; then
		    echo "Removing -Xa for gcc on $host"
		    CFLAGS="`echo $CFLAGS | sed -e 's/-Xa//'`"
		    CXXFLAGS="`echo $CXXFLAGS | sed -e 's/-Xa//'`"
		    echo "Replacing -xarch=generic64 with -m64 for gcc on $host"
		    CFLAGS="`echo $CFLAGS | sed -e 's/-xarch=generic64/-m64/'`"
		    LDFLAGS="`echo $LDFLAGS | sed -e 's/-xarch=generic64//'`"
		fi
		echo "Removing -Usun on $host"
		CFLAGS="`echo $CFLAGS | sed -e 's/-Usun//'`"
		CXXFLAGS="`echo $CXXFLAGS | sed -e 's/-Usun//'`"
		;;
dnl		
dnl On Irix 6.x getconf returns options valid only for the SGI MipsPRO compiler,
dnl so we must adjust something to avoid gcc errors.
dnl On Irix 6.x 32/64 bit we must replace "-n32" with "-mabi=n32" in CFLAGS and
dnl remove "-n32" from LDFLAGS
dnl On Irix 6.x 64 bit we must replace "-64" with "-mabi=64" in CFLAGS and remove
dnl "-64" from LDFLAGS
	    *-sgi-irix6.*)
    		if test "$GCC" = "yes"; then
		    CFLAGS="`echo $CFLAGS | sed -e 's/-n32/-mabi=n32/'`"
		    CXXFLAGS="`echo $CXXFLAGS | sed -e 's/-n32/-mabi=n32/'`"
		    LDFLAGS="`echo $LDFLAGS | sed -e 's/-n32//'`"
		    CFLAGS="`echo $CFLAGS | sed -e 's/-64/-mabi=64/'`"
		    CXXFLAGS="`echo $CXXFLAGS | sed -e 's/-64/-mabi=64/'`"
		    LDFLAGS="`echo $LDFLAGS | sed -e 's/-64//'`"
		fi
		;;
	    *)
	        ;;
	esac
	;;
esac

dnl Enable Linux transparent proxy support for obsolete TPROXY
AC_ARG_ENABLE(linux-tproxy,
  AC_HELP_STRING([--enable-linux-tproxy],
			     [Enable real Transparent Proxy support for Netfilter TPROXY 
                  (version 2).]),
[ if test "$enableval" = "yes" ; then
	echo "Linux Netfilter/TPROXY v2 enabled"
	AC_DEFINE(LINUX_TPROXY2, 1, [Enable real Transparent Proxy support for Netfilter TPROXY v2.])
	LINUX_TPROXY2="yes"
        if test -z "$LINUX_NETFILTER"; then
	    echo "Linux-Netfilter Transparent Proxy automatically enabled"
	    LINUX_NETFILTER="yes"
	fi
  else
	AC_DEFINE(LINUX_TPROXY2, 0, [Enable real Transparent Proxy support for Netfilter TPROXY v2.])
  fi
])

AM_CONDITIONAL(MAKE_LEAKFINDER, false)
dnl Enable Leak Finding Functions
AC_ARG_ENABLE(leakfinder,
  AC_HELP_STRING([--enable-leakfinder],
                 [Enable Leak Finding code.  Enabling this alone
                  does nothing; you also have to modify the source
			      code to use the leak finding functions.  Probably
			      Useful for hackers only.]),
[ if test "$enableval" = "yes" ; then
	echo "Leak-Finding enabled"
	AC_DEFINE(USE_LEAKFINDER,1,[Enable code for assisting in finding memory leaks.  Hacker stuff only.])
	USE_LEAKFINDER="yes"
	AM_CONDITIONAL(MAKE_LEAKFINDER, true)
  fi
])

follow_xff=1
AC_ARG_ENABLE(follow-x-forwarded-for,
  AC_HELP_STRING([--enable-follow-x-forwarded-for],
                 [Enable support for following the X-Forwarded-For
                 HTTP header to try to find the IP address of the
                 original or indirect client when a request has
                 been forwarded through other proxies.]),
[ if test "$enableval" = "yes" ; then
    echo "follow X-Forwarded-For enabled"
    follow_xff=1
  fi
])
if test $follow_xff = 1; then
    AC_DEFINE(FOLLOW_X_FORWARDED_FOR, 1, [Enable following X-Forwarded-For headers])
else
    AC_DEFINE(FOLLOW_X_FORWARDED_FOR, 0)
fi

use_ident=1
AC_ARG_ENABLE(ident-lookups,
  AC_HELP_STRING([--disable-ident-lookups],
                 [This allows you to remove code that performs Ident (RFC 931) lookups.]),
[ if test "$enableval" = "no" ; then
    echo "Disabling Ident Lookups"
    use_ident=0
  fi
])
if test $use_ident = 1; then
    AC_DEFINE(USE_IDENT, 1,[Compile in support for Ident (RFC 931) lookups?  Enabled by default.])
    AM_CONDITIONAL(ENABLE_IDENT, true)
else
    AC_DEFINE(USE_IDENT, 0)
    AM_CONDITIONAL(ENABLE_IDENT, false)
fi

AM_CONDITIONAL(USE_DNSSERVER, false)
use_dnsserver=
AC_ARG_ENABLE(internal-dns,
  AC_HELP_STRING([--disable-internal-dns],
                 [Prevents Squid from directly sending and receiving DNS messages, 
                  and instead enables the old external 'dnsserver' processes.]),
[ if test "$enableval" = "no" ; then
    echo "Disabling Internal DNS queries"
    use_dnsserver="yes"
  fi
])
if test "$use_dnsserver" = "yes"; then
    AC_DEFINE(USE_DNSSERVERS,1,[Use dnsserver processes instead of the internal DNS protocol support])
    AM_CONDITIONAL(USE_DNSSERVER, true)
fi

dnl Select Default hosts file location
AC_ARG_ENABLE(default-hostsfile,
  AC_HELP_STRING([--enable-default-hostsfile=path],
                 [Select default location for hosts file.
                  See hosts_file directive in squid.conf for details]),
[
    if test "$enableval" != "none" ; then
    	if test -f $enableval; then
	    OPT_DEFAULT_HOSTS=$enableval
    	else
	    echo "Warning Unable to find $enableval"
	    sleep 5
	fi
    else
	OPT_DEFAULT_HOSTS="none"    
    fi
    echo "Default hosts file set to: $enableval"
],[OPT_DEFAULT_HOSTS="/etc/hosts"])
AC_SUBST(OPT_DEFAULT_HOSTS)

dnl Select auth schemes modules to build
AC_ARG_ENABLE(auth,
  AC_HELP_STRING([--enable-auth="list of auth scheme modules"],
                 [Build support for the list of authentication schemes.
                  The default is to build support for the Basic scheme.
                  See src/auth for a list of available modules, or
                  Programmers Guide section authentication schemes
                  for details on how to build your custom auth scheme
                  module]),
[ case $enableval in
  yes)
        for dir in $srcdir/src/auth/*; do
	    module="`basename $dir`"
            if test -d "$dir" && test "$module" != CVS; then
                AUTH_MODULES="$AUTH_MODULES $module"
            fi
        done
        ;;
  no)
        ;;
  *)
	AUTH_MODULES="`echo $enableval| sed -e 's/,/ /g;s/  */ /g'`"
  	;;
  esac
],
[ if test -z "$AUTH_MODULES"; then
    AUTH_MODULES="ntlm basic digest negotiate"
  fi
])
if test -n "$AUTH_MODULES"; then
    for module in $AUTH_MODULES; do
	if test -d $srcdir/src/auth/$module; then
	    :
	else
	    AC_MSG_ERROR(Auth scheme $module does not exist)
	fi
	eval AUTH_MODULE_${module}=yes
    done
    echo "Auth scheme modules built: $AUTH_MODULES"
    AUTH_OBJS="auth/lib`echo $AUTH_MODULES|sed -e 's% %.a auth/lib%g'`.a"
    AUTH_LIBS="`echo $AUTH_OBJS|sed -e 's%auth/%%g'`"
else
    echo "Auth scheme modules built: None"
fi
AUTH_LINKOBJS=
for module in $AUTH_MODULES; do
  AUTH_LINKOBJS="$AUTH_LINKOBJS auth/${module}/${module}Scheme.o"
done
AC_SUBST(AUTH_MODULES)
AC_SUBST(AUTH_LIBS)
AC_SUBST(AUTH_LINKOBJS)
AC_SUBST(AUTH_OBJS)

dnl bundled auth modules, in order to have handy defines for the cppunit testsuite
test -n "$AUTH_MODULE_basic" && AC_DEFINE([HAVE_AUTH_MODULE_BASIC],1,[Basic auth module is built])
test -n "$AUTH_MODULE_digest" && AC_DEFINE([HAVE_AUTH_MODULE_DIGEST],1,[Digest auth module is built])
test -n "$AUTH_MODULE_ntlm" && AC_DEFINE([HAVE_AUTH_MODULE_NTLM],1,[NTLM auth module is built])
test -n "$AUTH_MODULE_negotiate" && AC_DEFINE([HAVE_AUTH_MODULE_NEGOTIATE],1,[Negotiate auth module is built])

dnl Select basic auth scheme helpers to build
if test -n "$AUTH_MODULE_basic"; then
	BASIC_AUTH_HELPERS="all"
fi
AC_ARG_ENABLE(basic-auth-helpers,
  AC_HELP_STRING([--enable-basic-auth-helpers="list of helpers"],
                 [This option selects which basic scheme proxy_auth
                  helpers to build and install as part of the normal 
                  build process. For a list of available
                  helpers see the helpers/basic_auth directory.]),
[ case "$enableval" in
  yes)
	BASIC_AUTH_HELPERS="all"
	;;
  no)
	BASIC_AUTH_HELPERS=""
	;;
  *)
	if test -z "$AUTH_MODULE_basic"; then
		echo "WARNING: Basic auth helpers selected without the basic scheme enabled"
		sleep 15
	fi
	BASIC_AUTH_HELPERS="`echo $enableval| sed -e 's/,/ /g;s/  */ /g'`"
	;;
  esac
])
if test "$BASIC_AUTH_HELPERS" = "all" ; then
	BASIC_AUTH_HELPERS=""
	for dir in $srcdir/helpers/basic_auth/*; do
	    helper="`basename $dir`"
	    if test -f $dir/config.test && sh $dir/config.test "$@"; then
		BASIC_AUTH_HELPERS="$BASIC_AUTH_HELPERS $helper"
	    fi
	done
fi
if test -n "$BASIC_AUTH_HELPERS"; then
    for helper in $BASIC_AUTH_HELPERS; do
	if test -d $srcdir/helpers/basic_auth/$helper; then
	    case $helper in
	    SASL)
		    require_sasl=yes
		    ;;
	    esac
	else
	    AC_MSG_ERROR(Basic auth helper $helper does not exist)
	fi
    done
    echo "Basic auth helpers built: $BASIC_AUTH_HELPERS"
fi
AC_SUBST(BASIC_AUTH_HELPERS)

dnl Select ntlm auth helpers to build
if test -n "$AUTH_MODULE_ntlm"; then
	NTLM_AUTH_HELPERS="all"
fi
AC_ARG_ENABLE(ntlm-auth-helpers,
  AC_HELP_STRING([--enable-ntlm-auth-helpers="list of helpers"],
                [This option selects which proxy_auth ntlm helpers
                 to build and install as part of the normal build 
                 process. For a list of available helpers see
                 the helpers/ntlm_auth directory.]),
[ case "$enableval" in
  yes) 
	NTLM_AUTH_HELPERS="all"
	;;
  no)
	NTLM_AUTH_HELPERS=""
	;;
  *)
	NTLM_AUTH_HELPERS="`echo $enableval| sed -e 's/,/ /g;s/  */ /g'`"
	;;
  esac
])
if test "$NTLM_AUTH_HELPERS" = "all" ; then
	NTLM_AUTH_HELPERS=""
	for dir in $srcdir/helpers/ntlm_auth/*; do
	    helper="`basename $dir`"
	    if test -f $dir/config.test && sh $dir/config.test "$@"; then
		NTLM_AUTH_HELPERS="$NTLM_AUTH_HELPERS $helper"
	    fi
	done
fi
if test -n "$NTLM_AUTH_HELPERS"; then
    for helper in $NTLM_AUTH_HELPERS; do
	if test -d $srcdir/helpers/ntlm_auth/$helper; then
	    :
	else
	    AC_MSG_ERROR(NTLM Auth helper $helper does not exist)
	fi
    done
    echo "NTLM auth helpers built: $NTLM_AUTH_HELPERS"
fi
AC_SUBST(NTLM_AUTH_HELPERS)

dnl Select negotiate auth helpers to build
if test -n "$AUTH_MODULE_negotiate"; then
	NEGOTIATE_AUTH_HELPERS="all"
fi
AC_ARG_ENABLE(negotiate-auth-helpers,
  AC_HELP_STRING([--enable-negotiate-auth-helpers="list of helpers"],
                 [This option selects which proxy_auth negotiate helpers
                  to build and install as part of the normal build 
                  process. For a list of available helpers see
                  the helpers/negotiate_auth directory.]),
[ case "$enableval" in
  yes) 
	NEGOTIATE_AUTH_HELPERS="all"
	;;
  no)
	NEGOTIATE_AUTH_HELPERS=""
	;;
  *)
	NEGOTIATE_AUTH_HELPERS="`echo $enableval| sed -e 's/,/ /g;s/  */ /g'`"
	;;
  esac
])
if test "$NEGOTIATE_AUTH_HELPERS" = "all" ; then
	NEGOTIATE_AUTH_HELPERS=""
	for dir in $srcdir/helpers/negotiate_auth/*; do
	    helper="`basename $dir`"
	    if test -f $dir/config.test && sh $dir/config.test "$@";  then
		NEGOTIATE_AUTH_HELPERS="$NEGOTIATE_AUTH_HELPERS $helper"
	    fi
	done
fi
if test -n "$NEGOTIATE_AUTH_HELPERS"; then
    for helper in $NEGOTIATE_AUTH_HELPERS; do
	if test -d $srcdir/helpers/negotiate_auth/$helper; then
	    :
	else
	    AC_MSG_ERROR(Negotiate Auth helper $helper does not exist)
	fi
	# Kerberos helper has its own configure system
	if test "$srcdir/helpers/negotiate_auth/$helper/configure" ; then
	    if test $helper = squid_kerb_auth; then
		AC_CONFIG_SUBDIRS(helpers/negotiate_auth/squid_kerb_auth)
	    else
		echo "ERROR: configure.in needs to be extended to support $helper!"
		exit 1
	    fi
	fi
    done
    echo "Negotiate auth helpers built: $NEGOTIATE_AUTH_HELPERS"
fi
AC_SUBST(NEGOTIATE_AUTH_HELPERS)

dnl Select digest auth scheme helpers to build
if test -n "$AUTH_MODULE_digest"; then
	DIGEST_AUTH_HELPERS=all
fi
AC_ARG_ENABLE(digest-auth-helpers,
  AC_HELP_STRING([--enable-digest-auth-helpers="list of helpers"],
                 [This option selects which digest scheme authentication
                  helpers to build and install as part of the normal build
                  process. For a list of available helpers see the
                  helpers/digest_auth directory.]),
[ case "$enableval" in
  yes)
	DIGEST_AUTH_HELPERS="all"
	;;
  no)
	DIGEST_AUTH_HELPERS=""
	;;
  *)
	DIGEST_AUTH_HELPERS="`echo $enableval| sed -e 's/,/ /g;s/  */ /g'`"
	;;
  esac
])
if test "$DIGEST_AUTH_HELPERS" = "all" ; then
	DIGEST_AUTH_HELPERS=""
	for dir in $srcdir/helpers/digest_auth/*; do
	    helper="`basename $dir`"
	    if test -f $dir/config.test && sh $dir/config.test "$@"; then
		DIGEST_AUTH_HELPERS="$DIGEST_AUTH_HELPERS $helper"
	    fi
	done
fi
if test -n "$DIGEST_AUTH_HELPERS"; then
    for helper in $DIGEST_AUTH_HELPERS; do
	if test -f $srcdir/helpers/digest_auth/$helper/Makefile.in; then
		:
	else
		AC_MSG_ERROR(digest auth helper $helper does not exist)
	fi
    done
    echo "Digest auth helpers built: $DIGEST_AUTH_HELPERS"
fi
AC_SUBST(DIGEST_AUTH_HELPERS)

dnl Enable "NTLM fail open"
AC_ARG_ENABLE(ntlm-fail-open,
  AC_HELP_STRING([--enable-ntlm-fail-open],
                 [Enable NTLM fail open, where a helper that fails one of the
                  Authentication steps can allow squid to still authenticate
                  the user.]),
[ if test "$enableval" = "yes" ; then
    AC_DEFINE(NTLM_FAIL_OPEN,1,[Define if NTLM is allowed to fail gracefully when a helper has problems. WARNING: This has security implications. DO NOT enable unless you KNOW you need it.])
  fi
])

dnl Select external_acl helpers to build
EXTERNAL_ACL_HELPERS=all
AC_ARG_ENABLE(external-acl-helpers,
  AC_HELP_STRING([--enable-external-acl-helpers="list of helpers"],
                 [This option selects which external_acl helpers to
                  build and install as part of the normal build
                  process. For a list of available helpers see the
                  helpers/external_acl directory.]),
[ case "$enableval" in
  yes)
	EXTERNAL_ACL_HELPERS=all
	;;
  no)
	EXTERNAL_ACL_HELPERS=""
	;;
  *)
 	EXTERNAL_ACL_HELPERS="`echo $enableval| sed -e 's/,/ /g;s/  */ /g'`"
	;;
  esac
])
if test "$EXTERNAL_ACL_HELPERS" = "all" ; then
	EXTERNAL_ACL_HELPERS=""
	for dir in $srcdir/helpers/external_acl/*; do
	    helper="`basename $dir`"
	    if test -f $dir/config.test && sh $dir/config.test "$@"; then
		EXTERNAL_ACL_HELPERS="$EXTERNAL_ACL_HELPERS $helper"
	    fi
	done
fi
if test -n "$EXTERNAL_ACL_HELPERS"; then
    for helper in $EXTERNAL_ACL_HELPERS; do
	if test -f $srcdir/helpers/external_acl/$helper/Makefile.in; then
		:
	else
		AC_MSG_ERROR(external acl helper $helper does not exist)
	fi
    done
    echo "External acl helpers built: $EXTERNAL_ACL_HELPERS"
fi
AC_SUBST(EXTERNAL_ACL_HELPERS)

AC_ARG_WITH(valgrind-debug,
  AC_HELP_STRING([--with-valgrind-debug],
                 [Include debug instrumentation for use with valgrind]),
[ case $withval in
  yes)
	valgrind=1
	;;
  no)
	valgrind=
	;;
  *)
	CPPFLAGS="$CPPFLAGS -I${enableval}/include"
	valgrind=1
	;;
  esac
  if test $valgrind; then
	AC_DEFINE(WITH_VALGRIND, 1, [Valgrind memory debugger support])
	echo "Valgrind debug support enabled"
  fi
])

dnl Disable "memPools" code
AC_ARG_ENABLE(mempools,
  AC_HELP_STRING([--disable-mempools],
                 [Disable memPools. Note that this option now simply sets the
			      default behaviour. Specific classes can override this at runtime, and
			      only lib/MemPool.c needs to be altered to change the squid-wide 
			      default for all classes.]),
[ if test "$enableval" = "no" ; then
    echo "memPools disabled"
    AC_DEFINE(DISABLE_POOLS, 1, [Define if you have problems with memPools and want to disable Pools])
  else
    AC_DEFINE(DISABLE_POOLS, 0, [Define if you have problems with memPools and want to disable Pools.])
  fi
],
[ AC_DEFINE(DISABLE_POOLS, 0, [Define if you have problems with memPools and want to disable Pools.])
])

dnl Enable WIN32 Service compile mode
AC_ARG_ENABLE(win32-service,
  AC_HELP_STRING([--enable-win32-service],
                 [Compile Squid as a WIN32 Service.
                  Works only on MS-Windows platforms (NT and up).]),
[ if test "$enableval" = "yes" ; then
    echo "Enabling WIN32 run service mode"
    AC_DEFINE(USE_WIN32_SERVICE,1,[Define Windows NT & Windows 2000 run service mode])
  fi
])


dnl Check for Cyrus SASL
if test "$require_sasl" = "yes"; then
	AC_CHECK_HEADERS(sasl/sasl.h sasl.h)
	if test "$ac_cv_header_sasl_sasl_h" = "yes"; then
		echo "using SASL2"
		LIBSASL="-lsasl2"
	else
		if test "$ac_cv_header_sasl_h" = "yes"; then
			echo "using SASL"
			LIBSASL="-lsasl"
		else
			AC_MSG_ERROR(Neither SASL nor SASL2 found)
		fi
	fi
	AC_SUBST(LIBSASL)
fi

dnl Disable "unlinkd" code
AC_ARG_ENABLE(unlinkd,
  AC_HELP_STRING([--disable-unlinkd],[Do not use unlinkd]),
[ if test "$enableval" = "no" ; then
    use_unlinkd=no
  else
    use_unlinkd=yes
  fi
],[
    # Here we should probably use some magic depending on the selected
    # storage models
    use_unlinkd=yes
])
if test "$use_unlinkd" = "yes"; then
    echo "unlinkd enabled"
    AC_DEFINE(USE_UNLINKD,1,[Define this if unlinkd is required (strongly recommended for ufs storage type)])
    AM_CONDITIONAL(ENABLE_UNLINKD, true)
else
    echo "unlinkd disabled"
    AM_CONDITIONAL(ENABLE_UNLINKD, false)
fi

dnl Enable backtraces on fatal errors
AC_ARG_ENABLE(stacktraces,
  AC_HELP_STRING([--enable-stacktraces],
                 [Enable automatic call backtrace on fatal errors]),
[ if test "$enableval" = "yes" ; then
    echo "Enabling automatic stack backtraces on fatal errors"
    AC_DEFINE(PRINT_STACK_TRACE, 1,[Print stacktraces on fatal errors])
  fi
])

AM_CONDITIONAL(ENABLE_XPROF_STATS, false)
dnl Enable USE_XPROF_STATS
AC_ARG_ENABLE(cpu-profiling,
  AC_HELP_STRING([--enable-cpu-profiling],
                 [Enable instrumentation to try and understand how CPU power 
                  is spent by squid, by enabling specific probes in selected
                  functions. New probes can only be added by modifying the source code.
                  It is meant to help developers in optimizing performance
                  of Squid internal functions.
                  If you are not developer you shouldn't enable this, 
                  as it slows squid down somewhat. See lib/Profiler.c for more details.]),
[ if test "$enableval" = "yes" ; then
    echo "Enabling cpu-profiling"
    AC_DEFINE(USE_XPROF_STATS, 1,[Define to enable CPU profiling within Squid])
    AM_CONDITIONAL(ENABLE_XPROF_STATS, true)
  fi
])

dnl Enable X-Accelerator-Vary for Vary support within an accelerator setup
AC_ARG_ENABLE(x_accelerator_vary,
  AC_HELP_STRING([--enable-x-accelerator-vary],
                 [Enable support for the X-Accelerator-Vary
                  HTTP header. Can be used to indicate
                  variance within an accelerator setup.
                  Typically used together with other code
                  that adds custom HTTP headers to the requests.]),
[ if test "$enableval" = "yes" ; then
    echo "Enabling support for X-Accelerator-Vary"
    AC_DEFINE(X_ACCELERATOR_VARY, 1, [Enable support for the X-Accelerator-Vary HTTP header])
  fi
])

dnl Enable IPv6 support
AC_MSG_CHECKING([whether to enable IPv6])
use_ipng=yes
AC_ARG_ENABLE(ipv6,
  AC_HELP_STRING([--disable-ipv6],[Disable IPv6 support]),
[ if test "x$enableval" = "xyes" ; then
    AC_MSG_RESULT(yes)
  else
    AC_MSG_RESULT(no)
    use_ipng=no
  fi
],[AC_MSG_RESULT(yes)])

if test "$use_ipng" = "yes"; then
  AC_CACHE_CHECK([if PF_INET6 is available], $use_ipng,
    AC_TRY_RUN(
      [ /* PF_INET6 available check */
#       include <sys/types.h>
#       include <sys/socket.h>
        void main() {
          if (socket(PF_INET6, SOCK_STREAM, 0) < 0)
            exit(1);
          else
            exit(0);
        }
      ],
      [ AC_MSG_RESULT(yes)
        use_ipng=yes
      ],
      [ AC_MSG_RESULT(no)
        use_ipng=no
      ])
   )
fi

if test "$use_ipng" = "yes"; then

AC_DEFINE(USE_IPV6,1,[Enable support for IPv6 ])

dnl Check for IPv6 Windows Vista option
dnl Also useful for other OS with hybrid-stack defaults turned OFF
AC_DEFINE(IPV6_SPECIAL_V4MAPPED, 1, [Enable v4-mapping through v6 sockets])

dnl Check for Windows XP option
AC_MSG_CHECKING([for IPv6 split-stack requirement])
AC_ARG_WITH(ipv6-split-stack,
	AC_HELP_STRING([--with-ipv6-split-stack],
                   [Require IPv6 split-stack support. Requires IPv6 Support.]),
  [ AC_DEFINE(IPV6_SPECIAL_SPLITSTACK, 1, [Enable support for IPv6 on split-stack implementations])
    AC_DEFINE(IPV6_SPECIAL_V4MAPPED, 0, [Enable v4-mapping through v6 sockets. Requires IPv6 hybrid-stack.])
    AC_MSG_RESULT(yes)
  ],
  [AC_DEFINE(IPV6_SPECIAL_SPLITSTACK, 0, [Enable support for IPv6 on split-stack implementations]) AC_MSG_RESULT(no)]
)

dnl Check for IPv6-localhost option
AC_MSG_CHECKING([for IPv6-Localhost requirement])
AC_ARG_WITH(localhost-ipv6,
  AC_HELP_STRING([--with-localhost-ipv6], 
        [WARNING: This is an RFC violation!
		Treat 127.0.0.1 and ::1 as identical and convert all inputs of localhost to ::1
		This depends on IPv6 support and all applications squid contacts 
        via localhost being IPv6 enabled.]),
  [AC_DEFINE(IPV6_SPECIAL_LOCALHOST, 1, [Convert IPv4-localhost requests to IPv6. Default: keep seperate.]) AC_MSG_RESULT(yes)],
  [AC_DEFINE(IPV6_SPECIAL_LOCALHOST, 0, [Convert IPv4-localhost requests to IPv6. Default: Keep seperate.]) AC_MSG_RESULT(no)]
)

else
  # NP: semi-silent failure as IPv4-only mode is perfectly usable on this system.
  echo "WARNING: IPv6 is not available on this system."
  AC_DEFINE(USE_IPV6,0,[Enable support for IPv6])
  AC_DEFINE(IPV6_SPECIAL_SPLITSTACK,0,[Enable support for IPv6 on split-stack implementations])
  AC_DEFINE(IPV6_SPECIAL_LOCALHOST,0,[Convert IPv4-localhost requests to IPv6. Default: Keep seperate.])
  AC_DEFINE(IPV6_SPECIAL_V4MAPPED,0,[Enable v4-mapping through v6 sockets])
fi

AC_ARG_ENABLE(zph-qos,
  AC_HELP_STRING([--enable-zph-qos],[Enable ZPH QOS support]),
[ if test "$enableval" = "yes" ; then
    echo "ZPH QOS enabled"
    AC_DEFINE(USE_ZPH_QOS,1,
    [ Define this to use Squid's ZPH (Zero Penalty Hit) QOS features.
      When enabled, Squid will alter TOS field of HIT responses for better QOS on intermediate routing/shaping devices.])
  fi
])

dnl Check whether this OS defines ss_len as a member of sockaddr_storage
AC_CACHE_CHECK([for ss_len field in struct sockaddr_storage],
		ac_cv_have_ss_len_in_struct_ss, [
	AC_TRY_COMPILE([
#include <sys/types.h>
#include <sys/socket.h>
#include <netinet/in.h>
		],
		[ struct sockaddr_storage s; s.ss_len = 1; ],
		[ ac_cv_have_ss_len_in_struct_ss="yes" ],
		[ ac_cv_have_ss_len_in_struct_ss="no" ]
	)
])
if test "x$ac_cv_have_ss_len_in_struct_ss" = "xyes" ; then
	AC_DEFINE(HAVE_SS_LEN_IN_SS, 1, [Does struct sockaddr_storage have ss_len? 1: Yes, 0: No])
else
	AC_DEFINE(HAVE_SS_LEN_IN_SS, 0, [Does struct sockaddr_storage have ss_len? 1: Yes, 0: No])
fi

dnl Check whether this OS defines sin_len as a member of sockaddr_in as a backup to ss_len
AC_CACHE_CHECK([for sin_len field in struct sockaddr_in],
                ac_cv_have_sin_len_in_struct_sai, [
        AC_TRY_COMPILE([
#include <sys/types.h>
#include <sys/socket.h>
                ],
                [ struct sockaddr_in s; s.sin_len = 1; ],
                [ ac_cv_have_sin_len_in_struct_sai="yes" ],
                [ ac_cv_have_sin_len_in_struct_sai="no" ]
        )
])
if test "x$ac_cv_have_sin_len_in_struct_sai" = "xyes" ; then
        AC_DEFINE(HAVE_SIN_LEN_IN_SAI, 1, [Does struct sockaddr_in have sin_len? 1: Yes, 0: No])
else
        AC_DEFINE(HAVE_SIN_LEN_IN_SAI, 0, [Does struct sockaddr_in have sin_len? 1: Yes, 0: No])
fi

dnl Check whether this OS defines sin6_len as a member of sockaddr_in6 as a backup to ss_len
AC_CACHE_CHECK([for sin6_len field in struct sockaddr_in6],
                ac_cv_have_sin6_len_in_struct_sai, [
        AC_TRY_COMPILE([
#include <sys/types.h>
#include <sys/socket.h>
                ],
                [ struct sockaddr_in6 s; s.sin6_len = 1; ],
                [ ac_cv_have_sin6_len_in_struct_sai="yes" ],
                [ ac_cv_have_sin6_len_in_struct_sai="no" ]
        )
])
if test "x$ac_cv_have_sin6_len_in_struct_sai" = "xyes" ; then
        AC_DEFINE(HAVE_SIN6_LEN_IN_SAI, 1, [Does struct sockaddr_in6 have sin6_len? 1: Yes, 0: No])
else
        AC_DEFINE(HAVE_SIN6_LEN_IN_SAI, 0, [Does struct sockaddr_in6 have sin6_len? 1: Yes, 0: No])
fi

dnl --with-maxfd present for compatibility with Squid-2.
dnl undocumented in ./configure --help  to encourage using the Squid-3 directive.
AC_ARG_WITH(maxfd,,
[ 
  case ${withval} in
    [[0-9]]*)
      squid_filedescriptors_num=$withval
      ;;
    *)
      AC_MSG_ERROR(--with-maxfd expects a numeric argument)
      ;;
    esac
])
AC_ARG_WITH(filedescriptors,
<<<<<<< HEAD
  AC_HELP_STRING([--with-filedescriptors=NUMBER],[Force squid to support NUMBER filedescriptors]),
=======
  AC_HELP_STRING([--with-filedescriptors=NUMBER],
                 [Force squid to support NUMBER filedescriptors]),
>>>>>>> b0e7900f
[ 
  case ${withval} in
    [[0-9]]*)
      squid_filedescriptors_num=$withval
      ;;
    *)
      AC_MSG_ERROR(--with-filedescriptors expects a numeric argument)
      ;;
    esac
])

AC_PATH_PROG(CPPUNITCONFIG, cppunit-config, false)
if $CPPUNITCONFIG --help >/dev/null; then
  echo "using system installed cppunit"
  SQUID_CPPUNIT_LIBS="`$CPPUNITCONFIG --libs`"
  SQUID_CPPUNIT_LA=''
  SQUID_CPPUNIT_INC="`$CPPUNITCONFIG --cflags`"
else
  echo "cppunit does not appear to be installed. squid does not require this, but code testing with 'make check' will fail."
  SQUID_CPPUNIT_LA='' 
  SQUID_CPPUNIT_LIBS=''
  SQUID_CPPUNIT_INC=''
fi

AC_ARG_WITH(cppunit-basedir,
  AC_HELP_STRING([--with-cppunit-basedir=/path/to/cppunit-base],
                 [Path where the cppunit headers are libraries are found 
                  for unit testing.]),
[ if test -f $withval/include/cppunit/TestCase.h; then
	echo "Using cppunit includes from $withval"
	SQUID_CPPUNIT_INC="-I${withval}/include"
    else
	AC_MSG_ERROR(Cannot find cppunit at $withval)
    fi
  if test -f $withval/lib/libcppunit.la; then
	echo "Using cppunit lib from $withval"
	SQUID_CPPUNIT_LA="${withval}/lib/libcppunit.la"
	SQUID_CPPUNIT_LIBS='$(SQUID_CPPUNIT_LA)'
    else
	AC_MSG_ERROR(Cannot find cppunit at $withval)
	exit 1
    fi
])
AC_SUBST(SQUID_CPPUNIT_LIBS)
AC_SUBST(SQUID_CPPUNIT_LA)
AC_SUBST(SQUID_CPPUNIT_INC)

# Force some compilers to use ANSI features
#
case "$host" in
    alpha-dec-osf*)
	if test "$ac_cv_prog_CC" = "cc" ; then
		echo "adding '-std1' to cc args for $host"
		CC="cc -std1";
		ac_cv_prog_CC="$CC"
	fi
	;;
    *-hp-hpux*)
	if test "$ac_cv_prog_CC" = "cc" ; then
		echo "adding '-Ae' to cc args for $host"
		CC="cc -Ae";
		ac_cv_prog_CC="$CC"
	fi
	;;
esac

dnl Check for programs
AC_PROG_CPP
AC_PROG_INSTALL
AC_PROG_LN_S
AC_PATH_PROG(SH, sh, /bin/sh)
AC_PATH_PROG(FALSE, false, /usr/bin/false)
AC_PATH_PROG(TRUE, true, /usr/bin/true)
AC_PATH_PROG(RM, rm, $FALSE)
AC_PATH_PROG(MV, mv, $FALSE)
AC_PATH_PROG(MKDIR, mkdir, $FALSE)
AC_PATH_PROG(LN, ln, cp)
AC_PATH_PROG(PERL, perl, none)
dnl automake handles this AC_PATH_PROG(MAKEDEPEND, makedepend, $TRUE)
AC_PATH_PROG(AR, ar, $FALSE)

if test "$ac_cv_path_PERL" = "none"; then
	echo "Perl is required to compile Squid"
	echo "Please install Perl and then re-run configure"
	exit 1
fi

case "$host" in
    *-hp-hpux*)
	echo "Disabling 'ranlib' for HP-UX..."
	RANLIB=":"
	;;
esac

dnl set $(AR)
AR_R="$AR r"
case "$host" in
	*-next-nextstep3)
		AR="libtool -o"
		;;
esac
AC_SUBST(AR_R)

dnl Check for headers
AC_HEADER_DIRENT
AC_HEADER_STDC

AC_CHECK_HEADERS( \
	arpa/inet.h \
	arpa/nameser.h \
	assert.h \
	bstring.h \
	crypt.h \
	ctype.h \
	errno.h \
	execinfo.h \
	fcntl.h \
	fnmatch.h \
	getopt.h \
	glob.h \
	gnumalloc.h \
	grp.h \
	ip_compat.h \
	ip_fil_compat.h \
	ip_fil.h \
	ip_nat.h \
	ipl.h \
	libc.h \
	limits.h \
	malloc.h \
	math.h \
	memory.h \
	mount.h \
	netdb.h \
	netinet/in.h \
	netinet/in_systm.h \
	netinet/ip_fil_compat.h \
	openssl/err.h \
	openssl/md5.h \
	openssl/ssl.h \
	netinet/tcp.h \
	openssl/engine.h \
	paths.h \
	poll.h \
	pwd.h \
	shadow.h \
	regex.h \
	sched.h \
	signal.h \
	stdarg.h \
	stddef.h \
	stdio.h \
	stdlib.h \
	string.h \
	strings.h \
	sys/bitypes.h \
	sys/bswap.h \
	sys/endian.h \
	sys/file.h \
	sys/ioctl.h \
	sys/param.h \
	sys/prctl.h \
	sys/md5.h \
	sys/msg.h \
	sys/resource.h \
	sys/select.h\
	sys/socket.h \
	sys/stat.h \
	sys/statvfs.h \
	syscall.h \
	sys/syscall.h \
	sys/time.h \
	sys/types.h \
	sys/un.h \
	sys/vfs.h \
	sys/wait.h \
	syslog.h \
	time.h \
	unistd.h \
	utime.h \
	varargs.h \
	byteswap.h \
	glib.h \
	stdint.h \
	inttypes.h \
	grp.h \
	nss_common.h \
	nss.h \
	db.h \
	db_185.h \
	sys/capability.h
)

AC_CHECK_HEADERS(
	linux/netfilter_ipv4.h \
	linux/netfilter_ipv4/ip_tproxy.h \
,,,
SQUID_DEFAULT_INCLUDES
#if HAVE_LIMITS_H
#include <limits.h>
#endif
/* Netfilter ip(6)tables v1.4.0 has broken headers */
#if HAVE_NETINET_IN_H
#include <netinet/in.h>
#endif
)

dnl *BSD dont include the depenencies for all their net/ and netinet/ files
dnl We must include a few basic type headers for them to work.
AC_CHECK_HEADERS( \
	net/if.h \
	netinet/if_ether.h\
	netinet/icmp6.h \
	netinet/ip.h \
	netinet/ip6.h \
	netinet/ip_compat.h\
	netinet/ip_fil.h\
	netinet/ip_icmp.h \
	netinet/ip_nat.h\
	netinet/ipl.h \
	net/pfvar.h \
	sys/mount.h\
	resolv.h \
,,,
SQUID_BSDNET_INCLUDES)

AC_CHECK_HEADERS([libxml/parser.h], [], [
    	SAVED_CPPFLAGS="$CPPFLAGS"
	CPPFLAGS="-I/usr/include/libxml2 $CPPFLAGS"
	unset ac_cv_header_libxml_parser_h
	AC_CHECK_HEADERS([libxml/parser.h], [], [
		CPPFLAGS="$SAVED_CPPFLAGS"
		])
	])

AC_C_CONST
AC_C_BIGENDIAN

AC_STRUCT_TM
AC_CHECK_MEMBERS([struct tm.tm_gmtoff],,,[
#if TM_IN_SYS_TIME
#if HAVE_SYS_TIME_H
#include <sys/time.h>
#endif
#elif HAVE_TIME_H
#include <time.h>
#endif
])

AC_CHECK_TYPE(struct mallinfo,AC_DEFINE(HAVE_STRUCT_MALLINFO,1,[The system provides struct mallinfo]),,[
#if HAVE_SYS_TYPES_H
#include <sys/types.h>
#endif
#if HAVE_MALLOC_H
#include <malloc.h>
#endif])

AC_CHECK_MEMBERS([struct mallinfo.mxfast],,,[
#if HAVE_SYS_TYPES_H
#include <sys/types.h>
#endif
#if HAVE_MALLOC_H
#include <malloc.h>
#endif])

dnl Override rusage() detect on MinGW because is emulated in source code
case "$host_os" in
  mingw|mingw32)
    AC_DEFINE(HAVE_STRUCT_RUSAGE)
    ac_cv_func_getrusage='yes'
    echo "Using own rusage on Windows."
    ;;
  *)      
    AC_CHECK_TYPE(struct rusage,AC_DEFINE(HAVE_STRUCT_RUSAGE,1,[The system provides struct rusage]),,[
#if HAVE_SYS_TIME_H
#include <sys/time.h>
#endif
#if HAVE_SYS_RESOURCE_H
#include <sys/resource.h>
#endif])
    ;;
esac

AC_CHECK_MEMBERS([struct iphdr.ip_hl],,,[
#if HAVE_SYS_TYPES_H
#include <sys/types.h>
#endif
#include <netinet/in.h>
#include <netinet/in_systm.h>
#include <netinet/ip.h>
#if defined (__linux__) || defined (__CYGWIN__)
#define ip_hl ihl
#endif
#ifndef __linux__
#ifndef __CYGWIN__
#define iphdr ip
#endif
#endif])

dnl Check for typedefs
AC_CHECK_SIZEOF(void *)

dnl 8 bit integers - int8_t
dnl if this is defined we trust it to be 8 bits
AC_CHECK_TYPE(int8_t,[
  AC_CHECK_SIZEOF(int8_t,,SQUID_DEFAULT_SIZEOF_INCLUDES)
  AC_DEFINE(HAVE_INT8_T,1,[int8_t is defined in system headers])
  ],,SQUID_DEFAULT_INCLUDES)

dnl fallback #1
AC_CHECK_TYPE(char,[
  AC_CHECK_SIZEOF(char,,SQUID_DEFAULT_SIZEOF_INCLUDES)
  AC_DEFINE(HAVE_CHAR,1,[char is defined in system headers])
  ],,SQUID_DEFAULT_INCLUDES)

dnl unsigned 8 bit ints - u_int8_t
dnl if this is defined we trust it to be 8 bits
AC_CHECK_TYPE(u_int8_t,[
  AC_CHECK_SIZEOF(u_int8_t,,SQUID_DEFAULT_SIZEOF_INCLUDES)
  AC_DEFINE(HAVE_U_INT8_T,1,[u_int8_t is defined in system headers])
  ],,SQUID_DEFAULT_INCLUDES)

dnl fallback #1
dnl if this is defined we trust it to be 8 bits
AC_CHECK_TYPE(uint8_t,[
  AC_CHECK_SIZEOF(uint8_t,,SQUID_DEFAULT_SIZEOF_INCLUDES)
  AC_DEFINE(HAVE_UINT8_T,1,[uint8_t is defined in system headers])
  ],,SQUID_DEFAULT_INCLUDES)

dnl 16 bit integers - int16_t
dnl if this is defined we trust it to be 16 bits
AC_CHECK_TYPE(int16_t,[
  AC_CHECK_SIZEOF(int16_t,,SQUID_DEFAULT_SIZEOF_INCLUDES)
  AC_DEFINE(HAVE_INT16_T,1,[int16_t is defined in system headers])
  ],,SQUID_DEFAULT_INCLUDES)

dnl fallback #1
AC_CHECK_TYPE(short,[
  AC_CHECK_SIZEOF(short,,SQUID_DEFAULT_SIZEOF_INCLUDES)
  AC_DEFINE(HAVE_SHORT,1,[short is defined in system headers])
  ],,SQUID_DEFAULT_INCLUDES)

dnl fallback #2
AC_CHECK_TYPE(int,[
  AC_CHECK_SIZEOF(int,,SQUID_DEFAULT_SIZEOF_INCLUDES)
  AC_DEFINE(HAVE_INT,1,[int is defined in system headers])
  ],,SQUID_DEFAULT_INCLUDES)

dnl unsigned 16 bit ints - u_int16_t
dnl if this is defined we trust it to be 16 bits
AC_CHECK_TYPE(u_int16_t,[
  AC_CHECK_SIZEOF(u_int16_t,,SQUID_DEFAULT_SIZEOF_INCLUDES)
  AC_DEFINE(HAVE_U_INT16_T,1,[u_int16_t is defined in system headers])
  ],,SQUID_DEFAULT_INCLUDES)

dnl fallback #1
dnl if this is defined we trust it to be 16 bits
AC_CHECK_TYPE(uint16_t,[
  AC_CHECK_SIZEOF(uint16_t,,SQUID_DEFAULT_SIZEOF_INCLUDES)
  AC_DEFINE(HAVE_UINT16_T,1,[uint16_t is defined in system headers])
  ],,SQUID_DEFAULT_INCLUDES)

dnl 32 bit signed int - int32_t
dnl if this is defined we trust it to be 32 bits
AC_CHECK_TYPE(int32_t,[
  AC_CHECK_SIZEOF(int32_t,,SQUID_DEFAULT_SIZEOF_INCLUDES)
  AC_DEFINE(HAVE_INT32_T,1,[int32_t is defined in system headers])
  ],,SQUID_DEFAULT_INCLUDES)

dnl fallback #1
AC_CHECK_TYPE(long,[
  AC_CHECK_SIZEOF(long,,SQUID_DEFAULT_SIZEOF_INCLUDES)
  AC_DEFINE(HAVE_LONG,1,[long is defined in system headers])
  ],,SQUID_DEFAULT_INCLUDES)

dnl 32 bit unsigned int - u_int32_t
dnl if this is defined we trust it to be 32 bits
AC_CHECK_TYPE(u_int32_t,[
  AC_CHECK_SIZEOF(u_int32_t,,SQUID_DEFAULT_SIZEOF_INCLUDES)
  AC_DEFINE(HAVE_U_INT32_T,1,[u_int32_t is defined in system headers])
  ],,SQUID_DEFAULT_INCLUDES)

dnl fallback #1
dnl if this is defined we trust it to be 32 bits
AC_CHECK_TYPE(uint32_t,[
  AC_CHECK_SIZEOF(uint32_t,,SQUID_DEFAULT_SIZEOF_INCLUDES)
  AC_DEFINE(HAVE_UINT32_T,1,[uint32_t is defined in system headers])
  ],,SQUID_DEFAULT_INCLUDES)

dnl 64 bit signed - int64_t
dnl if this is defind we trust it to be 64 bits
AC_CHECK_TYPE(int64_t,[
  AC_CHECK_SIZEOF(int64_t,,SQUID_DEFAULT_SIZEOF_INCLUDES)
  AC_DEFINE(HAVE_INT64_T,1,[int64_t is defined in system headers])
  ],,SQUID_DEFAULT_INCLUDES)

dnl fallback #1
dnl if this is defind we trust it to be 64 bits
AC_CHECK_TYPE(__int64,[
  AC_CHECK_SIZEOF(__int64,,SQUID_DEFAULT_SIZEOF_INCLUDES)
  AC_DEFINE(HAVE___INT64,1,[__int64 is defined in system headers])
  ],,SQUID_DEFAULT_INCLUDES)

dnl fallback #2
AC_CHECK_TYPE(long long,[
  AC_CHECK_SIZEOF(long long,,SQUID_DEFAULT_SIZEOF_INCLUDES)
  AC_DEFINE(HAVE_LONG_LONG,1,[long long is defined in system headers])
  ],,SQUID_DEFAULT_INCLUDES)

dnl 64 bit unsigned - u_int64_t
dnl if this is defind we trust it to be 64 bits
AC_CHECK_TYPE(u_int64_t,[
  AC_CHECK_SIZEOF(u_int64_t,,SQUID_DEFAULT_SIZEOF_INCLUDES)
  AC_DEFINE(HAVE_U_INT64_T,1,[u_int64_t is defined in system headers])
  ],,SQUID_DEFAULT_INCLUDES)

dnl fallback #1
dnl if this is defind we trust it to be 64 bits
AC_CHECK_TYPE(uint64_t,[
  AC_CHECK_SIZEOF(uint64_t,,SQUID_DEFAULT_SIZEOF_INCLUDES)
  AC_DEFINE(HAVE_UINT64_T,1,[uint64_t is defined in system headers])
  ],,SQUID_DEFAULT_INCLUDES)

dnl On Solaris 9 x86, gcc may includes a "fixed" set of old system include files
dnl that is incompatible with the updated Solaris header files.
dnl For this reason, we must check if pad128_t and upad128_t are defined.
AC_CHECK_TYPE(pad128_t,
  AC_DEFINE(HAVE_PAD128_T,1,[pad128_t is defined in system headers]),
  ,SQUID_DEFAULT_INCLUDES)

AC_CHECK_TYPE(upad128_t,
  AC_DEFINE(HAVE_UPAD128_T,1,[upad128_t is defined in system headers]),
  ,SQUID_DEFAULT_INCLUDES)

AC_CHECK_TYPE(pid_t, AC_DEFINE(HAVE_PID_T,1,[pid_t is defined by the system headers]),,SQUID_DEFAULT_INCLUDES)
AC_CHECK_TYPE(size_t, [AC_CHECK_SIZEOF(size_t,,SQUID_DEFAULT_SIZEOF_INCLUDES)
  AC_DEFINE(HAVE_SIZE_T,1,[size_t is defined by the system headers])],,SQUID_DEFAULT_INCLUDES)
AC_CHECK_TYPE(ssize_t, AC_DEFINE(HAVE_SSIZE_T,1,[ssize_t is defined by the system headers]),,SQUID_DEFAULT_INCLUDES)
AC_CHECK_TYPE(off_t,[ AC_CHECK_SIZEOF(off_t,,SQUID_DEFAULT_SIZEOF_INCLUDES)
  AC_DEFINE(HAVE_OFF_T,1,[off_t is defined by the system headers])],,SQUID_DEFAULT_INCLUDES)
AC_CHECK_TYPE(mode_t, AC_DEFINE(HAVE_MODE_T,1,[mode_t is defined by the system headers]),,SQUID_DEFAULT_INCLUDES)
AC_CHECK_TYPE(fd_mask,  AC_DEFINE(HAVE_FD_MASK,1,[fd_mask is defined by the system headers]),,SQUID_DEFAULT_INCLUDES)

dnl Check for special functions
AC_FUNC_ALLOCA

AC_CHECK_TYPE(socklen_t,AC_DEFINE(HAVE_SOCKLEN_T,1,[socklen_t is defined by the system headers]),,[
#include <sys/types.h>
#include <sys/socket.h>
#if STDC_HEADERS
#include <stdlib.h>
#include <stddef.h>
#endif])

AC_CHECK_TYPE(mtyp_t,AC_DEFINE(HAVE_MTYP_T,1,[mtyp_t is defined by the system headers]),,[#include <sys/types.h>
#include <sys/ipc.h>
#include <sys/msg.h>])

dnl Check for needed libraries
AC_CHECK_LIB(nsl, main)
AC_CHECK_LIB(socket, main)
dnl Check for Winsock only on MinGW, on Cygwin we must use emulated BSD socket API
case "$host_os" in
  mingw|mingw32)
    AC_MSG_CHECKING(for winsock)
    save_LIBS="$LIBS"
    for curlib in ws2_32 wsock32; do
	LIBS="$LIBS -l$curlib"
	AC_TRY_LINK([
			char __attribute__((stdcall)) socket(int,int,int);
			char __attribute__((stdcall)) select(int,int,int,int,int);
			char __attribute__((stdcall)) closesocket(int);
			char __attribute__((stdcall)) gethostname(int,int);
			],
			[
			socket(1,2,3);
			select(1,2,3,4,5);
			closesocket(1);
			gethostname(1,2);
			],
			have_winsock=yes, have_winsock=no)

	if test $have_winsock = yes; then
		ac_cv_func_select='yes'
		if test $curlib = ws2_32; then
			have_winsock=winsock2
		fi
		break
	fi
	LIBS="$save_LIBS"
    done
    AC_MSG_RESULT($have_winsock)
    if test $have_winsock = winsock2; then
       AC_CHECK_HEADERS(winsock2.h)
    else
       AC_CHECK_HEADERS(winsock.h)
    fi
    ;;
esac

dnl Ripped from the Samba sources
AC_CACHE_CHECK([for unix domain sockets],squid_cv_unixsocket, [
    AC_TRY_COMPILE([
#include <sys/types.h>
#include <stdlib.h>
#include <stddef.h>
#include <sys/socket.h>
#include <sys/un.h>],
[
  struct sockaddr_un sunaddr; 
  sunaddr.sun_family = AF_UNIX;
],
        squid_cv_unixsocket=yes,squid_cv_unixsocket=no)])
if test x"$squid_cv_unixsocket" = x"yes"; then
   AC_DEFINE(HAVE_UNIXSOCKET,1,[Do we have unix sockets? (required for the winbind ntlm helper])
fi
dnl end rip

  AC_CHECK_LIB(gnumalloc, main)
  if test "$ac_cv_lib_gnumalloc_main" = "yes"; then
		echo "Disabling extended malloc functions when using gnumalloc"
		ac_cv_func_mallinfo=no
		ac_cv_func_mallocblksize=no
		ac_cv_func_mallopt=no
  else
		case "$host" in
			*-sun-solaris*)
			  echo "skipping libmalloc check for $host"
				;;
			i386-*-freebsd*)
			  echo "skipping libmalloc check for $host"
				;;
			*)
  
				AC_CHECK_LIB(malloc, main)
				;;
		esac
  fi

AC_CHECK_LIB(bsd, main)
AC_CHECK_LIB(regex, main, [REGEXLIB="-lregex"])
AC_CHECK_LIB(bind, gethostbyname)
if test $ac_cv_lib_bind_gethostbyname = "no" ; then
    case "$host" in
	i386-*-freebsd*)
		echo "skipping libresolv checks for $host"
		;;
	*)
		AC_CHECK_LIB(resolv, main)
		;;
    esac
fi
case "$host_os" in
mingw|mingw32)
	echo "Use MSVCRT for math functions."
	;;
	*)
	AC_CHECK_LIB(m, main)
	;;
esac

dnl Check for libcrypt
dnl Some of our helpers use crypt(3) which may be in libc, or in
dnl libcrypt (eg FreeBSD)
AC_CHECK_LIB(crypt, crypt, [CRYPTLIB="-lcrypt"])

dnl Solaris10 provides MD5 natively through libmd5
AC_CHECK_LIB(md5, MD5Init, [CRYPTLIB="$CRYPTLIB -lmd5"])

AC_SUBST(CRYPTLIB)

dnl Check for libdl, used by auth_modules/PAM
if test "$with_dl" = "yes"; then
    AC_CHECK_LIB(dl, dlopen)
fi

dnl Check for pthreads
dnl We use pthreads when doing ASYNC I/O
if test "$with_pthreads" = "yes"; then
    SQUID_CFLAGS="$SQUID_CFLAGS -D_REENTRANT"
    SQUID_CXXFLAGS="$SQUID_CXXFLAGS -D_REENTRANT"
    case "$host" in
    i386-unknown-freebsd*)
        if test "$GCC" = "yes" ; then
            if test -z "$PRESET_LDFLAGS"; then
                LDFLAGS="$LDFLAGS -pthread"
            fi
        fi
    ;;
    *-solaris2.*)
        if test "$GCC" = "yes" ; then
	    SQUID_CFLAGS="$SQUID_CFLAGS -pthreads"
	    SQUID_CXXFLAGS="$SQUID_CXXFLAGS -pthreads"
	else
	    SQUID_CFLAGS="$SQUID_CFLAGS -mt"
	    SQUID_CXXFLAGS="$SQUID_CXXFLAGS -mt"
        fi
    ;;
    esac
    AC_CHECK_LIB(pthread, main)
fi

dnl Check for librt
dnl We use AIO in the coss store
if test "$with_aio" = "yes"; then
    dnl On some systems POSIX AIO functions are in libaio
    AC_CHECK_LIB(rt, aio_read,,AC_CHECK_LIB(aio, aio_read))
fi

dnl -lintl is needed on SCO version 3.2v4.2 for strftime()
dnl Robert Side <rside@aiinc.bc.ca>
dnl Mon, 18 Jan 1999 17:48:00 GMT
case "$host" in
	*-pc-sco3.2*)
		AC_CHECK_LIB(intl, strftime)
		;;
esac

dnl On MinGW OpenLDAP is not available, so LDAP helpers can be linked 
dnl only with Windows LDAP libraries using -lwldap32
case "$host_os" in
mingw|mingw32)
       LIB_LDAP="-lwldap32"
       LIB_LBER=""
       ;;
*)
       LIB_LDAP="-lldap"
       dnl LDAP helpers need to know if -llber is needed or not
       AC_CHECK_LIB(lber, main, [LIB_LBER="-llber"])
       ;;
esac
AC_SUBST(LIB_LDAP)
AC_SUBST(LIB_LBER)

dnl Check for libdb
DBLIB=
dnl 1.85
AC_CACHE_CHECK(if dbopen needs -ldb,ac_cv_dbopen_libdb, [
SAVED_LIBS="$LIBS"; LIBS="$LIBS -ldb"
  AC_TRY_LINK([
#if HAVE_SYS_TYPES_H
#include <sys/types.h>
#endif
#if HAVE_LIMITS_H
#include <limits.h>
#endif
#if HAVE_DB_185_H
#include <db_185.h>
#elif HAVE_DB_H
#include <db.h>
#endif],
    [dbopen((void *)0L, 0, 0, DB_HASH, (void *)0L)],
    ac_cv_dbopen_libdb="yes",
    ac_cv_dbopen_libdb="no")
LIBS="$SAVED_LIBS"
])
if test $ac_cv_dbopen_libdb = yes; then
    LIB_DB="-ldb"
fi
AC_SUBST(LIB_DB)

dnl System-specific library modifications
dnl
case "$host" in
	i386-*-solaris2.*)
    		if test "$GCC" = "yes"; then
			echo "Removing -O for gcc on $host"
			CFLAGS="`echo $CFLAGS | sed -e 's/-O[[0-9]]*//'`"
		fi
		;;
	*-sgi-irix*)
        	echo "Removing -lsocket for IRIX..."
        	LIBS=`echo $LIBS | sed -e s/-lsocket//`
        	echo "Removing -lnsl for IRIX..."
        	LIBS=`echo $LIBS | sed -e s/-lnsl//`
		ac_cv_lib_nsl_main=no
		echo "Removing -lbsd for IRIX..."
		LIBS=`echo $LIBS | sed -e s/-lbsd//`
		;;
dnl From: c0032033@ws.rz.tu-bs.de (Joerg Schumacher)
dnl Date: Thu, 17 Oct 1996 04:09:30 +0200
dnl Please change your configure script.  AIX doesn't need -lbsd.
	*-ibm-aix*)
		echo "Removing -lbsd for AIX..."
		LIBS=`echo $LIBS | sed -e s/-lbsd//`
		;;
	*m88k*)
		SQUID_CFLAGS="$SQUID_CFLAGS -D_SQUID_MOTOROLA_"
		SQUID_CXXFLAGS="$SQUID_CXXFLAGS -D_SQUID_MOTOROLA_"
		AC_DEFINE(GETTIMEOFDAY_NO_TZP,1,[If gettimeofday is known to take only one argument])
		;;
	[*-*-solaris2.[0-4]])
		AC_DEFINE(GETTIMEOFDAY_NO_TZP,1)
		;;
	[*-sony-newsos[56]*])
		AC_DEFINE(GETTIMEOFDAY_NO_TZP,1)
		;;
esac

# Remove optimization for GCC 2.95.[123]
# gcc -O[2] on *BSD and Linux (x86) causes pointers to magically become NULL
if test "$GCC" = "yes"; then
	GCCVER=`$CC -v 2>&1 | awk '$2 ==  "version" {print $3}'`
	case "$GCCVER" in
	[2.95.[123]])
		echo "Removing -O for gcc on $host with GCC $GCCVER"
		CFLAGS="`echo $CFLAGS | sed -e 's/-O[[0-9]]*//'`"
		;;
	esac
fi

# Recommended by Balint Nagy Endre <bne@CareNet.hu>
case "$host" in
	*-univel-sysv4.2MP)
		if test `uname -v` = "2.03"; then
			echo "disabling mallinfo for $host"
			ac_cv_func_mallinfo=no
		fi
		;;
esac

dnl This has to be before AC_CHECK_FUNCS
# Disable poll() on certain platforms. Override by setting ac_cv_func_poll
# when running configure.
if test -z "$ac_cv_func_poll"; then
	case "$host" in
		[alpha-dec-osf3.*])
			# John Kay (jkay@nlanr.net) 19970818
			echo "disabling poll for $host..."
			ac_cv_func_poll='no'
			;;
		[*-hp-hpux*.*])
			# Duane Wessels
			echo "disabling poll for $host..."
			ac_cv_func_poll='no'
			;;
		[*-linux-*])
			# Henrik Nordstrom (hno@squid-cache.org) 19980817
			# poll is problematic on Linux.  We disable it
			# by default until Linux gets it right.
			rev=`uname -r | awk -F. '{printf "%03d%03d",$1,$2}'`
			if test $rev -lt 002002; then
			    echo "disabling poll for $host < 2.2..."
			    ac_cv_func_poll='no'
			fi
			;;
		[powerpc-ibm-aix4.1.*])
			# Mike Laster (mlaster@metavillage.com) 19981021
			echo "disabling poll for $host..."
			ac_cv_func_poll='no'
			;;
		[*-pc-sco3.2*])
			# Robert Side <rside@aiinc.bc.ca>
			# Mon, 18 Jan 1999 17:48:00 GMT
			echo "disabling poll for $host..."
			ac_cv_func_poll='no'
			;;
	esac
fi

dnl Override statfs() detect on MinGW becasue is emulated in source code
case "$host_os" in
mingw|mingw32)
	ac_cv_func_statfs='yes'
	;;
esac

dnl Check for library functions
AC_CHECK_FUNCS(\
	backtrace_symbols_fd \
	bcopy \
	bswap_16 \
	bswap_32 \
	bswap16 \
	bswap32 \
	fchmod \
	getdtablesize \
	getpagesize \
	getpass \
	getrlimit \
	getrusage \
	getspnam \
	gettimeofday \
	glob \
	htobe16 \
	htole16 \
	kqueue\
	lrand48 \
	mallinfo \
	mallocblksize \
	mallopt \
	memcpy \
	memmove \
	memset \
	mkstemp \
	mktime \
	mstats \
	poll \
	prctl \
	pthread_attr_setschedparam \
	pthread_attr_setscope \
	pthread_setschedparam \
	pthread_sigmask \
	putenv \
	random \
	regcomp \
	regexec \
	regfree \
	res_init \
	__res_init \
	rint \
	sbrk \
	select \
	seteuid \
	setgroups \
	setpgrp \
	setrlimit \
	setsid \
	sigaction \
	snprintf \
	socketpair \
	srand48 \
	srandom \
	statfs \
	strsep \
	strtoll \
	sysconf \
	syslog \
	timegm \
	vsnprintf \
)
dnl ... and some we provide local replacements for
AC_REPLACE_FUNCS(\
	drand48 \
	inet_ntop \
	inet_pton \
	initgroups \
	getaddrinfo \
	getnameinfo \
	strerror \
	tempnam \
)

# check for crypt, may require -lcrypt
SAVED_LIBS="$LIBS"
LIBS="$LIBS $CRYPTLIB"
AC_CHECK_FUNCS(crypt)
LIBS="$SAVED_LIBS"

# Check for libepoll
EPOLL_LIB=
AC_CHECK_LIB(epoll, epoll_ctl, [EPOLL_LIBS="-lepoll"])
AC_SUBST(EPOLL_LIBS)

# Check for epoll_ctl, may need -lepoll
SAVED_LIBS="$LIBS"
LIBS="$LIBS $LIB_EPOLL"
AC_CHECK_FUNCS(epoll_ctl)
LIBS="$SAVED_LIBS"

dnl Verify that epoll really works
if test $ac_cv_func_epoll_ctl = yes; then
  AC_CACHE_CHECK(if epoll works, ac_cv_epoll_works,
    AC_TRY_RUN([
#include <sys/epoll.h>
#include <stdlib.h>
#include <stdio.h>
int main(int argc, char **argv)
{
    int fd = epoll_create(256);
    if (fd < 0) {
	perror("epoll_create:");
	exit(1);
    }
    exit(0);
}
    ], [ac_cv_epoll_works=yes], [ac_cv_epoll_works=no]))
fi

dnl Magic which checks whether we are forcing a type of comm loop we
dnl are actually going to (ab)use
 
dnl Actually do the define magic now
dnl mostly ripped from squid-commloops, thanks to adrian and benno

if test -n "$SELECT_TYPE"; then
	: # Already decided above. Nothing to do here
elif test -z "$disable_epoll" && test "$ac_cv_epoll_works" = "yes" ; then
	SELECT_TYPE="epoll"
elif test -z "$disable_kqueue" && test "$ac_cv_func_kqueue" = "yes" ; then
	SELECT_TYPE="kqueue"
elif test -z "$disable_poll" && test "$ac_cv_func_poll" = "yes" ; then
        SELECT_TYPE="poll"
elif test -z "$disable_select" && test "$ac_cv_func_select" = "yes" ; then
	case "$host_os" in
	mingw|mingw32)
	        SELECT_TYPE="select_win32"
		;;
	*)
	        SELECT_TYPE="select"
		;;
	esac
else
        echo "Eep!  Can't find poll, kqueue, epoll, or select!"
        echo "I'll try select and hope for the best."
        SELECT_TYPE="select"
        AC_DEFINE(USE_SELECT,1)
fi

echo "Using ${SELECT_TYPE} for the IO loop."

AM_CONDITIONAL([USE_POLL], [test $SELECT_TYPE = poll])
AM_CONDITIONAL([USE_EPOLL], [test $SELECT_TYPE = epoll])
AM_CONDITIONAL([USE_SELECT], [test $SELECT_TYPE = select])
AM_CONDITIONAL([USE_SELECT_SIMPLE], [test $SELECT_TYPE = select_simple])
AM_CONDITIONAL([USE_SELECT_WIN32], [test $SELECT_TYPE = select_win32])
AM_CONDITIONAL([USE_KQUEUE], [test $SELECT_TYPE = kqueue])
AM_CONDITIONAL([USE_DEVPOLL], [test $SELECT_TYPE = devpoll])

case $SELECT_TYPE in
epoll)
	AC_DEFINE(USE_EPOLL,1,[Use epoll() for the IO loop])
	;;
poll)
        AC_DEFINE(USE_POLL,1,[Use poll() for the IO loop])
	;;
kqueue)
	AC_DEFINE(USE_KQUEUE,1,[Use kqueue() for the IO loop])
	;;
select_win32)
	AC_DEFINE(USE_SELECT_WIN32,1,[Use Winsock select() for the IO loop])
	;;
select)
	AC_DEFINE(USE_SELECT,1,[Use select() for the IO loop])
	;;
esac



dnl Yay!  Another Linux brokenness.  Its not good enough
dnl to know that setresuid() exists, because RedHat 5.0 declares
dnl setresuid() but doesn't implement it.
dnl
AC_CACHE_CHECK(if setresuid is implemented, ac_cv_func_setresuid,
  AC_TRY_RUN([
#include <stdlib.h>
  int main() {
    if(setresuid(-1,-1,-1)) {
      perror("setresuid:");
      exit(1);
    }
    exit(0);
  }
  ],ac_cv_func_setresuid="yes",ac_cv_func_setresuid="no")
)
if test "$ac_cv_func_setresuid" = "yes" ; then
  AC_DEFINE(HAVE_SETRESUID,1,[Yay! Another Linux brokenness.  Its not good enough to know that setresuid() exists, because RedHat 5.0 declare setresuid() but doesn't implement it.])
fi

dnl Yay!  This one is  a MacOSX brokenness.  Its not good enough
dnl to know that strnstr() exists, because MacOSX 10.4 have a bad
dnl copy that crashes with a buffer over-run!
dnl
AC_CACHE_CHECK(if strnstr is well implemented, ac_cv_func_strnstr,
  AC_TRY_RUN([
#include <stdlib.h>
#include <stdio.h>
#include <string.h>
    // we expect this to succeed, or crash on over-run.
    // if it passes otherwise we may need a better check.
int main(int argc, char **argv)
{
    int size = 20;
    char *str = malloc(size);
    memset(str, 'x', size);
    strnstr(str, "fubar", size);
    return 0;
}
  ],ac_cv_func_strnstr="yes",ac_cv_func_strnstr="no")
)
if test "$ac_cv_func_strnstr" = "yes" ; then
  AC_DEFINE(HAVE_STRNSTR,1,[Yay! We have a working strnstr!])
else
  AC_DEFINE(HAVE_STRNSTR,0,[Yay! A MacOS X brokenness. Its not good enough to know that strnstr() exists, because MacOSX 10.4 and earlier may have a buffer overrun.])
fi


AM_CONDITIONAL(NEED_OWN_STRSEP, false)
if test "$ac_cv_func_strsep" = "no" ; then
  AM_CONDITIONAL(NEED_OWN_STRSEP, true)
fi

AM_CONDITIONAL(NEED_OWN_STRTOLL, false)
if test "$ac_cv_func_strtoll" = "no" ; then
  AM_CONDITIONAL(NEED_OWN_STRTOLL, true)
fi

dnl
dnl Test for va_copy
dnl
AC_CACHE_CHECK(if va_copy is implemented, ac_cv_func_va_copy,
  AC_TRY_RUN([
      #include <stdarg.h>
      void f (int i, ...) {
         va_list args1, args2;
         va_start (args1, i);
         va_copy (args2, args1);
         if (va_arg (args2, int) != 42 || va_arg (args1, int) != 42)
            exit (1);
         va_end (args1); va_end (args2);
      }
      int main() {
         f (0, 42);
         return 0;
      }
      ],ac_cv_func_va_copy="yes",ac_cv_func_va_copy="no")
)
if test "$ac_cv_func_va_copy" = "yes" ; then
  AC_DEFINE(HAVE_VA_COPY, 1, [If your system have va_copy])
fi

dnl
dnl Some systems support __va_copy
dnl
AC_CACHE_CHECK(if __va_copy is implemented, ac_cv_func___va_copy,
  AC_TRY_RUN([
      #include <stdarg.h>
      void f (int i, ...) {
         va_list args1, args2;
         va_start (args1, i);
         __va_copy (args2, args1);
         if (va_arg (args2, int) != 42 || va_arg (args1, int) != 42)
            exit (1);
         va_end (args1); va_end (args2);
      }
      int main() {
         f (0, 42);
         return 0;
      }
      ],ac_cv_func___va_copy="yes",ac_cv_func___va_copy="no")
)
if test "$ac_cv_func___va_copy" = "yes" ; then
  AC_DEFINE(HAVE___VA_COPY, 1, [Some systems have __va_copy instead of va_copy])
fi
  
dnl IP-Filter support requires ipf header files. These aren't
dnl installed by default, so we need to check for them
if test "$IPF_TRANSPARENT" ; then
    AC_MSG_CHECKING(if IP-Filter header files are installed)
    # hold on to your hats...
    if test "$ac_cv_header_ip_compat_h" = "yes" ||
        test "$ac_cv_header_ip_fil_compat_h" = "yes" ||
        test "$ac_cv_header_netinet_ip_compat_h" = "yes" ||
        test "$ac_cv_header_netinet_ip_fil_compat_h" = "yes" ; then
        have_ipfilter_compat_header="yes"
     fi
     if test "x$have_ipfilter_compat_header" = "xyes" &&
       test "$ac_cv_header_ip_fil_h" = "yes" &&
       test "$ac_cv_header_ip_nat_h" = "yes" ; then
        IPF_TRANSPARENT="yes"
        AC_DEFINE(IPF_TRANSPARENT, 1)
    elif test "$have_ipfilter_compat_header" = "yes" &&
         test "$ac_cv_header_netinet_ip_fil_h" = "yes" &&
         test "$ac_cv_header_netinet_ip_nat_h" = "yes" ; then
        IPF_TRANSPARENT="yes"
        AC_DEFINE(IPF_TRANSPARENT, 1)
    else
        IPF_TRANSPARENT="no"
        AC_DEFINE(IPF_TRANSPARENT, 0)
    fi
    AC_MSG_RESULT($IPF_TRANSPARENT)
fi 
if test "$IPF_TRANSPARENT" = "no" ; then
    echo "WARNING: Cannot find necessary IP-Filter header files"
    echo "         Transparent Proxy support WILL NOT be enabled"
    sleep 10
elif test "$IPF_TRANSPARENT" = "yes" ; then
dnl On Solaris Ipfilter includes expect that SOLARIS2 is defined with the
dnl Solaris minor version (8, 9, 10, ...)
    case "$host" in
	*-solaris*)
	    solrev=`uname -r | sh -c 'IFS=. read j n x; echo $n'`
	    CFLAGS="-DSOLARIS2=$solrev $CFLAGS" 
	    CXXFLAGS="-DSOLARIS2=$solrev $CXXFLAGS" 
	    ;;
	*)
	    ;;
    esac
fi

dnl PF support requires a header file.
if test "$PF_TRANSPARENT" ; then
    AC_MSG_CHECKING(if PF header file is installed)
    # hold on to your hats...
    if test "$ac_cv_header_net_pfvar_h" = "yes"; then
        PF_TRANSPARENT="yes"
        AC_DEFINE(PF_TRANSPARENT, 1)
    else
        PF_TRANSPARENT="no"
        AC_DEFINE(PF_TRANSPARENT, 0)
    fi
    AC_MSG_RESULT($PF_TRANSPARENT)
fi
if test "$PF_TRANSPARENT" = "no" ; then
    echo "WARNING: Cannot find necessary PF header file"
    echo "         Transparent Proxy support WILL NOT be enabled"
    sleep 10
fi

dnl Linux-Netfilter support requires Linux 2.4 kernel header files.
dnl Shamelessly copied from above
if test "$LINUX_NETFILTER" ; then
    AC_MSG_CHECKING(if Linux (Netfilter) kernel header files are installed)
    # hold on to your hats...
    if test "$ac_cv_header_linux_netfilter_ipv4_h" = "yes"; then
        LINUX_NETFILTER="yes"
        AC_DEFINE(LINUX_NETFILTER, 1)
    else
        LINUX_NETFILTER="no"
        AC_DEFINE(LINUX_NETFILTER, 0)
    fi
    AC_MSG_RESULT($LINUX_NETFILTER)
fi 
if test "$LINUX_NETFILTER" = "no" ; then
    echo "WARNING: Cannot find necessary Linux kernel (Netfilter) header files"
    echo "         Linux Transparent and Intercepting Proxy support WILL NOT be enabled"
    sleep 10
fi

dnl Linux Netfilter/TPROXYv2 support requires some specific header files
dnl Shamelessly copied from shamelessly copied from above
if test "$LINUX_TPROXY2" ; then
    AC_MSG_CHECKING(if TPROXYv2 header files are installed)
    # hold on to your hats...
    if test "$ac_cv_header_linux_netfilter_ipv4_ip_tproxy_h" = "yes" && test "$LINUX_NETFILTER" = "yes"; then
	LINUX_TPROXY2="yes"
	AC_DEFINE(LINUX_TPROXY2, 1, [Enable real Transparent Proxy support for Netfilter TPROXY v2.])
    else
	LINUX_TPROXY2="no"
	AC_DEFINE(LINUX_TPROXY2, 0, [Enable real Transparent Proxy support for Netfilter TPROXY v2.])
    fi
    AC_MSG_RESULT($LINUX_TPROXY2)
    if test "$LINUX_TPROXY2" = "no" && test "$LINUX_NETFILTER" = "yes"; then
        echo "WARNING: Cannot find TPROXY v2 headers, you need to patch the kernel with "
        echo "tproxy package from:"
        echo " - lynx http://www.balabit.com/downloads/files/tproxy/"
        echo "Or select the '--enable-linux-netfilter' option instead for Netfilter support."
        sleep 10
    fi
fi

if test -z "$USE_GNUREGEX" ; then
    case "$host" in
    *-sun-solaris2.[[0-4]])
	  USE_GNUREGEX="yes"
	  ;;
    *-next-nextstep*)
	  USE_GNUREGEX="yes"
	  ;;
    esac
fi
AC_MSG_CHECKING(if GNUregex needs to be compiled)
if test -z "$USE_GNUREGEX"; then
if test "$ac_cv_func_regcomp" = "no" || test "$USE_GNUREGEX" = "yes" ; then
	USE_GNUREGEX="yes"
else
	AC_TRY_COMPILE([#include <sys/types.h>
#include <regex.h>],[regex_t t; regcomp(&t,"",0);],
		USE_GNUREGEX="no",
		USE_GNUREGEX="yes")
fi
fi
AC_MSG_RESULT($USE_GNUREGEX)
if test "$USE_GNUREGEX" = "yes"; then
	REGEXLIB="-lregex"
	LIBREGEX="libregex.a"
	AC_DEFINE(USE_GNUREGEX,1,[Define if we should use GNU regex])
fi
AC_SUBST(REGEXLIB)
AC_SUBST(LIBREGEX)

dnl Not cached since people are likely to tune this
AC_MSG_CHECKING(Default FD_SETSIZE value)
AC_TRY_RUN([
#if HAVE_STDIO_H
#include <stdio.h>
#endif
#if HAVE_UNISTD_H
#include <unistd.h>
#endif
#if HAVE_SYS_TIME_H
#include <sys/time.h>
#endif
#if HAVE_SYS_SELECT_H
#include <sys/select.h>
#endif
#if HAVE_SYS_TYPES_H
#include <sys/types.h>
#endif
#if HAVE_WINSOCK_H
#include <winsock.h>
#endif
#if HAVE_WINSOCK2_H
#include <winsock2.h>
#endif
main() {
	FILE *fp = fopen("conftestval", "w");
	fprintf (fp, "%d\n", FD_SETSIZE);
	exit(0);
}
],
DEFAULT_FD_SETSIZE=`cat conftestval`,
DEFAULT_FD_SETSIZE=256,
DEFAULT_FD_SETSIZE=256)
AC_MSG_RESULT($DEFAULT_FD_SETSIZE)
AC_DEFINE_UNQUOTED(DEFAULT_FD_SETSIZE, $DEFAULT_FD_SETSIZE, [Default FD_SETSIZE value])


dnl Not cached since people are likely to tune this
AC_MSG_CHECKING(Maximum number of filedescriptors we can open)
dnl damn! FreeBSD's pthreads breaks dup2().
TLDFLAGS="$LDFLAGS"
if test -n "$squid_filedescriptors_num" ; then
  SQUID_MAXFD=$squid_filedescriptors_num
  AC_MSG_RESULT($SQUID_MAXFD (user-forced))
else
  case $host in
  i386-unknown-freebsd*)
      if echo "$LDFLAGS" | grep -q pthread; then
  	LDFLAGS=`echo $LDFLAGS | sed -e "s/-pthread//"`
      fi
  esac
  AC_TRY_RUN([
#include <stdio.h>
#include <unistd.h>
#include <sys/time.h>	/* needed on FreeBSD */
#include <sys/param.h>
#include <sys/resource.h>
main() {
	FILE *fp;
	int i,j;
#if defined(__CYGWIN32__) || defined (__CYGWIN__)
    /* getrlimit and sysconf returns bogous values on cygwin32.
     * Number of fds is virtually unlimited in cygwin (sys/param.h)
     * __CYGWIN32__ is deprecated.
     */
    i = NOFILE;
#else
#if HAVE_SETRLIMIT
    struct rlimit rl;
#if defined(RLIMIT_NOFILE)
    if (getrlimit(RLIMIT_NOFILE, &rl) < 0) {
        perror("getrlimit: RLIMIT_NOFILE");
    } else {
#if defined(__APPLE__)
        /* asking for more than OPEN_MAX fails on Leopard */
        rl.rlim_cur = (OPEN_MAX < rl.rlim_max ? OPEN_MAX : rl.rlim_max);
#else
        rl.rlim_cur = rl.rlim_max;      /* set it to the max */
#endif
        if (setrlimit(RLIMIT_NOFILE, &rl) < 0) {
            perror("setrlimit: RLIMIT_NOFILE");
        }
    }
#elif defined(RLIMIT_OFILE)
    if (getrlimit(RLIMIT_OFILE, &rl) < 0) {
        perror("getrlimit: RLIMIT_OFILE");
    } else {
        rl.rlim_cur = rl.rlim_max;      /* set it to the max */
        if (setrlimit(RLIMIT_OFILE, &rl) < 0) {
            perror("setrlimit: RLIMIT_OFILE");
        }
    }
#endif /* RLIMIT_NOFILE */
#endif /* HAVE_SETRLIMIT */
	/* by starting at 2^14, we will never get higher
	than 2^15 for SQUID_MAXFD */
        i = j = 1<<14;
        while (j) {
                j >>= 1;
                if (dup2(0, i) < 0) { 
                        i -= j;
                } else {
                        close(i);
                        i += j;
                }
        }
        i++;
#endif /* IF !DEF CYGWIN */
	fp = fopen("conftestval", "w");
	fprintf (fp, "%d\n", i & ~0x3F);
	exit(0);
}
  ],
  SQUID_MAXFD=`cat conftestval`,
  SQUID_MAXFD=256,
  SQUID_MAXFD=256)
  dnl Microsoft MSVCRT.DLL supports 2048 maximum FDs
  case "$host_os" in
  mingw|mingw32)
    SQUID_MAXFD="2048"
    ;;
  esac
  AC_MSG_RESULT($SQUID_MAXFD)
fi
AC_DEFINE_UNQUOTED(SQUID_MAXFD, $SQUID_MAXFD,[Maximum number of open filedescriptors])
if test "$SQUID_MAXFD" -lt 512 ; then
    echo "WARNING: $SQUID_MAXFD may not be enough filedescriptors if your"
    echo "         cache will be very busy.  Please see the FAQ page"
    echo "         http://wiki.squid-cache.org/SquidFaq/TroubleShooting"
    echo "         on how to increase your filedescriptor limit"
    sleep 10
fi
LDFLAGS="$TLDFLAGS"

if test `expr $SQUID_MAXFD % 64` != 0; then
    echo "WARNING: $SQUID_MAXFD is not an multiple of 64. This may cause issues"
    echo "         on certain platforms."
    sleep 10
fi

dnl Not cached since people are likely to tune this
AC_MSG_CHECKING(Default UDP send buffer size)
AC_TRY_RUN([
#include <stdlib.h>
#include <stdio.h>
#include <sys/types.h>
#if HAVE_SYS_SOCKET_H
#include <sys/socket.h>
#endif
#if HAVE_NETINET_IN_H
#include <netinet/in.h>
#endif
#if HAVE_WINSOCK_H
#include <winsock.h>
#endif
#if HAVE_WINSOCK2_H
#include <winsock2.h>
#endif
main ()
{
	FILE *fp;
        int fd,val=0,len=sizeof(int);
#if (defined(WIN32) || defined(__WIN32__) || defined(__WIN32)) && !(defined(__CYGWIN32__) || defined(__CYGWIN__))
	WSADATA wsaData;
	WSAStartup(2, &wsaData);
#endif
	if ((fd = socket(AF_INET, SOCK_DGRAM, 0)) < 0) exit(1);
        if (getsockopt(fd, SOL_SOCKET, SO_SNDBUF, &val, &len) < 0) exit(1);
#if (defined(WIN32) || defined(__WIN32__) || defined(__WIN32)) && !(defined(__CYGWIN32__) || defined(__CYGWIN__))
	WSACleanup();
#endif
	if (val<=0) exit(1);
        fp = fopen("conftestval", "w");
        fprintf (fp, "%d\n", val);
	exit(0);
}
],
SQUID_DETECT_UDP_SO_SNDBUF=`cat conftestval`,
SQUID_DETECT_UDP_SO_SNDBUF=16384,
SQUID_DETECT_UDP_SO_SNDBUF=16384)
AC_MSG_RESULT($SQUID_DETECT_UDP_SO_SNDBUF)
AC_DEFINE_UNQUOTED(SQUID_DETECT_UDP_SO_SNDBUF, $SQUID_DETECT_UDP_SO_SNDBUF,[UDP send buffer size])

dnl Not cached since people are likely to tune this
AC_MSG_CHECKING(Default UDP receive buffer size)
AC_TRY_RUN([
#include <stdlib.h>
#include <stdio.h>
#include <sys/types.h>
#if HAVE_SYS_SOCKET_H
#include <sys/socket.h>
#endif
#if HAVE_NETINET_IN_H
#include <netinet/in.h>
#endif
#if HAVE_WINSOCK_H
#include <winsock.h>
#endif
#if HAVE_WINSOCK2_H
#include <winsock2.h>
#endif
main ()
{
	FILE *fp;
        int fd,val=0,len=sizeof(int);
#if (defined(WIN32) || defined(__WIN32__) || defined(__WIN32)) && !(defined(__CYGWIN32__) || defined(__CYGWIN__))
	WSADATA wsaData;
	WSAStartup(2, &wsaData);
#endif
	if ((fd = socket(AF_INET, SOCK_DGRAM, 0)) < 0) exit(1);
        if (getsockopt(fd, SOL_SOCKET, SO_RCVBUF, &val, &len) < 0) exit(1);
#if (defined(WIN32) || defined(__WIN32__) || defined(__WIN32)) && !(defined(__CYGWIN32__) || defined(__CYGWIN__))
	WSACleanup();
#endif
	if (val <= 0) exit(1);
	fp = fopen("conftestval", "w"); 
	fprintf (fp, "%d\n", val);
	exit(0);
}
],
SQUID_DETECT_UDP_SO_RCVBUF=`cat conftestval`,
SQUID_DETECT_UDP_SO_RCVBUF=16384,
SQUID_DETECT_UDP_SO_RCVBUF=16384)
AC_MSG_RESULT($SQUID_DETECT_UDP_SO_RCVBUF)
AC_DEFINE_UNQUOTED(SQUID_DETECT_UDP_SO_RCVBUF, $SQUID_DETECT_UDP_SO_RCVBUF,[UDP receive buffer size])

dnl Not cached since people are likely to tune this
AC_MSG_CHECKING(Default TCP send buffer size)
AC_TRY_RUN([
#include <stdlib.h>
#include <stdio.h>
#include <sys/types.h>
#if HAVE_SYS_SOCKET_H
#include <sys/socket.h>
#endif
#if HAVE_NETINET_IN_H
#include <netinet/in.h>
#endif
#if HAVE_WINSOCK_H
#include <winsock.h>
#endif
#if HAVE_WINSOCK2_H
#include <winsock2.h>
#endif
main ()
{
	FILE *fp;
        int fd,val=0,len=sizeof(int);
#if (defined(WIN32) || defined(__WIN32__) || defined(__WIN32)) && !(defined(__CYGWIN32__) || defined(__CYGWIN__))
	WSADATA wsaData;
	WSAStartup(2, &wsaData);
#endif
	if ((fd = socket(AF_INET, SOCK_STREAM, 0)) < 0) exit(1);
        if (getsockopt(fd, SOL_SOCKET, SO_SNDBUF, &val, &len) < 0) exit(1);
#if (defined(WIN32) || defined(__WIN32__) || defined(__WIN32)) && !(defined(__CYGWIN32__) || defined(__CYGWIN__))
	WSACleanup();
#endif
	if (val <= 0) exit(1);
	fp = fopen("conftestval", "w"); 
	fprintf (fp, "%d\n", val);
	exit(0);
}
],
SQUID_TCP_SO_SNDBUF=`cat conftestval`,
SQUID_TCP_SO_SNDBUF=16384,
SQUID_TCP_SO_SNDBUF=16384)
AC_MSG_RESULT($SQUID_TCP_SO_SNDBUF)
if test $SQUID_TCP_SO_SNDBUF -gt 32768; then
    echo "Limiting send buffer size to 32K"
    SQUID_TCP_SO_SNDBUF=32768
fi
AC_DEFINE_UNQUOTED(SQUID_TCP_SO_SNDBUF, $SQUID_TCP_SO_SNDBUF,[TCP send buffer size])

dnl Not cached since people are likely to tune this
AC_MSG_CHECKING(Default TCP receive buffer size)
AC_TRY_RUN([
#include <stdlib.h>
#include <stdio.h>
#include <sys/types.h>
#if HAVE_SYS_SOCKET_H
#include <sys/socket.h>
#endif
#if HAVE_NETINET_IN_H
#include <netinet/in.h>
#endif
#if HAVE_WINSOCK_H
#include <winsock.h>
#endif
#if HAVE_WINSOCK2_H
#include <winsock2.h>
#endif
main ()
{
	FILE *fp;
        int fd,val=0,len=sizeof(int);
#if (defined(WIN32) || defined(__WIN32__) || defined(__WIN32)) && !(defined(__CYGWIN32__) || defined(__CYGWIN__))
	WSADATA wsaData;
	WSAStartup(2, &wsaData);
#endif
	if ((fd = socket(AF_INET, SOCK_STREAM, 0)) < 0) exit(1);
        if (getsockopt(fd, SOL_SOCKET, SO_RCVBUF, &val, &len) < 0) exit(1);
#if (defined(WIN32) || defined(__WIN32__) || defined(__WIN32)) && !(defined(__CYGWIN32__) || defined(__CYGWIN__))
	WSACleanup();
#endif
	if (val <= 0) exit(1);
	fp = fopen("conftestval", "w"); 
	fprintf (fp, "%d\n", val);
	exit(0);
}
],
SQUID_TCP_SO_RCVBUF=`cat conftestval`,
SQUID_TCP_SO_RCVBUF=16384,
SQUID_TCP_SO_RCVBUF=16384)
AC_MSG_RESULT($SQUID_TCP_SO_RCVBUF)
if test $SQUID_TCP_SO_RCVBUF -gt 65535; then
    echo "Limiting receive buffer size to 64K"
    SQUID_TCP_SO_RCVBUF=65535
fi
AC_DEFINE_UNQUOTED(SQUID_TCP_SO_RCVBUF, $SQUID_TCP_SO_RCVBUF,[TCP receive buffer size])
AC_CACHE_CHECK(if sys_errlist is already defined, ac_cv_needs_sys_errlist,
  AC_TRY_COMPILE([#include <stdio.h>],[char *s = sys_errlist;],
    ac_cv_needs_sys_errlist="no",
    ac_cv_needs_sys_errlist="yes")
)
if test "$ac_cv_needs_sys_errlist" = "yes" ; then
  AC_DEFINE(NEED_SYS_ERRLIST,1,[If we need to declare sys_errlist[] as external])
fi

dnl Not cached since people are likely to change this
AC_MSG_CHECKING(for libresolv _dns_ttl_ hack)
AC_TRY_LINK(extern int _dns_ttl_;,return _dns_ttl_;,
[AC_MSG_RESULT(yes)
AC_DEFINE(LIBRESOLV_DNS_TTL_HACK,1,[If libresolv.a has been hacked to export _dns_ttl_])],
AC_MSG_RESULT(no))

AC_MSG_CHECKING(if inet_ntoa() actually works)
AC_TRY_RUN([
#include <stdlib.h>
#include <stdio.h>
#include <sys/types.h>
#include <netinet/in.h>
#include <arpa/inet.h>
main ()
{
	FILE *fp;
	struct in_addr in;
	in.s_addr = inet_addr("1.2.3.4");
	fp = fopen("conftestval", "w"); 
	fprintf (fp, "%s\n", inet_ntoa(in));
	exit(0);
}
],
INET_NTOA_RESULT=`cat conftestval`,
INET_NTOA_RESULT="broken",
INET_NTOA_RESULT="broken")
if test "$INET_NTOA_RESULT" = "1.2.3.4" ; then
	AC_MSG_RESULT("yes")
else
	AC_MSG_RESULT("no")
	case "$host_os" in
	mingw|mingw32)
	  echo "Using Win32 resolver instead."
	  ;;
	*)
	  echo "Will use our own inet_ntoa()."
	  AC_LIBOBJ(inet_ntoa)
#	  echo "WARNING: This looks bad, and probably prevents Squid from working."
#	  echo "         If you're on IRIX and using GCC 2.8, you probably need"
#	  echo "         to use the IRIX C compiler instead."
#	  sleep 10
	  ;;
	esac
fi

if test "$ac_cv_header_sys_statvfs_h" = "yes" ; then
AC_MSG_CHECKING(for working statvfs() interface)
AC_TRY_COMPILE([
#include <stdlib.h>
#include <stdio.h>
#include <sys/types.h>
#include <sys/statvfs.h>
],
[
struct statvfs sfs;
sfs.f_blocks = sfs.f_bfree = sfs.f_frsize = 
sfs.f_files = sfs.f_ffree = 0;
statvfs("/tmp", &sfs);
],
  ac_cv_func_statvfs=yes,
  ac_cv_func_statvfs=no)
AC_MSG_RESULT($ac_cv_func_statvfs)
if test "$ac_cv_func_statvfs" = "yes" ; then
  AC_DEFINE(HAVE_STATVFS,1,[If your system has statvfs(), and if it actually works!])
fi
fi

dnl Detect what resolver fields we have available to use...
AC_CACHE_CHECK(for _res_ext.nsaddr_list, ac_cv_have_res_ext_nsaddr_list,
AC_TRY_COMPILE([
#if HAVE_SYS_TYPES_H
#include <sys/types.h>
#endif
#if HAVE_NETINET_IN_H
#include <netinet/in.h>
#endif
#if HAVE_ARPA_INET_H
#include <arpa/inet.h>
#endif
#if HAVE_ARPA_NAMESER_H
#include <arpa/nameser.h>
#endif
#if HAVE_RESOLV_H
#include <resolv.h>
#endif
],
[_res_ext.nsaddr_list[[0]].s_addr;],
ac_cv_have_res_ext_nsaddr_list="yes",
ac_cv_have_res_ext_nsaddr_list="no"))
if test "$ac_cv_have_res_ext_nsaddr_list" = "yes" ; then
  AC_DEFINE(_SQUID_RES_NSADDR6_LARRAY,_res_ext.nsaddr_list,[If _res_ext structure has nsaddr_list member])
  AC_DEFINE(_SQUID_RES_NSADDR6_COUNT,ns6count,[Nameserver Counter for IPv6 _res_ext])
fi

if test "$_SQUID_RES_NSADDR6_LIST" == ""; then
AC_CACHE_CHECK(for _res._u._ext.nsaddrs, ac_cv_have_res_ext_nsaddrs,
AC_TRY_COMPILE([
#if HAVE_SYS_TYPES_H
#include <sys/types.h>
#endif
#if HAVE_NETINET_IN_H
#include <netinet/in.h>
#endif
#if HAVE_ARPA_INET_H
#include <arpa/inet.h>
#endif
#if HAVE_ARPA_NAMESER_H
#include <arpa/nameser.h>
#endif
#if HAVE_RESOLV_H
#include <resolv.h>
#endif
],
[_res._u._ext.nsaddrs[[0]]->sin6_addr;],
ac_cv_have_res_ext_nsaddrs="yes",
ac_cv_have_res_ext_nsaddrs="no"))
if test "$ac_cv_have_res_ext_nsaddrs" = "yes" ; then
  AC_DEFINE(_SQUID_RES_NSADDR6_LPTR,_res._u._ext.nsaddrs,[If _res structure has _ext.nsaddrs member])
  AC_DEFINE(_SQUID_RES_NSADDR6_COUNT,_res._u._ext.nscount6,[Nameserver Counter for IPv6 _res])
fi
fi

AC_CACHE_CHECK(for _res.nsaddr_list, ac_cv_have_res_nsaddr_list,
AC_TRY_COMPILE([
#if HAVE_SYS_TYPES_H
#include <sys/types.h>
#endif
#if HAVE_NETINET_IN_H
#include <netinet/in.h>
#endif
#if HAVE_ARPA_INET_H
#include <arpa/inet.h>
#endif
#if HAVE_ARPA_NAMESER_H
#include <arpa/nameser.h>
#endif
#if HAVE_RESOLV_H
#include <resolv.h>
#endif
],
[_res.nsaddr_list[[0]];],
ac_cv_have_res_nsaddr_list="yes",
ac_cv_have_res_nsaddr_list="no"))
if test $ac_cv_have_res_nsaddr_list = "yes" ; then
  AC_DEFINE(_SQUID_RES_NSADDR_LIST,_res.nsaddr_list,[If _res structure has nsaddr_list member])
  AC_DEFINE(_SQUID_RES_NSADDR_COUNT,_res.nscount,[Nameserver counter for IPv4 _res])
fi

if test "$_SQUID_RES_NSADDR_LIST" == ""; then
AC_CACHE_CHECK(for _res.ns_list, ac_cv_have_res_ns_list,
AC_TRY_COMPILE([
#if HAVE_SYS_TYPES_H
#include <sys/types.h>
#endif
#if HAVE_NETINET_IN_H
#include <netinet/in.h>
#endif
#if HAVE_ARPA_INET_H
#include <arpa/inet.h>
#endif
#if HAVE_ARPA_NAMESER_H
#include <arpa/nameser.h>
#endif
#if HAVE_RESOLV_H
#include <resolv.h>
#endif
],
[_res.ns_list[[0]].addr;],
ac_cv_have_res_ns_list="yes",
ac_cv_have_res_ns_list="no"))
if test $ac_cv_have_res_ns_list = "yes" ; then
  AC_DEFINE(_SQUID_RES_NSADDR_LIST,_res.ns_list,[If _res structure has ns_list member])
  AC_DEFINE(_SQUID_RES_NSADDR_COUNT,_res.nscount,[Nameserver counter for IPv4 _res])
fi
fi

dnl Squid now has .po translation capability, given the right toolkit
AX_WITH_PROG([PO2HTML],[po2html])
AC_SUBST(PO2HTML)

dnl Squid now has limited locale handling ...
dnl on error pages
use_errlocale=yes
AC_ARG_ENABLE(auto-locale,
	AC_HELP_STRING([--disable-auto-locale],
			[This prevets Squid providing localized error pages based on the 
             clients request headers.
			 When disabled Squid requires explicit language configuration.]),
[ if test "$enableval" = "no" ; then
    use_errlocale=no
  fi
])
if test "$use_errlocale" = "yes" ; then
    echo "Enabling Multi-Language Support"
    AC_DEFINE(USE_ERR_LOCALES,1,[Use multi-language support on error pages])
else
    echo "Disabling Multi-Language Support"
    AC_DEFINE(USE_ERR_LOCALES,0,[Use multi-language support on error pages])
fi

dnl Need the debugging version of malloc if available
XTRA_OBJS=''
if test "$ac_cv_lib_malloc_main" = "yes" ; then
	if test -r /usr/lib/debug/malloc.o ; then
		XTRA_OBJS="$XTRA_OBJS /usr/lib/debug/malloc.o"
	fi
	if test -r /usr/lib/debug/mallocmap.o ; then
		XTRA_OBJS="$XTRA_OBJS /usr/lib/debug/mallocmap.o"
	fi
fi
AC_SUBST(XTRA_OBJS)

if test -z "$XTRA_LIBS"; then
	XTRA_LIBS="$LIBS"
	dnl minor cleanup
	XTRA_LIBS=`echo $XTRA_LIBS | sed -e "s/  */ /g"`
	LIBS=''
fi
AC_SUBST(XTRA_LIBS)

dnl Clean up after OSF/1 core dump bug
rm -f core 

AC_CONFIG_FILES([\
	Makefile \
	lib/Makefile \
	scripts/Makefile \
	scripts/RunCache \
	scripts/RunAccel \
	src/Makefile \
	src/fs/Makefile \
	src/repl/Makefile \
	src/auth/Makefile \
	src/adaptation/Makefile \
	src/ICAP/Makefile \
	src/icmp/Makefile \
	src/eCAP/Makefile \
	contrib/Makefile \
	snmplib/Makefile \
	icons/Makefile \
	errors/Makefile \
	test-suite/Makefile \
	doc/Makefile \
	helpers/Makefile \
	helpers/basic_auth/Makefile \
	helpers/basic_auth/LDAP/Makefile \
	helpers/basic_auth/MSNT/Makefile \
	helpers/basic_auth/NCSA/Makefile \
	helpers/basic_auth/PAM/Makefile \
	helpers/basic_auth/SMB/Makefile \
	helpers/basic_auth/mswin_sspi/Makefile \
	helpers/basic_auth/YP/Makefile \
	helpers/basic_auth/getpwnam/Makefile \
	helpers/basic_auth/multi-domain-NTLM/Makefile \
	helpers/basic_auth/SASL/Makefile \
	helpers/basic_auth/POP3/Makefile \
	helpers/basic_auth/DB/Makefile \
	helpers/basic_auth/squid_radius_auth/Makefile \
	helpers/digest_auth/Makefile \
	helpers/digest_auth/password/Makefile \
	helpers/digest_auth/ldap/Makefile \
	helpers/digest_auth/eDirectory/Makefile \
	helpers/ntlm_auth/Makefile \
	helpers/ntlm_auth/fakeauth/Makefile \
	helpers/ntlm_auth/no_check/Makefile \
	helpers/ntlm_auth/SMB/Makefile \
	helpers/ntlm_auth/SMB/smbval/Makefile \
	helpers/ntlm_auth/mswin_sspi/Makefile \
	helpers/negotiate_auth/Makefile \
	helpers/negotiate_auth/mswin_sspi/Makefile \
	helpers/external_acl/Makefile \
	helpers/external_acl/ip_user/Makefile \
	helpers/external_acl/ldap_group/Makefile \
	helpers/external_acl/session/Makefile \
	helpers/external_acl/unix_group/Makefile \
	helpers/external_acl/wbinfo_group/Makefile \
	helpers/external_acl/mswin_ad_group/Makefile \
	helpers/external_acl/mswin_lm_group/Makefile \
	tools/Makefile
])

AC_CONFIG_SUBDIRS(lib/libTrie)

# must configure libltdl subdir unconditionally for "make distcheck" to work
AC_CONFIG_SUBDIRS(lib/libLtdl)

AC_OUTPUT<|MERGE_RESOLUTION|>--- conflicted
+++ resolved
@@ -41,7 +41,7 @@
 use_loadable_modules=1
 AC_MSG_CHECKING(whether to use loadable modules)
 AC_ARG_ENABLE(loadable-modules,
-        AC_HELP_STRING( [--disable-loadable-modules], [do not support loadable modules]) ,
+    AC_HELP_STRING( [--disable-loadable-modules], [do not support loadable modules]) ,
     [
         case "${enableval}" in
             yes) use_loadable_modules=yes ;;
@@ -1009,7 +1009,7 @@
 
 dnl User may specify OpenSSL is needed from a non-standard location
 AC_ARG_WITH(openssl,
-  AC_HELP_STRING([--with-openssl{=prefix}],
+  AC_HELP_STRING([--with-openssl{=PATH}],
                  [Compile with the OpenSSL libraries. The path to
                   the OpenSSL development libraries and headers
                   installation can be specified if outside of the
@@ -1911,8 +1911,8 @@
 dnl Check for Windows XP option
 AC_MSG_CHECKING([for IPv6 split-stack requirement])
 AC_ARG_WITH(ipv6-split-stack,
-	AC_HELP_STRING([--with-ipv6-split-stack],
-                   [Require IPv6 split-stack support. Requires IPv6 Support.]),
+  AC_HELP_STRING([--with-ipv6-split-stack],
+		 [Enable experimental split-stack support for Windows XP. Requires IPv6.]),
   [ AC_DEFINE(IPV6_SPECIAL_SPLITSTACK, 1, [Enable support for IPv6 on split-stack implementations])
     AC_DEFINE(IPV6_SPECIAL_V4MAPPED, 0, [Enable v4-mapping through v6 sockets. Requires IPv6 hybrid-stack.])
     AC_MSG_RESULT(yes)
@@ -1924,10 +1924,10 @@
 AC_MSG_CHECKING([for IPv6-Localhost requirement])
 AC_ARG_WITH(localhost-ipv6,
   AC_HELP_STRING([--with-localhost-ipv6], 
-        [WARNING: This is an RFC violation!
-		Treat 127.0.0.1 and ::1 as identical and convert all inputs of localhost to ::1
+        [WARNING: This is an RFC violation! 
+		Treat 127.0.0.1 and ::1 as identical and convert all inputs of localhost to ::1. 
 		This depends on IPv6 support and all applications squid contacts 
-        via localhost being IPv6 enabled.]),
+		via localhost being IPv6 enabled.]),
   [AC_DEFINE(IPV6_SPECIAL_LOCALHOST, 1, [Convert IPv4-localhost requests to IPv6. Default: keep seperate.]) AC_MSG_RESULT(yes)],
   [AC_DEFINE(IPV6_SPECIAL_LOCALHOST, 0, [Convert IPv4-localhost requests to IPv6. Default: Keep seperate.]) AC_MSG_RESULT(no)]
 )
@@ -2020,12 +2020,8 @@
     esac
 ])
 AC_ARG_WITH(filedescriptors,
-<<<<<<< HEAD
-  AC_HELP_STRING([--with-filedescriptors=NUMBER],[Force squid to support NUMBER filedescriptors]),
-=======
   AC_HELP_STRING([--with-filedescriptors=NUMBER],
                  [Force squid to support NUMBER filedescriptors]),
->>>>>>> b0e7900f
 [ 
   case ${withval} in
     [[0-9]]*)
@@ -2051,7 +2047,7 @@
 fi
 
 AC_ARG_WITH(cppunit-basedir,
-  AC_HELP_STRING([--with-cppunit-basedir=/path/to/cppunit-base],
+  AC_HELP_STRING([--with-cppunit-basedir=PATH],
                  [Path where the cppunit headers are libraries are found 
                   for unit testing.]),
 [ if test -f $withval/include/cppunit/TestCase.h; then
@@ -3720,10 +3716,10 @@
 dnl on error pages
 use_errlocale=yes
 AC_ARG_ENABLE(auto-locale,
-	AC_HELP_STRING([--disable-auto-locale],
-			[This prevets Squid providing localized error pages based on the 
-             clients request headers.
-			 When disabled Squid requires explicit language configuration.]),
+ AC_HELP_STRING([--disable-auto-locale],
+		[This prevents Squid providing localized error pages based on the
+		 clients request headers.
+		 When disabled Squid requires explicit language configuration.]),
 [ if test "$enableval" = "no" ; then
     use_errlocale=no
   fi
