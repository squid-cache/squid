--- conflicted
+++ resolved
@@ -1340,22 +1340,6 @@
 	echo "Linux Netfilter/TPROXY v2 enabled"
 	AC_DEFINE(LINUX_TPROXY2, 1, [Enable real Transparent Proxy support for Netfilter TPROXY v2.])
 	LINUX_TPROXY2="yes"
-<<<<<<< HEAD
-=======
-        if test -z "$LINUX_NETFILTER"; then
-	    echo "Linux-Netfilter Transparent Proxy automatically enabled"
-	    LINUX_NETFILTER="yes"
-	fi
-  fi
-])
-AC_ARG_ENABLE(linux-tproxy4,
-[  --enable-linux-tproxy4
-			  Enable real Transparent Proxy support for Netfilter TPROXY (version 4+).],
-[ if test "$enableval" = "yes" ; then
-	echo "Linux Netfilter/TPROXY v4 enabled"
-	AC_DEFINE(LINUX_TPROXY4, 1, [Enable real Transparent Proxy support for Netfilter TPROXY v4.])
-	LINUX_TPROXY4="yes"
->>>>>>> d9aac419
         if test -z "$LINUX_NETFILTER"; then
 	    echo "Linux-Netfilter Transparent Proxy automatically enabled"
 	    LINUX_NETFILTER="yes"
@@ -3084,11 +3068,7 @@
         echo "WARNING: Cannot find TPROXY v2 headers, you need to install the"
         echo "tproxy package from:"
         echo " - lynx http://www.balabit.com/downloads/tproxy/"
-<<<<<<< HEAD
         echo "Or select the '--enable-linux-netfilter' option instead for Netfilter support."
-=======
-        echo "Or select the '--enable-linux-tproxy4' option instead."
->>>>>>> d9aac419
         sleep 10
     fi
 fi
