name: GitHub CI

on:
  push:
    # test this branch and staged PRs based on this branch code
    branches: [ "master", "auto" ]

  pull_request:
    # test PRs targeting this branch code
    branches: [ "master" ]

env:
  # empty except for pull_request events
  PULL_REQUEST_NUMBER: ${{ github.event.pull_request.number }}

  # Full clones of Squid repository branches (depth=19000+) waste resources,
  # while excessively shallow clones break tests that check for past commits
  # (e.g., to skip a particular test until a known bug is fixed) or generate
  # diffs against them (e.g., for `git diff --check`). This arbitrary limit
  # tries to balance the two concerns.
  CHECKOUT_FETCH_DEPTH: 1001

jobs:

  functionality-tests:

    runs-on: ubuntu-22.04

    steps:
      - name: Install prerequisite packages
        run: |
          sudo apt-get --quiet=2 update
          sudo apt-get --quiet=2 install libtool-bin

      - name: Setup a nodejs environment
        uses: actions/setup-node@v3
        with:
          node-version: 16

      - name: Checkout Squid sources
        uses: actions/checkout@v4
        with:
          fetch-depth: ${{ env.CHECKOUT_FETCH_DEPTH }}

      - run: ./bootstrap.sh
      - run: ./configure --with-openssl
      - run: make -j`nproc`
      - run: |
          sudo make install
          sudo chown -R nobody:nogroup /usr/local/squid

      - run: ./test-suite/test-functionality.sh

      # Squid logs are not readable to actions/upload-artifact below
      - name: Prep test logs
        if: success() || failure()
        run: sudo chmod -R a+rX /usr/local/squid

      - name: Publish test logs
        if: success() || failure()
        uses: actions/upload-artifact@v3
        with:
          name: test-logs
          path: |
            ${{ runner.temp }}/*.log
            /usr/local/squid/var/logs/overlord/*.log

  source-maintenance-tests:

    runs-on: ubuntu-22.04

    steps:
      - name: Install prerequisite packages
        run: |
          sudo apt-get --quiet=2 update
          sudo apt-get --quiet=2 install astyle
          sudo apt-get --quiet=2 install gperf
          pip install \
              --user \
              --no-cache-dir \
              --disable-pip-version-check \
              --quiet \
              --progress-bar off \
              codespell==1.16 # TODO: Upgrade to codespell v2

      - uses: actions/checkout@v4
        with:
          fetch-depth: ${{ env.CHECKOUT_FETCH_DEPTH }}

      - run: ./test-suite/test-sources.sh

  build-tests:

    strategy:
      fail-fast: true
      matrix:
<<<<<<< HEAD
        os: [ ubuntu-22.04 ]
        layer:
          - layer-00-default
          - layer-01-minimal
          - layer-02-maximus
          - layer-04-noauth-everything
=======
        os: [ ubuntu-22.04, macos-14 ]
>>>>>>> 2c3d6a4e

    runs-on: ${{ matrix.os }}

    steps:

      - name: Install prerequisite Linux packages
        if: runner.os == 'Linux'
        run: |
          # required for "apt-get build-dep" to work
          sudo sed --in-place -E 's/# (deb-src.*updates main)/  \1/g' /etc/apt/sources.list
          sudo apt-get --quiet=2 update
          sudo apt-get --quiet=2 build-dep squid
          sudo apt-get --quiet=2 install linuxdoc-tools libtool-bin

      - name: Install prerequisite MacOS packages
        if: runner.os == 'macOS'
        run: |
          brew install \
            automake coreutils cppunit gawk \
            gnu-getopt gnu-sed grep libtool \
            make openldap openssl cyrus-sasl

      - name: Checkout sources
        uses: actions/checkout@v4

<<<<<<< HEAD
      - run: ./test-builds.sh ${{ matrix.layer }}
=======
      - name: Run build on Linux
        if: runner.os == 'Linux'
        run: ./test-builds.sh

      - name: Run build on MacOS
        if: runner.os == 'macOS'
        run: |
          eval `brew shellenv`
          PKG_CONFIG_PATH="$HOMEBREW_PREFIX/lib/pkgconfig"
          PKG_CONFIG_PATH="$PKG_CONFIG_PATH:$HOMEBREW_PREFIX/opt/openldap/lib/pkgconfig"
          PKG_CONFIG_PATH="$PKG_CONFIG_PATH:$HOMEBREW_PREFIX/opt/cyrus-sasl/lib/pkgconfig"
          export PKG_CONFIG_PATH
          export GETOPT="$HOMEBREW_PREFIX/opt/gnu-getopt/bin/getopt"
          export MAKE="$HOMEBREW_PREFIX/bin/gmake"
          # ensure we use Homebrew headers and libraries
          # this is needed because pkg-config --libs openssl points to the wrong directory
          #   in version openssl@3: stable 3.3.0
          export CPPFLAGS="-I$HOMEBREW_PREFIX/include${CPPFLAGS:+ $CPPFLAGS}"
          export LDFLAGS="-L$HOMEBREW_PREFIX/lib${LDFLAGS:+ $LDFLAGS}"
          export CFLAGS="-Wno-compound-token-split-by-macro${CFLAGS:+ $CFLAGS}" # needed fir ltdl with Xcode
          ./test-builds.sh
>>>>>>> 2c3d6a4e

      - name: Publish build logs
        if: success() || failure()
        uses: actions/upload-artifact@v3
        with:
          name: build-logs-${{ runner.os }}
          path: btlayer-*.log

  CodeQL-tests:

    runs-on: [ ubuntu-22.04 ]

    permissions:
      security-events: write

    steps:

      - name: Install Squid prerequisite Linux packages
        if: runner.os == 'Linux'
        run: |
          # required for "apt-get build-dep" to work
          sudo sed --in-place -E 's/# (deb-src.*updates main)/  \1/g' /etc/apt/sources.list
          sudo apt-get --quiet=2 update
          sudo apt-get --quiet=2 build-dep squid
          sudo apt-get --quiet=2 install linuxdoc-tools libtool-bin

      - name: Checkout repository
        uses: actions/checkout@v4

      - name: Initialize CodeQL
        uses: github/codeql-action/init@v2

      - name: Build Squid
        run: ./test-builds.sh ./test-suite/buildtests/layer-02-maximus.opts

      - name: Perform CodeQL Analysis
        uses: github/codeql-action/analyze@v2<|MERGE_RESOLUTION|>--- conflicted
+++ resolved
@@ -94,16 +94,12 @@
     strategy:
       fail-fast: true
       matrix:
-<<<<<<< HEAD
-        os: [ ubuntu-22.04 ]
+        os: [ ubuntu-22.04, macos-14 ]
         layer:
           - layer-00-default
           - layer-01-minimal
           - layer-02-maximus
           - layer-04-noauth-everything
-=======
-        os: [ ubuntu-22.04, macos-14 ]
->>>>>>> 2c3d6a4e
 
     runs-on: ${{ matrix.os }}
 
@@ -129,12 +125,9 @@
       - name: Checkout sources
         uses: actions/checkout@v4
 
-<<<<<<< HEAD
-      - run: ./test-builds.sh ${{ matrix.layer }}
-=======
       - name: Run build on Linux
         if: runner.os == 'Linux'
-        run: ./test-builds.sh
+        run: ./test-builds.sh ${{ matrix.layer }}
 
       - name: Run build on MacOS
         if: runner.os == 'macOS'
@@ -152,8 +145,7 @@
           export CPPFLAGS="-I$HOMEBREW_PREFIX/include${CPPFLAGS:+ $CPPFLAGS}"
           export LDFLAGS="-L$HOMEBREW_PREFIX/lib${LDFLAGS:+ $LDFLAGS}"
           export CFLAGS="-Wno-compound-token-split-by-macro${CFLAGS:+ $CFLAGS}" # needed fir ltdl with Xcode
-          ./test-builds.sh
->>>>>>> 2c3d6a4e
+          ./test-builds.sh ${{ matrix.layer }}
 
       - name: Publish build logs
         if: success() || failure()
