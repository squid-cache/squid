/*
 * Copyright (C) 1996-2020 The Squid Software Foundation and contributors
 *
 * Squid software is distributed under GPLv2+ license and includes
 * contributions from numerous individuals and organizations.
 * Please see the COPYING and CONTRIBUTORS files for details.
 */

/* DEBUG: section 54    Interprocess Communication */

#ifndef SQUID_IPC_FORWARD_H
#define SQUID_IPC_FORWARD_H

namespace Ipc
{

<<<<<<< HEAD
class TypedMsgHdr;
class StrandCoord;
class StrandMessage;
=======
>>>>>>> 4c218615
class Forwarder;
class Inquirer;
class QuestionerId;
class Request;
class RequestId;
class Response;
class StrandCoord;
class StrandMessage;
class TypedMsgHdr;

} // namespace Ipc

#endif /* SQUID_IPC_FORWARD_H */
<|MERGE_RESOLUTION|>--- conflicted
+++ resolved
@@ -14,12 +14,6 @@
 namespace Ipc
 {
 
-<<<<<<< HEAD
-class TypedMsgHdr;
-class StrandCoord;
-class StrandMessage;
-=======
->>>>>>> 4c218615
 class Forwarder;
 class Inquirer;
 class QuestionerId;
