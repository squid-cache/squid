--- conflicted
+++ resolved
@@ -100,11 +100,7 @@
     if (params.flag == Comm::OK) {
         assert(params.buf == buf.raw());
         debugs(54, 6, "message type: " << buf.rawType());
-<<<<<<< HEAD
-        receive(buf);
-=======
         receiveOrIgnore(buf);
->>>>>>> 4c218615
     }
     // TODO: if there was a fatal error on our socket, close the socket before
     // trying to listen again and print a level-1 error message.
