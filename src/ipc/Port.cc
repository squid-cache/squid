--- conflicted
+++ resolved
@@ -79,11 +79,7 @@
            " [" << this << ']');
     if (params.flag == Comm::OK) {
         assert(params.buf == buf.raw());
-<<<<<<< HEAD
-        debugs(54, 6, "received message type: " << buf.rawType());
-=======
         debugs(54, 6, "message type: " << buf.rawType());
->>>>>>> 7705906d
         receive(buf);
     }
     // TODO: if there was a fatal error on our socket, close the socket before
