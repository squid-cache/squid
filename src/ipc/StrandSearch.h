/*
 * Copyright (C) 1996-2020 The Squid Software Foundation and contributors
 *
 * Squid software is distributed under GPLv2+ license and includes
 * contributions from numerous individuals and organizations.
 * Please see the COPYING and CONTRIBUTORS files for details.
 */

#ifndef SQUID_IPC_STRAND_SEARCH_H
#define SQUID_IPC_STRAND_SEARCH_H

#include "ipc/forward.h"
#include "ipc/QuestionerId.h"
#include "ipc/StrandCoord.h"
#include "SquidString.h"

namespace Ipc
{

/// asynchronous strand search request
class StrandSearchRequest
{
public:
    explicit StrandSearchRequest(const String &aTag); ///< sender's constructor
    explicit StrandSearchRequest(const TypedMsgHdr &hdrMsg); ///< from recvmsg()
    void pack(TypedMsgHdr &hdrMsg) const; ///< prepare for sendmsg()

public:
    int requestorId; ///< sender-provided return address
    String tag; ///< set when looking for a matching StrandCoord::tag
<<<<<<< HEAD
=======
    QuestionerId qid; ///< the sender of the request
>>>>>>> 4c218615
};

} // namespace Ipc;

#endif /* SQUID_IPC_STRAND_SEARCH_H */
<|MERGE_RESOLUTION|>--- conflicted
+++ resolved
@@ -28,10 +28,7 @@
 public:
     int requestorId; ///< sender-provided return address
     String tag; ///< set when looking for a matching StrandCoord::tag
-<<<<<<< HEAD
-=======
     QuestionerId qid; ///< the sender of the request
->>>>>>> 4c218615
 };
 
 } // namespace Ipc;
