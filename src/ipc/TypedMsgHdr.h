--- conflicted
+++ resolved
@@ -44,14 +44,9 @@
     /* message type manipulation; these must be called before put/get*() */
     void setType(int aType); ///< sets message type; use MessageType enum
     void checkType(int aType) const; ///< throws if stored type is not aType
-<<<<<<< HEAD
-    MessageType type() const; ///< converts rawType() to MessageType
-    int rawType() const; ///< returns stored type or zero if none
-=======
     /// received or set message kind; may not be a MessageType value
     /// \returns 0 if no message kind has been received or set
     int rawType() const { return msg_iov ? data.type_ : 0; }
->>>>>>> 7705906d
 
     /* access for Plain Old Data (POD)-based message parts */
     template <class Pod>
