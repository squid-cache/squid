--- conflicted
+++ resolved
@@ -66,17 +66,13 @@
 public:
     typedef std::atomic<size_t> Levels_t;
 
-<<<<<<< HEAD
-    PageStack(const PoolId aPoolId, const unsigned int aCapacity, const size_t aPageSize);
-=======
     // XXX: The actual type may have been on PagePool::Init() but may conflict
     // with PageLimit(), StoreMapSliceId, Rock::SwapDirRr::slotLimitActual(),
     // Rock::SlotId, PageId::number, etc.
     /// the number of (free and/or used) pages in a stack
     typedef unsigned int PageCount;
 
-    PageStack(const uint32_t aPoolId, const PageCount aCapacity, const size_t aPageSize);
->>>>>>> c3408a33
+    PageStack(const PoolId aPoolId, const PageCount aCapacity, const size_t aPageSize);
 
     PageCount capacity() const { return capacity_; }
     size_t pageSize() const { return thePageSize; }
@@ -91,11 +87,7 @@
     bool pageIdIsValid(const PageId &page) const;
 
     /// total shared memory size required to share
-<<<<<<< HEAD
-    static size_t SharedMemorySize(const PoolId aPoolId, const unsigned int capacity, const size_t pageSize);
-=======
-    static size_t SharedMemorySize(const uint32_t aPoolId, const PageCount capacity, const size_t pageSize);
->>>>>>> c3408a33
+    static size_t SharedMemorySize(const PoolId aPoolId, const PageCount capacity, const size_t pageSize);
     size_t sharedMemorySize() const;
 
     /// shared memory size required only by PageStack, excluding
@@ -123,16 +115,11 @@
 private:
     using Slot = PageStackStorageSlot;
 
-<<<<<<< HEAD
-    const PoolId thePoolId; ///< pool ID
-    const Offset theCapacity; ///< stack capacity, i.e. theItems size
-=======
     // XXX: theFoo members look misplaced due to messy separation of PagePool
     // (which should support multiple Segments but does not) and PageStack
     // (which should not calculate the Segment size but does) duties.
-    const uint32_t thePoolId; ///< pool ID
+    const PoolId thePoolId; ///< pool ID
     const PageCount capacity_; ///< the maximum number of pages
->>>>>>> c3408a33
     const size_t thePageSize; ///< page size, used to calculate shared memory size
     /// a lower bound for the number of free pages (for debugging purposes)
     std::atomic<PageCount> size_;
