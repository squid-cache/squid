--- conflicted
+++ resolved
@@ -17,15 +17,11 @@
 #include "mgr/Inquirer.h"
 #include "mgr/Request.h"
 #include "mgr/Response.h"
-<<<<<<< HEAD
-#include "mgr/StoreToCommWriter.h"
-=======
 #if SQUID_SNMP
 #include "snmp/Inquirer.h"
 #include "snmp/Request.h"
 #include "snmp/Response.h"
 #endif
->>>>>>> 5a284a5a
 
 CBDATA_NAMESPACED_CLASS_INIT(Ipc, Coordinator);
 Ipc::Coordinator* Ipc::Coordinator::TheInstance = NULL;
@@ -151,12 +147,7 @@
 
     Mgr::Action::Pointer action =
         CacheManager::GetInstance()->createRequestedAction(request.params);
-<<<<<<< HEAD
-    Comm::ConnectionPointer ir = Mgr::ImportHttpFdIntoComm(request.fd);
-    AsyncJob::Start(new Mgr::Inquirer(action, ir, request, strands_));
-=======
     AsyncJob::Start(new Mgr::Inquirer(action, request, strands_));
->>>>>>> 5a284a5a
 }
 
 void
@@ -165,9 +156,6 @@
     Mgr::Inquirer::HandleRemoteAck(response);
 }
 
-<<<<<<< HEAD
-Comm::ConnectionPointer
-=======
 #if SQUID_SNMP
 void
 Ipc::Coordinator::handleSnmpRequest(const Snmp::Request& request)
@@ -190,8 +178,7 @@
 }
 #endif
 
-int
->>>>>>> 5a284a5a
+Comm::ConnectionPointer
 Ipc::Coordinator::openListenSocket(const SharedListenRequest& request,
                                    int &errNo)
 {
