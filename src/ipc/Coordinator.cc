/*
 * $Id$
 *
 * DEBUG: section 54    Interprocess Communication
 *
 */


#include "config.h"
#include "base/Subscription.h"
#include "base/TextException.h"
#include "CacheManager.h"
#include "comm.h"
#include "comm/Connection.h"
#include "ipc/Coordinator.h"
#include "ipc/SharedListen.h"
#include "mgr/Inquirer.h"
#include "mgr/Request.h"
#include "mgr/Response.h"
#if SQUID_SNMP
#include "snmp/Inquirer.h"
#include "snmp/Request.h"
#include "snmp/Response.h"
#endif

CBDATA_NAMESPACED_CLASS_INIT(Ipc, Coordinator);
Ipc::Coordinator* Ipc::Coordinator::TheInstance = NULL;


Ipc::Coordinator::Coordinator():
        Port(coordinatorAddr)
{
}

void Ipc::Coordinator::start()
{
    Port::start();
}

Ipc::StrandCoord* Ipc::Coordinator::findStrand(int kidId)
{
    typedef StrandCoords::iterator SI;
    for (SI iter = strands_.begin(); iter != strands_.end(); ++iter) {
        if (iter->kidId == kidId)
            return &(*iter);
    }
    return NULL;
}

void Ipc::Coordinator::registerStrand(const StrandCoord& strand)
{
    debugs(54, 3, HERE << "registering kid" << strand.kidId <<
           ' ' << strand.tag);
    if (StrandCoord* found = findStrand(strand.kidId)) {
        const String oldTag = found->tag;
        *found = strand;
        if (oldTag.size() && !strand.tag.size())
            found->tag = oldTag; // keep more detailed info (XXX?)
    } else {
        strands_.push_back(strand);
    }

    // notify searchers waiting for this new strand, if any
    typedef Searchers::iterator SRI;
    for (SRI i = searchers.begin(); i != searchers.end();) {
        if (i->tag == strand.tag) {
            notifySearcher(*i, strand);
            i = searchers.erase(i);
        } else {
            ++i;
        }
    }
}

void Ipc::Coordinator::receive(const TypedMsgHdr& message)
{
    switch (message.type()) {
    case mtRegistration:
        debugs(54, 6, HERE << "Registration request");
        handleRegistrationRequest(HereIamMessage(message));
        break;

    case mtStrandSearchRequest: {
        const StrandSearchRequest sr(message);
        debugs(54, 6, HERE << "Strand search request: " << sr.requestorId <<
               " tag: " << sr.tag);
        handleSearchRequest(sr);
        break;
    }

    case mtSharedListenRequest:
        debugs(54, 6, HERE << "Shared listen request");
        handleSharedListenRequest(SharedListenRequest(message));
        break;

    case mtCacheMgrRequest: {
        debugs(54, 6, HERE << "Cache manager request");
        const Mgr::Request req(message);
        handleCacheMgrRequest(req);
    }
    break;

    case mtCacheMgrResponse: {
        debugs(54, 6, HERE << "Cache manager response");
        const Mgr::Response resp(message);
        handleCacheMgrResponse(resp);
    }
    break;

#if SQUID_SNMP
    case mtSnmpRequest: {
        debugs(54, 6, HERE << "SNMP request");
        const Snmp::Request req(message);
        handleSnmpRequest(req);
    }
    break;

    case mtSnmpResponse: {
        debugs(54, 6, HERE << "SNMP response");
        const Snmp::Response resp(message);
        handleSnmpResponse(resp);
    }
    break;
#endif

    default:
        debugs(54, 1, HERE << "Unhandled message type: " << message.type());
        break;
    }
}

void Ipc::Coordinator::handleRegistrationRequest(const HereIamMessage& msg)
{
    registerStrand(msg.strand);

    // send back an acknowledgement; TODO: remove as not needed?
    TypedMsgHdr message;
    msg.pack(message);
    SendMessage(MakeAddr(strandAddrPfx, msg.strand.kidId), message);
}

void
Ipc::Coordinator::handleSharedListenRequest(const SharedListenRequest& request)
{
    debugs(54, 4, HERE << "kid" << request.requestorId <<
           " needs shared listen FD for " << request.params.addr);
    Listeners::const_iterator i = listeners.find(request.params);
    int errNo = 0;
    const Comm::ConnectionPointer c = (i != listeners.end()) ?
                                      i->second : openListenSocket(request, errNo);

    debugs(54, 3, HERE << "sending shared listen " << c << " for " <<
           request.params.addr << " to kid" << request.requestorId <<
           " mapId=" << request.mapId);

    SharedListenResponse response(c->fd, errNo, request.mapId);
    TypedMsgHdr message;
    response.pack(message);
    SendMessage(MakeAddr(strandAddrPfx, request.requestorId), message);
}

void
Ipc::Coordinator::handleCacheMgrRequest(const Mgr::Request& request)
{
    debugs(54, 4, HERE);

    try {
        Mgr::Action::Pointer action =
            CacheManager::GetInstance()->createRequestedAction(request.params);
        AsyncJob::Start(new Mgr::Inquirer(action, request, strands_));
<<<<<<< HEAD
    }
    catch (const std::exception &ex) {
=======
    } catch (const std::exception &ex) {
>>>>>>> e3256a59
        debugs(54, DBG_IMPORTANT, "BUG: cannot aggregate mgr:" <<
               request.params.actionName << ": " << ex.what());
        // TODO: Avoid half-baked Connections or teach them how to close.
        ::close(request.conn->fd);
        request.conn->fd = -1;
        return; // the worker will timeout and close
    }

    // Let the strand know that we are now responsible for handling the request
    Mgr::Response response(request.requestId);
    TypedMsgHdr message;
    response.pack(message);
    SendMessage(MakeAddr(strandAddrPfx, request.requestorId), message);

}

void
Ipc::Coordinator::handleCacheMgrResponse(const Mgr::Response& response)
{
    Mgr::Inquirer::HandleRemoteAck(response);
}

void
Ipc::Coordinator::handleSearchRequest(const Ipc::StrandSearchRequest &request)
{
    // do we know of a strand with the given search tag?
    const StrandCoord *strand = NULL;
    typedef StrandCoords::const_iterator SCCI;
    for (SCCI i = strands_.begin(); !strand && i != strands_.end(); ++i) {
        if (i->tag == request.tag)
            strand = &(*i);
    }

    if (strand) {
        notifySearcher(request, *strand);
        return;
    }

    searchers.push_back(request);
    debugs(54, 3, HERE << "cannot yet tell kid" << request.requestorId <<
           " who " << request.tag << " is");
}

void
Ipc::Coordinator::notifySearcher(const Ipc::StrandSearchRequest &request,
                                 const StrandCoord& strand)
{
    debugs(54, 3, HERE << "tell kid" << request.requestorId << " that " <<
           request.tag << " is kid" << strand.kidId);
    const StrandSearchResponse response(strand);
    TypedMsgHdr message;
    response.pack(message);
    SendMessage(MakeAddr(strandAddrPfx, request.requestorId), message);
}

#if SQUID_SNMP
void
Ipc::Coordinator::handleSnmpRequest(const Snmp::Request& request)
{
    debugs(54, 4, HERE);

    Snmp::Response response(request.requestId);
    TypedMsgHdr message;
    response.pack(message);
    SendMessage(MakeAddr(strandAddrPfx, request.requestorId), message);

    AsyncJob::Start(new Snmp::Inquirer(request, strands_));
}

void
Ipc::Coordinator::handleSnmpResponse(const Snmp::Response& response)
{
    debugs(54, 4, HERE);
    Snmp::Inquirer::HandleRemoteAck(response);
}
#endif

Comm::ConnectionPointer
Ipc::Coordinator::openListenSocket(const SharedListenRequest& request,
                                   int &errNo)
{
    const OpenListenerParams &p = request.params;

    debugs(54, 6, HERE << "opening listen FD at " << p.addr << " for kid" <<
           request.requestorId);

    Comm::ConnectionPointer conn = new Comm::Connection;
    conn->local = p.addr; // comm_open_listener may modify it
    conn->flags = p.flags;

    enter_suid();
    comm_open_listener(p.sock_type, p.proto, conn, FdNote(p.fdNote));
    errNo = Comm::IsConnOpen(conn) ? 0 : errno;
    leave_suid();

    debugs(54, 6, HERE << "tried listening on " << conn << " for kid" <<
           request.requestorId);

    // cache positive results
    if (Comm::IsConnOpen(conn))
        listeners[request.params] = conn;

    return conn;
}

void Ipc::Coordinator::broadcastSignal(int sig) const
{
    typedef StrandCoords::const_iterator SCI;
    for (SCI iter = strands_.begin(); iter != strands_.end(); ++iter) {
        debugs(54, 5, HERE << "signal " << sig << " to kid" << iter->kidId <<
               ", PID=" << iter->pid);
        kill(iter->pid, sig);
    }
}

Ipc::Coordinator* Ipc::Coordinator::Instance()
{
    if (!TheInstance)
        TheInstance = new Coordinator;
    // XXX: if the Coordinator job quits, this pointer will become invalid
    // we could make Coordinator death fatal, except during exit, but since
    // Strands do not re-register, even process death would be pointless.
    return TheInstance;
}

const Ipc::StrandCoords&
Ipc::Coordinator::strands() const
{
    return strands_;
}<|MERGE_RESOLUTION|>--- conflicted
+++ resolved
@@ -168,12 +168,7 @@
         Mgr::Action::Pointer action =
             CacheManager::GetInstance()->createRequestedAction(request.params);
         AsyncJob::Start(new Mgr::Inquirer(action, request, strands_));
-<<<<<<< HEAD
-    }
-    catch (const std::exception &ex) {
-=======
     } catch (const std::exception &ex) {
->>>>>>> e3256a59
         debugs(54, DBG_IMPORTANT, "BUG: cannot aggregate mgr:" <<
                request.params.actionName << ": " << ex.what());
         // TODO: Avoid half-baked Connections or teach them how to close.
