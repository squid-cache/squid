/*
 * Copyright (C) 1996-2020 The Squid Software Foundation and contributors
 *
 * Squid software is distributed under GPLv2+ license and includes
 * contributions from numerous individuals and organizations.
 * Please see the COPYING and CONTRIBUTORS files for details.
 */

/* DEBUG: section 54    Interprocess Communication */

#include "squid.h"
#include "base/Subscription.h"
#include "base/TextException.h"
#include "CacheManager.h"
#include "comm.h"
#include "comm/Connection.h"
#include "ipc/Coordinator.h"
#include "ipc/SharedListen.h"
#include "mgr/Inquirer.h"
#include "mgr/Request.h"
#include "mgr/Response.h"
#include "tools.h"
#if SQUID_SNMP
#include "snmp/Inquirer.h"
#include "snmp/Request.h"
#include "snmp/Response.h"
#endif

#include <algorithm>
#include <cerrno>

CBDATA_NAMESPACED_CLASS_INIT(Ipc, Coordinator);
Ipc::Coordinator* Ipc::Coordinator::TheInstance = NULL;

Ipc::Coordinator::Coordinator():
    Port(Ipc::Port::CoordinatorAddr())
{
}

void Ipc::Coordinator::start()
{
    Port::start();
}

Ipc::StrandCoord* Ipc::Coordinator::findStrand(int kidId)
{
    typedef StrandCoords::iterator SI;
    for (SI iter = strands_.begin(); iter != strands_.end(); ++iter) {
        if (iter->kidId == kidId)
            return &(*iter);
    }
    return NULL;
}

void Ipc::Coordinator::registerStrand(const StrandCoord& strand)
{
    debugs(54, 3, HERE << "registering kid" << strand.kidId <<
           ' ' << strand.tag);
    if (StrandCoord* found = findStrand(strand.kidId)) {
        const String oldTag = found->tag;
        *found = strand;
        if (oldTag.size() && !strand.tag.size())
            found->tag = oldTag; // keep more detailed info (XXX?)
    } else {
        strands_.push_back(strand);
    }

    // notify searchers waiting for this new strand, if any
    typedef Searchers::iterator SRI;
    for (SRI i = searchers.begin(); i != searchers.end();) {
        if (i->tag == strand.tag) {
            notifySearcher(*i, strand);
            i = searchers.erase(i);
        } else {
            ++i;
        }
    }
}

void Ipc::Coordinator::receive(const TypedMsgHdr& message)
{
    switch (message.rawType()) {
<<<<<<< HEAD
    case mtRegistration:
=======
    case mtRegisterStrand:
>>>>>>> 7705906d
        debugs(54, 6, HERE << "Registration request");
        handleRegistrationRequest(StrandMessage(message));
        break;

<<<<<<< HEAD
    case mtForegroundRebuild:
        debugs(54, 6, "Foreground rebuild message");
        handleForegroundRebuildMessage(StrandMessage(message));
        break;

    case mtRebuildFinished:
        debugs(54, 6, "Rebuild finished message");
        handleRebuildFinishedMessage(StrandMessage(message));
        break;

=======
>>>>>>> 7705906d
    case mtFindStrand: {
        const StrandSearchRequest sr(message);
        debugs(54, 6, HERE << "Strand search request: " << sr.requestorId <<
               " tag: " << sr.tag);
        handleSearchRequest(sr);
        break;
    }

    case mtSharedListenRequest:
        debugs(54, 6, HERE << "Shared listen request");
        handleSharedListenRequest(SharedListenRequest(message));
        break;

    case mtCacheMgrRequest: {
        debugs(54, 6, HERE << "Cache manager request");
        const Mgr::Request req(message);
        handleCacheMgrRequest(req);
    }
    break;

    case mtCacheMgrResponse: {
        debugs(54, 6, HERE << "Cache manager response");
        const Mgr::Response resp(message);
        handleCacheMgrResponse(resp);
    }
    break;

#if SQUID_SNMP
    case mtSnmpRequest: {
        debugs(54, 6, HERE << "SNMP request");
        const Snmp::Request req(message);
        handleSnmpRequest(req);
    }
    break;

    case mtSnmpResponse: {
        debugs(54, 6, HERE << "SNMP response");
        const Snmp::Response resp(message);
        handleSnmpResponse(resp);
    }
    break;
#endif

    default:
<<<<<<< HEAD
        debugs(54, DBG_IMPORTANT, "Unhandled message type: " << message.rawType());
=======
        debugs(54, DBG_IMPORTANT, "WARNING: Ignoring IPC message with an unknown type: " << message.rawType());
>>>>>>> 7705906d
        break;
    }
}

void Ipc::Coordinator::handleRegistrationRequest(const StrandMessage& msg)
{
    registerStrand(msg.strand);

    // send back an acknowledgement; TODO: remove as not needed?
    TypedMsgHdr message;
    msg.pack(mtStrandRegistered, message);
    SendMessage(MakeAddr(strandAddrLabel, msg.strand.kidId), message);
}

void
Ipc::Coordinator::handleForegroundRebuildMessage(const StrandMessage& msg)
{
    // notify any searchers waiting for this strand
    for (const auto &searchRequest: searchers) {
        if (searchRequest.tag != msg.strand.tag)
            continue;

        StrandMessage response(mtStrandBusy, msg.strand);
        TypedMsgHdr message;
        response.pack(message);
        SendMessage(MakeAddr(strandAddrLabel, searchRequest.requestorId), message);
    }
}

void
Ipc::Coordinator::handleRebuildFinishedMessage(const StrandMessage& msg)
{
    const auto alreadyFinished = std::find_if(rebuildFinishedStrands_.begin(), rebuildFinishedStrands_.end(),
    [&msg](const StrandCoord &coord) { return msg.strand.kidId == coord.kidId; });
    if (alreadyFinished != rebuildFinishedStrands_.end()) {
        // A message from a possibly restarted disker.
        // Do not notify other strands the second time, only refresh the coord.
        *alreadyFinished = msg.strand;
        return;
    }
    rebuildFinishedStrands_.push_back(msg.strand);

    const auto alreadyTagged = std::find_if(strands_.begin(), strands_.end(),
    [&msg](const StrandCoord &coord) { return msg.strand.tag == coord.tag; });

    if (alreadyTagged == strands_.end()) {
        debugs(54, 3, "waiting for kid" << msg.strand.kidId << " tag to broadcast that it is indexed");
        return;
    }

    // notify all existing strands, new strands will be notified in handleRegistrationRequest()
    for (const auto &strand: strands_) {
        debugs(54, 3, "tell kid" << strand.kidId << " that kid" << msg.strand.kidId << " is indexed");
        StrandMessage response(mtRebuildFinished, msg.strand);
        TypedMsgHdr message;
        response.pack(message);
        SendMessage(MakeAddr(strandAddrLabel, strand.kidId), message);
    }
}

void
Ipc::Coordinator::handleSharedListenRequest(const SharedListenRequest& request)
{
    debugs(54, 4, HERE << "kid" << request.requestorId <<
           " needs shared listen FD for " << request.params.addr);
    Listeners::const_iterator i = listeners.find(request.params);
    int errNo = 0;
    const Comm::ConnectionPointer c = (i != listeners.end()) ?
                                      i->second : openListenSocket(request, errNo);

    debugs(54, 3, HERE << "sending shared listen " << c << " for " <<
           request.params.addr << " to kid" << request.requestorId <<
           " mapId=" << request.mapId);

    SharedListenResponse response(c->fd, errNo, request.mapId);
    TypedMsgHdr message;
    response.pack(message);
    SendMessage(MakeAddr(strandAddrLabel, request.requestorId), message);
}

void
Ipc::Coordinator::handleCacheMgrRequest(const Mgr::Request& request)
{
    debugs(54, 4, HERE);

    try {
        Mgr::Action::Pointer action =
            CacheManager::GetInstance()->createRequestedAction(request.params);
        AsyncJob::Start(new Mgr::Inquirer(action, request, strands_));
    } catch (const std::exception &ex) {
        debugs(54, DBG_IMPORTANT, "BUG: cannot aggregate mgr:" <<
               request.params.actionName << ": " << ex.what());
        // TODO: Avoid half-baked Connections or teach them how to close.
        ::close(request.conn->fd);
        request.conn->fd = -1;
        return; // the worker will timeout and close
    }

    // Let the strand know that we are now responsible for handling the request
    Mgr::Response response(request.requestId);
    TypedMsgHdr message;
    response.pack(message);
    SendMessage(MakeAddr(strandAddrLabel, request.requestorId), message);

}

void
Ipc::Coordinator::handleCacheMgrResponse(const Mgr::Response& response)
{
    Mgr::Inquirer::HandleRemoteAck(response);
}

void
Ipc::Coordinator::handleSearchRequest(const Ipc::StrandSearchRequest &request)
{
    // do we know of a strand with the given search tag?
    const StrandCoord *strand = NULL;
    typedef StrandCoords::const_iterator SCCI;
    for (SCCI i = strands_.begin(); !strand && i != strands_.end(); ++i) {
        if (i->tag == request.tag)
            strand = &(*i);
    }

    if (strand) {
        notifySearcher(request, *strand);
        return;
    }

    searchers.push_back(request);
    debugs(54, 3, HERE << "cannot yet tell kid" << request.requestorId <<
           " who " << request.tag << " is");
}

void
Ipc::Coordinator::notifySearcher(const Ipc::StrandSearchRequest &request,
                                 const StrandCoord& strand)
{
<<<<<<< HEAD
    const auto isIndexed = std::find_if(rebuildFinishedStrands_.begin(), rebuildFinishedStrands_.end(),
    [&strand](const StrandCoord &coord) { return strand.kidId == coord.kidId; }) != rebuildFinishedStrands_.end();

    debugs(54, 3, "tell kid" << request.requestorId << " that " <<
           request.tag << " is kid" << strand.kidId << " (indexed:" << isIndexed << ")");

    const StrandSearchResponse response(isIndexed, strand);
=======
    debugs(54, 3, HERE << "tell kid" << request.requestorId << " that " <<
           request.tag << " is kid" << strand.kidId);
    const StrandMessage response(strand);
>>>>>>> 7705906d
    TypedMsgHdr message;
    response.pack(mtStrandReady, message);
    SendMessage(MakeAddr(strandAddrLabel, request.requestorId), message);
}

#if SQUID_SNMP
void
Ipc::Coordinator::handleSnmpRequest(const Snmp::Request& request)
{
    debugs(54, 4, HERE);

    Snmp::Response response(request.requestId);
    TypedMsgHdr message;
    response.pack(message);
    SendMessage(MakeAddr(strandAddrLabel, request.requestorId), message);

    AsyncJob::Start(new Snmp::Inquirer(request, strands_));
}

void
Ipc::Coordinator::handleSnmpResponse(const Snmp::Response& response)
{
    debugs(54, 4, HERE);
    Snmp::Inquirer::HandleRemoteAck(response);
}
#endif

Comm::ConnectionPointer
Ipc::Coordinator::openListenSocket(const SharedListenRequest& request,
                                   int &errNo)
{
    const OpenListenerParams &p = request.params;

    debugs(54, 6, HERE << "opening listen FD at " << p.addr << " for kid" <<
           request.requestorId);

    Comm::ConnectionPointer newConn = new Comm::Connection;
    newConn->local = p.addr; // comm_open_listener may modify it
    newConn->flags = p.flags;

    enter_suid();
    comm_open_listener(p.sock_type, p.proto, newConn, FdNote(p.fdNote));
    errNo = Comm::IsConnOpen(newConn) ? 0 : errno;
    leave_suid();

    debugs(54, 6, HERE << "tried listening on " << newConn << " for kid" <<
           request.requestorId);

    // cache positive results
    if (Comm::IsConnOpen(newConn))
        listeners[request.params] = newConn;

    return newConn;
}

void Ipc::Coordinator::broadcastSignal(int sig) const
{
    typedef StrandCoords::const_iterator SCI;
    for (SCI iter = strands_.begin(); iter != strands_.end(); ++iter) {
        debugs(54, 5, HERE << "signal " << sig << " to kid" << iter->kidId <<
               ", PID=" << iter->pid);
        kill(iter->pid, sig);
    }
}

Ipc::Coordinator* Ipc::Coordinator::Instance()
{
    if (!TheInstance)
        TheInstance = new Coordinator;
    // XXX: if the Coordinator job quits, this pointer will become invalid
    // we could make Coordinator death fatal, except during exit, but since
    // Strands do not re-register, even process death would be pointless.
    return TheInstance;
}

const Ipc::StrandCoords&
Ipc::Coordinator::strands() const
{
    return strands_;
}
<|MERGE_RESOLUTION|>--- conflicted
+++ resolved
@@ -80,16 +80,11 @@
 void Ipc::Coordinator::receive(const TypedMsgHdr& message)
 {
     switch (message.rawType()) {
-<<<<<<< HEAD
-    case mtRegistration:
-=======
     case mtRegisterStrand:
->>>>>>> 7705906d
         debugs(54, 6, HERE << "Registration request");
         handleRegistrationRequest(StrandMessage(message));
         break;
 
-<<<<<<< HEAD
     case mtForegroundRebuild:
         debugs(54, 6, "Foreground rebuild message");
         handleForegroundRebuildMessage(StrandMessage(message));
@@ -100,8 +95,6 @@
         handleRebuildFinishedMessage(StrandMessage(message));
         break;
 
-=======
->>>>>>> 7705906d
     case mtFindStrand: {
         const StrandSearchRequest sr(message);
         debugs(54, 6, HERE << "Strand search request: " << sr.requestorId <<
@@ -146,11 +139,7 @@
 #endif
 
     default:
-<<<<<<< HEAD
-        debugs(54, DBG_IMPORTANT, "Unhandled message type: " << message.rawType());
-=======
         debugs(54, DBG_IMPORTANT, "WARNING: Ignoring IPC message with an unknown type: " << message.rawType());
->>>>>>> 7705906d
         break;
     }
 }
@@ -173,9 +162,9 @@
         if (searchRequest.tag != msg.strand.tag)
             continue;
 
-        StrandMessage response(mtStrandBusy, msg.strand);
+        StrandMessage response(msg.strand);
         TypedMsgHdr message;
-        response.pack(message);
+        response.pack(mtStrandBusy, message);
         SendMessage(MakeAddr(strandAddrLabel, searchRequest.requestorId), message);
     }
 }
@@ -204,9 +193,9 @@
     // notify all existing strands, new strands will be notified in handleRegistrationRequest()
     for (const auto &strand: strands_) {
         debugs(54, 3, "tell kid" << strand.kidId << " that kid" << msg.strand.kidId << " is indexed");
-        StrandMessage response(mtRebuildFinished, msg.strand);
+        StrandMessage response(msg.strand);
         TypedMsgHdr message;
-        response.pack(message);
+        response.pack(mtRebuildFinished, message);
         SendMessage(MakeAddr(strandAddrLabel, strand.kidId), message);
     }
 }
@@ -288,19 +277,14 @@
 Ipc::Coordinator::notifySearcher(const Ipc::StrandSearchRequest &request,
                                  const StrandCoord& strand)
 {
-<<<<<<< HEAD
+    /// XXX: send isIndexed separately 
     const auto isIndexed = std::find_if(rebuildFinishedStrands_.begin(), rebuildFinishedStrands_.end(),
     [&strand](const StrandCoord &coord) { return strand.kidId == coord.kidId; }) != rebuildFinishedStrands_.end();
 
     debugs(54, 3, "tell kid" << request.requestorId << " that " <<
            request.tag << " is kid" << strand.kidId << " (indexed:" << isIndexed << ")");
 
-    const StrandSearchResponse response(isIndexed, strand);
-=======
-    debugs(54, 3, HERE << "tell kid" << request.requestorId << " that " <<
-           request.tag << " is kid" << strand.kidId);
     const StrandMessage response(strand);
->>>>>>> 7705906d
     TypedMsgHdr message;
     response.pack(mtStrandReady, message);
     SendMessage(MakeAddr(strandAddrLabel, request.requestorId), message);
