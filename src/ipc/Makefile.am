include $(top_srcdir)/src/Common.am
include $(top_srcdir)/src/TestHeaders.am

noinst_LTLIBRARIES = libipc.la

libipc_la_SOURCES = \
	AtomicWord.h \
	FdNotes.cc \
	FdNotes.h \
	Kid.cc \
	Kid.h \
	Kids.cc \
	Kids.h \
	Messages.h \
	Queue.cc \
	Queue.h \
	ReadWriteLock.cc \
	ReadWriteLock.h \
	StartListening.cc \
	StartListening.h \
	StoreMap.cc \
	StoreMap.h \
	StrandCoord.cc \
	StrandCoord.h \
	StrandCoords.h \
	StrandSearch.cc \
	StrandSearch.h \
	SharedListen.cc \
	SharedListen.h \
	TypedMsgHdr.cc \
	TypedMsgHdr.h \
	Coordinator.cc \
	Coordinator.h \
	UdsOp.cc \
	UdsOp.h \
	Port.cc \
	Port.h \
	Strand.cc \
	Strand.h \
<<<<<<< HEAD
	\
	forward.h \
	\
	mem/Page.cc \
	mem/Page.h \
	mem/PagePool.cc \
	mem/PagePool.h \
	mem/Pages.cc \
	mem/Pages.h \
	mem/PageStack.cc \
	mem/PageStack.h \
	mem/Segment.cc \
	mem/Segment.h
=======
	forward.h \
	Forwarder.cc \
	Forwarder.h \
	Inquirer.cc \
	Inquirer.h \
	Request.h \
	Response.h
>>>>>>> 61ccb85d

DEFS += -DDEFAULT_PREFIX=\"$(prefix)\"<|MERGE_RESOLUTION|>--- conflicted
+++ resolved
@@ -37,9 +37,13 @@
 	Port.h \
 	Strand.cc \
 	Strand.h \
-<<<<<<< HEAD
-	\
 	forward.h \
+	Forwarder.cc \
+	Forwarder.h \
+	Inquirer.cc \
+	Inquirer.h \
+	Request.h \
+	Response.h \
 	\
 	mem/Page.cc \
 	mem/Page.h \
@@ -51,14 +55,5 @@
 	mem/PageStack.h \
 	mem/Segment.cc \
 	mem/Segment.h
-=======
-	forward.h \
-	Forwarder.cc \
-	Forwarder.h \
-	Inquirer.cc \
-	Inquirer.h \
-	Request.h \
-	Response.h
->>>>>>> 61ccb85d
 
 DEFS += -DDEFAULT_PREFIX=\"$(prefix)\"