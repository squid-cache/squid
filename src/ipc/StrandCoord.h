--- conflicted
+++ resolved
@@ -11,10 +11,7 @@
 
 #include "ipc/forward.h"
 #include "ipc/Messages.h"
-<<<<<<< HEAD
-=======
 #include "ipc/QuestionerId.h"
->>>>>>> 4c218615
 #include "SquidString.h"
 
 namespace Ipc
@@ -41,21 +38,12 @@
 class StrandMessage
 {
 public:
-<<<<<<< HEAD
-    explicit StrandMessage(const StrandCoord &);
-=======
     explicit StrandMessage(const StrandCoord &, QuestionerId);
->>>>>>> 4c218615
     explicit StrandMessage(const TypedMsgHdr &);
     void pack(MessageType, TypedMsgHdr &) const;
 
     /// creates and sends StrandMessage to Coordinator
     static void NotifyCoordinator(MessageType, const char *tag);
-<<<<<<< HEAD
-
-public:
-    StrandCoord strand; ///< messageType-specific coordinates (e.g., sender)
-=======
 
     /// for Mine() tests
     QuestionerId intendedRecepient() const { return qid; }
@@ -66,7 +54,6 @@
     /// For IPC requests/questions: The sender of this request.
     /// For IPC responses/answers: The sender of the corresponding request.
     QuestionerId qid;
->>>>>>> 4c218615
 };
 
 } // namespace Ipc;
