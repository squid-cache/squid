/*
 * Copyright (C) 1996-2020 The Squid Software Foundation and contributors
 *
 * Squid software is distributed under GPLv2+ license and includes
 * contributions from numerous individuals and organizations.
 * Please see the COPYING and CONTRIBUTORS files for details.
 */

#ifndef SQUID_IPC_STRAND_COORD_H
#define SQUID_IPC_STRAND_COORD_H

#include "ipc/forward.h"
#include "ipc/Messages.h"
#include "SquidString.h"

namespace Ipc
{

/// Strand location details
class StrandCoord
{
public:
    StrandCoord(); ///< unknown location
    StrandCoord(int akidId, pid_t aPid);

    void pack(TypedMsgHdr &hdrMsg) const; ///< prepare for sendmsg()
    void unpack(const TypedMsgHdr &hdrMsg); ///< from recvmsg()

public:
    int kidId; ///< internal Squid process number
    pid_t pid; ///< OS process or thread identifier

    String tag; ///< optional unique well-known key (e.g., cache_dir path)
};

<<<<<<< HEAD
/// an IPC message carrying just the kid coordinates and the message kind
class StrandMessage
{
public:
    StrandMessage(MessageType, const StrandCoord &);
    explicit StrandMessage(const TypedMsgHdr &);
    void pack(TypedMsgHdr &) const;

    /// creates and sends StrandMessage to Coordinator
    static void NotifyCoordinator(const MessageType, const char *tag);

public:
    MessageType messageType; ///< overall message purpose or category
=======
/// an IPC message carrying StrandCoord
class StrandMessage
{
public:
    explicit StrandMessage(const StrandCoord &);
    explicit StrandMessage(const TypedMsgHdr &);
    void pack(MessageType, TypedMsgHdr &) const;

    /// creates and sends StrandMessage to Coordinator
    static void NotifyCoordinator(MessageType, const char *tag);

public:
>>>>>>> 7705906d
    StrandCoord strand; ///< messageType-specific coordinates (e.g., sender)
};

} // namespace Ipc;

#endif /* SQUID_IPC_STRAND_COORD_H */
<|MERGE_RESOLUTION|>--- conflicted
+++ resolved
@@ -33,21 +33,6 @@
     String tag; ///< optional unique well-known key (e.g., cache_dir path)
 };
 
-<<<<<<< HEAD
-/// an IPC message carrying just the kid coordinates and the message kind
-class StrandMessage
-{
-public:
-    StrandMessage(MessageType, const StrandCoord &);
-    explicit StrandMessage(const TypedMsgHdr &);
-    void pack(TypedMsgHdr &) const;
-
-    /// creates and sends StrandMessage to Coordinator
-    static void NotifyCoordinator(const MessageType, const char *tag);
-
-public:
-    MessageType messageType; ///< overall message purpose or category
-=======
 /// an IPC message carrying StrandCoord
 class StrandMessage
 {
@@ -60,7 +45,6 @@
     static void NotifyCoordinator(MessageType, const char *tag);
 
 public:
->>>>>>> 7705906d
     StrandCoord strand; ///< messageType-specific coordinates (e.g., sender)
 };
 
