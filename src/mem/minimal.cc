/*
 * Copyright (C) 1996-2023 The Squid Software Foundation and contributors
 *
 * Squid software is distributed under GPLv2+ license and includes
 * contributions from numerous individuals and organizations.
 * Please see the COPYING and CONTRIBUTORS files for details.
 */

#include "squid.h"
#include "mem/AllocatorProxy.h"
#include "mem/forward.h"

/// The number of currently alive objects (poor man's meter.alloc=meter.inuse).
/// Technically, this is supposed to be a per-allocator statistics, but
/// AllocatorProxy is not a Mem::Allocator so we maintain a global counter
/// instead. We probably do not have to maintain this statistics at all.
static int Alive = 0;

void *
Mem::AllocatorProxy::alloc()
{
    const auto memory = doZero ? xcalloc(1, size) : xmalloc(size);
    ++Alive;
    return memory;
}

void
Mem::AllocatorProxy::freeOne(void *memory) {
    xfree(memory);
    --Alive;
}

int
Mem::AllocatorProxy::inUseCount() const
{
    return Alive;
}

size_t
Mem::AllocatorProxy::getStats(PoolStats &)
{
    return Alive;
}

void *
memAllocBuf(const size_t netSize, size_t * const grossSize)
{
    *grossSize = netSize;
    return xcalloc(1, netSize);
}

void *
memReallocBuf(void * const oldBuf, const size_t netSize, size_t * const grossSize)
{
    *grossSize = netSize;
    return xrealloc(oldBuf, netSize);
}

void
memFree(void *memory, int)
{
    xfree(memory);
}

void *
memAllocString(const size_t netSize, size_t * const grossSize)
{
    return memAllocBuf(netSize, grossSize);
}

void
memFreeString(size_t, void *memory)
{
    xfree(memory);
}

void *
memAllocRigid(const size_t netSize)
{
    return xmalloc(netSize);
}

void
<<<<<<< HEAD
memFreeRigid(void *buf, size_t)
=======
memFreeRigid(void * const buf, size_t)
>>>>>>> b3fa2bcb
{
    xfree(buf);
}

void
memFreeBuf(size_t, void * const buf)
{
    xfree(buf);
}

static void
myFree(void * const buf)
{
    xfree(buf);
}

FREE *
memFreeBufFunc(size_t)
{
    return &myFree;
}
<|MERGE_RESOLUTION|>--- conflicted
+++ resolved
@@ -81,11 +81,7 @@
 }
 
 void
-<<<<<<< HEAD
-memFreeRigid(void *buf, size_t)
-=======
 memFreeRigid(void * const buf, size_t)
->>>>>>> b3fa2bcb
 {
     xfree(buf);
 }
