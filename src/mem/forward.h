--- conflicted
+++ resolved
@@ -73,11 +73,7 @@
 void memFreeRigid(void *, size_t net_size);
 FREE *memFreeBufFunc(size_t size);
 int memInUse(mem_type);
-<<<<<<< HEAD
-void memCheckInit(void);
-=======
 void memDataInit(mem_type, const char *, size_t, int, bool doZero = true);
->>>>>>> 7a54550f
 size_t memStringCount();
 
 #endif /* _SQUID_SRC_MEM_FORWARD_H */
