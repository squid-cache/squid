/*
 * Copyright (C) 1996-2023 The Squid Software Foundation and contributors
 *
 * Squid software is distributed under GPLv2+ license and includes
 * contributions from numerous individuals and organizations.
 * Please see the COPYING and CONTRIBUTORS files for details.
 */

/* DEBUG: section 18    Cache Manager Statistics */

#include "squid.h"
#include "AccessLogEntry.h"
#include "CacheDigest.h"
#include "CachePeer.h"
#include "client_side.h"
#include "client_side_request.h"
#include "comm/Connection.h"
#include "comm/Loops.h"
#include "event.h"
#include "fde.h"
#include "format/Token.h"
#include "globals.h"
#include "http/Stream.h"
#include "HttpRequest.h"
#include "IoStats.h"
#include "mem/Pool.h"
#include "mem/Stats.h"
#include "mem_node.h"
#include "MemBuf.h"
#include "MemObject.h"
#include "mgr/CountersAction.h"
#include "mgr/FunAction.h"
#include "mgr/InfoAction.h"
#include "mgr/IntervalAction.h"
#include "mgr/IoAction.h"
#include "mgr/Registration.h"
#include "mgr/ServiceTimesAction.h"
#include "neighbors.h"
#include "PeerDigest.h"
#include "SquidConfig.h"
#include "SquidMath.h"
#include "stat.h"
#include "StatCounters.h"
#include "Store.h"
#include "store_digest.h"
#include "StoreClient.h"
#include "tools.h"
#if USE_AUTH
#include "auth/UserRequest.h"
#endif
#if USE_DELAY_POOLS
#include "DelayId.h"
#endif
#if USE_OPENSSL
#include "ssl/support.h"
#endif

/* these are included because they expose stats calls */
/* TODO: provide a self registration mechanism for those classes
 * to use during static construction
 */
#include "comm.h"
#include "StoreSearch.h"

typedef int STOBJFLT(const StoreEntry *);

class StatObjectsState
{
    CBDATA_CLASS(StatObjectsState);

public:
    StoreEntry *sentry;
    STOBJFLT *filter;
    StoreSearchPointer theSearch;
};

/* LOCALS */
static const char *describeStatuses(const StoreEntry *);
static void statAvgTick(void *notused);
static void statAvgDump(StoreEntry *, int minutes, int hours);
#if STAT_GRAPHS
static void statGraphDump(StoreEntry *);
#endif
static double statPctileSvc(double, int, int);
static void statStoreEntry(MemBuf * mb, StoreEntry * e);
static double statCPUUsage(int minutes);
static OBJH stat_objects_get;
static OBJH stat_vmobjects_get;
static OBJH statOpenfdObj;
static EVH statObjects;
static OBJH statCountersDump;
static OBJH statPeerSelect;
static OBJH statDigestBlob;
static OBJH statUtilization;
static OBJH statCountersHistograms;
void GetAvgStat(Mgr::IntervalActionData& stats, int minutes, int hours);
void DumpAvgStat(Mgr::IntervalActionData& stats, StoreEntry* sentry);
void GetInfo(Mgr::InfoActionData& stats);
void DumpInfo(Mgr::InfoActionData& stats, StoreEntry* sentry);
void DumpMallocStatistics(StoreEntry* sentry);
void GetCountersStats(Mgr::CountersActionData& stats);
void DumpCountersStats(Mgr::CountersActionData& stats, StoreEntry* sentry);
void GetServiceTimesStats(Mgr::ServiceTimesActionData& stats);
void DumpServiceTimesStats(Mgr::ServiceTimesActionData& stats, StoreEntry* sentry);
void GetIoStats(Mgr::IoActionData& stats);
void DumpIoStats(Mgr::IoActionData& stats, StoreEntry* sentry);

#if XMALLOC_STATISTICS
static void info_get_mallstat(int, int, int, void *);
static double xm_time;
static double xm_deltat;
#endif

StatCounters CountHist[N_COUNT_HIST];
static int NCountHist = 0;
static StatCounters CountHourHist[N_COUNT_HOUR_HIST];
static int NCountHourHist = 0;
CBDATA_CLASS_INIT(StatObjectsState);

extern unsigned int mem_pool_alloc_calls;
extern unsigned int mem_pool_free_calls;

static void
statUtilization(StoreEntry * e)
{
    storeAppendPrintf(e, "Cache Utilisation:\n");
    storeAppendPrintf(e, "\n");
    storeAppendPrintf(e, "Last 5 minutes:\n");

    if (NCountHist >= 5)
        statAvgDump(e, 5, 0);
    else
        storeAppendPrintf(e, "(no values recorded yet)\n");

    storeAppendPrintf(e, "\n");

    storeAppendPrintf(e, "Last 15 minutes:\n");

    if (NCountHist >= 15)
        statAvgDump(e, 15, 0);
    else
        storeAppendPrintf(e, "(no values recorded yet)\n");

    storeAppendPrintf(e, "\n");

    storeAppendPrintf(e, "Last hour:\n");

    if (NCountHist >= 60)
        statAvgDump(e, 60, 0);
    else
        storeAppendPrintf(e, "(no values recorded yet)\n");

    storeAppendPrintf(e, "\n");

    storeAppendPrintf(e, "Last 8 hours:\n");

    if (NCountHourHist >= 8)
        statAvgDump(e, 0, 8);
    else
        storeAppendPrintf(e, "(no values recorded yet)\n");

    storeAppendPrintf(e, "\n");

    storeAppendPrintf(e, "Last day:\n");

    if (NCountHourHist >= 24)
        statAvgDump(e, 0, 24);
    else
        storeAppendPrintf(e, "(no values recorded yet)\n");

    storeAppendPrintf(e, "\n");

    storeAppendPrintf(e, "Last 3 days:\n");

    if (NCountHourHist >= 72)
        statAvgDump(e, 0, 72);
    else
        storeAppendPrintf(e, "(no values recorded yet)\n");

    storeAppendPrintf(e, "\n");

    storeAppendPrintf(e, "Totals since cache startup:\n");

    statCountersDump(e);
}

void
GetIoStats(Mgr::IoActionData& stats)
{
    int i;

    stats.http_reads = IOStats.Http.reads;

    for (i = 0; i < IoStats::histSize; ++i) {
        stats.http_read_hist[i] = IOStats.Http.read_hist[i];
    }

    stats.ftp_reads = IOStats.Ftp.reads;

    for (i = 0; i < IoStats::histSize; ++i) {
        stats.ftp_read_hist[i] = IOStats.Ftp.read_hist[i];
    }
}

void
DumpIoStats(Mgr::IoActionData& stats, StoreEntry* sentry)
{
    int i;

    storeAppendPrintf(sentry, "HTTP I/O\n");
    storeAppendPrintf(sentry, "number of reads: %.0f\n", stats.http_reads);
    storeAppendPrintf(sentry, "Read Histogram:\n");

    for (i = 0; i < IoStats::histSize; ++i) {
        storeAppendPrintf(sentry, "%5d-%5d: %9.0f %2.0f%%\n",
                          i ? (1 << (i - 1)) + 1 : 1,
                          1 << i,
                          stats.http_read_hist[i],
                          Math::doublePercent(stats.http_read_hist[i], stats.http_reads));
    }

    storeAppendPrintf(sentry, "\n");
    storeAppendPrintf(sentry, "FTP I/O\n");
    storeAppendPrintf(sentry, "number of reads: %.0f\n", stats.ftp_reads);
    storeAppendPrintf(sentry, "Read Histogram:\n");

    for (i = 0; i < IoStats::histSize; ++i) {
        storeAppendPrintf(sentry, "%5d-%5d: %9.0f %2.0f%%\n",
                          i ? (1 << (i - 1)) + 1 : 1,
                          1 << i,
                          stats.ftp_read_hist[i],
                          Math::doublePercent(stats.ftp_read_hist[i], stats.ftp_reads));
    }

    storeAppendPrintf(sentry, "\n");
}

static const char *
describeStatuses(const StoreEntry * entry)
{
    LOCAL_ARRAY(char, buf, 256);
    snprintf(buf, 256, "%-13s %-13s %-12s %-12s",
             storeStatusStr[entry->store_status],
             memStatusStr[entry->mem_status],
             swapStatusStr[entry->swap_status],
             pingStatusStr[entry->ping_status]);
    return buf;
}

const char *
storeEntryFlags(const StoreEntry * entry)
{
    LOCAL_ARRAY(char, buf, 256);
    int flags = (int) entry->flags;
    char *t;
    buf[0] = '\0';

    if (EBIT_TEST(flags, ENTRY_SPECIAL))
        strcat(buf, "SPECIAL,");

    if (EBIT_TEST(flags, ENTRY_REVALIDATE_ALWAYS))
        strcat(buf, "REVALIDATE_ALWAYS,");

    if (EBIT_TEST(flags, DELAY_SENDING))
        strcat(buf, "DELAY_SENDING,");

    if (EBIT_TEST(flags, RELEASE_REQUEST))
        strcat(buf, "RELEASE_REQUEST,");

    if (EBIT_TEST(flags, REFRESH_REQUEST))
        strcat(buf, "REFRESH_REQUEST,");

    if (EBIT_TEST(flags, ENTRY_REVALIDATE_STALE))
        strcat(buf, "REVALIDATE_STALE,");

    if (EBIT_TEST(flags, ENTRY_DISPATCHED))
        strcat(buf, "DISPATCHED,");

    if (EBIT_TEST(flags, KEY_PRIVATE))
        strcat(buf, "PRIVATE,");

    if (EBIT_TEST(flags, ENTRY_FWD_HDR_WAIT))
        strcat(buf, "FWD_HDR_WAIT,");

    if (EBIT_TEST(flags, ENTRY_NEGCACHED))
        strcat(buf, "NEGCACHED,");

    if (EBIT_TEST(flags, ENTRY_VALIDATED))
        strcat(buf, "VALIDATED,");

    if (EBIT_TEST(flags, ENTRY_BAD_LENGTH))
        strcat(buf, "BAD_LENGTH,");

    if (EBIT_TEST(flags, ENTRY_ABORTED))
        strcat(buf, "ABORTED,");

    if ((t = strrchr(buf, ',')))
        *t = '\0';

    return buf;
}

static void
statStoreEntry(MemBuf * mb, StoreEntry * e)
{
    MemObject *mem = e->mem_obj;
    mb->appendf("KEY %s\n", e->getMD5Text());
    mb->appendf("\t%s\n", describeStatuses(e));
    mb->appendf("\t%s\n", storeEntryFlags(e));
    mb->appendf("\t%s\n", e->describeTimestamps());
    mb->appendf("\t%d locks, %d clients, %d refs\n", (int) e->locks(), storePendingNClients(e), (int) e->refcount);
    mb->appendf("\tSwap Dir %d, File %#08X\n", e->swap_dirn, e->swap_filen);

    if (mem != nullptr)
        mem->stat (mb);

    mb->append("\n", 1);
}

/* process objects list */
static void
statObjects(void *data)
{
    StatObjectsState *state = static_cast<StatObjectsState *>(data);
    StoreEntry *e;

    if (state->theSearch->isDone()) {
        if (UsingSmp())
            storeAppendPrintf(state->sentry, "} by kid%d\n\n", KidIdentifier);
        state->sentry->complete();
        state->sentry->unlock("statObjects+isDone");
        delete state;
        return;
    } else if (EBIT_TEST(state->sentry->flags, ENTRY_ABORTED)) {
        state->sentry->unlock("statObjects+aborted");
        delete state;
        return;
    } else if (state->sentry->checkDeferRead(-1)) {
        state->sentry->flush();
        eventAdd("statObjects", statObjects, state, 0.1, 1);
        return;
    }

    state->sentry->buffer();
    size_t statCount = 0;
    MemBuf mb;
    mb.init();

    while (statCount++ < static_cast<size_t>(Config.Store.objectsPerBucket) && state->
            theSearch->next()) {
        e = state->theSearch->currentItem();

        if (state->filter && 0 == state->filter(e))
            continue;

        statStoreEntry(&mb, e);
    }

    if (mb.size)
        state->sentry->append(mb.buf, mb.size);
    mb.clean();

    eventAdd("statObjects", statObjects, state, 0.0, 1);
}

static void
statObjectsStart(StoreEntry * sentry, STOBJFLT * filter)
{
    StatObjectsState *state = new StatObjectsState;
    state->sentry = sentry;
    state->filter = filter;

    sentry->lock("statObjects");
    state->theSearch = Store::Root().search();

    eventAdd("statObjects", statObjects, state, 0.0, 1);
}

static void
stat_objects_get(StoreEntry * sentry)
{
    statObjectsStart(sentry, nullptr);
}

static int
statObjectsVmFilter(const StoreEntry * e)
{
    return e->mem_obj ? 1 : 0;
}

static void
stat_vmobjects_get(StoreEntry * sentry)
{
    statObjectsStart(sentry, statObjectsVmFilter);
}

static int
statObjectsOpenfdFilter(const StoreEntry * e)
{
    if (e->mem_obj == nullptr)
        return 0;

    if (e->mem_obj->swapout.sio == nullptr)
        return 0;

    return 1;
}

static void
statOpenfdObj(StoreEntry * sentry)
{
    statObjectsStart(sentry, statObjectsOpenfdFilter);
}

#if XMALLOC_STATISTICS
static void
info_get_mallstat(int size, int number, int oldnum, void *data)
{
    StoreEntry *sentry = (StoreEntry *)data;

// format: "%12s %15s %6s %12s\n","Alloc Size","Count","Delta","Alloc/sec"
    if (number > 0)
        storeAppendPrintf(sentry, "%12d %15d %6d %.1f\n", size, number, number - oldnum, xdiv((number - oldnum), xm_deltat));
}

#endif

void
GetInfo(Mgr::InfoActionData& stats)
{

    struct rusage rusage;
    double cputime;
    double runtime;
#if HAVE_MSTATS && HAVE_GNUMALLOC_H
    struct mstats ms;
#endif

    runtime = tvSubDsec(squid_start, current_time);

    if (runtime == 0.0)
        runtime = 1.0;

    stats.squid_start = squid_start;

    stats.current_time = current_time;

    stats.client_http_clients = statCounter.client_http.clients;

    stats.client_http_requests = statCounter.client_http.requests;

    stats.icp_pkts_recv = statCounter.icp.pkts_recv;

    stats.icp_pkts_sent = statCounter.icp.pkts_sent;

    stats.icp_replies_queued = statCounter.icp.replies_queued;

#if USE_HTCP

    stats.htcp_pkts_recv = statCounter.htcp.pkts_recv;

    stats.htcp_pkts_sent = statCounter.htcp.pkts_sent;

#endif

    stats.request_failure_ratio = request_failure_ratio;

    stats.avg_client_http_requests = statCounter.client_http.requests / (runtime / 60.0);

    stats.avg_icp_messages = (statCounter.icp.pkts_sent + statCounter.icp.pkts_recv) / (runtime / 60.0);

    stats.select_loops = statCounter.select_loops;
    stats.avg_loop_time = 1000.0 * runtime / statCounter.select_loops;

    stats.request_hit_ratio5 = statRequestHitRatio(5);
    stats.request_hit_ratio60 = statRequestHitRatio(60);

    stats.byte_hit_ratio5 = statByteHitRatio(5);
    stats.byte_hit_ratio60 = statByteHitRatio(60);

    stats.request_hit_mem_ratio5 = statRequestHitMemoryRatio(5);
    stats.request_hit_mem_ratio60 = statRequestHitMemoryRatio(60);

    stats.request_hit_disk_ratio5 = statRequestHitDiskRatio(5);
    stats.request_hit_disk_ratio60 = statRequestHitDiskRatio(60);

    Store::Root().getStats(stats.store);

    stats.unlink_requests = statCounter.unlink.requests;

    stats.http_requests5 = statPctileSvc(0.5, 5, PCTILE_HTTP);
    stats.http_requests60 = statPctileSvc(0.5, 60, PCTILE_HTTP);

    stats.cache_misses5 = statPctileSvc(0.5, 5, PCTILE_MISS);
    stats.cache_misses60 = statPctileSvc(0.5, 60, PCTILE_MISS);

    stats.cache_hits5 = statPctileSvc(0.5, 5, PCTILE_HIT);
    stats.cache_hits60 = statPctileSvc(0.5, 60, PCTILE_HIT);

    stats.near_hits5 = statPctileSvc(0.5, 5, PCTILE_NH);
    stats.near_hits60 = statPctileSvc(0.5, 60, PCTILE_NH);

    stats.not_modified_replies5 = statPctileSvc(0.5, 5, PCTILE_NM);
    stats.not_modified_replies60 = statPctileSvc(0.5, 60, PCTILE_NM);

    stats.dns_lookups5 = statPctileSvc(0.5, 5, PCTILE_DNS);
    stats.dns_lookups60 = statPctileSvc(0.5, 60, PCTILE_DNS);

    stats.icp_queries5 = statPctileSvc(0.5, 5, PCTILE_ICP_QUERY);
    stats.icp_queries60 = statPctileSvc(0.5, 60, PCTILE_ICP_QUERY);

    squid_getrusage(&rusage);
    cputime = rusage_cputime(&rusage);

    stats.up_time = runtime;
    stats.cpu_time = cputime;
    stats.cpu_usage = Math::doublePercent(cputime, runtime);
    stats.cpu_usage5 = statCPUUsage(5);
    stats.cpu_usage60 = statCPUUsage(60);

    stats.maxrss = rusage_maxrss(&rusage);

    stats.page_faults = rusage_pagefaults(&rusage);

#if HAVE_MSTATS && HAVE_GNUMALLOC_H

    ms = mstats();

    stats.ms_bytes_total = ms.bytes_total;

    stats.ms_bytes_free = ms.bytes_free;

#endif

    {
        Mem::PoolStats mp_stats;
        Mem::GlobalStats(mp_stats);
        stats.gb_saved_count = mp_stats.meter->gb_saved.count;
        stats.gb_freed_count = mp_stats.meter->gb_freed.count;
        stats.total_accounted = mp_stats.meter->alloc.currentLevel();
    }

    stats.max_fd = Squid_MaxFD;
    stats.biggest_fd = Biggest_FD;
    stats.number_fd = Number_FD;
    stats.opening_fd = Opening_FD;
    stats.num_fd_free = fdNFree();
    stats.reserved_fd = RESERVED_FD;
}

void
DumpInfo(Mgr::InfoActionData& stats, StoreEntry* sentry)
{
    storeAppendPrintf(sentry, "Squid Object Cache: Version %s\n",
                      version_string);

    storeAppendPrintf(sentry, "Build Info: " SQUID_BUILD_INFO "\n");

#if _SQUID_WINDOWS_
    if (WIN32_run_mode == _WIN_SQUID_RUN_MODE_SERVICE) {
        storeAppendPrintf(sentry,"\nRunning as " SQUIDSBUFPH " Windows System Service on %s\n",
                          SQUIDSBUFPRINT(service_name), WIN32_OS_string);
        storeAppendPrintf(sentry,"Service command line is: %s\n", WIN32_Service_Command_Line);
    } else
        storeAppendPrintf(sentry,"Running on %s\n",WIN32_OS_string);
#else
    storeAppendPrintf(sentry,"Service Name: " SQUIDSBUFPH "\n", SQUIDSBUFPRINT(service_name));
#endif

    storeAppendPrintf(sentry, "Start Time:\t%s\n",
                      Time::FormatRfc1123(stats.squid_start.tv_sec));

    storeAppendPrintf(sentry, "Current Time:\t%s\n",
                      Time::FormatRfc1123(stats.current_time.tv_sec));

    storeAppendPrintf(sentry, "Connection information for %s:\n",APP_SHORTNAME);

    if (Config.onoff.client_db)
        storeAppendPrintf(sentry, "\tNumber of clients accessing cache:\t%.0f\n", stats.client_http_clients);
    else
        sentry->append("\tNumber of clients accessing cache:\t(client_db off)\n", 52);

    storeAppendPrintf(sentry, "\tNumber of HTTP requests received:\t%.0f\n",
                      stats.client_http_requests);

    storeAppendPrintf(sentry, "\tNumber of ICP messages received:\t%.0f\n",
                      stats.icp_pkts_recv);

    storeAppendPrintf(sentry, "\tNumber of ICP messages sent:\t%.0f\n",
                      stats.icp_pkts_sent);

    storeAppendPrintf(sentry, "\tNumber of queued ICP replies:\t%.0f\n",
                      stats.icp_replies_queued);

#if USE_HTCP

    storeAppendPrintf(sentry, "\tNumber of HTCP messages received:\t%.0f\n",
                      stats.htcp_pkts_recv);

    storeAppendPrintf(sentry, "\tNumber of HTCP messages sent:\t%.0f\n",
                      stats.htcp_pkts_sent);

#endif

    double fct = stats.count > 1 ? stats.count : 1.0;
    storeAppendPrintf(sentry, "\tRequest failure ratio:\t%5.2f\n",
                      stats.request_failure_ratio / fct);

    storeAppendPrintf(sentry, "\tAverage HTTP requests per minute since start:\t%.1f\n",
                      stats.avg_client_http_requests);

    storeAppendPrintf(sentry, "\tAverage ICP messages per minute since start:\t%.1f\n",
                      stats.avg_icp_messages);

    storeAppendPrintf(sentry, "\tSelect loop called: %.0f times, %0.3f ms avg\n",
                      stats.select_loops, stats.avg_loop_time / fct);

    storeAppendPrintf(sentry, "Cache information for %s:\n",APP_SHORTNAME);

    storeAppendPrintf(sentry, "\tHits as %% of all requests:\t5min: %3.1f%%, 60min: %3.1f%%\n",
                      stats.request_hit_ratio5 / fct,
                      stats.request_hit_ratio60 / fct);

    storeAppendPrintf(sentry, "\tHits as %% of bytes sent:\t5min: %3.1f%%, 60min: %3.1f%%\n",
                      stats.byte_hit_ratio5 / fct,
                      stats.byte_hit_ratio60 / fct);

    storeAppendPrintf(sentry, "\tMemory hits as %% of hit requests:\t5min: %3.1f%%, 60min: %3.1f%%\n",
                      stats.request_hit_mem_ratio5 / fct,
                      stats.request_hit_mem_ratio60 / fct);

    storeAppendPrintf(sentry, "\tDisk hits as %% of hit requests:\t5min: %3.1f%%, 60min: %3.1f%%\n",
                      stats.request_hit_disk_ratio5 / fct,
                      stats.request_hit_disk_ratio60 / fct);

    storeAppendPrintf(sentry, "\tStorage Swap size:\t%.0f KB\n",
                      stats.store.swap.size / 1024);

    storeAppendPrintf(sentry, "\tStorage Swap capacity:\t%4.1f%% used, %4.1f%% free\n",
                      Math::doublePercent(stats.store.swap.size, stats.store.swap.capacity),
                      Math::doublePercent(stats.store.swap.available(), stats.store.swap.capacity));

    storeAppendPrintf(sentry, "\tStorage Mem size:\t%.0f KB\n",
                      stats.store.mem.size / 1024);

    storeAppendPrintf(sentry, "\tStorage Mem capacity:\t%4.1f%% used, %4.1f%% free\n",
                      Math::doublePercent(stats.store.mem.size, stats.store.mem.capacity),
                      Math::doublePercent(stats.store.mem.available(), stats.store.mem.capacity));

    storeAppendPrintf(sentry, "\tMean Object Size:\t%0.2f KB\n",
                      stats.store.swap.meanObjectSize() / 1024);

    storeAppendPrintf(sentry, "\tRequests given to unlinkd:\t%.0f\n",
                      stats.unlink_requests);

    storeAppendPrintf(sentry, "Median Service Times (seconds)  5 min    60 min:\n");

    fct = stats.count > 1 ? stats.count * 1000.0 : 1000.0;
    storeAppendPrintf(sentry, "\tHTTP Requests (All):  %8.5f %8.5f\n",
                      stats.http_requests5 / fct,
                      stats.http_requests60 / fct);

    storeAppendPrintf(sentry, "\tCache Misses:         %8.5f %8.5f\n",
                      stats.cache_misses5 / fct,
                      stats.cache_misses60 / fct);

    storeAppendPrintf(sentry, "\tCache Hits:           %8.5f %8.5f\n",
                      stats.cache_hits5 / fct,
                      stats.cache_hits60 / fct);

    storeAppendPrintf(sentry, "\tNear Hits:            %8.5f %8.5f\n",
                      stats.near_hits5 / fct,
                      stats.near_hits60 / fct);

    storeAppendPrintf(sentry, "\tNot-Modified Replies: %8.5f %8.5f\n",
                      stats.not_modified_replies5 / fct,
                      stats.not_modified_replies60 / fct);

    storeAppendPrintf(sentry, "\tDNS Lookups:          %8.5f %8.5f\n",
                      stats.dns_lookups5 / fct,
                      stats.dns_lookups60 / fct);

    fct = stats.count > 1 ? stats.count * 1000000.0 : 1000000.0;
    storeAppendPrintf(sentry, "\tICP Queries:          %8.5f %8.5f\n",
                      stats.icp_queries5 / fct,
                      stats.icp_queries60 / fct);

    storeAppendPrintf(sentry, "Resource usage for %s:\n", APP_SHORTNAME);

    storeAppendPrintf(sentry, "\tUP Time:\t%.3f seconds\n", stats.up_time);

    storeAppendPrintf(sentry, "\tCPU Time:\t%.3f seconds\n", stats.cpu_time);

    storeAppendPrintf(sentry, "\tCPU Usage:\t%.2f%%\n",
                      stats.cpu_usage);

    storeAppendPrintf(sentry, "\tCPU Usage, 5 minute avg:\t%.2f%%\n",
                      stats.cpu_usage5);

    storeAppendPrintf(sentry, "\tCPU Usage, 60 minute avg:\t%.2f%%\n",
                      stats.cpu_usage60);

    storeAppendPrintf(sentry, "\tMaximum Resident Size: %.0f KB\n",
                      stats.maxrss);

    storeAppendPrintf(sentry, "\tPage faults with physical i/o: %.0f\n",
                      stats.page_faults);

#if HAVE_MSTATS && HAVE_GNUMALLOC_H

    storeAppendPrintf(sentry, "Memory usage for %s via mstats():\n",APP_SHORTNAME);

    storeAppendPrintf(sentry, "\tTotal space in arena:  %6.0f KB\n",
                      stats.ms_bytes_total / 1024);

    storeAppendPrintf(sentry, "\tTotal free:            %6.0f KB %.0f%%\n",
                      stats.ms_bytes_free / 1024,
                      Math::doublePercent(stats.ms_bytes_free, stats.ms_bytes_total));

#endif

    storeAppendPrintf(sentry, "Memory accounted for:\n");
    storeAppendPrintf(sentry, "\tTotal accounted:       %6.0f KB\n",
                      stats.total_accounted / 1024);
    {
        Mem::PoolStats mp_stats;
        Mem::GlobalStats(mp_stats); // XXX: called just for its side effects
        storeAppendPrintf(sentry, "\tmemPoolAlloc calls: %9.0f\n",
                          stats.gb_saved_count);
        storeAppendPrintf(sentry, "\tmemPoolFree calls:  %9.0f\n",
                          stats.gb_freed_count);
    }

    storeAppendPrintf(sentry, "File descriptor usage for %s:\n", APP_SHORTNAME);
    storeAppendPrintf(sentry, "\tMaximum number of file descriptors:   %4.0f\n",
                      stats.max_fd);
    storeAppendPrintf(sentry, "\tLargest file desc currently in use:   %4.0f\n",
                      stats.biggest_fd);
    storeAppendPrintf(sentry, "\tNumber of file desc currently in use: %4.0f\n",
                      stats.number_fd);
    storeAppendPrintf(sentry, "\tFiles queued for open:                %4.0f\n",
                      stats.opening_fd);
    storeAppendPrintf(sentry, "\tAvailable number of file descriptors: %4.0f\n",
                      stats.num_fd_free);
    storeAppendPrintf(sentry, "\tReserved number of file descriptors:  %4.0f\n",
                      stats.reserved_fd);
    storeAppendPrintf(sentry, "\tStore Disk files open:                %4.0f\n",
                      stats.store.swap.open_disk_fd);

    storeAppendPrintf(sentry, "Internal Data Structures:\n");
    storeAppendPrintf(sentry, "\t%6.0f StoreEntries\n",
                      stats.store.store_entry_count);
    storeAppendPrintf(sentry, "\t%6.0f StoreEntries with MemObjects\n",
                      stats.store.mem_object_count);
    storeAppendPrintf(sentry, "\t%6.0f Hot Object Cache Items\n",
                      stats.store.mem.count);
    storeAppendPrintf(sentry, "\t%6.0f on-disk objects\n",
                      stats.store.swap.count);
}

void
DumpMallocStatistics(StoreEntry* sentry)
{
#if XMALLOC_STATISTICS
    xm_deltat = current_dtime - xm_time;
    xm_time = current_dtime;
    storeAppendPrintf(sentry, "\nMemory allocation statistics\n");
    storeAppendPrintf(sentry, "%12s %15s %6s %12s\n","Alloc Size","Count","Delta","Alloc/sec");
    malloc_statistics(info_get_mallstat, sentry);
#else
    (void)sentry;
#endif
}

void
GetServiceTimesStats(Mgr::ServiceTimesActionData& stats)
{
    for (int i = 0; i < Mgr::ServiceTimesActionData::seriesSize; ++i) {
        double p = (i + 1) * 5 / 100.0;
        stats.http_requests5[i] = statPctileSvc(p, 5, PCTILE_HTTP);
        stats.http_requests60[i] = statPctileSvc(p, 60, PCTILE_HTTP);

        stats.cache_misses5[i] = statPctileSvc(p, 5, PCTILE_MISS);
        stats.cache_misses60[i] = statPctileSvc(p, 60, PCTILE_MISS);

        stats.cache_hits5[i] = statPctileSvc(p, 5, PCTILE_HIT);
        stats.cache_hits60[i] = statPctileSvc(p, 60, PCTILE_HIT);

        stats.near_hits5[i] = statPctileSvc(p, 5, PCTILE_NH);
        stats.near_hits60[i] = statPctileSvc(p, 60, PCTILE_NH);

        stats.not_modified_replies5[i] = statPctileSvc(p, 5, PCTILE_NM);
        stats.not_modified_replies60[i] = statPctileSvc(p, 60, PCTILE_NM);

        stats.dns_lookups5[i] = statPctileSvc(p, 5, PCTILE_DNS);
        stats.dns_lookups60[i] = statPctileSvc(p, 60, PCTILE_DNS);

        stats.icp_queries5[i] = statPctileSvc(p, 5, PCTILE_ICP_QUERY);
        stats.icp_queries60[i] = statPctileSvc(p, 60, PCTILE_ICP_QUERY);
    }
}

void
DumpServiceTimesStats(Mgr::ServiceTimesActionData& stats, StoreEntry* sentry)
{
    storeAppendPrintf(sentry, "Service Time Percentiles            5 min    60 min:\n");
    double fct = stats.count > 1 ? stats.count * 1000.0 : 1000.0;
    for (int i = 0; i < Mgr::ServiceTimesActionData::seriesSize; ++i) {
        storeAppendPrintf(sentry, "\tHTTP Requests (All):  %2d%%  %8.5f %8.5f\n",
                          (i + 1) * 5,
                          stats.http_requests5[i] / fct,
                          stats.http_requests60[i] / fct);
    }
    for (int i = 0; i < Mgr::ServiceTimesActionData::seriesSize; ++i) {
        storeAppendPrintf(sentry, "\tCache Misses:         %2d%%  %8.5f %8.5f\n",
                          (i + 1) * 5,
                          stats.cache_misses5[i] / fct,
                          stats.cache_misses60[i] / fct);
    }
    for (int i = 0; i < Mgr::ServiceTimesActionData::seriesSize; ++i) {
        storeAppendPrintf(sentry, "\tCache Hits:           %2d%%  %8.5f %8.5f\n",
                          (i + 1) * 5,
                          stats.cache_hits5[i] / fct,
                          stats.cache_hits60[i] / fct);
    }
    for (int i = 0; i < Mgr::ServiceTimesActionData::seriesSize; ++i) {
        storeAppendPrintf(sentry, "\tNear Hits:            %2d%%  %8.5f %8.5f\n",
                          (i + 1) * 5,
                          stats.near_hits5[i] / fct,
                          stats.near_hits60[i] / fct);
    }
    for (int i = 0; i < Mgr::ServiceTimesActionData::seriesSize; ++i) {
        storeAppendPrintf(sentry, "\tNot-Modified Replies: %2d%%  %8.5f %8.5f\n",
                          (i + 1) * 5,
                          stats.not_modified_replies5[i] / fct,
                          stats.not_modified_replies60[i] / fct);
    }
    for (int i = 0; i < Mgr::ServiceTimesActionData::seriesSize; ++i) {
        storeAppendPrintf(sentry, "\tDNS Lookups:          %2d%%  %8.5f %8.5f\n",
                          (i + 1) * 5,
                          stats.dns_lookups5[i] / fct,
                          stats.dns_lookups60[i] / fct);
    }
    fct = stats.count > 1 ? stats.count * 1000000.0 : 1000000.0;
    for (int i = 0; i < Mgr::ServiceTimesActionData::seriesSize; ++i) {
        storeAppendPrintf(sentry, "\tICP Queries:          %2d%%  %8.5f %8.5f\n",
                          (i + 1) * 5,
                          stats.icp_queries5[i] / fct,
                          stats.icp_queries60[i] / fct);
    }
}

static void
statAvgDump(StoreEntry * sentry, int minutes, int hours)
{
    Mgr::IntervalActionData stats;
    GetAvgStat(stats, minutes, hours);
    DumpAvgStat(stats, sentry);
}

#define XAVG(X) (dt ? (double) (f->X - l->X) / dt : 0.0)
void
GetAvgStat(Mgr::IntervalActionData& stats, int minutes, int hours)
{
    StatCounters *f;
    StatCounters *l;
    double dt;
    double ct;
    assert(N_COUNT_HIST > 1);
    assert(minutes > 0 || hours > 0);
    f = &CountHist[0];
    l = f;

    if (minutes > 0 && hours == 0) {
        /* checking minute readings ... */

        if (minutes > N_COUNT_HIST - 1)
            minutes = N_COUNT_HIST - 1;

        l = &CountHist[minutes];
    } else if (minutes == 0 && hours > 0) {
        /* checking hour readings ... */

        if (hours > N_COUNT_HOUR_HIST - 1)
            hours = N_COUNT_HOUR_HIST - 1;

        l = &CountHourHist[hours];
    } else {
        debugs(18, DBG_IMPORTANT, "ERROR: statAvgDump: Invalid args, minutes=" << minutes << ", hours=" << hours);
        return;
    }

    dt = tvSubDsec(l->timestamp, f->timestamp);
    ct = f->cputime - l->cputime;

    stats.sample_start_time = l->timestamp;
    stats.sample_end_time = f->timestamp;

    stats.client_http_requests = XAVG(client_http.requests);
    stats.client_http_hits = XAVG(client_http.hits);
    stats.client_http_errors = XAVG(client_http.errors);
    stats.client_http_kbytes_in = XAVG(client_http.kbytes_in.kb);
    stats.client_http_kbytes_out = XAVG(client_http.kbytes_out.kb);

    stats.client_http_all_median_svc_time = statHistDeltaMedian(l->client_http.allSvcTime,
                                            f->client_http.allSvcTime) / 1000.0;
    stats.client_http_miss_median_svc_time = statHistDeltaMedian(l->client_http.missSvcTime,
            f->client_http.missSvcTime) / 1000.0;
    stats.client_http_nm_median_svc_time = statHistDeltaMedian(l->client_http.nearMissSvcTime,
                                           f->client_http.nearMissSvcTime) / 1000.0;
    stats.client_http_nh_median_svc_time = statHistDeltaMedian(l->client_http.nearHitSvcTime,
                                           f->client_http.nearHitSvcTime) / 1000.0;
    stats.client_http_hit_median_svc_time = statHistDeltaMedian(l->client_http.hitSvcTime,
                                            f->client_http.hitSvcTime) / 1000.0;

    stats.server_all_requests = XAVG(server.all.requests);
    stats.server_all_errors = XAVG(server.all.errors);
    stats.server_all_kbytes_in = XAVG(server.all.kbytes_in.kb);
    stats.server_all_kbytes_out = XAVG(server.all.kbytes_out.kb);

    stats.server_http_requests = XAVG(server.http.requests);
    stats.server_http_errors = XAVG(server.http.errors);
    stats.server_http_kbytes_in = XAVG(server.http.kbytes_in.kb);
    stats.server_http_kbytes_out = XAVG(server.http.kbytes_out.kb);

    stats.server_ftp_requests = XAVG(server.ftp.requests);
    stats.server_ftp_errors = XAVG(server.ftp.errors);
    stats.server_ftp_kbytes_in = XAVG(server.ftp.kbytes_in.kb);
    stats.server_ftp_kbytes_out = XAVG(server.ftp.kbytes_out.kb);

    stats.server_other_requests = XAVG(server.other.requests);
    stats.server_other_errors = XAVG(server.other.errors);
    stats.server_other_kbytes_in = XAVG(server.other.kbytes_in.kb);
    stats.server_other_kbytes_out = XAVG(server.other.kbytes_out.kb);

    stats.icp_pkts_sent = XAVG(icp.pkts_sent);
    stats.icp_pkts_recv = XAVG(icp.pkts_recv);
    stats.icp_queries_sent = XAVG(icp.queries_sent);
    stats.icp_replies_sent = XAVG(icp.replies_sent);
    stats.icp_queries_recv = XAVG(icp.queries_recv);
    stats.icp_replies_recv = XAVG(icp.replies_recv);
    stats.icp_replies_queued = XAVG(icp.replies_queued);
    stats.icp_query_timeouts = XAVG(icp.query_timeouts);
    stats.icp_kbytes_sent = XAVG(icp.kbytes_sent.kb);
    stats.icp_kbytes_recv = XAVG(icp.kbytes_recv.kb);
    stats.icp_q_kbytes_sent = XAVG(icp.q_kbytes_sent.kb);
    stats.icp_r_kbytes_sent = XAVG(icp.r_kbytes_sent.kb);
    stats.icp_q_kbytes_recv = XAVG(icp.q_kbytes_recv.kb);
    stats.icp_r_kbytes_recv = XAVG(icp.r_kbytes_recv.kb);

    stats.icp_query_median_svc_time = statHistDeltaMedian(l->icp.querySvcTime,
                                      f->icp.querySvcTime) / 1000000.0;
    stats.icp_reply_median_svc_time = statHistDeltaMedian(l->icp.replySvcTime,
                                      f->icp.replySvcTime) / 1000000.0;
    stats.dns_median_svc_time = statHistDeltaMedian(l->dns.svcTime,
                                f->dns.svcTime) / 1000.0;

    stats.unlink_requests = XAVG(unlink.requests);
    stats.page_faults = XAVG(page_faults);
    stats.select_loops = XAVG(select_loops);
    stats.select_fds = XAVG(select_fds);
    stats.average_select_fd_period = f->select_fds > l->select_fds ?
                                     (f->select_time - l->select_time) / (f->select_fds - l->select_fds) : 0.0;

    stats.median_select_fds = statHistDeltaMedian(l->select_fds_hist, f->select_fds_hist);
    stats.swap_outs = XAVG(swap.outs);
    stats.swap_ins = XAVG(swap.ins);
    stats.swap_files_cleaned = XAVG(swap.files_cleaned);
    stats.aborted_requests = XAVG(aborted_requests);

    stats.hitValidationAttempts = XAVG(hitValidation.attempts);
    stats.hitValidationRefusalsDueToLocking = XAVG(hitValidation.refusalsDueToLocking);
    stats.hitValidationRefusalsDueToZeroSize = XAVG(hitValidation.refusalsDueToZeroSize);
    stats.hitValidationRefusalsDueToTimeLimit = XAVG(hitValidation.refusalsDueToTimeLimit);
    stats.hitValidationFailures = XAVG(hitValidation.failures);

    stats.syscalls_disk_opens = XAVG(syscalls.disk.opens);
    stats.syscalls_disk_closes = XAVG(syscalls.disk.closes);
    stats.syscalls_disk_reads = XAVG(syscalls.disk.reads);
    stats.syscalls_disk_writes = XAVG(syscalls.disk.writes);
    stats.syscalls_disk_seeks = XAVG(syscalls.disk.seeks);
    stats.syscalls_disk_unlinks = XAVG(syscalls.disk.unlinks);
    stats.syscalls_sock_accepts = XAVG(syscalls.sock.accepts);
    stats.syscalls_sock_sockets = XAVG(syscalls.sock.sockets);
    stats.syscalls_sock_connects = XAVG(syscalls.sock.connects);
    stats.syscalls_sock_binds = XAVG(syscalls.sock.binds);
    stats.syscalls_sock_closes = XAVG(syscalls.sock.closes);
    stats.syscalls_sock_reads = XAVG(syscalls.sock.reads);
    stats.syscalls_sock_writes = XAVG(syscalls.sock.writes);
    stats.syscalls_sock_recvfroms = XAVG(syscalls.sock.recvfroms);
    stats.syscalls_sock_sendtos = XAVG(syscalls.sock.sendtos);
    stats.syscalls_selects = XAVG(syscalls.selects);

    stats.cpu_time = ct;
    stats.wall_time = dt;
}

void
DumpAvgStat(Mgr::IntervalActionData& stats, StoreEntry* sentry)
{
    storeAppendPrintf(sentry, "sample_start_time = %d.%d (%s)\n",
                      (int)stats.sample_start_time.tv_sec,
                      (int)stats.sample_start_time.tv_usec,
                      Time::FormatRfc1123(stats.sample_start_time.tv_sec));
    storeAppendPrintf(sentry, "sample_end_time = %d.%d (%s)\n",
                      (int)stats.sample_end_time.tv_sec,
                      (int)stats.sample_end_time.tv_usec,
                      Time::FormatRfc1123(stats.sample_end_time.tv_sec));

    storeAppendPrintf(sentry, "client_http.requests = %f/sec\n",
                      stats.client_http_requests);
    storeAppendPrintf(sentry, "client_http.hits = %f/sec\n",
                      stats.client_http_hits);
    storeAppendPrintf(sentry, "client_http.errors = %f/sec\n",
                      stats.client_http_errors);
    storeAppendPrintf(sentry, "client_http.kbytes_in = %f/sec\n",
                      stats.client_http_kbytes_in);
    storeAppendPrintf(sentry, "client_http.kbytes_out = %f/sec\n",
                      stats.client_http_kbytes_out);

    double fct = stats.count > 1 ? stats.count : 1.0;
    storeAppendPrintf(sentry, "client_http.all_median_svc_time = %f seconds\n",
                      stats.client_http_all_median_svc_time / fct);
    storeAppendPrintf(sentry, "client_http.miss_median_svc_time = %f seconds\n",
                      stats.client_http_miss_median_svc_time / fct);
    storeAppendPrintf(sentry, "client_http.nm_median_svc_time = %f seconds\n",
                      stats.client_http_nm_median_svc_time / fct);
    storeAppendPrintf(sentry, "client_http.nh_median_svc_time = %f seconds\n",
                      stats.client_http_nh_median_svc_time / fct);
    storeAppendPrintf(sentry, "client_http.hit_median_svc_time = %f seconds\n",
                      stats.client_http_hit_median_svc_time / fct);

    storeAppendPrintf(sentry, "server.all.requests = %f/sec\n",
                      stats.server_all_requests);
    storeAppendPrintf(sentry, "server.all.errors = %f/sec\n",
                      stats.server_all_errors);
    storeAppendPrintf(sentry, "server.all.kbytes_in = %f/sec\n",
                      stats.server_all_kbytes_in);
    storeAppendPrintf(sentry, "server.all.kbytes_out = %f/sec\n",
                      stats.server_all_kbytes_out);

    storeAppendPrintf(sentry, "server.http.requests = %f/sec\n",
                      stats.server_http_requests);
    storeAppendPrintf(sentry, "server.http.errors = %f/sec\n",
                      stats.server_http_errors);
    storeAppendPrintf(sentry, "server.http.kbytes_in = %f/sec\n",
                      stats.server_http_kbytes_in);
    storeAppendPrintf(sentry, "server.http.kbytes_out = %f/sec\n",
                      stats.server_http_kbytes_out);

    storeAppendPrintf(sentry, "server.ftp.requests = %f/sec\n",
                      stats.server_ftp_requests);
    storeAppendPrintf(sentry, "server.ftp.errors = %f/sec\n",
                      stats.server_ftp_errors);
    storeAppendPrintf(sentry, "server.ftp.kbytes_in = %f/sec\n",
                      stats.server_ftp_kbytes_in);
    storeAppendPrintf(sentry, "server.ftp.kbytes_out = %f/sec\n",
                      stats.server_ftp_kbytes_out);

    storeAppendPrintf(sentry, "server.other.requests = %f/sec\n",
                      stats.server_other_requests);
    storeAppendPrintf(sentry, "server.other.errors = %f/sec\n",
                      stats.server_other_errors);
    storeAppendPrintf(sentry, "server.other.kbytes_in = %f/sec\n",
                      stats.server_other_kbytes_in);
    storeAppendPrintf(sentry, "server.other.kbytes_out = %f/sec\n",
                      stats.server_other_kbytes_out);

    storeAppendPrintf(sentry, "icp.pkts_sent = %f/sec\n",
                      stats.icp_pkts_sent);
    storeAppendPrintf(sentry, "icp.pkts_recv = %f/sec\n",
                      stats.icp_pkts_recv);
    storeAppendPrintf(sentry, "icp.queries_sent = %f/sec\n",
                      stats.icp_queries_sent);
    storeAppendPrintf(sentry, "icp.replies_sent = %f/sec\n",
                      stats.icp_replies_sent);
    storeAppendPrintf(sentry, "icp.queries_recv = %f/sec\n",
                      stats.icp_queries_recv);
    storeAppendPrintf(sentry, "icp.replies_recv = %f/sec\n",
                      stats.icp_replies_recv);
    storeAppendPrintf(sentry, "icp.replies_queued = %f/sec\n",
                      stats.icp_replies_queued);
    storeAppendPrintf(sentry, "icp.query_timeouts = %f/sec\n",
                      stats.icp_query_timeouts);
    storeAppendPrintf(sentry, "icp.kbytes_sent = %f/sec\n",
                      stats.icp_kbytes_sent);
    storeAppendPrintf(sentry, "icp.kbytes_recv = %f/sec\n",
                      stats.icp_kbytes_recv);
    storeAppendPrintf(sentry, "icp.q_kbytes_sent = %f/sec\n",
                      stats.icp_q_kbytes_sent);
    storeAppendPrintf(sentry, "icp.r_kbytes_sent = %f/sec\n",
                      stats.icp_r_kbytes_sent);
    storeAppendPrintf(sentry, "icp.q_kbytes_recv = %f/sec\n",
                      stats.icp_q_kbytes_recv);
    storeAppendPrintf(sentry, "icp.r_kbytes_recv = %f/sec\n",
                      stats.icp_r_kbytes_recv);
    storeAppendPrintf(sentry, "icp.query_median_svc_time = %f seconds\n",
                      stats.icp_query_median_svc_time / fct);
    storeAppendPrintf(sentry, "icp.reply_median_svc_time = %f seconds\n",
                      stats.icp_reply_median_svc_time / fct);
    storeAppendPrintf(sentry, "dns.median_svc_time = %f seconds\n",
                      stats.dns_median_svc_time / fct);
    storeAppendPrintf(sentry, "unlink.requests = %f/sec\n",
                      stats.unlink_requests);
    storeAppendPrintf(sentry, "page_faults = %f/sec\n",
                      stats.page_faults);
    storeAppendPrintf(sentry, "select_loops = %f/sec\n",
                      stats.select_loops);
    storeAppendPrintf(sentry, "select_fds = %f/sec\n",
                      stats.select_fds);
    storeAppendPrintf(sentry, "average_select_fd_period = %f/fd\n",
                      stats.average_select_fd_period / fct);
    storeAppendPrintf(sentry, "median_select_fds = %f\n",
                      stats.median_select_fds / fct);
    storeAppendPrintf(sentry, "swap.outs = %f/sec\n",
                      stats.swap_outs);
    storeAppendPrintf(sentry, "swap.ins = %f/sec\n",
                      stats.swap_ins);
    storeAppendPrintf(sentry, "swap.files_cleaned = %f/sec\n",
                      stats.swap_files_cleaned);
    storeAppendPrintf(sentry, "aborted_requests = %f/sec\n",
                      stats.aborted_requests);

    storeAppendPrintf(sentry, "hit_validation.attempts = %f/sec\n",
                      stats.hitValidationAttempts);
    storeAppendPrintf(sentry, "hit_validation.refusals.due_to_locking = %f/sec\n",
                      stats.hitValidationRefusalsDueToLocking);
    storeAppendPrintf(sentry, "hit_validation.refusals.due_to_zeroSize = %f/sec\n",
                      stats.hitValidationRefusalsDueToZeroSize);
    storeAppendPrintf(sentry, "hit_validation.refusals.due_to_timeLimit = %f/sec\n",
                      stats.hitValidationRefusalsDueToTimeLimit);
    storeAppendPrintf(sentry, "hit_validation.failures = %f/sec\n",
                      stats.hitValidationFailures);

#if USE_POLL
    storeAppendPrintf(sentry, "syscalls.polls = %f/sec\n", stats.syscalls_selects);
#elif USE_SELECT
    storeAppendPrintf(sentry, "syscalls.selects = %f/sec\n", stats.syscalls_selects);
#endif

    storeAppendPrintf(sentry, "syscalls.disk.opens = %f/sec\n", stats.syscalls_disk_opens);
    storeAppendPrintf(sentry, "syscalls.disk.closes = %f/sec\n", stats.syscalls_disk_closes);
    storeAppendPrintf(sentry, "syscalls.disk.reads = %f/sec\n", stats.syscalls_disk_reads);
    storeAppendPrintf(sentry, "syscalls.disk.writes = %f/sec\n", stats.syscalls_disk_writes);
    storeAppendPrintf(sentry, "syscalls.disk.seeks = %f/sec\n", stats.syscalls_disk_seeks);
    storeAppendPrintf(sentry, "syscalls.disk.unlinks = %f/sec\n", stats.syscalls_disk_unlinks);
    storeAppendPrintf(sentry, "syscalls.sock.accepts = %f/sec\n", stats.syscalls_sock_accepts);
    storeAppendPrintf(sentry, "syscalls.sock.sockets = %f/sec\n", stats.syscalls_sock_sockets);
    storeAppendPrintf(sentry, "syscalls.sock.connects = %f/sec\n", stats.syscalls_sock_connects);
    storeAppendPrintf(sentry, "syscalls.sock.binds = %f/sec\n", stats.syscalls_sock_binds);
    storeAppendPrintf(sentry, "syscalls.sock.closes = %f/sec\n", stats.syscalls_sock_closes);
    storeAppendPrintf(sentry, "syscalls.sock.reads = %f/sec\n", stats.syscalls_sock_reads);
    storeAppendPrintf(sentry, "syscalls.sock.writes = %f/sec\n", stats.syscalls_sock_writes);
    storeAppendPrintf(sentry, "syscalls.sock.recvfroms = %f/sec\n", stats.syscalls_sock_recvfroms);
    storeAppendPrintf(sentry, "syscalls.sock.sendtos = %f/sec\n", stats.syscalls_sock_sendtos);

    storeAppendPrintf(sentry, "cpu_time = %f seconds\n", stats.cpu_time);
    storeAppendPrintf(sentry, "wall_time = %f seconds\n", stats.wall_time);
    storeAppendPrintf(sentry, "cpu_usage = %f%%\n", Math::doublePercent(stats.cpu_time, stats.wall_time));
}

static void
statRegisterWithCacheManager(void)
{
    Mgr::RegisterAction("info", "General Runtime Information",
                        &Mgr::InfoAction::Create, 0, 1);
    Mgr::RegisterAction("service_times", "Service Times (Percentiles)",
                        &Mgr::ServiceTimesAction::Create, 0, 1);
    Mgr::RegisterAction("filedescriptors", "Process Filedescriptor Allocation",
                        fde::DumpStats, 0, 1);
    Mgr::RegisterAction("objects", "All Cache Objects", stat_objects_get, 0, 0);
    Mgr::RegisterAction("vm_objects", "In-Memory and In-Transit Objects",
                        stat_vmobjects_get, 0, 0);
    Mgr::RegisterAction("io", "Server-side network read() size histograms",
                        &Mgr::IoAction::Create, 0, 1);
    Mgr::RegisterAction("counters", "Traffic and Resource Counters",
                        &Mgr::CountersAction::Create, 0, 1);
    Mgr::RegisterAction("peer_select", "Peer Selection Algorithms",
                        statPeerSelect, 0, 1);
    Mgr::RegisterAction("digest_stats", "Cache Digest and ICP blob",
                        statDigestBlob, 0, 1);
    Mgr::RegisterAction("5min", "5 Minute Average of Counters",
                        &Mgr::IntervalAction::Create5min, 0, 1);
    Mgr::RegisterAction("60min", "60 Minute Average of Counters",
                        &Mgr::IntervalAction::Create60min, 0, 1);
    Mgr::RegisterAction("utilization", "Cache Utilization",
                        statUtilization, 0, 1);
    Mgr::RegisterAction("histograms", "Full Histogram Counts",
                        statCountersHistograms, 0, 1);
#if USE_AUTH
    Mgr::RegisterAction("username_cache",
                        "Active Cached Usernames",
                        Auth::User::CredentialsCacheStats, 0, 1);
#endif
    Mgr::RegisterAction("openfd_objects", "Objects with Swapout files open",
                        statOpenfdObj, 0, 0);
#if STAT_GRAPHS
    Mgr::RegisterAction("graph_variables", "Display cache metrics graphically",
                        statGraphDump, 0, 1);
#endif
}

/* add special cases here as they arrive */
static void
statCountersInitSpecial(StatCounters * C)
{
    /*
     * HTTP svc_time hist is kept in milli-seconds; max of 3 hours.
     */
    C->client_http.allSvcTime.logInit(300, 0.0, 3600000.0 * 3.0);
    C->client_http.missSvcTime.logInit(300, 0.0, 3600000.0 * 3.0);
    C->client_http.nearMissSvcTime.logInit(300, 0.0, 3600000.0 * 3.0);
    C->client_http.nearHitSvcTime.logInit(300, 0.0, 3600000.0 * 3.0);
    C->client_http.hitSvcTime.logInit(300, 0.0, 3600000.0 * 3.0);
    /*
     * ICP svc_time hist is kept in micro-seconds; max of 1 minute.
     */
    C->icp.querySvcTime.logInit(300, 0.0, 1000000.0 * 60.0);
    C->icp.replySvcTime.logInit(300, 0.0, 1000000.0 * 60.0);
    /*
     * DNS svc_time hist is kept in milli-seconds; max of 10 minutes.
     */
    C->dns.svcTime.logInit(300, 0.0, 60000.0 * 10.0);
    /*
     * Cache Digest Stuff
     */
    C->cd.on_xition_count.enumInit(CacheDigestHashFuncCount);
    C->comm_udp_incoming.enumInit(INCOMING_UDP_MAX);
    C->comm_dns_incoming.enumInit(INCOMING_DNS_MAX);
    C->comm_tcp_incoming.enumInit(INCOMING_TCP_MAX);
    C->select_fds_hist.enumInit(256);   /* was SQUID_MAXFD, but it is way too much. It is OK to crop this statistics */
}

static void
statCountersInit(StatCounters * C)
{
    assert(C);
    *C = StatCounters();
    statCountersInitSpecial(C);
}

void
statInit(void)
{
    int i;
    debugs(18, 5, "statInit: Initializing...");

    for (i = 0; i < N_COUNT_HIST; ++i)
        statCountersInit(&CountHist[i]);

    for (i = 0; i < N_COUNT_HOUR_HIST; ++i)
        statCountersInit(&CountHourHist[i]);

    statCountersInit(&statCounter);

    eventAdd("statAvgTick", statAvgTick, nullptr, (double) COUNT_INTERVAL, 1);

<<<<<<< HEAD
=======
    ClientActiveRequests.head = nullptr;

    ClientActiveRequests.tail = nullptr;

>>>>>>> 512b96be
    statRegisterWithCacheManager();
}

static void
statAvgTick(void *)
{
    struct rusage rusage;
    eventAdd("statAvgTick", statAvgTick, nullptr, (double) COUNT_INTERVAL, 1);
    squid_getrusage(&rusage);
    statCounter.page_faults = rusage_pagefaults(&rusage);
    statCounter.cputime = rusage_cputime(&rusage);
    statCounter.timestamp = current_time;
    // shift all elements right and prepend statCounter
    for(int i = N_COUNT_HIST-1; i > 0; --i)
        CountHist[i] = CountHist[i-1];
    CountHist[0] = statCounter;
    ++NCountHist;

    if ((NCountHist % COUNT_INTERVAL) == 0) {
        /* we have an hours worth of readings.  store previous hour */
        // shift all elements right and prepend final CountHist element
        for(int i = N_COUNT_HOUR_HIST-1; i > 0; --i)
            CountHourHist[i] = CountHourHist[i-1];
        CountHourHist[0] = CountHist[N_COUNT_HIST - 1];
        ++NCountHourHist;
    }

    if (Config.warnings.high_rptm > 0) {
        int i = (int) statPctileSvc(0.5, 20, PCTILE_HTTP);

        if (Config.warnings.high_rptm < i)
            debugs(18, DBG_CRITICAL, "WARNING: Median response time is " << i << " milliseconds");
    }

    if (Config.warnings.high_pf) {
        int i = (CountHist[0].page_faults - CountHist[1].page_faults);
        double dt = tvSubDsec(CountHist[0].timestamp, CountHist[1].timestamp);

        if (i > 0 && dt > 0.0) {
            i /= (int) dt;

            if (Config.warnings.high_pf < i)
                debugs(18, DBG_CRITICAL, "WARNING: Page faults occurring at " << i << "/sec");
        }
    }

    if (Config.warnings.high_memory) {
        size_t i = 0;
#if HAVE_MSTATS && HAVE_GNUMALLOC_H
        struct mstats ms = mstats();
        i = ms.bytes_total;
#endif
        if (Config.warnings.high_memory < i)
            debugs(18, DBG_CRITICAL, "WARNING: Memory usage at " << ((unsigned long int)(i >> 20)) << " MB");
    }
}

static void
statCountersHistograms(StoreEntry * sentry)
{
    storeAppendPrintf(sentry, "client_http.allSvcTime histogram:\n");
    statCounter.client_http.allSvcTime.dump(sentry, nullptr);
    storeAppendPrintf(sentry, "client_http.missSvcTime histogram:\n");
    statCounter.client_http.missSvcTime.dump(sentry, nullptr);
    storeAppendPrintf(sentry, "client_http.nearMissSvcTime histogram:\n");
    statCounter.client_http.nearMissSvcTime.dump(sentry, nullptr);
    storeAppendPrintf(sentry, "client_http.nearHitSvcTime histogram:\n");
    statCounter.client_http.nearHitSvcTime.dump(sentry, nullptr);
    storeAppendPrintf(sentry, "client_http.hitSvcTime histogram:\n");
    statCounter.client_http.hitSvcTime.dump(sentry, nullptr);
    storeAppendPrintf(sentry, "icp.querySvcTime histogram:\n");
    statCounter.icp.querySvcTime.dump(sentry, nullptr);
    storeAppendPrintf(sentry, "icp.replySvcTime histogram:\n");
    statCounter.icp.replySvcTime.dump(sentry, nullptr);
    storeAppendPrintf(sentry, "dns.svc_time histogram:\n");
    statCounter.dns.svcTime.dump(sentry, nullptr);
    storeAppendPrintf(sentry, "select_fds_hist histogram:\n");
    statCounter.select_fds_hist.dump(sentry, nullptr);
}

static void
statCountersDump(StoreEntry * sentry)
{
    Mgr::CountersActionData stats;
    GetCountersStats(stats);
    DumpCountersStats(stats, sentry);
}

void
GetCountersStats(Mgr::CountersActionData& stats)
{
    StatCounters *f = &statCounter;

    struct rusage rusage;
    squid_getrusage(&rusage);
    f->page_faults = rusage_pagefaults(&rusage);
    f->cputime = rusage_cputime(&rusage);

    stats.sample_time = f->timestamp;
    stats.client_http_requests = f->client_http.requests;
    stats.client_http_hits = f->client_http.hits;
    stats.client_http_errors = f->client_http.errors;
    stats.client_http_kbytes_in = f->client_http.kbytes_in.kb;
    stats.client_http_kbytes_out = f->client_http.kbytes_out.kb;
    stats.client_http_hit_kbytes_out = f->client_http.hit_kbytes_out.kb;

    stats.server_all_requests = f->server.all.requests;
    stats.server_all_errors = f->server.all.errors;
    stats.server_all_kbytes_in = f->server.all.kbytes_in.kb;
    stats.server_all_kbytes_out = f->server.all.kbytes_out.kb;

    stats.server_http_requests = f->server.http.requests;
    stats.server_http_errors = f->server.http.errors;
    stats.server_http_kbytes_in = f->server.http.kbytes_in.kb;
    stats.server_http_kbytes_out = f->server.http.kbytes_out.kb;

    stats.server_ftp_requests = f->server.ftp.requests;
    stats.server_ftp_errors = f->server.ftp.errors;
    stats.server_ftp_kbytes_in = f->server.ftp.kbytes_in.kb;
    stats.server_ftp_kbytes_out = f->server.ftp.kbytes_out.kb;

    stats.server_other_requests = f->server.other.requests;
    stats.server_other_errors = f->server.other.errors;
    stats.server_other_kbytes_in = f->server.other.kbytes_in.kb;
    stats.server_other_kbytes_out = f->server.other.kbytes_out.kb;

    stats.icp_pkts_sent = f->icp.pkts_sent;
    stats.icp_pkts_recv = f->icp.pkts_recv;
    stats.icp_queries_sent = f->icp.queries_sent;
    stats.icp_replies_sent = f->icp.replies_sent;
    stats.icp_queries_recv = f->icp.queries_recv;
    stats.icp_replies_recv = f->icp.replies_recv;
    stats.icp_query_timeouts = f->icp.query_timeouts;
    stats.icp_replies_queued = f->icp.replies_queued;
    stats.icp_kbytes_sent = f->icp.kbytes_sent.kb;
    stats.icp_kbytes_recv = f->icp.kbytes_recv.kb;
    stats.icp_q_kbytes_sent = f->icp.q_kbytes_sent.kb;
    stats.icp_r_kbytes_sent = f->icp.r_kbytes_sent.kb;
    stats.icp_q_kbytes_recv = f->icp.q_kbytes_recv.kb;
    stats.icp_r_kbytes_recv = f->icp.r_kbytes_recv.kb;

#if USE_CACHE_DIGESTS

    stats.icp_times_used = f->icp.times_used;
    stats.cd_times_used = f->cd.times_used;
    stats.cd_msgs_sent = f->cd.msgs_sent;
    stats.cd_msgs_recv = f->cd.msgs_recv;
    stats.cd_memory = f->cd.memory.kb;
    stats.cd_local_memory = store_digest ? store_digest->mask_size / 1024 : 0;
    stats.cd_kbytes_sent = f->cd.kbytes_sent.kb;
    stats.cd_kbytes_recv = f->cd.kbytes_recv.kb;
#endif

    stats.unlink_requests = f->unlink.requests;
    stats.page_faults = f->page_faults;
    stats.select_loops = f->select_loops;
    stats.cpu_time = f->cputime;
    stats.wall_time = tvSubDsec(f->timestamp, current_time);
    stats.swap_outs = f->swap.outs;
    stats.swap_ins = f->swap.ins;
    stats.swap_files_cleaned = f->swap.files_cleaned;
    stats.aborted_requests = f->aborted_requests;

    stats.hitValidationAttempts = f->hitValidation.attempts;
    stats.hitValidationRefusalsDueToLocking = f->hitValidation.refusalsDueToLocking;
    stats.hitValidationRefusalsDueToZeroSize = f->hitValidation.refusalsDueToZeroSize;
    stats.hitValidationRefusalsDueToTimeLimit = f->hitValidation.refusalsDueToTimeLimit;
    stats.hitValidationFailures = f->hitValidation.failures;
}

void
DumpCountersStats(Mgr::CountersActionData& stats, StoreEntry* sentry)
{
    storeAppendPrintf(sentry, "sample_time = %d.%d (%s)\n",
                      (int) stats.sample_time.tv_sec,
                      (int) stats.sample_time.tv_usec,
                      Time::FormatRfc1123(stats.sample_time.tv_sec));
    storeAppendPrintf(sentry, "client_http.requests = %.0f\n",
                      stats.client_http_requests);
    storeAppendPrintf(sentry, "client_http.hits = %.0f\n",
                      stats.client_http_hits);
    storeAppendPrintf(sentry, "client_http.errors = %.0f\n",
                      stats.client_http_errors);
    storeAppendPrintf(sentry, "client_http.kbytes_in = %.0f\n",
                      stats.client_http_kbytes_in);
    storeAppendPrintf(sentry, "client_http.kbytes_out = %.0f\n",
                      stats.client_http_kbytes_out);
    storeAppendPrintf(sentry, "client_http.hit_kbytes_out = %.0f\n",
                      stats.client_http_hit_kbytes_out);

    storeAppendPrintf(sentry, "server.all.requests = %.0f\n",
                      stats.server_all_requests);
    storeAppendPrintf(sentry, "server.all.errors = %.0f\n",
                      stats.server_all_errors);
    storeAppendPrintf(sentry, "server.all.kbytes_in = %.0f\n",
                      stats.server_all_kbytes_in);
    storeAppendPrintf(sentry, "server.all.kbytes_out = %.0f\n",
                      stats.server_all_kbytes_out);

    storeAppendPrintf(sentry, "server.http.requests = %.0f\n",
                      stats.server_http_requests);
    storeAppendPrintf(sentry, "server.http.errors = %.0f\n",
                      stats.server_http_errors);
    storeAppendPrintf(sentry, "server.http.kbytes_in = %.0f\n",
                      stats.server_http_kbytes_in);
    storeAppendPrintf(sentry, "server.http.kbytes_out = %.0f\n",
                      stats.server_http_kbytes_out);

    storeAppendPrintf(sentry, "server.ftp.requests = %.0f\n",
                      stats.server_ftp_requests);
    storeAppendPrintf(sentry, "server.ftp.errors = %.0f\n",
                      stats.server_ftp_errors);
    storeAppendPrintf(sentry, "server.ftp.kbytes_in = %.0f\n",
                      stats.server_ftp_kbytes_in);
    storeAppendPrintf(sentry, "server.ftp.kbytes_out = %.0f\n",
                      stats.server_ftp_kbytes_out);

    storeAppendPrintf(sentry, "server.other.requests = %.0f\n",
                      stats.server_other_requests);
    storeAppendPrintf(sentry, "server.other.errors = %.0f\n",
                      stats.server_other_errors);
    storeAppendPrintf(sentry, "server.other.kbytes_in = %.0f\n",
                      stats.server_other_kbytes_in);
    storeAppendPrintf(sentry, "server.other.kbytes_out = %.0f\n",
                      stats.server_other_kbytes_out);

    storeAppendPrintf(sentry, "icp.pkts_sent = %.0f\n",
                      stats.icp_pkts_sent);
    storeAppendPrintf(sentry, "icp.pkts_recv = %.0f\n",
                      stats.icp_pkts_recv);
    storeAppendPrintf(sentry, "icp.queries_sent = %.0f\n",
                      stats.icp_queries_sent);
    storeAppendPrintf(sentry, "icp.replies_sent = %.0f\n",
                      stats.icp_replies_sent);
    storeAppendPrintf(sentry, "icp.queries_recv = %.0f\n",
                      stats.icp_queries_recv);
    storeAppendPrintf(sentry, "icp.replies_recv = %.0f\n",
                      stats.icp_replies_recv);
    storeAppendPrintf(sentry, "icp.query_timeouts = %.0f\n",
                      stats.icp_query_timeouts);
    storeAppendPrintf(sentry, "icp.replies_queued = %.0f\n",
                      stats.icp_replies_queued);
    storeAppendPrintf(sentry, "icp.kbytes_sent = %.0f\n",
                      stats.icp_kbytes_sent);
    storeAppendPrintf(sentry, "icp.kbytes_recv = %.0f\n",
                      stats.icp_kbytes_recv);
    storeAppendPrintf(sentry, "icp.q_kbytes_sent = %.0f\n",
                      stats.icp_q_kbytes_sent);
    storeAppendPrintf(sentry, "icp.r_kbytes_sent = %.0f\n",
                      stats.icp_r_kbytes_sent);
    storeAppendPrintf(sentry, "icp.q_kbytes_recv = %.0f\n",
                      stats.icp_q_kbytes_recv);
    storeAppendPrintf(sentry, "icp.r_kbytes_recv = %.0f\n",
                      stats.icp_r_kbytes_recv);

#if USE_CACHE_DIGESTS

    storeAppendPrintf(sentry, "icp.times_used = %.0f\n",
                      stats.icp_times_used);
    storeAppendPrintf(sentry, "cd.times_used = %.0f\n",
                      stats.cd_times_used);
    storeAppendPrintf(sentry, "cd.msgs_sent = %.0f\n",
                      stats.cd_msgs_sent);
    storeAppendPrintf(sentry, "cd.msgs_recv = %.0f\n",
                      stats.cd_msgs_recv);
    storeAppendPrintf(sentry, "cd.memory = %.0f\n",
                      stats.cd_memory);
    storeAppendPrintf(sentry, "cd.local_memory = %.0f\n",
                      stats.cd_local_memory);
    storeAppendPrintf(sentry, "cd.kbytes_sent = %.0f\n",
                      stats.cd_kbytes_sent);
    storeAppendPrintf(sentry, "cd.kbytes_recv = %.0f\n",
                      stats.cd_kbytes_recv);
#endif

    storeAppendPrintf(sentry, "unlink.requests = %.0f\n",
                      stats.unlink_requests);
    storeAppendPrintf(sentry, "page_faults = %.0f\n",
                      stats.page_faults);
    storeAppendPrintf(sentry, "select_loops = %.0f\n",
                      stats.select_loops);
    storeAppendPrintf(sentry, "cpu_time = %f\n",
                      stats.cpu_time);
    storeAppendPrintf(sentry, "wall_time = %f\n",
                      stats.wall_time);
    storeAppendPrintf(sentry, "swap.outs = %.0f\n",
                      stats.swap_outs);
    storeAppendPrintf(sentry, "swap.ins = %.0f\n",
                      stats.swap_ins);
    storeAppendPrintf(sentry, "swap.files_cleaned = %.0f\n",
                      stats.swap_files_cleaned);
    storeAppendPrintf(sentry, "aborted_requests = %.0f\n",
                      stats.aborted_requests);

    storeAppendPrintf(sentry, "hit_validation.attempts = %.0f\n",
                      stats.hitValidationAttempts);
    storeAppendPrintf(sentry, "hit_validation.refusals.due_to_locking = %.0f\n",
                      stats.hitValidationRefusalsDueToLocking);
    storeAppendPrintf(sentry, "hit_validation.refusals.due_to_zeroSize = %.0f\n",
                      stats.hitValidationRefusalsDueToZeroSize);
    storeAppendPrintf(sentry, "hit_validation.refusals.due_to_timeLimit = %.0f\n",
                      stats.hitValidationRefusalsDueToTimeLimit);
    storeAppendPrintf(sentry, "hit_validation.failures = %.0f\n",
                      stats.hitValidationFailures);
}

static void
statPeerSelect(StoreEntry * sentry)
{
#if USE_CACHE_DIGESTS
    StatCounters *f = &statCounter;
    CachePeer *peer;
    const int tot_used = f->cd.times_used + f->icp.times_used;

    /* totals */
    static const SBuf label("all peers");
    cacheDigestGuessStatsReport(&f->cd.guess, sentry, label);
    /* per-peer */
    storeAppendPrintf(sentry, "\nPer-peer statistics:\n");

    for (peer = getFirstPeer(); peer; peer = getNextPeer(peer)) {
        if (peer->digest)
            peerDigestStatsReport(peer->digest, sentry);
        else
            storeAppendPrintf(sentry, "\nNo peer digest from %s\n", peer->host);

        storeAppendPrintf(sentry, "\n");
    }

    storeAppendPrintf(sentry, "\nAlgorithm usage:\n");
    storeAppendPrintf(sentry, "Cache Digest: %7d (%3d%%)\n",
                      f->cd.times_used, xpercentInt(f->cd.times_used, tot_used));
    storeAppendPrintf(sentry, "Icp:          %7d (%3d%%)\n",
                      f->icp.times_used, xpercentInt(f->icp.times_used, tot_used));
    storeAppendPrintf(sentry, "Total:        %7d (%3d%%)\n",
                      tot_used, xpercentInt(tot_used, tot_used));
#else

    storeAppendPrintf(sentry, "peer digests are disabled; no stats is available.\n");
#endif
}

static void
statDigestBlob(StoreEntry * sentry)
{
    storeAppendPrintf(sentry, "\nCounters:\n");
    statCountersDump(sentry);
    storeAppendPrintf(sentry, "\n5 Min Averages:\n");
    statAvgDump(sentry, 5, 0);
    storeAppendPrintf(sentry, "\nHistograms:\n");
    statCountersHistograms(sentry);
    storeAppendPrintf(sentry, "\nPeer Digests:\n");
    statPeerSelect(sentry);
    storeAppendPrintf(sentry, "\nLocal Digest:\n");
    storeDigestReport(sentry);
}

static double
statPctileSvc(double pctile, int interval, int which)
{
    StatCounters *f;
    StatCounters *l;
    double x;
    assert(interval > 0);

    if (interval > N_COUNT_HIST - 1)
        interval = N_COUNT_HIST - 1;

    f = &CountHist[0];

    l = &CountHist[interval];

    assert(f);

    assert(l);

    switch (which) {

    case PCTILE_HTTP:
        x = statHistDeltaPctile(l->client_http.allSvcTime,f->client_http.allSvcTime, pctile);
        break;

    case PCTILE_HIT:
        x = statHistDeltaPctile(l->client_http.hitSvcTime,f->client_http.hitSvcTime, pctile);
        break;

    case PCTILE_MISS:
        x = statHistDeltaPctile(l->client_http.missSvcTime,f->client_http.missSvcTime, pctile);
        break;

    case PCTILE_NM:
        x = statHistDeltaPctile(l->client_http.nearMissSvcTime,f->client_http.nearMissSvcTime, pctile);
        break;

    case PCTILE_NH:
        x = statHistDeltaPctile(l->client_http.nearHitSvcTime,f->client_http.nearHitSvcTime, pctile);
        break;

    case PCTILE_ICP_QUERY:
        x = statHistDeltaPctile(l->icp.querySvcTime,f->icp.querySvcTime, pctile);
        break;

    case PCTILE_DNS:
        x = statHistDeltaPctile(l->dns.svcTime,f->dns.svcTime, pctile);
        break;

    default:
        debugs(49, 5, "statPctileSvc: unknown type.");
        x = 0;
    }

    return x;
}

StatCounters *
snmpStatGet(int minutes)
{
    return &CountHist[minutes];
}

int
stat5minClientRequests(void)
{
    assert(N_COUNT_HIST > 5);
    return statCounter.client_http.requests - CountHist[5].client_http.requests;
}

static double
statCPUUsage(int minutes)
{
    assert(minutes < N_COUNT_HIST);
    return Math::doublePercent(CountHist[0].cputime - CountHist[minutes].cputime,
                               tvSubDsec(CountHist[minutes].timestamp, CountHist[0].timestamp));
}

double
statRequestHitRatio(int minutes)
{
    assert(minutes < N_COUNT_HIST);
    return Math::doublePercent(CountHist[0].client_http.hits -
                               CountHist[minutes].client_http.hits,
                               CountHist[0].client_http.requests -
                               CountHist[minutes].client_http.requests);
}

double
statRequestHitMemoryRatio(int minutes)
{
    assert(minutes < N_COUNT_HIST);
    return Math::doublePercent(CountHist[0].client_http.mem_hits -
                               CountHist[minutes].client_http.mem_hits,
                               CountHist[0].client_http.hits -
                               CountHist[minutes].client_http.hits);
}

double
statRequestHitDiskRatio(int minutes)
{
    assert(minutes < N_COUNT_HIST);
    return Math::doublePercent(CountHist[0].client_http.disk_hits -
                               CountHist[minutes].client_http.disk_hits,
                               CountHist[0].client_http.hits -
                               CountHist[minutes].client_http.hits);
}

double
statByteHitRatio(int minutes)
{
    size_t s;
    size_t c;
#if USE_CACHE_DIGESTS

    size_t cd;
#endif
    /* size_t might be unsigned */
    assert(minutes < N_COUNT_HIST);
    c = CountHist[0].client_http.kbytes_out.kb - CountHist[minutes].client_http.kbytes_out.kb;
    s = CountHist[0].server.all.kbytes_in.kb - CountHist[minutes].server.all.kbytes_in.kb;
#if USE_CACHE_DIGESTS
    /*
     * This ugly hack is here to prevent the user from seeing a
     * negative byte hit ratio.  When we fetch a cache digest from
     * a neighbor, it gets treated like a cache miss because the
     * object is consumed internally.  Thus, we subtract cache
     * digest bytes out before calculating the byte hit ratio.
     */
    cd = CountHist[0].cd.kbytes_recv.kb - CountHist[minutes].cd.kbytes_recv.kb;

    if (s < cd)
        debugs(18, DBG_IMPORTANT, "STRANGE: srv_kbytes=" << s << ", cd_kbytes=" << cd);

    s -= cd;

#endif

    if (c > s)
        return Math::doublePercent(c - s, c);
    else
        return (-1.0 * Math::doublePercent(s - c, c));
}

<<<<<<< HEAD
=======
static void
statClientRequests(StoreEntry * s)
{
    dlink_node *i;
    ClientHttpRequest *http;
    StoreEntry *e;
    char buf[MAX_IPSTRLEN];

    for (i = ClientActiveRequests.head; i; i = i->next) {
        const char *p = nullptr;
        http = static_cast<ClientHttpRequest *>(i->data);
        assert(http);
        ConnStateData * conn = http->getConn();
        storeAppendPrintf(s, "Connection: %p\n", conn);

        if (conn != nullptr) {
            const int fd = conn->clientConnection->fd;
            storeAppendPrintf(s, "\tFD %d, read %" PRId64 ", wrote %" PRId64 "\n", fd,
                              fd_table[fd].bytes_read, fd_table[fd].bytes_written);
            storeAppendPrintf(s, "\tFD desc: %s\n", fd_table[fd].desc);
            storeAppendPrintf(s, "\tin: buf %p, used %ld, free %ld\n",
                              conn->inBuf.rawContent(), (long int) conn->inBuf.length(), (long int) conn->inBuf.spaceSize());
            storeAppendPrintf(s, "\tremote: %s\n",
                              conn->clientConnection->remote.toUrl(buf,MAX_IPSTRLEN));
            storeAppendPrintf(s, "\tlocal: %s\n",
                              conn->clientConnection->local.toUrl(buf,MAX_IPSTRLEN));
            storeAppendPrintf(s, "\tnrequests: %u\n", conn->pipeline.nrequests);
        }

        storeAppendPrintf(s, "uri %s\n", http->uri);
        storeAppendPrintf(s, "logType %s\n", http->loggingTags().c_str());
        storeAppendPrintf(s, "out.offset %ld, out.size %lu\n",
                          (long int) http->out.offset, (unsigned long int) http->out.size);
        storeAppendPrintf(s, "req_sz %ld\n", (long int) http->req_sz);
        e = http->storeEntry();
        storeAppendPrintf(s, "entry %p/%s\n", e, e ? e->getMD5Text() : "N/A");
        storeAppendPrintf(s, "start %ld.%06d (%f seconds ago)\n",
                          (long int) http->al->cache.start_time.tv_sec,
                          (int) http->al->cache.start_time.tv_usec,
                          tvSubDsec(http->al->cache.start_time, current_time));
#if USE_AUTH
        if (http->request->auth_user_request != nullptr)
            p = http->request->auth_user_request->username();
        else
#endif
            if (http->request->extacl_user.size() > 0) {
                p = http->request->extacl_user.termedBuf();
            }

        if (!p && conn != nullptr && conn->clientConnection->rfc931[0])
            p = conn->clientConnection->rfc931;

#if USE_OPENSSL
        if (!p && conn != nullptr && Comm::IsConnOpen(conn->clientConnection))
            p = sslGetUserEmail(fd_table[conn->clientConnection->fd].ssl.get());
#endif

        if (!p)
            p = dash_str;

        storeAppendPrintf(s, "username %s\n", p);

#if USE_DELAY_POOLS
        storeAppendPrintf(s, "delay_pool %d\n", DelayId::DelayClient(http).pool());
#endif

        storeAppendPrintf(s, "\n");
    }
}

>>>>>>> 512b96be
#if STAT_GRAPHS
/*
 * urgh, i don't like these, but they do cut the amount of code down immensely
 */

#define GRAPH_PER_MIN(Y) \
    for (i=0;i<(N_COUNT_HIST-2);++i) { \
    dt = tvSubDsec(CountHist[i+1].timestamp, CountHist[i].timestamp); \
    if (dt <= 0.0) \
        break; \
    storeAppendPrintf(e, "%lu,%0.2f:", \
        CountHist[i].timestamp.tv_sec, \
        ((CountHist[i].Y - CountHist[i+1].Y) / dt)); \
    }

#define GRAPH_PER_HOUR(Y) \
    for (i=0;i<(N_COUNT_HOUR_HIST-2);++i) { \
    dt = tvSubDsec(CountHourHist[i+1].timestamp, CountHourHist[i].timestamp); \
    if (dt <= 0.0) \
        break; \
    storeAppendPrintf(e, "%lu,%0.2f:", \
        CountHourHist[i].timestamp.tv_sec, \
        ((CountHourHist[i].Y - CountHourHist[i+1].Y) / dt)); \
    }

#define GRAPH_TITLE(X,Y) storeAppendPrintf(e,"%s\t%s\t",X,Y);
#define GRAPH_END storeAppendPrintf(e,"\n");

#define GENGRAPH(X,Y,Z) \
    GRAPH_TITLE(Y,Z) \
    GRAPH_PER_MIN(X) \
    GRAPH_PER_HOUR(X) \
    GRAPH_END

static void
statGraphDump(StoreEntry * e)
{
    int i;
    double dt;

    GENGRAPH(client_http.requests, "client_http.requests", "Client HTTP requests/sec");
    GENGRAPH(client_http.hits, "client_http.hits", "Client HTTP hits/sec");
    GENGRAPH(client_http.errors, "client_http.errors", "Client HTTP errors/sec");
    GENGRAPH(client_http.kbytes_in.kb, "client_http.kbytes_in", "Client HTTP kbytes_in/sec");
    GENGRAPH(client_http.kbytes_out.kb, "client_http.kbytes_out", "Client HTTP kbytes_out/sec");

    // TODO: http median service times

    GENGRAPH(server.all.requests, "server.all.requests", "Server requests/sec");
    GENGRAPH(server.all.errors, "server.all.errors", "Server errors/sec");
    GENGRAPH(server.all.kbytes_in.kb, "server.all.kbytes_in", "Server total kbytes_in/sec");
    GENGRAPH(server.all.kbytes_out.kb, "server.all.kbytes_out", "Server total kbytes_out/sec");

    GENGRAPH(server.http.requests, "server.http.requests", "Server HTTP requests/sec");
    GENGRAPH(server.http.errors, "server.http.errors", "Server HTTP errors/sec");
    GENGRAPH(server.http.kbytes_in.kb, "server.http.kbytes_in", "Server HTTP kbytes_in/sec");
    GENGRAPH(server.http.kbytes_out.kb, "server.http.kbytes_out", "Server HTTP kbytes_out/sec");

    GENGRAPH(server.ftp.requests, "server.ftp.requests", "Server FTP requests/sec");
    GENGRAPH(server.ftp.errors, "server.ftp.errors", "Server FTP errors/sec");
    GENGRAPH(server.ftp.kbytes_in.kb, "server.ftp.kbytes_in", "Server FTP kbytes_in/sec");
    GENGRAPH(server.ftp.kbytes_out.kb, "server.ftp.kbytes_out", "Server FTP kbytes_out/sec");

    GENGRAPH(server.other.requests, "server.other.requests", "Server other requests/sec");
    GENGRAPH(server.other.errors, "server.other.errors", "Server other errors/sec");
    GENGRAPH(server.other.kbytes_in.kb, "server.other.kbytes_in", "Server other kbytes_in/sec");
    GENGRAPH(server.other.kbytes_out.kb, "server.other.kbytes_out", "Server other kbytes_out/sec");

    GENGRAPH(icp.pkts_sent, "icp.pkts_sent", "ICP packets sent/sec");
    GENGRAPH(icp.pkts_recv, "icp.pkts_recv", "ICP packets received/sec");
    GENGRAPH(icp.kbytes_sent.kb, "icp.kbytes_sent", "ICP kbytes_sent/sec");
    GENGRAPH(icp.kbytes_recv.kb, "icp.kbytes_recv", "ICP kbytes_received/sec");

    // TODO: icp median service times
    // TODO: dns median service times

    GENGRAPH(unlink.requests, "unlink.requests", "Cache File unlink requests/sec");
    GENGRAPH(page_faults, "page_faults", "System Page Faults/sec");
    GENGRAPH(select_loops, "select_loops", "System Select Loop calls/sec");
    GENGRAPH(cputime, "cputime", "CPU utilisation");
}

#endif /* STAT_GRAPHS */
<|MERGE_RESOLUTION|>--- conflicted
+++ resolved
@@ -1255,13 +1255,6 @@
 
     eventAdd("statAvgTick", statAvgTick, nullptr, (double) COUNT_INTERVAL, 1);
 
-<<<<<<< HEAD
-=======
-    ClientActiveRequests.head = nullptr;
-
-    ClientActiveRequests.tail = nullptr;
-
->>>>>>> 512b96be
     statRegisterWithCacheManager();
 }
 
@@ -1763,8 +1756,6 @@
         return (-1.0 * Math::doublePercent(s - c, c));
 }
 
-<<<<<<< HEAD
-=======
 static void
 statClientRequests(StoreEntry * s)
 {
@@ -1835,7 +1826,6 @@
     }
 }
 
->>>>>>> 512b96be
 #if STAT_GRAPHS
 /*
  * urgh, i don't like these, but they do cut the amount of code down immensely
