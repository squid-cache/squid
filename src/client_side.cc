/*
 * Copyright (C) 1996-2016 The Squid Software Foundation and contributors
 *
 * Squid software is distributed under GPLv2+ license and includes
 * contributions from numerous individuals and organizations.
 * Please see the COPYING and CONTRIBUTORS files for details.
 */

/* DEBUG: section 33    Client-side Routines */

/**
 \defgroup ClientSide Client-Side Logics
 *
 \section cserrors Errors and client side
 *
 \par Problem the first:
 * the store entry is no longer authoritative on the
 * reply status. EBITTEST (E_ABORT) is no longer a valid test outside
 * of client_side_reply.c.
 * Problem the second: resources are wasted if we delay in cleaning up.
 * Problem the third we can't depend on a connection close to clean up.
 *
 \par Nice thing the first:
 * Any step in the stream can callback with data
 * representing an error.
 * Nice thing the second: once you stop requesting reads from upstream,
 * upstream can be stopped too.
 *
 \par Solution #1:
 * Error has a callback mechanism to hand over a membuf
 * with the error content. The failing node pushes that back as the
 * reply. Can this be generalised to reduce duplicate efforts?
 * A: Possibly. For now, only one location uses this.
 * How to deal with pre-stream errors?
 * Tell client_side_reply that we *want* an error page before any
 * stream calls occur. Then we simply read as normal.
 *
 *
 \section pconn_logic Persistent connection logic:
 *
 \par
 * requests (httpClientRequest structs) get added to the connection
 * list, with the current one being chr
 *
 \par
 * The request is *immediately* kicked off, and data flows through
 * to clientSocketRecipient.
 *
 \par
 * If the data that arrives at clientSocketRecipient is not for the current
 * request, clientSocketRecipient simply returns, without requesting more
 * data, or sending it.
 *
 \par
 * ConnStateData::kick() will then detect the presence of data in
 * the next ClientHttpRequest, and will send it, restablishing the
 * data flow.
 */

#include "squid.h"
#include "acl/FilledChecklist.h"
#include "anyp/PortCfg.h"
#include "base/Subscription.h"
#include "base/TextException.h"
#include "CachePeer.h"
#include "client_db.h"
#include "client_side.h"
#include "client_side_reply.h"
#include "client_side_request.h"
#include "ClientRequestContext.h"
#include "clientStream.h"
#include "comm.h"
#include "comm/Connection.h"
#include "comm/Loops.h"
#include "comm/Read.h"
#include "comm/TcpAcceptor.h"
#include "comm/Write.h"
#include "CommCalls.h"
#include "errorpage.h"
#include "fd.h"
#include "fde.h"
#include "fqdncache.h"
#include "FwdState.h"
#include "globals.h"
#include "helper.h"
#include "helper/Reply.h"
#include "http.h"
#include "http/one/RequestParser.h"
#include "http/one/TeChunkedParser.h"
#include "http/Stream.h"
#include "HttpHdrContRange.h"
#include "HttpHeaderTools.h"
#include "HttpReply.h"
#include "HttpRequest.h"
#include "ident/Config.h"
#include "ident/Ident.h"
#include "internal.h"
#include "ipc/FdNotes.h"
#include "ipc/StartListening.h"
#include "log/access_log.h"
#include "MemBuf.h"
#include "MemObject.h"
#include "mime_header.h"
#include "parser/Tokenizer.h"
#include "profiler/Profiler.h"
#include "rfc1738.h"
#include "security/NegotiationHistory.h"
#include "servers/forward.h"
#include "SquidConfig.h"
#include "SquidTime.h"
#include "StatCounters.h"
#include "StatHist.h"
#include "Store.h"
#include "TimeOrTag.h"
#include "tools.h"
#include "URL.h"

#if USE_AUTH
#include "auth/UserRequest.h"
#endif
#if USE_DELAY_POOLS
#include "ClientInfo.h"
#endif
#if USE_OPENSSL
#include "ssl/bio.h"
#include "ssl/context_storage.h"
#include "ssl/gadgets.h"
#include "ssl/helper.h"
#include "ssl/ProxyCerts.h"
#include "ssl/ServerBump.h"
#include "ssl/support.h"
#endif

// for tvSubUsec() which should be in SquidTime.h
#include "util.h"

#include <climits>
#include <cmath>
#include <limits>

#if LINGERING_CLOSE
#define comm_close comm_lingering_close
#endif

/// dials clientListenerConnectionOpened call
class ListeningStartedDialer: public CallDialer, public Ipc::StartListeningCb
{
public:
    typedef void (*Handler)(AnyP::PortCfgPointer &portCfg, const Ipc::FdNoteId note, const Subscription::Pointer &sub);
    ListeningStartedDialer(Handler aHandler, AnyP::PortCfgPointer &aPortCfg, const Ipc::FdNoteId note, const Subscription::Pointer &aSub):
        handler(aHandler), portCfg(aPortCfg), portTypeNote(note), sub(aSub) {}

    virtual void print(std::ostream &os) const {
        startPrint(os) <<
                       ", " << FdNote(portTypeNote) << " port=" << (void*)&portCfg << ')';
    }

    virtual bool canDial(AsyncCall &) const { return true; }
    virtual void dial(AsyncCall &) { (handler)(portCfg, portTypeNote, sub); }

public:
    Handler handler;

private:
    AnyP::PortCfgPointer portCfg;   ///< from HttpPortList
    Ipc::FdNoteId portTypeNote;    ///< Type of IPC socket being opened
    Subscription::Pointer sub; ///< The handler to be subscribed for this connetion listener
};

static void clientListenerConnectionOpened(AnyP::PortCfgPointer &s, const Ipc::FdNoteId portTypeNote, const Subscription::Pointer &sub);

static IOACB httpAccept;
#if USE_OPENSSL
static IOACB httpsAccept;
#endif
static CTCB clientLifetimeTimeout;
#if USE_IDENT
static IDCB clientIdentDone;
#endif
static int clientIsContentLengthValid(HttpRequest * r);
static int clientIsRequestBodyTooLargeForPolicy(int64_t bodyLength);

static void clientUpdateStatHistCounters(const LogTags &logType, int svc_time);
static void clientUpdateStatCounters(const LogTags &logType);
static void clientUpdateHierCounters(HierarchyLogEntry *);
static bool clientPingHasFinished(ping_data const *aPing);
void prepareLogWithRequestDetails(HttpRequest *, AccessLogEntry::Pointer &);
static void ClientSocketContextPushDeferredIfNeeded(Http::StreamPointer deferredRequest, ConnStateData * conn);

char *skipLeadingSpace(char *aString);

#if USE_IDENT
static void
clientIdentDone(const char *ident, void *data)
{
    ConnStateData *conn = (ConnStateData *)data;
    xstrncpy(conn->clientConnection->rfc931, ident ? ident : dash_str, USER_IDENT_SZ);
}
#endif

void
clientUpdateStatCounters(const LogTags &logType)
{
    ++statCounter.client_http.requests;

    if (logType.isTcpHit())
        ++statCounter.client_http.hits;

    if (logType.oldType == LOG_TCP_HIT)
        ++statCounter.client_http.disk_hits;
    else if (logType.oldType == LOG_TCP_MEM_HIT)
        ++statCounter.client_http.mem_hits;
}

void
clientUpdateStatHistCounters(const LogTags &logType, int svc_time)
{
    statCounter.client_http.allSvcTime.count(svc_time);
    /**
     * The idea here is not to be complete, but to get service times
     * for only well-defined types.  For example, we don't include
     * LOG_TCP_REFRESH_FAIL because its not really a cache hit
     * (we *tried* to validate it, but failed).
     */

    switch (logType.oldType) {

    case LOG_TCP_REFRESH_UNMODIFIED:
        statCounter.client_http.nearHitSvcTime.count(svc_time);
        break;

    case LOG_TCP_IMS_HIT:
        statCounter.client_http.nearMissSvcTime.count(svc_time);
        break;

    case LOG_TCP_HIT:

    case LOG_TCP_MEM_HIT:

    case LOG_TCP_OFFLINE_HIT:
        statCounter.client_http.hitSvcTime.count(svc_time);
        break;

    case LOG_TCP_MISS:

    case LOG_TCP_CLIENT_REFRESH_MISS:
        statCounter.client_http.missSvcTime.count(svc_time);
        break;

    default:
        /* make compiler warnings go away */
        break;
    }
}

bool
clientPingHasFinished(ping_data const *aPing)
{
    if (0 != aPing->stop.tv_sec && 0 != aPing->start.tv_sec)
        return true;

    return false;
}

void
clientUpdateHierCounters(HierarchyLogEntry * someEntry)
{
    ping_data *i;

    switch (someEntry->code) {
#if USE_CACHE_DIGESTS

    case CD_PARENT_HIT:

    case CD_SIBLING_HIT:
        ++ statCounter.cd.times_used;
        break;
#endif

    case SIBLING_HIT:

    case PARENT_HIT:

    case FIRST_PARENT_MISS:

    case CLOSEST_PARENT_MISS:
        ++ statCounter.icp.times_used;
        i = &someEntry->ping;

        if (clientPingHasFinished(i))
            statCounter.icp.querySvcTime.count(tvSubUsec(i->start, i->stop));

        if (i->timeout)
            ++ statCounter.icp.query_timeouts;

        break;

    case CLOSEST_PARENT:

    case CLOSEST_DIRECT:
        ++ statCounter.netdb.times_used;

        break;

    default:
        break;
    }
}

void
ClientHttpRequest::updateCounters()
{
    clientUpdateStatCounters(logType);

    if (request->errType != ERR_NONE)
        ++ statCounter.client_http.errors;

    clientUpdateStatHistCounters(logType,
                                 tvSubMsec(al->cache.start_time, current_time));

    clientUpdateHierCounters(&request->hier);
}

void
prepareLogWithRequestDetails(HttpRequest * request, AccessLogEntry::Pointer &aLogEntry)
{
    assert(request);
    assert(aLogEntry != NULL);

    if (Config.onoff.log_mime_hdrs) {
        MemBuf mb;
        mb.init();
        request->header.packInto(&mb);
        //This is the request after adaptation or redirection
        aLogEntry->headers.adapted_request = xstrdup(mb.buf);

        // the virgin request is saved to aLogEntry->request
        if (aLogEntry->request) {
            mb.reset();
            aLogEntry->request->header.packInto(&mb);
            aLogEntry->headers.request = xstrdup(mb.buf);
        }

#if USE_ADAPTATION
        const Adaptation::History::Pointer ah = request->adaptLogHistory();
        if (ah != NULL) {
            mb.reset();
            ah->lastMeta.packInto(&mb);
            aLogEntry->adapt.last_meta = xstrdup(mb.buf);
        }
#endif

        mb.clean();
    }

#if ICAP_CLIENT
    const Adaptation::Icap::History::Pointer ih = request->icapHistory();
    if (ih != NULL)
        ih->processingTime(aLogEntry->icap.processingTime);
#endif

    aLogEntry->http.method = request->method;
    aLogEntry->http.version = request->http_ver;
    aLogEntry->hier = request->hier;
    if (request->content_length > 0) // negative when no body or unknown length
        aLogEntry->http.clientRequestSz.payloadData += request->content_length; // XXX: actually adaptedRequest payload size ??
    aLogEntry->cache.extuser = request->extacl_user.termedBuf();

    // Adapted request, if any, inherits and then collects all the stats, but
    // the virgin request gets logged instead; copy the stats to log them.
    // TODO: avoid losses by keeping these stats in a shared history object?
    if (aLogEntry->request) {
        aLogEntry->request->dnsWait = request->dnsWait;
        aLogEntry->request->errType = request->errType;
        aLogEntry->request->errDetail = request->errDetail;
    }
}

void
ClientHttpRequest::logRequest()
{
    if (!out.size && logType.oldType == LOG_TAG_NONE)
        debugs(33, 5, "logging half-baked transaction: " << log_uri);

    al->icp.opcode = ICP_INVALID;
    al->url = log_uri;
    debugs(33, 9, "clientLogRequest: al.url='" << al->url << "'");

    if (al->reply) {
        al->http.code = al->reply->sline.status();
        al->http.content_type = al->reply->content_type.termedBuf();
    } else if (loggingEntry() && loggingEntry()->mem_obj) {
        al->http.code = loggingEntry()->mem_obj->getReply()->sline.status();
        al->http.content_type = loggingEntry()->mem_obj->getReply()->content_type.termedBuf();
    }

    debugs(33, 9, "clientLogRequest: http.code='" << al->http.code << "'");

    if (loggingEntry() && loggingEntry()->mem_obj && loggingEntry()->objectLen() >= 0)
        al->cache.objectSize = loggingEntry()->contentLen(); // payload duplicate ?? with or without TE ?

    al->http.clientRequestSz.header = req_sz;
    al->http.clientReplySz.header = out.headers_sz;
    // XXX: calculate without payload encoding or headers !!
    al->http.clientReplySz.payloadData = out.size - out.headers_sz; // pretend its all un-encoded data for now.

    al->cache.highOffset = out.offset;

    al->cache.code = logType;

    tvSub(al->cache.trTime, al->cache.start_time, current_time);

    if (request)
        prepareLogWithRequestDetails(request, al);

    if (getConn() != NULL && getConn()->clientConnection != NULL && getConn()->clientConnection->rfc931[0])
        al->cache.rfc931 = getConn()->clientConnection->rfc931;

#if USE_OPENSSL && 0

    /* This is broken. Fails if the connection has been closed. Needs
     * to snarf the ssl details some place earlier..
     */
    if (getConn() != NULL)
        al->cache.ssluser = sslGetUserEmail(fd_table[getConn()->fd].ssl);

#endif

    /* Add notes (if we have a request to annotate) */
    if (request) {
        // The al->notes and request->notes must point to the same object.
        (void)SyncNotes(*al, *request);
        for (auto i = Config.notes.begin(); i != Config.notes.end(); ++i) {
            if (const char *value = (*i)->match(request, al->reply, NULL)) {
                NotePairs &notes = SyncNotes(*al, *request);
                notes.add((*i)->key.termedBuf(), value);
                debugs(33, 3, (*i)->key.termedBuf() << " " << value);
            }
        }
    }

    ACLFilledChecklist checklist(NULL, request, NULL);
    if (al->reply) {
        checklist.reply = al->reply;
        HTTPMSGLOCK(checklist.reply);
    }

    if (request) {
        HTTPMSGUNLOCK(al->adapted_request);
        al->adapted_request = request;
        HTTPMSGLOCK(al->adapted_request);
    }
    accessLogLog(al, &checklist);

    bool updatePerformanceCounters = true;
    if (Config.accessList.stats_collection) {
        ACLFilledChecklist statsCheck(Config.accessList.stats_collection, request, NULL);
        if (al->reply) {
            statsCheck.reply = al->reply;
            HTTPMSGLOCK(statsCheck.reply);
        }
        updatePerformanceCounters = (statsCheck.fastCheck() == ACCESS_ALLOWED);
    }

    if (updatePerformanceCounters) {
        if (request)
            updateCounters();

        if (getConn() != NULL && getConn()->clientConnection != NULL)
            clientdbUpdate(getConn()->clientConnection->remote, logType, AnyP::PROTO_HTTP, out.size);
    }
}

void
ClientHttpRequest::freeResources()
{
    safe_free(uri);
    safe_free(log_uri);
    safe_free(redirect.location);
    range_iter.boundary.clean();
    HTTPMSGUNLOCK(request);

    if (client_stream.tail)
        clientStreamAbort((clientStreamNode *)client_stream.tail->data, this);
}

void
httpRequestFree(void *data)
{
    ClientHttpRequest *http = (ClientHttpRequest *)data;
    assert(http != NULL);
    delete http;
}

/* This is a handler normally called by comm_close() */
void ConnStateData::connStateClosed(const CommCloseCbParams &)
{
    deleteThis("ConnStateData::connStateClosed");
}

#if USE_AUTH
void
ConnStateData::setAuth(const Auth::UserRequest::Pointer &aur, const char *by)
{
    if (auth_ == NULL) {
        if (aur != NULL) {
            debugs(33, 2, "Adding connection-auth to " << clientConnection << " from " << by);
            auth_ = aur;
        }
        return;
    }

    // clobered with self-pointer
    // NP: something nasty is going on in Squid, but harmless.
    if (aur == auth_) {
        debugs(33, 2, "WARNING: Ignoring duplicate connection-auth for " << clientConnection << " from " << by);
        return;
    }

    /*
     * Connection-auth relies on a single set of credentials being preserved
     * for all requests on a connection once they have been setup.
     * There are several things which need to happen to preserve security
     * when connection-auth credentials change unexpectedly or are unset.
     *
     * 1) auth helper released from any active state
     *
     * They can only be reserved by a handshake process which this
     * connection can now never complete.
     * This prevents helpers hanging when their connections close.
     *
     * 2) pinning is expected to be removed and server conn closed
     *
     * The upstream link is authenticated with the same credentials.
     * Expecting the same level of consistency we should have received.
     * This prevents upstream being faced with multiple or missing
     * credentials after authentication.
     * NP: un-pin is left to the cleanup in ConnStateData::swanSong()
     *     we just trigger that cleanup here via comm_reset_close() or
     *     ConnStateData::stopReceiving()
     *
     * 3) the connection needs to close.
     *
     * This prevents attackers injecting requests into a connection,
     * or gateways wrongly multiplexing users into a single connection.
     *
     * When credentials are missing closure needs to follow an auth
     * challenge for best recovery by the client.
     *
     * When credentials change there is nothing we can do but abort as
     * fast as possible. Sending TCP RST instead of an HTTP response
     * is the best-case action.
     */

    // clobbered with nul-pointer
    if (aur == NULL) {
        debugs(33, 2, "WARNING: Graceful closure on " << clientConnection << " due to connection-auth erase from " << by);
        auth_->releaseAuthServer();
        auth_ = NULL;
        // XXX: need to test whether the connection re-auth challenge is sent. If not, how to trigger it from here.
        // NP: the current situation seems to fix challenge loops in Safari without visible issues in others.
        // we stop receiving more traffic but can leave the Job running to terminate after the error or challenge is delivered.
        stopReceiving("connection-auth removed");
        return;
    }

    // clobbered with alternative credentials
    if (aur != auth_) {
        debugs(33, 2, "ERROR: Closing " << clientConnection << " due to change of connection-auth from " << by);
        auth_->releaseAuthServer();
        auth_ = NULL;
        // this is a fatal type of problem.
        // Close the connection immediately with TCP RST to abort all traffic flow
        comm_reset_close(clientConnection);
        return;
    }

    /* NOT REACHABLE */
}
#endif

// cleans up before destructor is called
void
ConnStateData::swanSong()
{
    debugs(33, 2, HERE << clientConnection);
    flags.readMore = false;
    DeregisterRunner(this);
    if (clientConnection != NULL)
        clientdbEstablished(clientConnection->remote, -1);  /* decrement */
    pipeline.terminateAll(0);

    unpinConnection(true);

    Server::swanSong(); // closes the client connection

#if USE_AUTH
    // NP: do this bit after closing the connections to avoid side effects from unwanted TCP RST
    setAuth(NULL, "ConnStateData::SwanSong cleanup");
#endif

    flags.swanSang = true;
}

bool
ConnStateData::isOpen() const
{
    return cbdataReferenceValid(this) && // XXX: checking "this" in a method
           Comm::IsConnOpen(clientConnection) &&
           !fd_table[clientConnection->fd].closing();
}

ConnStateData::~ConnStateData()
{
    debugs(33, 3, HERE << clientConnection);

    if (isOpen())
        debugs(33, DBG_IMPORTANT, "BUG: ConnStateData did not close " << clientConnection);

    if (!flags.swanSang)
        debugs(33, DBG_IMPORTANT, "BUG: ConnStateData was not destroyed properly; " << clientConnection);

    if (bodyPipe != NULL)
        stopProducingFor(bodyPipe, false);

    delete bodyParser; // TODO: pool

#if USE_OPENSSL
    delete sslServerBump;
#endif
}

/**
 * clientSetKeepaliveFlag() sets request->flags.proxyKeepalive.
 * This is the client-side persistent connection flag.  We need
 * to set this relatively early in the request processing
 * to handle hacks for broken servers and clients.
 */
void
clientSetKeepaliveFlag(ClientHttpRequest * http)
{
    HttpRequest *request = http->request;

    debugs(33, 3, "http_ver = " << request->http_ver);
    debugs(33, 3, "method = " << request->method);

    // TODO: move to HttpRequest::hdrCacheInit, just like HttpReply.
    request->flags.proxyKeepalive = request->persistent();
}

/// checks body length of non-chunked requests
static int
clientIsContentLengthValid(HttpRequest * r)
{
    // No Content-Length means this request just has no body, but conflicting
    // Content-Lengths mean a message framing error (RFC 7230 Section 3.3.3 #4).
    if (r->header.conflictingContentLength())
        return 0;

    switch (r->method.id()) {

    case Http::METHOD_GET:

    case Http::METHOD_HEAD:
        /* We do not want to see a request entity on GET/HEAD requests */
        return (r->content_length <= 0 || Config.onoff.request_entities);

    default:
        /* For other types of requests we don't care */
        return 1;
    }

    /* NOT REACHED */
}

int
clientIsRequestBodyTooLargeForPolicy(int64_t bodyLength)
{
    if (Config.maxRequestBodySize &&
            bodyLength > Config.maxRequestBodySize)
        return 1;       /* too large */

    return 0;
}

bool
ClientHttpRequest::multipartRangeRequest() const
{
    return request->multipartRangeRequest();
}

void
clientPackTermBound(String boundary, MemBuf *mb)
{
    mb->appendf("\r\n--" SQUIDSTRINGPH "--\r\n", SQUIDSTRINGPRINT(boundary));
    debugs(33, 6, "buf offset: " << mb->size);
}

void
clientPackRangeHdr(const HttpReply * rep, const HttpHdrRangeSpec * spec, String boundary, MemBuf * mb)
{
    HttpHeader hdr(hoReply);
    assert(rep);
    assert(spec);

    /* put boundary */
    debugs(33, 5, "appending boundary: " << boundary);
    /* rfc2046 requires to _prepend_ boundary with <crlf>! */
    mb->appendf("\r\n--" SQUIDSTRINGPH "\r\n", SQUIDSTRINGPRINT(boundary));

    /* stuff the header with required entries and pack it */

    if (rep->header.has(Http::HdrType::CONTENT_TYPE))
        hdr.putStr(Http::HdrType::CONTENT_TYPE, rep->header.getStr(Http::HdrType::CONTENT_TYPE));

    httpHeaderAddContRange(&hdr, *spec, rep->content_length);

    hdr.packInto(mb);
    hdr.clean();

    /* append <crlf> (we packed a header, not a reply) */
    mb->append("\r\n", 2);
}

/** returns expected content length for multi-range replies
 * note: assumes that httpHdrRangeCanonize has already been called
 * warning: assumes that HTTP headers for individual ranges at the
 *          time of the actuall assembly will be exactly the same as
 *          the headers when clientMRangeCLen() is called */
int
ClientHttpRequest::mRangeCLen()
{
    int64_t clen = 0;
    MemBuf mb;

    assert(memObject());

    mb.init();
    HttpHdrRange::iterator pos = request->range->begin();

    while (pos != request->range->end()) {
        /* account for headers for this range */
        mb.reset();
        clientPackRangeHdr(memObject()->getReply(),
                           *pos, range_iter.boundary, &mb);
        clen += mb.size;

        /* account for range content */
        clen += (*pos)->length;

        debugs(33, 6, "clientMRangeCLen: (clen += " << mb.size << " + " << (*pos)->length << ") == " << clen);
        ++pos;
    }

    /* account for the terminating boundary */
    mb.reset();

    clientPackTermBound(range_iter.boundary, &mb);

    clen += mb.size;

    mb.clean();

    return clen;
}

/**
 * generates a "unique" boundary string for multipart responses
 * the caller is responsible for cleaning the string */
String
ClientHttpRequest::rangeBoundaryStr() const
{
    const char *key;
    String b(APP_FULLNAME);
    b.append(":",1);
    key = storeEntry()->getMD5Text();
    b.append(key, strlen(key));
    return b;
}

/**
 * Write a chunk of data to a client socket. If the reply is present,
 * send the reply headers down the wire too, and clean them up when
 * finished.
 * Pre-condition:
 *   The request is one backed by a connection, not an internal request.
 *   data context is not NULL
 *   There are no more entries in the stream chain.
 */
void
clientSocketRecipient(clientStreamNode * node, ClientHttpRequest * http,
                      HttpReply * rep, StoreIOBuffer receivedData)
{
    // dont tryt to deliver if client already ABORTED
    if (!http->getConn() || !cbdataReferenceValid(http->getConn()))
        return;

    // If it is not connectionless and connection is closed return  
    if (!http->getConn()->connectionless() && !Comm::IsConnOpen(http->getConn()->clientConnection))
        return;


    /* Test preconditions */
    assert(node != NULL);
    PROF_start(clientSocketRecipient);
    /* TODO: handle this rather than asserting
     * - it should only ever happen if we cause an abort and
     * the callback chain loops back to here, so we can simply return.
     * However, that itself shouldn't happen, so it stays as an assert for now.
     */
    assert(cbdataReferenceValid(node));
    assert(node->node.next == NULL);
    Http::StreamPointer context = dynamic_cast<Http::Stream *>(node->data.getRaw());
    assert(context != NULL);

    /* TODO: check offset is what we asked for */

    // TODO: enforces HTTP/1 MUST on pipeline order, but is irrelevant to HTTP/2
    if (context != http->getConn()->pipeline.front())
        context->deferRecipientForLater(node, rep, receivedData);
    else
        http->getConn()->handleReply(rep, receivedData);

    PROF_stop(clientSocketRecipient);
}

/**
 * Called when a downstream node is no longer interested in
 * our data. As we are a terminal node, this means on aborts
 * only
 */
void
clientSocketDetach(clientStreamNode * node, ClientHttpRequest * http)
{
    /* Test preconditions */
    assert(node != NULL);
    /* TODO: handle this rather than asserting
     * - it should only ever happen if we cause an abort and
     * the callback chain loops back to here, so we can simply return.
     * However, that itself shouldn't happen, so it stays as an assert for now.
     */
    assert(cbdataReferenceValid(node));
    /* Set null by ContextFree */
    assert(node->node.next == NULL);
    /* this is the assert discussed above */
    assert(NULL == dynamic_cast<Http::Stream *>(node->data.getRaw()));
    /* We are only called when the client socket shutsdown.
     * Tell the prev pipeline member we're finished
     */
    clientStreamDetach(node, http);
}

void
ConnStateData::readNextRequest()
{
    debugs(33, 5, HERE << clientConnection << " reading next req");

    fd_note(clientConnection->fd, "Idle client: Waiting for next request");
    /**
     * Set the timeout BEFORE calling readSomeData().
     */
    typedef CommCbMemFunT<ConnStateData, CommTimeoutCbParams> TimeoutDialer;
    AsyncCall::Pointer timeoutCall = JobCallback(33, 5,
                                     TimeoutDialer, this, ConnStateData::requestTimeout);
    commSetConnTimeout(clientConnection, clientConnection->timeLeft(idleTimeout()), timeoutCall);

    readSomeData();
    /** Please don't do anything with the FD past here! */
}

static void
ClientSocketContextPushDeferredIfNeeded(Http::StreamPointer deferredRequest, ConnStateData * conn)
{
    debugs(33, 2, HERE << conn->clientConnection << " Sending next");

    /** If the client stream is waiting on a socket write to occur, then */

    if (deferredRequest->flags.deferred) {
        /** NO data is allowed to have been sent. */
        assert(deferredRequest->http->out.size == 0);
        /** defer now. */
        clientSocketRecipient(deferredRequest->deferredparams.node,
                              deferredRequest->http,
                              deferredRequest->deferredparams.rep,
                              deferredRequest->deferredparams.queuedBuffer);
    }

    /** otherwise, the request is still active in a callbacksomewhere,
     * and we are done
     */
}

void
ConnStateData::kick()
{
    if (!Comm::IsConnOpen(clientConnection)) {
        debugs(33, 2, clientConnection << " Connection was closed");
        return;
    }

    if (pinning.pinned && !Comm::IsConnOpen(pinning.serverConnection)) {
        debugs(33, 2, clientConnection << " Connection was pinned but server side gone. Terminating client connection");
        clientConnection->close();
        return;
    }

    /** \par
     * We are done with the response, and we are either still receiving request
     * body (early response!) or have already stopped receiving anything.
     *
     * If we are still receiving, then clientParseRequest() below will fail.
     * (XXX: but then we will call readNextRequest() which may succeed and
     * execute a smuggled request as we are not done with the current request).
     *
     * If we stopped because we got everything, then try the next request.
     *
     * If we stopped receiving because of an error, then close now to avoid
     * getting stuck and to prevent accidental request smuggling.
     */

    if (const char *reason = stoppedReceiving()) {
        debugs(33, 3, "closing for earlier request error: " << reason);
        clientConnection->close();
        return;
    }

    /** \par
     * Attempt to parse a request from the request buffer.
     * If we've been fed a pipelined request it may already
     * be in our read buffer.
     *
     \par
     * This needs to fall through - if we're unlucky and parse the _last_ request
     * from our read buffer we may never re-register for another client read.
     */

    if (clientParseRequests()) {
        debugs(33, 3, clientConnection << ": parsed next request from buffer");
    }

    /** \par
     * Either we need to kick-start another read or, if we have
     * a half-closed connection, kill it after the last request.
     * This saves waiting for half-closed connections to finished being
     * half-closed _AND_ then, sometimes, spending "Timeout" time in
     * the keepalive "Waiting for next request" state.
     */
    if (commIsHalfClosed(clientConnection->fd) && pipeline.empty()) {
        debugs(33, 3, "half-closed client with no pending requests, closing");
        clientConnection->close();
        return;
    }

    /** \par
     * At this point we either have a parsed request (which we've
     * kicked off the processing for) or not. If we have a deferred
     * request (parsed but deferred for pipeling processing reasons)
     * then look at processing it. If not, simply kickstart
     * another read.
     */
    Http::StreamPointer deferredRequest = pipeline.front();
    if (deferredRequest != nullptr) {
        debugs(33, 3, clientConnection << ": calling PushDeferredIfNeeded");
        ClientSocketContextPushDeferredIfNeeded(deferredRequest, this);
    } else if (flags.readMore) {
        debugs(33, 3, clientConnection << ": calling readNextRequest()");
        readNextRequest();
    } else {
        // XXX: Can this happen? CONNECT tunnels have deferredRequest set.
        debugs(33, DBG_IMPORTANT, MYNAME << "abandoning " << clientConnection);
    }
}

void
ConnStateData::stopSending(const char *error)
{
    debugs(33, 4, HERE << "sending error (" << clientConnection << "): " << error <<
           "; old receiving error: " <<
           (stoppedReceiving() ? stoppedReceiving_ : "none"));

    if (const char *oldError = stoppedSending()) {
        debugs(33, 3, HERE << "already stopped sending: " << oldError);
        return; // nothing has changed as far as this connection is concerned
    }
    stoppedSending_ = error;

    if (!stoppedReceiving()) {
        if (const int64_t expecting = mayNeedToReadMoreBody()) {
            debugs(33, 5, HERE << "must still read " << expecting <<
                   " request body bytes with " << inBuf.length() << " unused");
            return; // wait for the request receiver to finish reading
        }
    }

    clientConnection->close();
}

void
ConnStateData::afterClientWrite(size_t size)
{
    if (pipeline.empty())
        return;

    auto ctx = pipeline.front();
    if (size) {
        statCounter.client_http.kbytes_out += size;
        if (ctx->http->logType.isTcpHit())
            statCounter.client_http.hit_kbytes_out += size;
    }
    ctx->writeComplete(size);
}

Http::Stream *
ConnStateData::abortRequestParsing(const char *const uri)
{
    ClientHttpRequest *http = new ClientHttpRequest(this);
    http->req_sz = inBuf.length();
    http->uri = xstrdup(uri);
    setLogUri (http, uri);
    auto *context = new Http::Stream(clientConnection, http);
    StoreIOBuffer tempBuffer;
    tempBuffer.data = context->reqbuf;
    tempBuffer.length = HTTP_REQBUF_SZ;
    clientStreamInit(&http->client_stream, clientGetMoreData, clientReplyDetach,
                     clientReplyStatus, new clientReplyContext(http), clientSocketRecipient,
                     clientSocketDetach, context, tempBuffer);
    return context;
}

void
ConnStateData::startShutdown()
{
    // RegisteredRunner API callback - Squid has been shut down

    // if connection is idle terminate it now,
    // otherwise wait for grace period to end
    if (pipeline.empty())
        endingShutdown();
}

void
ConnStateData::endingShutdown()
{
    // RegisteredRunner API callback - Squid shutdown grace period is over

    // force the client connection to close immediately
    // swanSong() in the close handler will cleanup.
    if (Comm::IsConnOpen(clientConnection))
        clientConnection->close();

    // deregister now to ensure finalShutdown() does not kill us prematurely.
    // fd_table purge will cleanup if close handler was not fast enough.
    DeregisterRunner(this);
}

char *
skipLeadingSpace(char *aString)
{
    char *result = aString;

    while (xisspace(*aString))
        ++aString;

    return result;
}

/**
 * 'end' defaults to NULL for backwards compatibility
 * remove default value if we ever get rid of NULL-terminated
 * request buffers.
 */
const char *
findTrailingHTTPVersion(const char *uriAndHTTPVersion, const char *end)
{
    if (NULL == end) {
        end = uriAndHTTPVersion + strcspn(uriAndHTTPVersion, "\r\n");
        assert(end);
    }

    for (; end > uriAndHTTPVersion; --end) {
        if (*end == '\n' || *end == '\r')
            continue;

        if (xisspace(*end)) {
            if (strncasecmp(end + 1, "HTTP/", 5) == 0)
                return end + 1;
            else
                break;
        }
    }

    return NULL;
}

void
setLogUri(ClientHttpRequest * http, char const *uri, bool cleanUrl)
{
    safe_free(http->log_uri);

    if (!cleanUrl)
        // The uri is already clean just dump it.
        http->log_uri = xstrndup(uri, MAX_URL);
    else {
        int flags = 0;
        switch (Config.uri_whitespace) {
        case URI_WHITESPACE_ALLOW:
            flags |= RFC1738_ESCAPE_NOSPACE;

        case URI_WHITESPACE_ENCODE:
            flags |= RFC1738_ESCAPE_UNESCAPED;
            http->log_uri = xstrndup(rfc1738_do_escape(uri, flags), MAX_URL);
            break;

        case URI_WHITESPACE_CHOP: {
            flags |= RFC1738_ESCAPE_NOSPACE;
            flags |= RFC1738_ESCAPE_UNESCAPED;
            http->log_uri = xstrndup(rfc1738_do_escape(uri, flags), MAX_URL);
            int pos = strcspn(http->log_uri, w_space);
            http->log_uri[pos] = '\0';
        }
        break;

        case URI_WHITESPACE_DENY:
        case URI_WHITESPACE_STRIP:
        default: {
            const char *t;
            char *tmp_uri = static_cast<char*>(xmalloc(strlen(uri) + 1));
            char *q = tmp_uri;
            t = uri;
            while (*t) {
                if (!xisspace(*t)) {
                    *q = *t;
                    ++q;
                }
                ++t;
            }
            *q = '\0';
            http->log_uri = xstrndup(rfc1738_escape_unescaped(tmp_uri), MAX_URL);
            xfree(tmp_uri);
        }
        break;
        }
    }
}

static void
prepareAcceleratedURL(ConnStateData * conn, ClientHttpRequest *http, const Http1::RequestParserPointer &hp)
{
    int vhost = conn->port->vhost;
    int vport = conn->port->vport;
    static char ipbuf[MAX_IPSTRLEN];

    http->flags.accel = true;

    /* BUG: Squid cannot deal with '*' URLs (RFC2616 5.1.2) */

    static const SBuf cache_object("cache_object://");
    if (hp->requestUri().startsWith(cache_object))
        return; /* already in good shape */

    // XXX: re-use proper URL parser for this
    SBuf url = hp->requestUri(); // use full provided URI if we abort
    do { // use a loop so we can break out of it
        ::Parser::Tokenizer tok(url);
        if (tok.skip('/')) // origin-form URL already.
            break;

        if (conn->port->vhost)
            return; /* already in good shape */

        // skip the URI scheme
        static const CharacterSet uriScheme = CharacterSet("URI-scheme","+-.") + CharacterSet::ALPHA + CharacterSet::DIGIT;
        static const SBuf uriSchemeEnd("://");
        if (!tok.skipAll(uriScheme) || !tok.skip(uriSchemeEnd))
            break;

        // skip the authority segment
        // RFC 3986 complex nested ABNF for "authority" boils down to this:
        static const CharacterSet authority = CharacterSet("authority","-._~%:@[]!$&'()*+,;=") +
                                              CharacterSet::HEXDIG + CharacterSet::ALPHA + CharacterSet::DIGIT;
        if (!tok.skipAll(authority))
            break;

        static const SBuf slashUri("/");
        const SBuf t = tok.remaining();
        if (t.isEmpty())
            url = slashUri;
        else if (t[0]=='/') // looks like path
            url = t;
        else if (t[0]=='?' || t[0]=='#') { // looks like query or fragment. fix '/'
            url = slashUri;
            url.append(t);
        } // else do nothing. invalid path

    } while(false);

#if SHOULD_REJECT_UNKNOWN_URLS
    // reject URI which are not well-formed even after the processing above
    if (url.isEmpty() || url[0] != '/') {
        hp->parseStatusCode = Http::scBadRequest;
        return conn->abortRequestParsing("error:invalid-request");
    }
#endif

    if (vport < 0)
        vport = http->getConn()->clientConnection->local.port();

    const bool switchedToHttps = conn->switchedToHttps();
    const bool tryHostHeader = vhost || switchedToHttps;
    char *host = NULL;
    if (tryHostHeader && (host = hp->getHeaderField("Host"))) {
        debugs(33, 5, "ACCEL VHOST REWRITE: vhost=" << host << " + vport=" << vport);
        char thost[256];
        if (vport > 0) {
            thost[0] = '\0';
            char *t = NULL;
            if (host[strlen(host)] != ']' && (t = strrchr(host,':')) != NULL) {
                strncpy(thost, host, (t-host));
                snprintf(thost+(t-host), sizeof(thost)-(t-host), ":%d", vport);
                host = thost;
            } else if (!t) {
                snprintf(thost, sizeof(thost), "%s:%d",host, vport);
                host = thost;
            }
        } // else nothing to alter port-wise.
        const int url_sz = hp->requestUri().length() + 32 + Config.appendDomainLen + strlen(host);
        http->uri = (char *)xcalloc(url_sz, 1);
        snprintf(http->uri, url_sz, "%s://%s" SQUIDSBUFPH, AnyP::UriScheme(conn->transferProtocol.protocol).c_str(), host, SQUIDSBUFPRINT(url));
        debugs(33, 5, "ACCEL VHOST REWRITE: " << http->uri);
    } else if (conn->port->defaultsite /* && !vhost */) {
        debugs(33, 5, "ACCEL DEFAULTSITE REWRITE: defaultsite=" << conn->port->defaultsite << " + vport=" << vport);
        const int url_sz = hp->requestUri().length() + 32 + Config.appendDomainLen +
                           strlen(conn->port->defaultsite);
        http->uri = (char *)xcalloc(url_sz, 1);
        char vportStr[32];
        vportStr[0] = '\0';
        if (vport > 0) {
            snprintf(vportStr, sizeof(vportStr),":%d",vport);
        }
        snprintf(http->uri, url_sz, "%s://%s%s" SQUIDSBUFPH,
                 AnyP::UriScheme(conn->transferProtocol.protocol).c_str(), conn->port->defaultsite, vportStr, SQUIDSBUFPRINT(url));
        debugs(33, 5, "ACCEL DEFAULTSITE REWRITE: " << http->uri);
    } else if (vport > 0 /* && (!vhost || no Host:) */) {
        debugs(33, 5, "ACCEL VPORT REWRITE: *_port IP + vport=" << vport);
        /* Put the local socket IP address as the hostname, with whatever vport we found  */
        const int url_sz = hp->requestUri().length() + 32 + Config.appendDomainLen;
        http->uri = (char *)xcalloc(url_sz, 1);
        http->getConn()->clientConnection->local.toHostStr(ipbuf,MAX_IPSTRLEN);
        snprintf(http->uri, url_sz, "%s://%s:%d" SQUIDSBUFPH,
                 AnyP::UriScheme(conn->transferProtocol.protocol).c_str(),
                 ipbuf, vport, SQUIDSBUFPRINT(url));
        debugs(33, 5, "ACCEL VPORT REWRITE: " << http->uri);
    }
}

static void
prepareTransparentURL(ConnStateData * conn, ClientHttpRequest *http, const Http1::RequestParserPointer &hp)
{
    // TODO Must() on URI !empty when the parser supports throw. For now avoid assert().
    if (!hp->requestUri().isEmpty() && hp->requestUri()[0] != '/')
        return; /* already in good shape */

    /* BUG: Squid cannot deal with '*' URLs (RFC2616 5.1.2) */

    if (const char *host = hp->getHeaderField("Host")) {
        const int url_sz = hp->requestUri().length() + 32 + Config.appendDomainLen +
                           strlen(host);
        http->uri = (char *)xcalloc(url_sz, 1);
        snprintf(http->uri, url_sz, "%s://%s" SQUIDSBUFPH,
                 AnyP::UriScheme(conn->transferProtocol.protocol).c_str(), host, SQUIDSBUFPRINT(hp->requestUri()));
        debugs(33, 5, "TRANSPARENT HOST REWRITE: " << http->uri);
    } else {
        /* Put the local socket IP address as the hostname.  */
        const int url_sz = hp->requestUri().length() + 32 + Config.appendDomainLen;
        http->uri = (char *)xcalloc(url_sz, 1);
        static char ipbuf[MAX_IPSTRLEN];
        http->getConn()->clientConnection->local.toHostStr(ipbuf,MAX_IPSTRLEN);
        snprintf(http->uri, url_sz, "%s://%s:%d" SQUIDSBUFPH,
                 AnyP::UriScheme(http->getConn()->transferProtocol.protocol).c_str(),
                 ipbuf, http->getConn()->clientConnection->local.port(), SQUIDSBUFPRINT(hp->requestUri()));
        debugs(33, 5, "TRANSPARENT REWRITE: " << http->uri);
    }
}

/** Parse an HTTP request
 *
 *  \note Sets result->flags.parsed_ok to 0 if failed to parse the request,
 *          to 1 if the request was correctly parsed.
 *  \param[in] csd a ConnStateData. The caller must make sure it is not null
 *  \param[in] hp an Http1::RequestParser
 *  \param[out] mehtod_p will be set as a side-effect of the parsing.
 *          Pointed-to value will be set to Http::METHOD_NONE in case of
 *          parsing failure
 *  \param[out] http_ver will be set as a side-effect of the parsing
 *  \return NULL on incomplete requests,
 *          a Http::Stream on success or failure.
 */
Http::Stream *
parseHttpRequest(ConnStateData *csd, const Http1::RequestParserPointer &hp)
{
    /* Attempt to parse the first line; this will define where the method, url, version and header begin */
    {
        const bool parsedOk = hp->parse(csd->inBuf);

        if (csd->port->flags.isIntercepted() && Config.accessList.on_unsupported_protocol)
            csd->preservedClientData = csd->inBuf;
        // sync the buffers after parsing.
        csd->inBuf = hp->remaining();

        if (hp->needsMoreData()) {
            debugs(33, 5, "Incomplete request, waiting for end of request line");
            return NULL;
        }

        if (!parsedOk) {
            if (hp->parseStatusCode == Http::scRequestHeaderFieldsTooLarge || hp->parseStatusCode == Http::scUriTooLong)
                return csd->abortRequestParsing("error:request-too-large");

            return csd->abortRequestParsing("error:invalid-request");
        }
    }

    /* We know the whole request is in parser now */
    debugs(11, 2, "HTTP Client " << csd->clientConnection);
    debugs(11, 2, "HTTP Client REQUEST:\n---------\n" <<
           hp->method() << " " << hp->requestUri() << " " << hp->messageProtocol() << "\n" <<
           hp->mimeHeader() <<
           "\n----------");

    /* deny CONNECT via accelerated ports */
    if (hp->method() == Http::METHOD_CONNECT && csd->port != NULL && csd->port->flags.accelSurrogate) {
        debugs(33, DBG_IMPORTANT, "WARNING: CONNECT method received on " << csd->transferProtocol << " Accelerator port " << csd->port->s.port());
        debugs(33, DBG_IMPORTANT, "WARNING: for request: " << hp->method() << " " << hp->requestUri() << " " << hp->messageProtocol());
        hp->parseStatusCode = Http::scMethodNotAllowed;
        return csd->abortRequestParsing("error:method-not-allowed");
    }

    /* RFC 7540 section 11.6 registers the method PRI as HTTP/2 specific
     * Deny "PRI" method if used in HTTP/1.x or 0.9 versions.
     * If seen it signals a broken client or proxy has corrupted the traffic.
     */
    if (hp->method() == Http::METHOD_PRI && hp->messageProtocol() < Http::ProtocolVersion(2,0)) {
        debugs(33, DBG_IMPORTANT, "WARNING: PRI method received on " << csd->transferProtocol << " port " << csd->port->s.port());
        debugs(33, DBG_IMPORTANT, "WARNING: for request: " << hp->method() << " " << hp->requestUri() << " " << hp->messageProtocol());
        hp->parseStatusCode = Http::scMethodNotAllowed;
        return csd->abortRequestParsing("error:method-not-allowed");
    }

    if (hp->method() == Http::METHOD_NONE) {
        debugs(33, DBG_IMPORTANT, "WARNING: Unsupported method: " << hp->method() << " " << hp->requestUri() << " " << hp->messageProtocol());
        hp->parseStatusCode = Http::scMethodNotAllowed;
        return csd->abortRequestParsing("error:unsupported-request-method");
    }

    // Process headers after request line
    debugs(33, 3, "complete request received. " <<
           "prefix_sz = " << hp->messageHeaderSize() <<
           ", request-line-size=" << hp->firstLineSize() <<
           ", mime-header-size=" << hp->headerBlockSize() <<
           ", mime header block:\n" << hp->mimeHeader() << "\n----------");

    /* Ok, all headers are received */
    ClientHttpRequest *http = new ClientHttpRequest(csd);

    http->req_sz = hp->messageHeaderSize();
    Http::Stream *result = new Http::Stream(csd->clientConnection, http);

    StoreIOBuffer tempBuffer;
    tempBuffer.data = result->reqbuf;
    tempBuffer.length = HTTP_REQBUF_SZ;

    ClientStreamData newServer = new clientReplyContext(http);
    ClientStreamData newClient = result;
    clientStreamInit(&http->client_stream, clientGetMoreData, clientReplyDetach,
                     clientReplyStatus, newServer, clientSocketRecipient,
                     clientSocketDetach, newClient, tempBuffer);

    /* set url */
    debugs(33,5, "Prepare absolute URL from " <<
           (csd->transparent()?"intercept":(csd->port->flags.accelSurrogate ? "accel":"")));
    /* Rewrite the URL in transparent or accelerator mode */
    /* NP: there are several cases to traverse here:
     *  - standard mode (forward proxy)
     *  - transparent mode (TPROXY)
     *  - transparent mode with failures
     *  - intercept mode (NAT)
     *  - intercept mode with failures
     *  - accelerator mode (reverse proxy)
     *  - internal relative-URL
     *  - mixed combos of the above with internal URL
     *  - remote interception with PROXY protocol
     *  - remote reverse-proxy with PROXY protocol
     */
    if (csd->transparent()) {
        /* intercept or transparent mode, properly working with no failures */
        prepareTransparentURL(csd, http, hp);

    } else if (internalCheck(hp->requestUri())) { // NP: only matches relative-URI
        /* internal URL mode */
        /* prepend our name & port */
        http->uri = xstrdup(internalLocalUri(NULL, hp->requestUri()));
        // We just re-wrote the URL. Must replace the Host: header.
        //  But have not parsed there yet!! flag for local-only handling.
        http->flags.internal = true;

    } else if (csd->port->flags.accelSurrogate || csd->switchedToHttps()) {
        /* accelerator mode */
        prepareAcceleratedURL(csd, http, hp);
    }

    if (!http->uri) {
        /* No special rewrites have been applied above, use the
         * requested url. may be rewritten later, so make extra room */
        int url_sz = hp->requestUri().length() + Config.appendDomainLen + 5;
        http->uri = (char *)xcalloc(url_sz, 1);
        SBufToCstring(http->uri, hp->requestUri());
    }

    result->flags.parsed_ok = 1;
    return result;
}

bool
ConnStateData::connFinishedWithConn(int size)
{
    if (size == 0) {
        if (pipeline.empty() && inBuf.isEmpty()) {
            /* no current or pending requests */
            debugs(33, 4, HERE << clientConnection << " closed");
            return true;
        } else if (!Config.onoff.half_closed_clients) {
            /* admin doesn't want to support half-closed client sockets */
            debugs(33, 3, HERE << clientConnection << " aborted (half_closed_clients disabled)");
            pipeline.terminateAll(0);
            return true;
        }
    }

    return false;
}

void
ConnStateData::consumeInput(const size_t byteCount)
{
    assert(byteCount > 0 && byteCount <= inBuf.length());
    inBuf.consume(byteCount);
    debugs(33, 5, "inBuf has " << inBuf.length() << " unused bytes");
}

void
ConnStateData::clientAfterReadingRequests()
{
    // Were we expecting to read more request body from half-closed connection?
    if (mayNeedToReadMoreBody() && commIsHalfClosed(clientConnection->fd)) {
        debugs(33, 3, HERE << "truncated body: closing half-closed " << clientConnection);
        clientConnection->close();
        return;
    }

    if (flags.readMore)
        readSomeData();
}

void
ConnStateData::quitAfterError(HttpRequest *request)
{
    // From HTTP p.o.v., we do not have to close after every error detected
    // at the client-side, but many such errors do require closure and the
    // client-side code is bad at handling errors so we play it safe.
    if (request)
        request->flags.proxyKeepalive = false;
    flags.readMore = false;
    debugs(33,4, HERE << "Will close after error: " << clientConnection);
}

#if USE_OPENSSL
bool ConnStateData::serveDelayedError(Http::Stream *context)
{
    ClientHttpRequest *http = context->http;

    if (!sslServerBump)
        return false;

    assert(sslServerBump->entry);
    // Did we create an error entry while processing CONNECT?
    if (!sslServerBump->entry->isEmpty()) {
        quitAfterError(http->request);

        // Get the saved error entry and send it to the client by replacing the
        // ClientHttpRequest store entry with it.
        clientStreamNode *node = context->getClientReplyContext();
        clientReplyContext *repContext = dynamic_cast<clientReplyContext *>(node->data.getRaw());
        assert(repContext);
        debugs(33, 5, "Responding with delated error for " << http->uri);
        repContext->setReplyToStoreEntry(sslServerBump->entry, "delayed SslBump error");

        // save the original request for logging purposes
        if (!context->http->al->request) {
            context->http->al->request = http->request;
            HTTPMSGLOCK(context->http->al->request);
        }

        // Get error details from the fake certificate-peeking request.
        http->request->detailError(sslServerBump->request->errType, sslServerBump->request->errDetail);
        context->pullData();
        return true;
    }

    // In bump-server-first mode, we have not necessarily seen the intended
    // server name at certificate-peeking time. Check for domain mismatch now,
    // when we can extract the intended name from the bumped HTTP request.
    if (X509 *srvCert = sslServerBump->serverCert.get()) {
        HttpRequest *request = http->request;
        if (!Ssl::checkX509ServerValidity(srvCert, request->url.host())) {
            debugs(33, 2, "SQUID_X509_V_ERR_DOMAIN_MISMATCH: Certificate " <<
                   "does not match domainname " << request->url.host());

            bool allowDomainMismatch = false;
            if (Config.ssl_client.cert_error) {
                ACLFilledChecklist check(Config.ssl_client.cert_error, request, dash_str);
                check.sslErrors = new Ssl::CertErrors(Ssl::CertError(SQUID_X509_V_ERR_DOMAIN_MISMATCH, srvCert));
                allowDomainMismatch = (check.fastCheck() == ACCESS_ALLOWED);
                delete check.sslErrors;
                check.sslErrors = NULL;
            }

            if (!allowDomainMismatch) {
                quitAfterError(request);

                clientStreamNode *node = context->getClientReplyContext();
                clientReplyContext *repContext = dynamic_cast<clientReplyContext *>(node->data.getRaw());
                assert (repContext);

                // Fill the server IP and hostname for error page generation.
                HttpRequest::Pointer const & peekerRequest = sslServerBump->request;
                request->hier.note(peekerRequest->hier.tcpServer, request->url.host());

                // Create an error object and fill it
                ErrorState *err = new ErrorState(ERR_SECURE_CONNECT_FAIL, Http::scServiceUnavailable, request);
                err->src_addr = clientConnection->remote;
                Ssl::ErrorDetail *errDetail = new Ssl::ErrorDetail(
                    SQUID_X509_V_ERR_DOMAIN_MISMATCH,
                    srvCert, NULL);
                err->detail = errDetail;
                // Save the original request for logging purposes.
                if (!context->http->al->request) {
                    context->http->al->request = request;
                    HTTPMSGLOCK(context->http->al->request);
                }
                repContext->setReplyToError(request->method, err);
                assert(context->http->out.offset == 0);
                context->pullData();
                return true;
            }
        }
    }

    return false;
}
#endif // USE_OPENSSL

/**
 * Check on_unsupported_protocol checklist and return true if tunnel mode selected
 * or false otherwise
 */
bool
clientTunnelOnError(ConnStateData *conn, Http::Stream *context, HttpRequest *request, const HttpRequestMethod& method, err_type requestError, Http::StatusCode errStatusCode, const char *requestErrorBytes)
{
    if (conn->port->flags.isIntercepted() &&
            Config.accessList.on_unsupported_protocol && conn->pipeline.nrequests <= 1) {
        ACLFilledChecklist checklist(Config.accessList.on_unsupported_protocol, request, NULL);
        checklist.requestErrorType = requestError;
        checklist.src_addr = conn->clientConnection->remote;
        checklist.my_addr = conn->clientConnection->local;
        checklist.conn(conn);
        allow_t answer = checklist.fastCheck();
        if (answer == ACCESS_ALLOWED && answer.kind == 1) {
            debugs(33, 3, "Request will be tunneled to server");
            if (context) {
                // XXX: Either the context is finished() or it should stay queued.
                // The below may leak client streams BodyPipe objects. BUT, we need
                // to check if client-streams detatch is safe to do here (finished() will detatch).
                assert(conn->pipeline.front() == context); // XXX: still assumes HTTP/1 semantics
                conn->pipeline.popMe(Http::StreamPointer(context));
            }
            Comm::SetSelect(conn->clientConnection->fd, COMM_SELECT_READ, NULL, NULL, 0);
            conn->fakeAConnectRequest("unknown-protocol", conn->preservedClientData);
            return true;
        } else {
            debugs(33, 3, "Continue with returning the error: " << requestError);
        }
    }

    if (context) {
        conn->quitAfterError(request);
        clientStreamNode *node = context->getClientReplyContext();
        clientReplyContext *repContext = dynamic_cast<clientReplyContext *>(node->data.getRaw());
        assert (repContext);

        repContext->setReplyToError(requestError, errStatusCode, method, context->http->uri, conn->clientConnection->remote, NULL, requestErrorBytes, NULL);

        assert(context->http->out.offset == 0);
        context->pullData();
    } // else Probably an ERR_REQUEST_START_TIMEOUT error so just return.
    return false;
}

void
clientProcessRequestFinished(ConnStateData *conn, const HttpRequest::Pointer &request)
{
    /*
     * DPW 2007-05-18
     * Moved the TCP_RESET feature from clientReplyContext::sendMoreData
     * to here because calling comm_reset_close() causes http to
     * be freed before accessing.
     */
    if (request != NULL && request->flags.resetTcp && Comm::IsConnOpen(conn->clientConnection)) {
        debugs(33, 3, HERE << "Sending TCP RST on " << conn->clientConnection);
        conn->flags.readMore = false;
        comm_reset_close(conn->clientConnection);
    }
}

void
clientProcessRequest(ConnStateData *conn, const Http1::RequestParserPointer &hp, Http::Stream *context)
{
    ClientHttpRequest *http = context->http;
    bool chunked = false;
    bool mustReplyToOptions = false;
    bool unsupportedTe = false;
    bool expectBody = false;

    // We already have the request parsed and checked, so we
    // only need to go through the final body/conn setup to doCallouts().
    assert(http->request);
    HttpRequest::Pointer request = http->request;

    // temporary hack to avoid splitting this huge function with sensitive code
    const bool isFtp = !hp;

    // Some blobs below are still HTTP-specific, but we would have to rewrite
    // this entire function to remove them from the FTP code path. Connection
    // setup and body_pipe preparation blobs are needed for FTP.

    request->clientConnectionManager = conn;

    request->flags.accelerated = http->flags.accel;
    request->flags.sslBumped=conn->switchedToHttps();
<<<<<<< HEAD
    if (!conn->connectionless()) {
        request->flags.ignoreCc = conn->port->ignore_cc;
        // TODO: decouple http->flags.accel from request->flags.sslBumped
        request->flags.noDirect = (request->flags.accelerated && !request->flags.sslBumped) ?
            !conn->port->allow_direct : 0;
    }
=======
    request->flags.ignoreCc = conn->port->ignore_cc;
    // TODO: decouple http->flags.accel from request->flags.sslBumped
    request->flags.noDirect = (request->flags.accelerated && !request->flags.sslBumped) ?
                              !conn->port->allow_direct : 0;
    request->sources |= isFtp ? HttpMsg::srcFtp :
                        ((request->flags.sslBumped || conn->port->transport.protocol == AnyP::PROTO_HTTPS) ? HttpMsg::srcHttps : HttpMsg::srcHttp);
>>>>>>> 777e8376
#if USE_AUTH
    if (request->flags.sslBumped) {
        if (conn->getAuth() != NULL)
            request->auth_user_request = conn->getAuth();
    }
#endif

    /** \par
     * If transparent or interception mode is working clone the transparent and interception flags
     * from the port settings to the request.
     */
    if (http->clientConnection != NULL) {
        request->flags.intercepted = ((http->clientConnection->flags & COMM_INTERCEPTION) != 0);
        request->flags.interceptTproxy = ((http->clientConnection->flags & COMM_TRANSPARENT) != 0 ) ;
        static const bool proxyProtocolPort = (conn->port != NULL) ? conn->port->flags.proxySurrogate : false;
        if (request->flags.interceptTproxy && !proxyProtocolPort) {
            if (Config.accessList.spoof_client_ip) {
                ACLFilledChecklist *checklist = clientAclChecklistCreate(Config.accessList.spoof_client_ip, http);
                request->flags.spoofClientIp = (checklist->fastCheck() == ACCESS_ALLOWED);
                delete checklist;
            } else
                request->flags.spoofClientIp = true;
        } else
            request->flags.spoofClientIp = false;
    }

    if (internalCheck(request->url.path())) {
        if (internalHostnameIs(request->url.host()) && request->url.port() == getMyPort()) {
            debugs(33, 2, "internal URL found: " << request->url.getScheme() << "://" << request->url.authority(true));
            http->flags.internal = true;
        } else if (Config.onoff.global_internal_static && internalStaticCheck(request->url.path())) {
            debugs(33, 2, "internal URL found: " << request->url.getScheme() << "://" << request->url.authority(true) << " (global_internal_static on)");
            request->url.setScheme(AnyP::PROTO_HTTP);
            request->url.host(internalHostname());
            request->url.port(getMyPort());
            http->flags.internal = true;
        } else
            debugs(33, 2, "internal URL found: " << request->url.getScheme() << "://" << request->url.authority(true) << " (not this proxy)");
    }

    request->flags.internal = http->flags.internal;
    setLogUri (http, urlCanonicalClean(request.getRaw()));
    if (!conn->connectionless()) {
        request->client_addr = conn->clientConnection->remote; // XXX: remove reuest->client_addr member.
#if FOLLOW_X_FORWARDED_FOR
    // indirect client gets stored here because it is an HTTP header result (from X-Forwarded-For:)
    // not a details about teh TCP connection itself
        request->indirect_client_addr = conn->clientConnection->remote;
#endif /* FOLLOW_X_FORWARDED_FOR */
        request->my_addr = conn->clientConnection->local;
        request->myportname = conn->port->name;
    }

    if (!isFtp) {
        // XXX: for non-HTTP messages instantiate a different HttpMsg child type
        // for now Squid only supports HTTP requests
        const AnyP::ProtocolVersion &http_ver = hp->messageProtocol();
        assert(request->http_ver.protocol == http_ver.protocol);
        request->http_ver.major = http_ver.major;
        request->http_ver.minor = http_ver.minor;
    }

    // Link this HttpRequest to ConnStateData relatively early so the following complex handling can use it
    // TODO: this effectively obsoletes a lot of conn->FOO copying. That needs cleaning up later.
    request->clientConnectionManager = conn;

    if (request->header.chunked()) {
        chunked = true;
    } else if (request->header.has(Http::HdrType::TRANSFER_ENCODING)) {
        const String te = request->header.getList(Http::HdrType::TRANSFER_ENCODING);
        // HTTP/1.1 requires chunking to be the last encoding if there is one
        unsupportedTe = te.size() && te != "identity";
    } // else implied identity coding

    mustReplyToOptions = (request->method == Http::METHOD_OPTIONS) &&
                         (request->header.getInt64(Http::HdrType::MAX_FORWARDS) == 0);
    if (!urlCheckRequest(request.getRaw()) || mustReplyToOptions || unsupportedTe) {
        clientStreamNode *node = context->getClientReplyContext();
        conn->quitAfterError(request.getRaw());
        clientReplyContext *repContext = dynamic_cast<clientReplyContext *>(node->data.getRaw());
        assert (repContext);
        repContext->setReplyToError(ERR_UNSUP_REQ, Http::scNotImplemented, request->method, NULL,
                                    conn->clientConnection->remote, request.getRaw(), NULL, NULL);
        assert(context->http->out.offset == 0);
        context->pullData();
        clientProcessRequestFinished(conn, request);
        return;
    }

    if (!chunked && !clientIsContentLengthValid(request.getRaw())) {
        clientStreamNode *node = context->getClientReplyContext();
        clientReplyContext *repContext = dynamic_cast<clientReplyContext *>(node->data.getRaw());
        assert (repContext);
        conn->quitAfterError(request.getRaw());
        repContext->setReplyToError(ERR_INVALID_REQ,
                                    Http::scLengthRequired, request->method, NULL,
                                    conn->clientConnection->remote, request.getRaw(), NULL, NULL);
        assert(context->http->out.offset == 0);
        context->pullData();
        clientProcessRequestFinished(conn, request);
        return;
    }

    clientSetKeepaliveFlag(http);
    // Let tunneling code be fully responsible for CONNECT requests
    if (http->request->method == Http::METHOD_CONNECT) {
        context->mayUseConnection(true);
        conn->flags.readMore = false;
    }

#if USE_OPENSSL
    if (conn->switchedToHttps() && conn->serveDelayedError(context)) {
        clientProcessRequestFinished(conn, request);
        return;
    }
#endif

    /* Do we expect a request-body? */
    expectBody = chunked || request->content_length > 0;
    if (!context->mayUseConnection() && expectBody) {
        request->body_pipe = conn->expectRequestBody(
                                 chunked ? -1 : request->content_length);

        /* Is it too large? */
        if (!chunked && // if chunked, we will check as we accumulate
                clientIsRequestBodyTooLargeForPolicy(request->content_length)) {
            clientStreamNode *node = context->getClientReplyContext();
            clientReplyContext *repContext = dynamic_cast<clientReplyContext *>(node->data.getRaw());
            assert (repContext);
            conn->quitAfterError(request.getRaw());
            repContext->setReplyToError(ERR_TOO_BIG,
                                        Http::scPayloadTooLarge, Http::METHOD_NONE, NULL,
                                        conn->clientConnection->remote, http->request, NULL, NULL);
            assert(context->http->out.offset == 0);
            context->pullData();
            clientProcessRequestFinished(conn, request);
            return;
        }

        if (!isFtp) {
            // We may stop producing, comm_close, and/or call setReplyToError()
            // below, so quit on errors to avoid http->doCallouts()
            if (!conn->handleRequestBodyData()) {
                clientProcessRequestFinished(conn, request);
                return;
            }

            if (!request->body_pipe->productionEnded()) {
                debugs(33, 5, "need more request body");
                context->mayUseConnection(true);
                assert(conn->flags.readMore);
            }
        }
    }

    http->calloutContext = new ClientRequestContext(http);

    http->doCallouts();

    clientProcessRequestFinished(conn, request);
}

int
ConnStateData::pipelinePrefetchMax() const
{
    // TODO: Support pipelined requests through pinned connections.
    if (pinning.pinned)
        return 0;
    return Config.pipeline_max_prefetch;
}

/**
 * Limit the number of concurrent requests.
 * \return true  when there are available position(s) in the pipeline queue for another request.
 * \return false when the pipeline queue is full or disabled.
 */
bool
ConnStateData::concurrentRequestQueueFilled() const
{
    const int existingRequestCount = pipeline.count();

    // default to the configured pipeline size.
    // add 1 because the head of pipeline is counted in concurrent requests and not prefetch queue
#if USE_OPENSSL
    const int internalRequest = (transparent() && sslBumpMode == Ssl::bumpSplice) ? 1 : 0;
#else
    const int internalRequest = 0;
#endif
    const int concurrentRequestLimit = pipelinePrefetchMax() + 1 + internalRequest;

    // when queue filled already we cant add more.
    if (existingRequestCount >= concurrentRequestLimit) {
        debugs(33, 3, clientConnection << " max concurrent requests reached (" << concurrentRequestLimit << ")");
        debugs(33, 5, clientConnection << " deferring new request until one is done");
        return true;
    }

    return false;
}

/**
 * Perform proxy_protocol_access ACL tests on the client which
 * connected to PROXY protocol port to see if we trust the
 * sender enough to accept their PROXY header claim.
 */
bool
ConnStateData::proxyProtocolValidateClient()
{
    if (!Config.accessList.proxyProtocol)
        return proxyProtocolError("PROXY client not permitted by default ACL");

    ACLFilledChecklist ch(Config.accessList.proxyProtocol, NULL, clientConnection->rfc931);
    ch.src_addr = clientConnection->remote;
    ch.my_addr = clientConnection->local;
    ch.conn(this);

    if (ch.fastCheck() != ACCESS_ALLOWED)
        return proxyProtocolError("PROXY client not permitted by ACLs");

    return true;
}

/**
 * Perform cleanup on PROXY protocol errors.
 * If header parsing hits a fatal error terminate the connection,
 * otherwise wait for more data.
 */
bool
ConnStateData::proxyProtocolError(const char *msg)
{
    if (msg) {
        // This is important to know, but maybe not so much that flooding the log is okay.
#if QUIET_PROXY_PROTOCOL
        // display the first of every 32 occurances at level 1, the others at level 2.
        static uint8_t hide = 0;
        debugs(33, (hide++ % 32 == 0 ? DBG_IMPORTANT : 2), msg << " from " << clientConnection);
#else
        debugs(33, DBG_IMPORTANT, msg << " from " << clientConnection);
#endif
        mustStop(msg);
    }
    return false;
}

/// magic octet prefix for PROXY protocol version 1
static const SBuf Proxy1p0magic("PROXY ", 6);

/// magic octet prefix for PROXY protocol version 2
static const SBuf Proxy2p0magic("\x0D\x0A\x0D\x0A\x00\x0D\x0A\x51\x55\x49\x54\x0A", 12);

/**
 * Test the connection read buffer for PROXY protocol header.
 * Version 1 and 2 header currently supported.
 */
bool
ConnStateData::parseProxyProtocolHeader()
{
    // http://www.haproxy.org/download/1.5/doc/proxy-protocol.txt

    // detect and parse PROXY/2.0 protocol header
    if (inBuf.startsWith(Proxy2p0magic))
        return parseProxy2p0();

    // detect and parse PROXY/1.0 protocol header
    if (inBuf.startsWith(Proxy1p0magic))
        return parseProxy1p0();

    // detect and terminate other protocols
    if (inBuf.length() >= Proxy2p0magic.length()) {
        // PROXY/1.0 magic is shorter, so we know that
        // the input does not start with any PROXY magic
        return proxyProtocolError("PROXY protocol error: invalid header");
    }

    // TODO: detect short non-magic prefixes earlier to avoid
    // waiting for more data which may never come

    // not enough bytes to parse yet.
    return false;
}

/// parse the PROXY/1.0 protocol header from the connection read buffer
bool
ConnStateData::parseProxy1p0()
{
    ::Parser::Tokenizer tok(inBuf);
    tok.skip(Proxy1p0magic);

    // skip to first LF (assumes it is part of CRLF)
    static const CharacterSet lineContent = CharacterSet::LF.complement("non-LF");
    SBuf line;
    if (tok.prefix(line, lineContent, 107-Proxy1p0magic.length())) {
        if (tok.skip('\n')) {
            // found valid header
            inBuf = tok.remaining();
            needProxyProtocolHeader_ = false;
            // reset the tokenizer to work on found line only.
            tok.reset(line);
        } else
            return false; // no LF yet

    } else // protocol error only if there are more than 107 bytes prefix header
        return proxyProtocolError(inBuf.length() > 107? "PROXY/1.0 error: missing CRLF" : NULL);

    static const SBuf unknown("UNKNOWN"), tcpName("TCP");
    if (tok.skip(tcpName)) {

        // skip TCP/IP version number
        static const CharacterSet tcpVersions("TCP-version","46");
        if (!tok.skipOne(tcpVersions))
            return proxyProtocolError("PROXY/1.0 error: missing TCP version");

        // skip SP after protocol version
        if (!tok.skip(' '))
            return proxyProtocolError("PROXY/1.0 error: missing SP");

        SBuf ipa, ipb;
        int64_t porta, portb;
        static const CharacterSet ipChars = CharacterSet("IP Address",".:") + CharacterSet::HEXDIG;

        // parse:  src-IP SP dst-IP SP src-port SP dst-port CR
        // leave the LF until later.
        const bool correct = tok.prefix(ipa, ipChars) && tok.skip(' ') &&
                             tok.prefix(ipb, ipChars) && tok.skip(' ') &&
                             tok.int64(porta) && tok.skip(' ') &&
                             tok.int64(portb) &&
                             tok.skip('\r');
        if (!correct)
            return proxyProtocolError("PROXY/1.0 error: invalid syntax");

        // parse IP and port strings
        Ip::Address originalClient, originalDest;

        if (!originalClient.GetHostByName(ipa.c_str()))
            return proxyProtocolError("PROXY/1.0 error: invalid src-IP address");

        if (!originalDest.GetHostByName(ipb.c_str()))
            return proxyProtocolError("PROXY/1.0 error: invalid dst-IP address");

        if (porta > 0 && porta <= 0xFFFF) // max uint16_t
            originalClient.port(static_cast<uint16_t>(porta));
        else
            return proxyProtocolError("PROXY/1.0 error: invalid src port");

        if (portb > 0 && portb <= 0xFFFF) // max uint16_t
            originalDest.port(static_cast<uint16_t>(portb));
        else
            return proxyProtocolError("PROXY/1.0 error: invalid dst port");

        // we have original client and destination details now
        // replace the client connection values
        debugs(33, 5, "PROXY/1.0 protocol on connection " << clientConnection);
        clientConnection->local = originalDest;
        clientConnection->remote = originalClient;
        if ((clientConnection->flags & COMM_TRANSPARENT))
            clientConnection->flags ^= COMM_TRANSPARENT; // prevent TPROXY spoofing of this new IP.
        debugs(33, 5, "PROXY/1.0 upgrade: " << clientConnection);

        // repeat fetch ensuring the new client FQDN can be logged
        if (Config.onoff.log_fqdn)
            fqdncache_gethostbyaddr(clientConnection->remote, FQDN_LOOKUP_IF_MISS);

        return true;

    } else if (tok.skip(unknown)) {
        // found valid but unusable header
        return true;

    } else
        return proxyProtocolError("PROXY/1.0 error: invalid protocol family");

    return false;
}

/// parse the PROXY/2.0 protocol header from the connection read buffer
bool
ConnStateData::parseProxy2p0()
{
    static const SBuf::size_type prefixLen = Proxy2p0magic.length();
    if (inBuf.length() < prefixLen + 4)
        return false; // need more bytes

    if ((inBuf[prefixLen] & 0xF0) != 0x20) // version == 2 is mandatory
        return proxyProtocolError("PROXY/2.0 error: invalid version");

    const char command = (inBuf[prefixLen] & 0x0F);
    if ((command & 0xFE) != 0x00) // values other than 0x0-0x1 are invalid
        return proxyProtocolError("PROXY/2.0 error: invalid command");

    const char family = (inBuf[prefixLen+1] & 0xF0) >>4;
    if (family > 0x3) // values other than 0x0-0x3 are invalid
        return proxyProtocolError("PROXY/2.0 error: invalid family");

    const char proto = (inBuf[prefixLen+1] & 0x0F);
    if (proto > 0x2) // values other than 0x0-0x2 are invalid
        return proxyProtocolError("PROXY/2.0 error: invalid protocol type");

    const char *clen = inBuf.rawContent() + prefixLen + 2;
    uint16_t len;
    memcpy(&len, clen, sizeof(len));
    len = ntohs(len);

    if (inBuf.length() < prefixLen + 4 + len)
        return false; // need more bytes

    inBuf.consume(prefixLen + 4); // 4 being the extra bytes
    const SBuf extra = inBuf.consume(len);
    needProxyProtocolHeader_ = false; // found successfully

    // LOCAL connections do nothing with the extras
    if (command == 0x00/* LOCAL*/)
        return true;

    union pax {
        struct {        /* for TCP/UDP over IPv4, len = 12 */
            struct in_addr src_addr;
            struct in_addr dst_addr;
            uint16_t src_port;
            uint16_t dst_port;
        } ipv4_addr;
        struct {        /* for TCP/UDP over IPv6, len = 36 */
            struct in6_addr src_addr;
            struct in6_addr dst_addr;
            uint16_t src_port;
            uint16_t dst_port;
        } ipv6_addr;
#if NOT_SUPPORTED
        struct {        /* for AF_UNIX sockets, len = 216 */
            uint8_t src_addr[108];
            uint8_t dst_addr[108];
        } unix_addr;
#endif
    };

    pax ipu;
    memcpy(&ipu, extra.rawContent(), sizeof(pax));

    // replace the client connection values
    debugs(33, 5, "PROXY/2.0 protocol on connection " << clientConnection);
    switch (family) {
    case 0x1: // IPv4
        clientConnection->local = ipu.ipv4_addr.dst_addr;
        clientConnection->local.port(ntohs(ipu.ipv4_addr.dst_port));
        clientConnection->remote = ipu.ipv4_addr.src_addr;
        clientConnection->remote.port(ntohs(ipu.ipv4_addr.src_port));
        if ((clientConnection->flags & COMM_TRANSPARENT))
            clientConnection->flags ^= COMM_TRANSPARENT; // prevent TPROXY spoofing of this new IP.
        break;
    case 0x2: // IPv6
        clientConnection->local = ipu.ipv6_addr.dst_addr;
        clientConnection->local.port(ntohs(ipu.ipv6_addr.dst_port));
        clientConnection->remote = ipu.ipv6_addr.src_addr;
        clientConnection->remote.port(ntohs(ipu.ipv6_addr.src_port));
        if ((clientConnection->flags & COMM_TRANSPARENT))
            clientConnection->flags ^= COMM_TRANSPARENT; // prevent TPROXY spoofing of this new IP.
        break;
    default: // do nothing
        break;
    }
    debugs(33, 5, "PROXY/2.0 upgrade: " << clientConnection);

    // repeat fetch ensuring the new client FQDN can be logged
    if (Config.onoff.log_fqdn)
        fqdncache_gethostbyaddr(clientConnection->remote, FQDN_LOOKUP_IF_MISS);

    return true;
}

void
ConnStateData::receivedFirstByte()
{
    if (receivedFirstByte_)
        return;

    receivedFirstByte_ = true;
    // Set timeout to Config.Timeout.request
    typedef CommCbMemFunT<ConnStateData, CommTimeoutCbParams> TimeoutDialer;
    AsyncCall::Pointer timeoutCall =  JobCallback(33, 5,
                                      TimeoutDialer, this, ConnStateData::requestTimeout);
    commSetConnTimeout(clientConnection, Config.Timeout.request, timeoutCall);
}

/**
 * Attempt to parse one or more requests from the input buffer.
 * Returns true after completing parsing of at least one request [header]. That
 * includes cases where parsing ended with an error (e.g., a huge request).
 */
bool
ConnStateData::clientParseRequests()
{
    bool parsed_req = false;

    debugs(33, 5, HERE << clientConnection << ": attempting to parse");

    // Loop while we have read bytes that are not needed for producing the body
    // On errors, bodyPipe may become nil, but readMore will be cleared
    while (!inBuf.isEmpty() && !bodyPipe && flags.readMore) {

        /* Don't try to parse if the buffer is empty */
        if (inBuf.isEmpty())
            break;

        /* Limit the number of concurrent requests */
        if (concurrentRequestQueueFilled())
            break;

        // try to parse the PROXY protocol header magic bytes
        if (needProxyProtocolHeader_ && !parseProxyProtocolHeader())
            break;

        if (Http::Stream *context = parseOneRequest()) {
            debugs(33, 5, clientConnection << ": done parsing a request");

            AsyncCall::Pointer timeoutCall = commCbCall(5, 4, "clientLifetimeTimeout",
                                             CommTimeoutCbPtrFun(clientLifetimeTimeout, context->http));
            commSetConnTimeout(clientConnection, Config.Timeout.lifetime, timeoutCall);

            context->registerWithConn();

            processParsedRequest(context);

            parsed_req = true; // XXX: do we really need to parse everything right NOW ?

            if (context->mayUseConnection()) {
                debugs(33, 3, HERE << "Not parsing new requests, as this request may need the connection");
                break;
            }
        } else {
            debugs(33, 5, clientConnection << ": not enough request data: " <<
                   inBuf.length() << " < " << Config.maxRequestHeaderSize);
            Must(inBuf.length() < Config.maxRequestHeaderSize);
            break;
        }
    }

    /* XXX where to 'finish' the parsing pass? */
    return parsed_req;
}

void
ConnStateData::afterClientRead()
{
    /* Process next request */
    if (pipeline.empty())
        fd_note(clientConnection->fd, "Reading next request");

    if (!clientParseRequests()) {
        if (!isOpen())
            return;
        /*
         * If the client here is half closed and we failed
         * to parse a request, close the connection.
         * The above check with connFinishedWithConn() only
         * succeeds _if_ the buffer is empty which it won't
         * be if we have an incomplete request.
         * XXX: This duplicates ConnStateData::kick
         */
        if (pipeline.empty() && commIsHalfClosed(clientConnection->fd)) {
            debugs(33, 5, clientConnection << ": half-closed connection, no completed request parsed, connection closing.");
            clientConnection->close();
            return;
        }
    }

    if (!isOpen())
        return;

    clientAfterReadingRequests();
}

/**
 * called when new request data has been read from the socket
 *
 * \retval false called comm_close or setReplyToError (the caller should bail)
 * \retval true  we did not call comm_close or setReplyToError
 */
bool
ConnStateData::handleReadData()
{
    // if we are reading a body, stuff data into the body pipe
    if (bodyPipe != NULL)
        return handleRequestBodyData();
    return true;
}

/**
 * called when new request body data has been buffered in inBuf
 * may close the connection if we were closing and piped everything out
 *
 * \retval false called comm_close or setReplyToError (the caller should bail)
 * \retval true  we did not call comm_close or setReplyToError
 */
bool
ConnStateData::handleRequestBodyData()
{
    assert(bodyPipe != NULL);

    if (bodyParser) { // chunked encoding
        if (const err_type error = handleChunkedRequestBody()) {
            abortChunkedRequestBody(error);
            return false;
        }
    } else { // identity encoding
        debugs(33,5, HERE << "handling plain request body for " << clientConnection);
        const size_t putSize = bodyPipe->putMoreData(inBuf.c_str(), inBuf.length());
        if (putSize > 0)
            consumeInput(putSize);

        if (!bodyPipe->mayNeedMoreData()) {
            // BodyPipe will clear us automagically when we produced everything
            bodyPipe = NULL;
        }
    }

    if (!bodyPipe) {
        debugs(33,5, HERE << "produced entire request body for " << clientConnection);

        if (const char *reason = stoppedSending()) {
            /* we've finished reading like good clients,
             * now do the close that initiateClose initiated.
             */
            debugs(33, 3, HERE << "closing for earlier sending error: " << reason);
            clientConnection->close();
            return false;
        }
    }

    return true;
}

/// parses available chunked encoded body bytes, checks size, returns errors
err_type
ConnStateData::handleChunkedRequestBody()
{
    debugs(33, 7, "chunked from " << clientConnection << ": " << inBuf.length());

    try { // the parser will throw on errors

        if (inBuf.isEmpty()) // nothing to do
            return ERR_NONE;

        BodyPipeCheckout bpc(*bodyPipe);
        bodyParser->setPayloadBuffer(&bpc.buf);
        const bool parsed = bodyParser->parse(inBuf);
        inBuf = bodyParser->remaining(); // sync buffers
        bpc.checkIn();

        // dechunk then check: the size limit applies to _dechunked_ content
        if (clientIsRequestBodyTooLargeForPolicy(bodyPipe->producedSize()))
            return ERR_TOO_BIG;

        if (parsed) {
            finishDechunkingRequest(true);
            Must(!bodyPipe);
            return ERR_NONE; // nil bodyPipe implies body end for the caller
        }

        // if chunk parser needs data, then the body pipe must need it too
        Must(!bodyParser->needsMoreData() || bodyPipe->mayNeedMoreData());

        // if parser needs more space and we can consume nothing, we will stall
        Must(!bodyParser->needsMoreSpace() || bodyPipe->buf().hasContent());
    } catch (...) { // TODO: be more specific
        debugs(33, 3, HERE << "malformed chunks" << bodyPipe->status());
        return ERR_INVALID_REQ;
    }

    debugs(33, 7, HERE << "need more chunked data" << *bodyPipe->status());
    return ERR_NONE;
}

/// quit on errors related to chunked request body handling
void
ConnStateData::abortChunkedRequestBody(const err_type error)
{
    finishDechunkingRequest(false);

    // XXX: The code below works if we fail during initial request parsing,
    // but if we fail when the server connection is used already, the server may send
    // us its response too, causing various assertions. How to prevent that?
#if WE_KNOW_HOW_TO_SEND_ERRORS
    Http::StreamPointer context = pipeline.front();
    if (context != NULL && !context->http->out.offset) { // output nothing yet
        clientStreamNode *node = context->getClientReplyContext();
        clientReplyContext *repContext = dynamic_cast<clientReplyContext*>(node->data.getRaw());
        assert(repContext);
        const Http::StatusCode scode = (error == ERR_TOO_BIG) ?
                                       Http::scPayloadTooLarge : HTTP_BAD_REQUEST;
        repContext->setReplyToError(error, scode,
                                    repContext->http->request->method,
                                    repContext->http->uri,
                                    CachePeer,
                                    repContext->http->request,
                                    inBuf, NULL);
        context->pullData();
    } else {
        // close or otherwise we may get stuck as nobody will notice the error?
        comm_reset_close(clientConnection);
    }
#else
    debugs(33, 3, HERE << "aborting chunked request without error " << error);
    comm_reset_close(clientConnection);
#endif
    flags.readMore = false;
}

void
ConnStateData::noteBodyConsumerAborted(BodyPipe::Pointer )
{
    // request reader may get stuck waiting for space if nobody consumes body
    if (bodyPipe != NULL)
        bodyPipe->enableAutoConsumption();

    // kids extend
}

/** general lifetime handler for HTTP requests */
void
ConnStateData::requestTimeout(const CommTimeoutCbParams &io)
{
    if (!Comm::IsConnOpen(io.conn))
        return;

    if (Config.accessList.on_unsupported_protocol && !receivedFirstByte_) {
#if USE_OPENSSL
        if (serverBump() && (serverBump()->act.step1 == Ssl::bumpPeek || serverBump()->act.step1 == Ssl::bumpStare)) {
            if (spliceOnError(ERR_REQUEST_START_TIMEOUT)) {
                receivedFirstByte();
                return;
            }
        } else if (!fd_table[io.conn->fd].ssl)
#endif
        {
            const HttpRequestMethod method;
            if (clientTunnelOnError(this, NULL, NULL, method, ERR_REQUEST_START_TIMEOUT, Http::scNone, NULL)) {
                // Tunnel established. Set receivedFirstByte to avoid loop.
                receivedFirstByte();
                return;
            }
        }
    }
    /*
    * Just close the connection to not confuse browsers
    * using persistent connections. Some browsers open
    * a connection and then do not use it until much
    * later (presumeably because the request triggering
    * the open has already been completed on another
    * connection)
    */
    debugs(33, 3, "requestTimeout: FD " << io.fd << ": lifetime is expired.");
    io.conn->close();
}

static void
clientLifetimeTimeout(const CommTimeoutCbParams &io)
{
    ClientHttpRequest *http = static_cast<ClientHttpRequest *>(io.data);
    debugs(33, DBG_IMPORTANT, "WARNING: Closing client connection due to lifetime timeout");
    debugs(33, DBG_IMPORTANT, "\t" << http->uri);
    http->logType.err.timedout = true;
    if (Comm::IsConnOpen(io.conn))
        io.conn->close();
}

ConnStateData::ConnStateData(const MasterXaction::Pointer &xact) :
    AsyncJob("ConnStateData"), // kids overwrite
    Server(xact),
    bodyParser(nullptr),
#if USE_OPENSSL
    sslBumpMode(Ssl::bumpEnd),
#endif
    needProxyProtocolHeader_(false),
#if USE_OPENSSL
    switchedToHttps_(false),
    sslServerBump(NULL),
    signAlgorithm(Ssl::algSignTrusted),
#endif
    stoppedSending_(NULL),
    stoppedReceiving_(NULL)
{
    flags.readMore = true; // kids may overwrite
    flags.swanSang = false;

    pinning.host = NULL;
    pinning.port = -1;
    pinning.pinned = false;
    pinning.auth = false;
    pinning.zeroReply = false;
    pinning.peer = NULL;

    // store the details required for creating more MasterXaction objects as new requests come in
    if (xact->tcpClient != NULL)
        log_addr = xact->tcpClient->remote;

    log_addr.applyMask(Config.Addrs.client_netmask);

    // register to receive notice of Squid signal events
    // which may affect long persisting client connections
    RegisterRunner(this);
}

void
ConnStateData::start()
{
    BodyProducer::start();
    HttpControlMsgSink::start();

    if (port->disable_pmtu_discovery != DISABLE_PMTU_OFF &&
            (transparent() || port->disable_pmtu_discovery == DISABLE_PMTU_ALWAYS)) {
#if defined(IP_MTU_DISCOVER) && defined(IP_PMTUDISC_DONT)
        int i = IP_PMTUDISC_DONT;
        if (setsockopt(clientConnection->fd, SOL_IP, IP_MTU_DISCOVER, &i, sizeof(i)) < 0)
            debugs(33, 2, "WARNING: Path MTU discovery disabling failed on " << clientConnection << " : " << xstrerror());
#else
        static bool reported = false;

        if (!reported) {
            debugs(33, DBG_IMPORTANT, "NOTICE: Path MTU discovery disabling is not supported on your platform.");
            reported = true;
        }
#endif
    }

    typedef CommCbMemFunT<ConnStateData, CommCloseCbParams> Dialer;
    AsyncCall::Pointer call = JobCallback(33, 5, Dialer, this, ConnStateData::connStateClosed);
    comm_add_close_handler(clientConnection->fd, call);

    if (Config.onoff.log_fqdn)
        fqdncache_gethostbyaddr(clientConnection->remote, FQDN_LOOKUP_IF_MISS);

#if USE_IDENT
    if (Ident::TheConfig.identLookup) {
        ACLFilledChecklist identChecklist(Ident::TheConfig.identLookup, NULL, NULL);
        identChecklist.src_addr = clientConnection->remote;
        identChecklist.my_addr = clientConnection->local;
        if (identChecklist.fastCheck() == ACCESS_ALLOWED)
            Ident::Start(clientConnection, clientIdentDone, this);
    }
#endif

    clientdbEstablished(clientConnection->remote, 1);

    needProxyProtocolHeader_ = port->flags.proxySurrogate;
    if (needProxyProtocolHeader_) {
        if (!proxyProtocolValidateClient()) // will close the connection on failure
            return;
    }

#if USE_DELAY_POOLS
    fd_table[clientConnection->fd].clientInfo = NULL;

    if (Config.onoff.client_db) {
        /* it was said several times that client write limiter does not work if client_db is disabled */

        ClientDelayPools& pools(Config.ClientDelay.pools);
        ACLFilledChecklist ch(NULL, NULL, NULL);

        // TODO: we check early to limit error response bandwith but we
        // should recheck when we can honor delay_pool_uses_indirect
        // TODO: we should also pass the port details for myportname here.
        ch.src_addr = clientConnection->remote;
        ch.my_addr = clientConnection->local;

        for (unsigned int pool = 0; pool < pools.size(); ++pool) {

            /* pools require explicit 'allow' to assign a client into them */
            if (pools[pool].access) {
                ch.changeAcl(pools[pool].access);
                allow_t answer = ch.fastCheck();
                if (answer == ACCESS_ALLOWED) {

                    /*  request client information from db after we did all checks
                        this will save hash lookup if client failed checks */
                    ClientInfo * cli = clientdbGetInfo(clientConnection->remote);
                    assert(cli);

                    /* put client info in FDE */
                    fd_table[clientConnection->fd].clientInfo = cli;

                    /* setup write limiter for this request */
                    const double burst = floor(0.5 +
                                               (pools[pool].highwatermark * Config.ClientDelay.initial)/100.0);
                    cli->setWriteLimiter(pools[pool].rate, burst, pools[pool].highwatermark);
                    break;
                } else {
                    debugs(83, 4, HERE << "Delay pool " << pool << " skipped because ACL " << answer);
                }
            }
        }
    }
#endif

    // kids must extend to actually start doing something (e.g., reading)
}

/** Handle a new connection on an HTTP socket. */
void
httpAccept(const CommAcceptCbParams &params)
{
    MasterXaction::Pointer xact = params.xaction;
    AnyP::PortCfgPointer s = xact->squidPort;

    // NP: it is possible the port was reconfigured when the call or accept() was queued.

    if (params.flag != Comm::OK) {
        // Its possible the call was still queued when the client disconnected
        debugs(33, 2, s->listenConn << ": accept failure: " << xstrerr(params.xerrno));
        return;
    }

    debugs(33, 4, params.conn << ": accepted");
    fd_note(params.conn->fd, "client http connect");

    if (s->tcp_keepalive.enabled)
        commSetTcpKeepalive(params.conn->fd, s->tcp_keepalive.idle, s->tcp_keepalive.interval, s->tcp_keepalive.timeout);

    ++incoming_sockets_accepted;

    // Socket is ready, setup the connection manager to start using it
    ConnStateData *connState = Http::NewServer(xact);
    AsyncJob::Start(connState); // usually async-calls readSomeData()
}

#if USE_OPENSSL

/** Create SSL connection structure and update fd_table */
static Security::SessionPtr
httpsCreate(const Comm::ConnectionPointer &conn, Security::ContextPtr sslContext)
{
    if (auto ssl = Ssl::CreateServer(sslContext, conn->fd, "client https start")) {
        debugs(33, 5, "will negotate SSL on " << conn);
        return ssl;
    }

    conn->close();
    return nullptr;
}

/**
 *
 * \retval 1 on success
 * \retval 0 when needs more data
 * \retval -1 on error
 */
static int
Squid_SSL_accept(ConnStateData *conn, PF *callback)
{
    int fd = conn->clientConnection->fd;
    auto ssl = fd_table[fd].ssl.get();
    int ret;

    errno = 0;
    if ((ret = SSL_accept(ssl)) <= 0) {
        const int xerrno = errno;
        const int ssl_error = SSL_get_error(ssl, ret);

        switch (ssl_error) {

        case SSL_ERROR_WANT_READ:
            Comm::SetSelect(fd, COMM_SELECT_READ, callback, conn, 0);
            return 0;

        case SSL_ERROR_WANT_WRITE:
            Comm::SetSelect(fd, COMM_SELECT_WRITE, callback, conn, 0);
            return 0;

        case SSL_ERROR_SYSCALL:
            if (ret == 0) {
                debugs(83, 2, "Error negotiating SSL connection on FD " << fd << ": Aborted by client: " << ssl_error);
            } else {
                debugs(83, (xerrno == ECONNRESET) ? 1 : 2, "Error negotiating SSL connection on FD " << fd << ": " <<
                       (xerrno == 0 ? ERR_error_string(ssl_error, NULL) : xstrerr(xerrno)));
            }
            return -1;

        case SSL_ERROR_ZERO_RETURN:
            debugs(83, DBG_IMPORTANT, "Error negotiating SSL connection on FD " << fd << ": Closed by client");
            return -1;

        default:
            debugs(83, DBG_IMPORTANT, "Error negotiating SSL connection on FD " <<
                   fd << ": " << ERR_error_string(ERR_get_error(), NULL) <<
                   " (" << ssl_error << "/" << ret << ")");
            return -1;
        }

        /* NOTREACHED */
    }
    return 1;
}

/** negotiate an SSL connection */
static void
clientNegotiateSSL(int fd, void *data)
{
    ConnStateData *conn = (ConnStateData *)data;
    X509 *client_cert;
    auto ssl = fd_table[fd].ssl.get();

    int ret;
    if ((ret = Squid_SSL_accept(conn, clientNegotiateSSL)) <= 0) {
        if (ret < 0) // An error
            conn->clientConnection->close();
        return;
    }

    if (SSL_session_reused(ssl)) {
        debugs(83, 2, "clientNegotiateSSL: Session " << SSL_get_session(ssl) <<
               " reused on FD " << fd << " (" << fd_table[fd].ipaddr << ":" << (int)fd_table[fd].remote_port << ")");
    } else {
        if (do_debug(83, 4)) {
            /* Write out the SSL session details.. actually the call below, but
             * OpenSSL headers do strange typecasts confusing GCC.. */
            /* PEM_write_SSL_SESSION(debug_log, SSL_get_session(ssl)); */
#if defined(OPENSSL_VERSION_NUMBER) && OPENSSL_VERSION_NUMBER >= 0x00908000L
            PEM_ASN1_write((i2d_of_void *)i2d_SSL_SESSION, PEM_STRING_SSL_SESSION, debug_log, (char *)SSL_get_session(ssl), NULL,NULL,0,NULL,NULL);

#elif (ALLOW_ALWAYS_SSL_SESSION_DETAIL == 1)

            /* When using gcc 3.3.x and OpenSSL 0.9.7x sometimes a compile error can occur here.
            * This is caused by an unpredicatble gcc behaviour on a cast of the first argument
            * of PEM_ASN1_write(). For this reason this code section is disabled. To enable it,
            * define ALLOW_ALWAYS_SSL_SESSION_DETAIL=1.
            * Because there are two possible usable cast, if you get an error here, try the other
            * commented line. */

            PEM_ASN1_write((int(*)())i2d_SSL_SESSION, PEM_STRING_SSL_SESSION, debug_log, (char *)SSL_get_session(ssl), NULL,NULL,0,NULL,NULL);
            /* PEM_ASN1_write((int(*)(...))i2d_SSL_SESSION, PEM_STRING_SSL_SESSION, debug_log, (char *)SSL_get_session(ssl), NULL,NULL,0,NULL,NULL); */

#else

            debugs(83, 4, "With " OPENSSL_VERSION_TEXT ", session details are available only defining ALLOW_ALWAYS_SSL_SESSION_DETAIL=1 in the source." );

#endif
            /* Note: This does not automatically fflush the log file.. */
        }

        debugs(83, 2, "clientNegotiateSSL: New session " <<
               SSL_get_session(ssl) << " on FD " << fd << " (" <<
               fd_table[fd].ipaddr << ":" << (int)fd_table[fd].remote_port <<
               ")");
    }

    // Connection established. Retrieve TLS connection parameters for logging.
    conn->clientConnection->tlsNegotiations()->fillWith(ssl);

    client_cert = SSL_get_peer_certificate(ssl);

    if (client_cert != NULL) {
        debugs(83, 3, "clientNegotiateSSL: FD " << fd <<
               " client certificate: subject: " <<
               X509_NAME_oneline(X509_get_subject_name(client_cert), 0, 0));

        debugs(83, 3, "clientNegotiateSSL: FD " << fd <<
               " client certificate: issuer: " <<
               X509_NAME_oneline(X509_get_issuer_name(client_cert), 0, 0));

        X509_free(client_cert);
    } else {
        debugs(83, 5, "clientNegotiateSSL: FD " << fd <<
               " has no certificate.");
    }

#if defined(TLSEXT_NAMETYPE_host_name)
    if (!conn->serverBump()) {
        // when in bumpClientFirst mode, get the server name from SNI
        if (const char *server = SSL_get_servername(ssl, TLSEXT_NAMETYPE_host_name))
            conn->resetSslCommonName(server);
    }
#endif

    conn->readSomeData();
}

/**
 * If Security::ContextPtr is given, starts reading the TLS handshake.
 * Otherwise, calls switchToHttps to generate a dynamic Security::ContextPtr.
 */
static void
httpsEstablish(ConnStateData *connState, Security::ContextPtr sslContext)
{
    Security::SessionPtr ssl = nullptr;
    assert(connState);
    const Comm::ConnectionPointer &details = connState->clientConnection;

    if (!sslContext || !(ssl = httpsCreate(details, sslContext)))
        return;

    typedef CommCbMemFunT<ConnStateData, CommTimeoutCbParams> TimeoutDialer;
    AsyncCall::Pointer timeoutCall = JobCallback(33, 5, TimeoutDialer,
                                     connState, ConnStateData::requestTimeout);
    commSetConnTimeout(details, Config.Timeout.request, timeoutCall);

    Comm::SetSelect(details->fd, COMM_SELECT_READ, clientNegotiateSSL, connState, 0);
}

/**
 * A callback function to use with the ACLFilledChecklist callback.
 * In the case of ACCESS_ALLOWED answer initializes a bumped SSL connection,
 * else reverts the connection to tunnel mode.
 */
static void
httpsSslBumpAccessCheckDone(allow_t answer, void *data)
{
    ConnStateData *connState = (ConnStateData *) data;

    // if the connection is closed or closing, just return.
    if (!connState->isOpen())
        return;

    // Require both a match and a positive bump mode to work around exceptional
    // cases where ACL code may return ACCESS_ALLOWED with zero answer.kind.
    if (answer == ACCESS_ALLOWED && (answer.kind != Ssl::bumpNone && answer.kind != Ssl::bumpSplice)) {
        debugs(33, 2, "sslBump needed for " << connState->clientConnection << " method " << answer.kind);
        connState->sslBumpMode = static_cast<Ssl::BumpMode>(answer.kind);
    } else {
        debugs(33, 2, HERE << "sslBump not needed for " << connState->clientConnection);
        connState->sslBumpMode = Ssl::bumpNone;
    }
    connState->fakeAConnectRequest("ssl-bump", connState->inBuf);
}

/** handle a new HTTPS connection */
static void
httpsAccept(const CommAcceptCbParams &params)
{
    MasterXaction::Pointer xact = params.xaction;
    const AnyP::PortCfgPointer s = xact->squidPort;

    // NP: it is possible the port was reconfigured when the call or accept() was queued.

    if (params.flag != Comm::OK) {
        // Its possible the call was still queued when the client disconnected
        debugs(33, 2, "httpsAccept: " << s->listenConn << ": accept failure: " << xstrerr(params.xerrno));
        return;
    }

    debugs(33, 4, HERE << params.conn << " accepted, starting SSL negotiation.");
    fd_note(params.conn->fd, "client https connect");

    if (s->tcp_keepalive.enabled) {
        commSetTcpKeepalive(params.conn->fd, s->tcp_keepalive.idle, s->tcp_keepalive.interval, s->tcp_keepalive.timeout);
    }
    ++incoming_sockets_accepted;

    // Socket is ready, setup the connection manager to start using it
    ConnStateData *connState = Https::NewServer(xact);
    AsyncJob::Start(connState); // usually async-calls postHttpsAccept()
}

void
ConnStateData::postHttpsAccept()
{
    if (port->flags.tunnelSslBumping) {
        debugs(33, 5, "accept transparent connection: " << clientConnection);

        if (!Config.accessList.ssl_bump) {
            httpsSslBumpAccessCheckDone(ACCESS_DENIED, this);
            return;
        }

        // Create a fake HTTP request for ssl_bump ACL check,
        // using tproxy/intercept provided destination IP and port.
        HttpRequest *request = new HttpRequest();
        static char ip[MAX_IPSTRLEN];
        assert(clientConnection->flags & (COMM_TRANSPARENT | COMM_INTERCEPTION));
        request->url.host(clientConnection->local.toStr(ip, sizeof(ip)));
        request->url.port(clientConnection->local.port());
        request->myportname = port->name;

        ACLFilledChecklist *acl_checklist = new ACLFilledChecklist(Config.accessList.ssl_bump, request, NULL);
        acl_checklist->src_addr = clientConnection->remote;
        acl_checklist->my_addr = port->s;
        // Build a local AccessLogEntry to allow requiresAle() acls work
        acl_checklist->al = new AccessLogEntry;
        acl_checklist->al->cache.start_time = current_time;
        acl_checklist->al->tcpClient = clientConnection;
        acl_checklist->al->cache.port = port;
        acl_checklist->al->cache.caddr = log_addr;
        HTTPMSGUNLOCK(acl_checklist->al->request);
        acl_checklist->al->request = request;
        HTTPMSGLOCK(acl_checklist->al->request);
        acl_checklist->nonBlockingCheck(httpsSslBumpAccessCheckDone, this);
        return;
    } else {
        httpsEstablish(this, port->secure.staticContext.get());
    }
}

void
ConnStateData::sslCrtdHandleReplyWrapper(void *data, const Helper::Reply &reply)
{
    ConnStateData * state_data = (ConnStateData *)(data);
    state_data->sslCrtdHandleReply(reply);
}

void
ConnStateData::sslCrtdHandleReply(const Helper::Reply &reply)
{
    if (!isOpen()) {
        debugs(33, 3, "Connection gone while waiting for ssl_crtd helper reply; helper reply:" << reply);
        return;
    }

    if (reply.result == Helper::BrokenHelper) {
        debugs(33, 5, HERE << "Certificate for " << sslConnectHostOrIp << " cannot be generated. ssl_crtd response: " << reply);
    } else if (!reply.other().hasContent()) {
        debugs(1, DBG_IMPORTANT, HERE << "\"ssl_crtd\" helper returned <NULL> reply.");
    } else {
        Ssl::CrtdMessage reply_message(Ssl::CrtdMessage::REPLY);
        if (reply_message.parse(reply.other().content(), reply.other().contentSize()) != Ssl::CrtdMessage::OK) {
            debugs(33, 5, HERE << "Reply from ssl_crtd for " << sslConnectHostOrIp << " is incorrect");
        } else {
            if (reply.result != Helper::Okay) {
                debugs(33, 5, HERE << "Certificate for " << sslConnectHostOrIp << " cannot be generated. ssl_crtd response: " << reply_message.getBody());
            } else {
                debugs(33, 5, HERE << "Certificate for " << sslConnectHostOrIp << " was successfully recieved from ssl_crtd");
                if (sslServerBump && (sslServerBump->act.step1 == Ssl::bumpPeek || sslServerBump->act.step1 == Ssl::bumpStare)) {
                    doPeekAndSpliceStep();
                    auto ssl = fd_table[clientConnection->fd].ssl.get();
                    bool ret = Ssl::configureSSLUsingPkeyAndCertFromMemory(ssl, reply_message.getBody().c_str(), *port);
                    if (!ret)
                        debugs(33, 5, "Failed to set certificates to ssl object for PeekAndSplice mode");
                } else {
                    auto ctx = Ssl::generateSslContextUsingPkeyAndCertFromMemory(reply_message.getBody().c_str(), *port);
                    getSslContextDone(ctx, true);
                }
                return;
            }
        }
    }
    getSslContextDone(NULL);
}

void ConnStateData::buildSslCertGenerationParams(Ssl::CertificateProperties &certProperties)
{
    certProperties.commonName =  sslCommonName_.isEmpty() ? sslConnectHostOrIp.termedBuf() : sslCommonName_.c_str();

    // fake certificate adaptation requires bump-server-first mode
    if (!sslServerBump) {
        assert(port->signingCert.get());
        certProperties.signWithX509.resetAndLock(port->signingCert.get());
        if (port->signPkey.get())
            certProperties.signWithPkey.resetAndLock(port->signPkey.get());
        certProperties.signAlgorithm = Ssl::algSignTrusted;
        return;
    }

    // In case of an error while connecting to the secure server, use a fake
    // trusted certificate, with no mimicked fields and no adaptation
    // algorithms. There is nothing we can mimic so we want to minimize the
    // number of warnings the user will have to see to get to the error page.
    assert(sslServerBump->entry);
    if (sslServerBump->entry->isEmpty()) {
        if (X509 *mimicCert = sslServerBump->serverCert.get())
            certProperties.mimicCert.resetAndLock(mimicCert);

        ACLFilledChecklist checklist(NULL, sslServerBump->request.getRaw(),
                                     clientConnection != NULL ? clientConnection->rfc931 : dash_str);
        checklist.sslErrors = cbdataReference(sslServerBump->sslErrors());

        for (sslproxy_cert_adapt *ca = Config.ssl_client.cert_adapt; ca != NULL; ca = ca->next) {
            // If the algorithm already set, then ignore it.
            if ((ca->alg == Ssl::algSetCommonName && certProperties.setCommonName) ||
                    (ca->alg == Ssl::algSetValidAfter && certProperties.setValidAfter) ||
                    (ca->alg == Ssl::algSetValidBefore && certProperties.setValidBefore) )
                continue;

            if (ca->aclList && checklist.fastCheck(ca->aclList) == ACCESS_ALLOWED) {
                const char *alg = Ssl::CertAdaptAlgorithmStr[ca->alg];
                const char *param = ca->param;

                // For parameterless CN adaptation, use hostname from the
                // CONNECT request.
                if (ca->alg == Ssl::algSetCommonName) {
                    if (!param)
                        param = sslConnectHostOrIp.termedBuf();
                    certProperties.commonName = param;
                    certProperties.setCommonName = true;
                } else if (ca->alg == Ssl::algSetValidAfter)
                    certProperties.setValidAfter = true;
                else if (ca->alg == Ssl::algSetValidBefore)
                    certProperties.setValidBefore = true;

                debugs(33, 5, HERE << "Matches certificate adaptation aglorithm: " <<
                       alg << " param: " << (param ? param : "-"));
            }
        }

        certProperties.signAlgorithm = Ssl::algSignEnd;
        for (sslproxy_cert_sign *sg = Config.ssl_client.cert_sign; sg != NULL; sg = sg->next) {
            if (sg->aclList && checklist.fastCheck(sg->aclList) == ACCESS_ALLOWED) {
                certProperties.signAlgorithm = (Ssl::CertSignAlgorithm)sg->alg;
                break;
            }
        }
    } else {// if (!sslServerBump->entry->isEmpty())
        // Use trusted certificate for a Squid-generated error
        // or the user would have to add a security exception
        // just to see the error page. We will close the connection
        // so that the trust is not extended to non-Squid content.
        certProperties.signAlgorithm = Ssl::algSignTrusted;
    }

    assert(certProperties.signAlgorithm != Ssl::algSignEnd);

    if (certProperties.signAlgorithm == Ssl::algSignUntrusted) {
        assert(port->untrustedSigningCert.get());
        certProperties.signWithX509.resetAndLock(port->untrustedSigningCert.get());
        certProperties.signWithPkey.resetAndLock(port->untrustedSignPkey.get());
    } else {
        assert(port->signingCert.get());
        certProperties.signWithX509.resetAndLock(port->signingCert.get());

        if (port->signPkey.get())
            certProperties.signWithPkey.resetAndLock(port->signPkey.get());
    }
    signAlgorithm = certProperties.signAlgorithm;

    certProperties.signHash = Ssl::DefaultSignHash;
}

void
ConnStateData::getSslContextStart()
{
    // XXX starting SSL with a pipeline of requests still waiting for non-SSL replies?
    assert(pipeline.count() < 2); // the CONNECT is okay for now. Anything else is a bug.
    pipeline.terminateAll(0);
    /* careful: terminateAll(0) above frees request, host, etc. */

    if (port->generateHostCertificates) {
        Ssl::CertificateProperties certProperties;
        buildSslCertGenerationParams(certProperties);
        sslBumpCertKey = certProperties.dbKey().c_str();
        assert(sslBumpCertKey.size() > 0 && sslBumpCertKey[0] != '\0');

        // Disable caching for bumpPeekAndSplice mode
        if (!(sslServerBump && (sslServerBump->act.step1 == Ssl::bumpPeek || sslServerBump->act.step1 == Ssl::bumpStare))) {
            debugs(33, 5, "Finding SSL certificate for " << sslBumpCertKey << " in cache");
            Ssl::LocalContextStorage * ssl_ctx_cache = Ssl::TheGlobalContextStorage.getLocalStorage(port->s);
            Security::ContextPtr dynCtx = nullptr;
            Security::ContextPointer *cachedCtx = ssl_ctx_cache ? ssl_ctx_cache->get(sslBumpCertKey.termedBuf()) : nullptr;
            if (cachedCtx && (dynCtx = cachedCtx->get())) {
                debugs(33, 5, "SSL certificate for " << sslBumpCertKey << " found in cache");
                if (Ssl::verifySslCertificate(dynCtx, certProperties)) {
                    debugs(33, 5, "Cached SSL certificate for " << sslBumpCertKey << " is valid");
                    getSslContextDone(dynCtx);
                    return;
                } else {
                    debugs(33, 5, "Cached SSL certificate for " << sslBumpCertKey << " is out of date. Delete this certificate from cache");
                    if (ssl_ctx_cache)
                        ssl_ctx_cache->del(sslBumpCertKey.termedBuf());
                }
            } else {
                debugs(33, 5, "SSL certificate for " << sslBumpCertKey << " haven't found in cache");
            }
        }

#if USE_SSL_CRTD
        try {
            debugs(33, 5, HERE << "Generating SSL certificate for " << certProperties.commonName << " using ssl_crtd.");
            Ssl::CrtdMessage request_message(Ssl::CrtdMessage::REQUEST);
            request_message.setCode(Ssl::CrtdMessage::code_new_certificate);
            request_message.composeRequest(certProperties);
            debugs(33, 5, HERE << "SSL crtd request: " << request_message.compose().c_str());
            Ssl::Helper::GetInstance()->sslSubmit(request_message, sslCrtdHandleReplyWrapper, this);
            return;
        } catch (const std::exception &e) {
            debugs(33, DBG_IMPORTANT, "ERROR: Failed to compose ssl_crtd " <<
                   "request for " << certProperties.commonName <<
                   " certificate: " << e.what() << "; will now block to " <<
                   "generate that certificate.");
            // fall through to do blocking in-process generation.
        }
#endif // USE_SSL_CRTD

        debugs(33, 5, HERE << "Generating SSL certificate for " << certProperties.commonName);
        if (sslServerBump && (sslServerBump->act.step1 == Ssl::bumpPeek || sslServerBump->act.step1 == Ssl::bumpStare)) {
            doPeekAndSpliceStep();
            auto ssl = fd_table[clientConnection->fd].ssl.get();
            if (!Ssl::configureSSL(ssl, certProperties, *port))
                debugs(33, 5, "Failed to set certificates to ssl object for PeekAndSplice mode");
        } else {
            auto dynCtx = Ssl::generateSslContext(certProperties, *port);
            getSslContextDone(dynCtx, true);
        }
        return;
    }
    getSslContextDone(NULL);
}

void
ConnStateData::getSslContextDone(Security::ContextPtr sslContext, bool isNew)
{
    // Try to add generated ssl context to storage.
    if (port->generateHostCertificates && isNew) {

        if (signAlgorithm == Ssl::algSignTrusted) {
            // Add signing certificate to the certificates chain
            X509 *cert = port->signingCert.get();
            if (SSL_CTX_add_extra_chain_cert(sslContext, cert)) {
                // increase the certificate lock
                CRYPTO_add(&(cert->references),1,CRYPTO_LOCK_X509);
            } else {
                const int ssl_error = ERR_get_error();
                debugs(33, DBG_IMPORTANT, "WARNING: can not add signing certificate to SSL context chain: " << ERR_error_string(ssl_error, NULL));
            }
            Ssl::addChainToSslContext(sslContext, port->certsToChain.get());
        }
        //else it is self-signed or untrusted do not attrach any certificate

        Ssl::LocalContextStorage *ssl_ctx_cache = Ssl::TheGlobalContextStorage.getLocalStorage(port->s);
        assert(sslBumpCertKey.size() > 0 && sslBumpCertKey[0] != '\0');
        if (sslContext) {
            if (!ssl_ctx_cache || !ssl_ctx_cache->add(sslBumpCertKey.termedBuf(), new Security::ContextPointer(sslContext))) {
                // If it is not in storage delete after using. Else storage deleted it.
                fd_table[clientConnection->fd].dynamicSslContext = sslContext;
            }
        } else {
            debugs(33, 2, HERE << "Failed to generate SSL cert for " << sslConnectHostOrIp);
        }
    }

    // If generated ssl context = NULL, try to use static ssl context.
    if (!sslContext) {
        if (!port->secure.staticContext) {
            debugs(83, DBG_IMPORTANT, "Closing " << clientConnection->remote << " as lacking TLS context");
            clientConnection->close();
            return;
        } else {
            debugs(33, 5, "Using static TLS context.");
            sslContext = port->secure.staticContext.get();
        }
    }

    if (!httpsCreate(clientConnection, sslContext))
        return;

    // bumped intercepted conns should already have Config.Timeout.request set
    // but forwarded connections may only have Config.Timeout.lifetime. [Re]set
    // to make sure the connection does not get stuck on non-SSL clients.
    typedef CommCbMemFunT<ConnStateData, CommTimeoutCbParams> TimeoutDialer;
    AsyncCall::Pointer timeoutCall = JobCallback(33, 5, TimeoutDialer,
                                     this, ConnStateData::requestTimeout);
    commSetConnTimeout(clientConnection, Config.Timeout.request, timeoutCall);

    // Disable the client read handler until CachePeer selection is complete
    Comm::SetSelect(clientConnection->fd, COMM_SELECT_READ, NULL, NULL, 0);
    Comm::SetSelect(clientConnection->fd, COMM_SELECT_READ, clientNegotiateSSL, this, 0);
    switchedToHttps_ = true;
}

void
ConnStateData::switchToHttps(HttpRequest *request, Ssl::BumpMode bumpServerMode)
{
    assert(!switchedToHttps_);

    sslConnectHostOrIp = request->url.host();
    resetSslCommonName(request->url.host());

    // We are going to read new request
    flags.readMore = true;
    debugs(33, 5, HERE << "converting " << clientConnection << " to SSL");

    // keep version major.minor details the same.
    // but we are now performing the HTTPS handshake traffic
    transferProtocol.protocol = AnyP::PROTO_HTTPS;

    // If sslServerBump is set, then we have decided to deny CONNECT
    // and now want to switch to SSL to send the error to the client
    // without even peeking at the origin server certificate.
    if (bumpServerMode == Ssl::bumpServerFirst && !sslServerBump) {
        request->flags.sslPeek = true;
        sslServerBump = new Ssl::ServerBump(request);

        // will call httpsPeeked() with certificate and connection, eventually
        FwdState::fwdStart(clientConnection, sslServerBump->entry, sslServerBump->request.getRaw());
        return;
    } else if (bumpServerMode == Ssl::bumpPeek || bumpServerMode == Ssl::bumpStare) {
        request->flags.sslPeek = true;
        sslServerBump = new Ssl::ServerBump(request, NULL, bumpServerMode);
        startPeekAndSplice();
        return;
    }

    // otherwise, use sslConnectHostOrIp
    getSslContextStart();
}

bool
ConnStateData::spliceOnError(const err_type err)
{
    if (Config.accessList.on_unsupported_protocol) {
        assert(serverBump());
        ACLFilledChecklist checklist(Config.accessList.on_unsupported_protocol, serverBump()->request.getRaw(), NULL);
        checklist.requestErrorType = err;
        checklist.conn(this);
        allow_t answer = checklist.fastCheck();
        if (answer == ACCESS_ALLOWED && answer.kind == 1) {
            splice();
            return true;
        }
    }
    return false;
}

/** negotiate an SSL connection */
static void
clientPeekAndSpliceSSL(int fd, void *data)
{
    ConnStateData *conn = (ConnStateData *)data;
    auto ssl = fd_table[fd].ssl.get();

    debugs(83, 5, "Start peek and splice on FD " << fd);

    int ret = 0;
    if ((ret = Squid_SSL_accept(conn, clientPeekAndSpliceSSL)) < 0)
        debugs(83, 2, "SSL_accept failed.");

    BIO *b = SSL_get_rbio(ssl);
    assert(b);
    Ssl::ClientBio *bio = static_cast<Ssl::ClientBio *>(b->ptr);
    if (ret < 0) {
        const err_type err = bio->noSslClient() ? ERR_PROTOCOL_UNKNOWN : ERR_SECURE_ACCEPT_FAIL;
        if (!conn->spliceOnError(err))
            conn->clientConnection->close();
        return;
    }

    if (!bio->rBufData().isEmpty())
        conn->receivedFirstByte();

    if (bio->gotHello()) {
        if (conn->serverBump()) {
            Ssl::Bio::sslFeatures const &features = bio->receivedHelloFeatures();
            if (!features.serverName.isEmpty()) {
                conn->serverBump()->clientSni = features.serverName;
                conn->resetSslCommonName(features.serverName.c_str());
            }
        }

        debugs(83, 5, "I got hello. Start forwarding the request!!! ");
        Comm::SetSelect(fd, COMM_SELECT_READ, NULL, NULL, 0);
        Comm::SetSelect(fd, COMM_SELECT_WRITE, NULL, NULL, 0);
        conn->startPeekAndSpliceDone();
        return;
    }
}

void ConnStateData::startPeekAndSplice()
{
    // will call httpsPeeked() with certificate and connection, eventually
    auto unConfiguredCTX = Ssl::createSSLContext(port->signingCert, port->signPkey, *port);
    fd_table[clientConnection->fd].dynamicSslContext = unConfiguredCTX;

    if (!httpsCreate(clientConnection, unConfiguredCTX))
        return;

    // commSetConnTimeout() was called for this request before we switched.
    // Fix timeout to request_start_timeout
    typedef CommCbMemFunT<ConnStateData, CommTimeoutCbParams> TimeoutDialer;
    AsyncCall::Pointer timeoutCall =  JobCallback(33, 5,
                                      TimeoutDialer, this, ConnStateData::requestTimeout);
    commSetConnTimeout(clientConnection, Config.Timeout.request_start_timeout, timeoutCall);
    // Also reset receivedFirstByte_ flag to allow this timeout work in the case we have
    // a bumbed "connect" request on non transparent port.
    receivedFirstByte_ = false;

    // Disable the client read handler until CachePeer selection is complete
    Comm::SetSelect(clientConnection->fd, COMM_SELECT_READ, NULL, NULL, 0);
    Comm::SetSelect(clientConnection->fd, COMM_SELECT_READ, clientPeekAndSpliceSSL, this, 0);
    switchedToHttps_ = true;

    auto ssl = fd_table[clientConnection->fd].ssl.get();
    BIO *b = SSL_get_rbio(ssl);
    Ssl::ClientBio *bio = static_cast<Ssl::ClientBio *>(b->ptr);
    bio->hold(true);
}

void httpsSslBumpStep2AccessCheckDone(allow_t answer, void *data)
{
    ConnStateData *connState = (ConnStateData *) data;

    // if the connection is closed or closing, just return.
    if (!connState->isOpen())
        return;

    debugs(33, 5, "Answer: " << answer << " kind:" << answer.kind);
    assert(connState->serverBump());
    Ssl::BumpMode bumpAction;
    if (answer == ACCESS_ALLOWED) {
        bumpAction = (Ssl::BumpMode)answer.kind;
    } else
        bumpAction = Ssl::bumpSplice;

    connState->serverBump()->act.step2 = bumpAction;
    connState->sslBumpMode = bumpAction;

    if (bumpAction == Ssl::bumpTerminate) {
        connState->clientConnection->close();
    } else if (bumpAction != Ssl::bumpSplice) {
        connState->startPeekAndSpliceDone();
    } else
        connState->splice();
}

void
ConnStateData::splice()
{
    // normally we can splice here, because we just got client hello message
    auto ssl = fd_table[clientConnection->fd].ssl.get();

    //retrieve received TLS client information
    clientConnection->tlsNegotiations()->fillWith(ssl);

    BIO *b = SSL_get_rbio(ssl);
    Ssl::ClientBio *bio = static_cast<Ssl::ClientBio *>(b->ptr);
    SBuf const &rbuf = bio->rBufData();
    debugs(83,5, "Bio for  " << clientConnection << " read " << rbuf.length() << " helo bytes");
    // Do splice:
    fd_table[clientConnection->fd].read_method = &default_read_method;
    fd_table[clientConnection->fd].write_method = &default_write_method;

    if (transparent()) {
        // set the current protocol to something sensible (was "HTTPS" for the bumping process)
        // we are sending a faked-up HTTP/1.1 message wrapper, so go with that.
        transferProtocol = Http::ProtocolVersion();
        fakeAConnectRequest("intercepted TLS spliced", rbuf);
    } else {
        // XXX: assuming that there was an HTTP/1.1 CONNECT to begin with...

        // reset the current protocol to HTTP/1.1 (was "HTTPS" for the bumping process)
        transferProtocol = Http::ProtocolVersion();
        // inBuf still has the "CONNECT ..." request data, reset it to SSL hello message
<<<<<<< HEAD
        inBuf.append(rbuf);
        ClientSocketContext::Pointer context = pipeline.front();
=======
        inBuf.append(rbuf.content(), rbuf.contentSize());
        Http::StreamPointer context = pipeline.front();
>>>>>>> 777e8376
        ClientHttpRequest *http = context->http;
        tunnelStart(http);
    }
}

void
ConnStateData::startPeekAndSpliceDone()
{
    // This is the Step2 of the SSL bumping
    assert(sslServerBump);
    Http::StreamPointer context = pipeline.front();
    ClientHttpRequest *http = context ? context->http : NULL;

    if (sslServerBump->step == Ssl::bumpStep1) {
        sslServerBump->step = Ssl::bumpStep2;
        // Run a accessList check to check if want to splice or continue bumping

        ACLFilledChecklist *acl_checklist = new ACLFilledChecklist(Config.accessList.ssl_bump, sslServerBump->request.getRaw(), NULL);
        acl_checklist->al = http ? http->al : NULL;
        //acl_checklist->src_addr = params.conn->remote;
        //acl_checklist->my_addr = s->s;
        acl_checklist->banAction(allow_t(ACCESS_ALLOWED, Ssl::bumpNone));
        acl_checklist->banAction(allow_t(ACCESS_ALLOWED, Ssl::bumpClientFirst));
        acl_checklist->banAction(allow_t(ACCESS_ALLOWED, Ssl::bumpServerFirst));
        acl_checklist->nonBlockingCheck(httpsSslBumpStep2AccessCheckDone, this);
        return;
    }

    FwdState::Start(clientConnection, sslServerBump->entry, sslServerBump->request.getRaw(), http ? http->al : NULL);
}

void
ConnStateData::doPeekAndSpliceStep()
{
    auto ssl = fd_table[clientConnection->fd].ssl.get();
    BIO *b = SSL_get_rbio(ssl);
    assert(b);
    Ssl::ClientBio *bio = static_cast<Ssl::ClientBio *>(b->ptr);

    debugs(33, 5, "PeekAndSplice mode, proceed with client negotiation. Currrent state:" << SSL_state_string_long(ssl));
    bio->hold(false);

    Comm::SetSelect(clientConnection->fd, COMM_SELECT_WRITE, clientNegotiateSSL, this, 0);
    switchedToHttps_ = true;
}

void
ConnStateData::httpsPeeked(Comm::ConnectionPointer serverConnection)
{
    Must(sslServerBump != NULL);

    if (Comm::IsConnOpen(serverConnection)) {
        pinConnection(serverConnection, NULL, NULL, false);

        debugs(33, 5, HERE << "bumped HTTPS server: " << sslConnectHostOrIp);
    } else {
        debugs(33, 5, HERE << "Error while bumping: " << sslConnectHostOrIp);

        //  copy error detail from bump-server-first request to CONNECT request
        if (!pipeline.empty() && pipeline.front()->http != nullptr && pipeline.front()->http->request)
            pipeline.front()->http->request->detailError(sslServerBump->request->errType, sslServerBump->request->errDetail);
    }

    getSslContextStart();
}

#endif /* USE_OPENSSL */

void
ConnStateData::fakeAConnectRequest(const char *reason, const SBuf &payload)
{
    // fake a CONNECT request to force connState to tunnel
    SBuf connectHost;
#if USE_OPENSSL
    if (serverBump() && !serverBump()->clientSni.isEmpty()) {
        connectHost.assign(serverBump()->clientSni);
        if (clientConnection->local.port() > 0)
            connectHost.appendf(":%d",clientConnection->local.port());
    } else
#endif
    {
        static char ip[MAX_IPSTRLEN];
        connectHost.assign(clientConnection->local.toUrl(ip, sizeof(ip)));
    }
    // Pre-pend this fake request to the TLS bits already in the buffer
    SBuf retStr;
    retStr.append("CONNECT ");
    retStr.append(connectHost);
    retStr.append(" HTTP/1.1\r\nHost: ");
    retStr.append(connectHost);
    retStr.append("\r\n\r\n");
    retStr.append(payload);
    inBuf = retStr;
    bool ret = handleReadData();
    if (ret)
        ret = clientParseRequests();

    if (!ret) {
        debugs(33, 2, "Failed to start fake CONNECT request for " << reason << " connection: " << clientConnection);
        clientConnection->close();
    }
}

/// check FD after clientHttp[s]ConnectionOpened, adjust HttpSockets as needed
static bool
OpenedHttpSocket(const Comm::ConnectionPointer &c, const Ipc::FdNoteId portType)
{
    if (!Comm::IsConnOpen(c)) {
        Must(NHttpSockets > 0); // we tried to open some
        --NHttpSockets; // there will be fewer sockets than planned
        Must(HttpSockets[NHttpSockets] < 0); // no extra fds received

        if (!NHttpSockets) // we could not open any listen sockets at all
            fatalf("Unable to open %s",FdNote(portType));

        return false;
    }
    return true;
}

/// find any unused HttpSockets[] slot and store fd there or return false
static bool
AddOpenedHttpSocket(const Comm::ConnectionPointer &conn)
{
    bool found = false;
    for (int i = 0; i < NHttpSockets && !found; ++i) {
        if ((found = HttpSockets[i] < 0))
            HttpSockets[i] = conn->fd;
    }
    return found;
}

static void
clientHttpConnectionsOpen(void)
{
    for (AnyP::PortCfgPointer s = HttpPortList; s != NULL; s = s->next) {
        const char *scheme = AnyP::UriScheme(s->transport.protocol).c_str();

        if (MAXTCPLISTENPORTS == NHttpSockets) {
            debugs(1, DBG_IMPORTANT, "WARNING: You have too many '" << scheme << "_port' lines.");
            debugs(1, DBG_IMPORTANT, "         The limit is " << MAXTCPLISTENPORTS << " HTTP ports.");
            continue;
        }

#if USE_OPENSSL
        if (s->flags.tunnelSslBumping) {
            if (!Config.accessList.ssl_bump) {
                debugs(33, DBG_IMPORTANT, "WARNING: No ssl_bump configured. Disabling ssl-bump on " << scheme << "_port " << s->s);
                s->flags.tunnelSslBumping = false;
            }
            if (!s->secure.staticContext && !s->generateHostCertificates) {
                debugs(1, DBG_IMPORTANT, "Will not bump SSL at " << scheme << "_port " << s->s << " due to TLS initialization failure.");
                s->flags.tunnelSslBumping = false;
                if (s->transport.protocol == AnyP::PROTO_HTTP)
                    s->secure.encryptTransport = false;
            }
            if (s->flags.tunnelSslBumping) {
                // Create ssl_ctx cache for this port.
                auto sz = s->dynamicCertMemCacheSize == std::numeric_limits<size_t>::max() ? 4194304 : s->dynamicCertMemCacheSize;
                Ssl::TheGlobalContextStorage.addLocalStorage(s->s, sz);
            }
        }

        if (s->secure.encryptTransport && !s->secure.staticContext) {
            debugs(1, DBG_CRITICAL, "ERROR: Ignoring " << scheme << "_port " << s->s << " due to TLS context initialization failure.");
            continue;
        }
#endif

        // Fill out a Comm::Connection which IPC will open as a listener for us
        //  then pass back when active so we can start a TcpAcceptor subscription.
        s->listenConn = new Comm::Connection;
        s->listenConn->local = s->s;

        s->listenConn->flags = COMM_NONBLOCKING | (s->flags.tproxyIntercept ? COMM_TRANSPARENT : 0) |
                               (s->flags.natIntercept ? COMM_INTERCEPTION : 0);

        typedef CommCbFunPtrCallT<CommAcceptCbPtrFun> AcceptCall;
        if (s->transport.protocol == AnyP::PROTO_HTTP) {
            // setup the subscriptions such that new connections accepted by listenConn are handled by HTTP
            RefCount<AcceptCall> subCall = commCbCall(5, 5, "httpAccept", CommAcceptCbPtrFun(httpAccept, CommAcceptCbParams(NULL)));
            Subscription::Pointer sub = new CallSubscription<AcceptCall>(subCall);

            AsyncCall::Pointer listenCall = asyncCall(33,2, "clientListenerConnectionOpened",
                                            ListeningStartedDialer(&clientListenerConnectionOpened, s, Ipc::fdnHttpSocket, sub));
            Ipc::StartListening(SOCK_STREAM, IPPROTO_TCP, s->listenConn, Ipc::fdnHttpSocket, listenCall);

#if USE_OPENSSL
        } else if (s->transport.protocol == AnyP::PROTO_HTTPS) {
            // setup the subscriptions such that new connections accepted by listenConn are handled by HTTPS
            RefCount<AcceptCall> subCall = commCbCall(5, 5, "httpsAccept", CommAcceptCbPtrFun(httpsAccept, CommAcceptCbParams(NULL)));
            Subscription::Pointer sub = new CallSubscription<AcceptCall>(subCall);

            AsyncCall::Pointer listenCall = asyncCall(33, 2, "clientListenerConnectionOpened",
                                            ListeningStartedDialer(&clientListenerConnectionOpened,
                                                    s, Ipc::fdnHttpsSocket, sub));
            Ipc::StartListening(SOCK_STREAM, IPPROTO_TCP, s->listenConn, Ipc::fdnHttpsSocket, listenCall);
#endif
        }

        HttpSockets[NHttpSockets] = -1; // set in clientListenerConnectionOpened
        ++NHttpSockets;
    }
}

void
clientStartListeningOn(AnyP::PortCfgPointer &port, const RefCount< CommCbFunPtrCallT<CommAcceptCbPtrFun> > &subCall, const Ipc::FdNoteId fdNote)
{
    // Fill out a Comm::Connection which IPC will open as a listener for us
    port->listenConn = new Comm::Connection;
    port->listenConn->local = port->s;
    port->listenConn->flags =
        COMM_NONBLOCKING |
        (port->flags.tproxyIntercept ? COMM_TRANSPARENT : 0) |
        (port->flags.natIntercept ? COMM_INTERCEPTION : 0);

    // route new connections to subCall
    typedef CommCbFunPtrCallT<CommAcceptCbPtrFun> AcceptCall;
    Subscription::Pointer sub = new CallSubscription<AcceptCall>(subCall);
    AsyncCall::Pointer listenCall =
        asyncCall(33, 2, "clientListenerConnectionOpened",
                  ListeningStartedDialer(&clientListenerConnectionOpened,
                                         port, fdNote, sub));
    Ipc::StartListening(SOCK_STREAM, IPPROTO_TCP, port->listenConn, fdNote, listenCall);

    assert(NHttpSockets < MAXTCPLISTENPORTS);
    HttpSockets[NHttpSockets] = -1;
    ++NHttpSockets;
}

/// process clientHttpConnectionsOpen result
static void
clientListenerConnectionOpened(AnyP::PortCfgPointer &s, const Ipc::FdNoteId portTypeNote, const Subscription::Pointer &sub)
{
    Must(s != NULL);

    if (!OpenedHttpSocket(s->listenConn, portTypeNote))
        return;

    Must(Comm::IsConnOpen(s->listenConn));

    // TCP: setup a job to handle accept() with subscribed handler
    AsyncJob::Start(new Comm::TcpAcceptor(s, FdNote(portTypeNote), sub));

    debugs(1, DBG_IMPORTANT, "Accepting " <<
           (s->flags.natIntercept ? "NAT intercepted " : "") <<
           (s->flags.tproxyIntercept ? "TPROXY intercepted " : "") <<
           (s->flags.tunnelSslBumping ? "SSL bumped " : "") <<
           (s->flags.accelSurrogate ? "reverse-proxy " : "")
           << FdNote(portTypeNote) << " connections at "
           << s->listenConn);

    Must(AddOpenedHttpSocket(s->listenConn)); // otherwise, we have received a fd we did not ask for
}

void
clientOpenListenSockets(void)
{
    clientHttpConnectionsOpen();
    Ftp::StartListening();

    if (NHttpSockets < 1)
        fatal("No HTTP, HTTPS, or FTP ports configured");
}

void
clientConnectionsClose()
{
    for (AnyP::PortCfgPointer s = HttpPortList; s != NULL; s = s->next) {
        if (s->listenConn != NULL) {
            debugs(1, DBG_IMPORTANT, "Closing HTTP(S) port " << s->listenConn->local);
            s->listenConn->close();
            s->listenConn = NULL;
        }
    }

    Ftp::StopListening();

    // TODO see if we can drop HttpSockets array entirely */
    for (int i = 0; i < NHttpSockets; ++i) {
        HttpSockets[i] = -1;
    }

    NHttpSockets = 0;
}

int
varyEvaluateMatch(StoreEntry * entry, HttpRequest * request)
{
    const char *vary = request->vary_headers;
    int has_vary = entry->getReply()->header.has(Http::HdrType::VARY);
#if X_ACCELERATOR_VARY

    has_vary |=
        entry->getReply()->header.has(Http::HdrType::HDR_X_ACCELERATOR_VARY);
#endif

    if (!has_vary || !entry->mem_obj->vary_headers) {
        if (vary) {
            /* Oops... something odd is going on here.. */
            debugs(33, DBG_IMPORTANT, "varyEvaluateMatch: Oops. Not a Vary object on second attempt, '" <<
                   entry->mem_obj->urlXXX() << "' '" << vary << "'");
            safe_free(request->vary_headers);
            return VARY_CANCEL;
        }

        if (!has_vary) {
            /* This is not a varying object */
            return VARY_NONE;
        }

        /* virtual "vary" object found. Calculate the vary key and
         * continue the search
         */
        vary = httpMakeVaryMark(request, entry->getReply());

        if (vary) {
            request->vary_headers = xstrdup(vary);
            return VARY_OTHER;
        } else {
            /* Ouch.. we cannot handle this kind of variance */
            /* XXX This cannot really happen, but just to be complete */
            return VARY_CANCEL;
        }
    } else {
        if (!vary) {
            vary = httpMakeVaryMark(request, entry->getReply());

            if (vary)
                request->vary_headers = xstrdup(vary);
        }

        if (!vary) {
            /* Ouch.. we cannot handle this kind of variance */
            /* XXX This cannot really happen, but just to be complete */
            return VARY_CANCEL;
        } else if (strcmp(vary, entry->mem_obj->vary_headers) == 0) {
            return VARY_MATCH;
        } else {
            /* Oops.. we have already been here and still haven't
             * found the requested variant. Bail out
             */
            debugs(33, DBG_IMPORTANT, "varyEvaluateMatch: Oops. Not a Vary match on second attempt, '" <<
                   entry->mem_obj->urlXXX() << "' '" << vary << "'");
            return VARY_CANCEL;
        }
    }
}

ACLFilledChecklist *
clientAclChecklistCreate(const acl_access * acl, ClientHttpRequest * http)
{
    ConnStateData * conn = http->getConn();
    ACLFilledChecklist *ch = new ACLFilledChecklist(acl, http->request,
            cbdataReferenceValid(conn) && conn != NULL && conn->clientConnection != NULL ? conn->clientConnection->rfc931 : dash_str);
    ch->al = http->al;
    /*
     * hack for ident ACL. It needs to get full addresses, and a place to store
     * the ident result on persistent connections...
     */
    /* connection oriented auth also needs these two lines for it's operation. */
    return ch;
}

bool
ConnStateData::transparent() const
{
    return clientConnection != NULL && (clientConnection->flags & (COMM_TRANSPARENT|COMM_INTERCEPTION));
}

BodyPipe::Pointer
ConnStateData::expectRequestBody(int64_t size)
{
    bodyPipe = new BodyPipe(this);
    if (size >= 0)
        bodyPipe->setBodySize(size);
    else
        startDechunkingRequest();
    return bodyPipe;
}

int64_t
ConnStateData::mayNeedToReadMoreBody() const
{
    if (!bodyPipe)
        return 0; // request without a body or read/produced all body bytes

    if (!bodyPipe->bodySizeKnown())
        return -1; // probably need to read more, but we cannot be sure

    const int64_t needToProduce = bodyPipe->unproducedSize();
    const int64_t haveAvailable = static_cast<int64_t>(inBuf.length());

    if (needToProduce <= haveAvailable)
        return 0; // we have read what we need (but are waiting for pipe space)

    return needToProduce - haveAvailable;
}

void
ConnStateData::stopReceiving(const char *error)
{
    debugs(33, 4, HERE << "receiving error (" << clientConnection << "): " << error <<
           "; old sending error: " <<
           (stoppedSending() ? stoppedSending_ : "none"));

    if (const char *oldError = stoppedReceiving()) {
        debugs(33, 3, HERE << "already stopped receiving: " << oldError);
        return; // nothing has changed as far as this connection is concerned
    }

    stoppedReceiving_ = error;

    if (const char *sendError = stoppedSending()) {
        debugs(33, 3, HERE << "closing because also stopped sending: " << sendError);
        clientConnection->close();
    }
}

void
ConnStateData::expectNoForwarding()
{
    if (bodyPipe != NULL) {
        debugs(33, 4, HERE << "no consumer for virgin body " << bodyPipe->status());
        bodyPipe->expectNoConsumption();
    }
}

/// initialize dechunking state
void
ConnStateData::startDechunkingRequest()
{
    Must(bodyPipe != NULL);
    debugs(33, 5, HERE << "start dechunking" << bodyPipe->status());
    assert(!bodyParser);
    bodyParser = new Http1::TeChunkedParser;
}

/// put parsed content into input buffer and clean up
void
ConnStateData::finishDechunkingRequest(bool withSuccess)
{
    debugs(33, 5, HERE << "finish dechunking: " << withSuccess);

    if (bodyPipe != NULL) {
        debugs(33, 7, HERE << "dechunked tail: " << bodyPipe->status());
        BodyPipe::Pointer myPipe = bodyPipe;
        stopProducingFor(bodyPipe, withSuccess); // sets bodyPipe->bodySize()
        Must(!bodyPipe); // we rely on it being nil after we are done with body
        if (withSuccess) {
            Must(myPipe->bodySizeKnown());
            Http::StreamPointer context = pipeline.front();
            if (context != NULL && context->http && context->http->request)
                context->http->request->setContentLength(myPipe->bodySize());
        }
    }

    delete bodyParser;
    bodyParser = NULL;
}

// XXX: this is an HTTP/1-only operation
void
ConnStateData::sendControlMsg(HttpControlMsg msg)
{
    if (!isOpen()) {
        debugs(33, 3, HERE << "ignoring 1xx due to earlier closure");
        return;
    }

    // HTTP/1 1xx status messages are only valid when there is a transaction to trigger them
    if (!pipeline.empty()) {
        HttpReply::Pointer rep(msg.reply);
        Must(rep);
        // remember the callback
        cbControlMsgSent = msg.cbSuccess;

        typedef CommCbMemFunT<HttpControlMsgSink, CommIoCbParams> Dialer;
        AsyncCall::Pointer call = JobCallback(33, 5, Dialer, this, HttpControlMsgSink::wroteControlMsg);

        writeControlMsgAndCall(rep.getRaw(), call);
        return;
    }

    debugs(33, 3, HERE << " closing due to missing context for 1xx");
    clientConnection->close();
}

/// Our close handler called by Comm when the pinned connection is closed
void
ConnStateData::clientPinnedConnectionClosed(const CommCloseCbParams &io)
{
    // FwdState might repin a failed connection sooner than this close
    // callback is called for the failed connection.
    assert(pinning.serverConnection == io.conn);
    pinning.closeHandler = NULL; // Comm unregisters handlers before calling
    const bool sawZeroReply = pinning.zeroReply; // reset when unpinning
    pinning.serverConnection->noteClosure();
    unpinConnection(false);

    if (sawZeroReply && clientConnection != NULL) {
        debugs(33, 3, "Closing client connection on pinned zero reply.");
        clientConnection->close();
    }

}

void
ConnStateData::pinConnection(const Comm::ConnectionPointer &pinServer, HttpRequest *request, CachePeer *aPeer, bool auth, bool monitor)
{
    if (!Comm::IsConnOpen(pinning.serverConnection) ||
            pinning.serverConnection->fd != pinServer->fd)
        pinNewConnection(pinServer, request, aPeer, auth);

    if (monitor)
        startPinnedConnectionMonitoring();
}

void
ConnStateData::pinNewConnection(const Comm::ConnectionPointer &pinServer, HttpRequest *request, CachePeer *aPeer, bool auth)
{
    unpinConnection(true); // closes pinned connection, if any, and resets fields

    pinning.serverConnection = pinServer;

    debugs(33, 3, HERE << pinning.serverConnection);

    Must(pinning.serverConnection != NULL);

    // when pinning an SSL bumped connection, the request may be NULL
    const char *pinnedHost = "[unknown]";
    if (request) {
        pinning.host = xstrdup(request->url.host());
        pinning.port = request->url.port();
        pinnedHost = pinning.host;
    } else {
        pinning.port = pinServer->remote.port();
    }
    pinning.pinned = true;
    if (aPeer)
        pinning.peer = cbdataReference(aPeer);
    pinning.auth = auth;
    char stmp[MAX_IPSTRLEN];
    char desc[FD_DESC_SZ];
    snprintf(desc, FD_DESC_SZ, "%s pinned connection for %s (%d)",
             (auth || !aPeer) ? pinnedHost : aPeer->name,
             clientConnection->remote.toUrl(stmp,MAX_IPSTRLEN),
             clientConnection->fd);
    fd_note(pinning.serverConnection->fd, desc);

    typedef CommCbMemFunT<ConnStateData, CommCloseCbParams> Dialer;
    pinning.closeHandler = JobCallback(33, 5,
                                       Dialer, this, ConnStateData::clientPinnedConnectionClosed);
    // remember the pinned connection so that cb does not unpin a fresher one
    typedef CommCloseCbParams Params;
    Params &params = GetCommParams<Params>(pinning.closeHandler);
    params.conn = pinning.serverConnection;
    comm_add_close_handler(pinning.serverConnection->fd, pinning.closeHandler);
}

/// [re]start monitoring pinned connection for peer closures so that we can
/// propagate them to an _idle_ client pinned to that peer
void
ConnStateData::startPinnedConnectionMonitoring()
{
    if (pinning.readHandler != NULL)
        return; // already monitoring

    typedef CommCbMemFunT<ConnStateData, CommIoCbParams> Dialer;
    pinning.readHandler = JobCallback(33, 3,
                                      Dialer, this, ConnStateData::clientPinnedConnectionRead);
    Comm::Read(pinning.serverConnection, pinning.readHandler);
}

void
ConnStateData::stopPinnedConnectionMonitoring()
{
    if (pinning.readHandler != NULL) {
        Comm::ReadCancel(pinning.serverConnection->fd, pinning.readHandler);
        pinning.readHandler = NULL;
    }
}

#if USE_OPENSSL
bool
ConnStateData::handleIdleClientPinnedTlsRead()
{
    // A ready-for-reading connection means that the TLS server either closed
    // the connection, sent us some unexpected HTTP data, or started TLS
    // renegotiations. We should close the connection except for the last case.

    Must(pinning.serverConnection != nullptr);
    auto ssl = fd_table[pinning.serverConnection->fd].ssl.get();
    if (!ssl)
        return false;

    char buf[1];
    const int readResult = SSL_read(ssl, buf, sizeof(buf));

    if (readResult > 0 || SSL_pending(ssl) > 0) {
        debugs(83, 2, pinning.serverConnection << " TLS application data read");
        return false;
    }

    switch(const int error = SSL_get_error(ssl, readResult)) {
    case SSL_ERROR_WANT_WRITE:
        debugs(83, DBG_IMPORTANT, pinning.serverConnection << " TLS SSL_ERROR_WANT_WRITE request for idle pinned connection");
    // fall through to restart monitoring, for now
    case SSL_ERROR_NONE:
    case SSL_ERROR_WANT_READ:
        startPinnedConnectionMonitoring();
        return true;

    default:
        debugs(83, 2, pinning.serverConnection << " TLS error: " << error);
        return false;
    }

    // not reached
    return true;
}
#endif

/// Our read handler called by Comm when the server either closes an idle pinned connection or
/// perhaps unexpectedly sends something on that idle (from Squid p.o.v.) connection.
void
ConnStateData::clientPinnedConnectionRead(const CommIoCbParams &io)
{
    pinning.readHandler = NULL; // Comm unregisters handlers before calling

    if (io.flag == Comm::ERR_CLOSING)
        return; // close handler will clean up

    Must(pinning.serverConnection == io.conn);

#if USE_OPENSSL
    if (handleIdleClientPinnedTlsRead())
        return;
#endif

    const bool clientIsIdle = pipeline.empty();

    debugs(33, 3, "idle pinned " << pinning.serverConnection << " read " <<
           io.size << (clientIsIdle ? " with idle client" : ""));

    pinning.serverConnection->close();

    // If we are still sending data to the client, do not close now. When we are done sending,
    // ConnStateData::kick() checks pinning.serverConnection and will close.
    // However, if we are idle, then we must close to inform the idle client and minimize races.
    if (clientIsIdle && clientConnection != NULL)
        clientConnection->close();
}

const Comm::ConnectionPointer
ConnStateData::validatePinnedConnection(HttpRequest *request, const CachePeer *aPeer)
{
    debugs(33, 7, HERE << pinning.serverConnection);

    bool valid = true;
    if (!Comm::IsConnOpen(pinning.serverConnection))
        valid = false;
    else if (pinning.auth && pinning.host && request && strcasecmp(pinning.host, request->url.host()) != 0)
        valid = false;
    else if (request && pinning.port != request->url.port())
        valid = false;
    else if (pinning.peer && !cbdataReferenceValid(pinning.peer))
        valid = false;
    else if (aPeer != pinning.peer)
        valid = false;

    if (!valid) {
        /* The pinning info is not safe, remove any pinning info */
        unpinConnection(true);
    }

    return pinning.serverConnection;
}

Comm::ConnectionPointer
ConnStateData::borrowPinnedConnection(HttpRequest *request, const CachePeer *aPeer)
{
    debugs(33, 7, pinning.serverConnection);
    if (validatePinnedConnection(request, aPeer) != NULL)
        stopPinnedConnectionMonitoring();

    return pinning.serverConnection; // closed if validation failed
}

void
ConnStateData::unpinConnection(const bool andClose)
{
    debugs(33, 3, HERE << pinning.serverConnection);

    if (pinning.peer)
        cbdataReferenceDone(pinning.peer);

    if (Comm::IsConnOpen(pinning.serverConnection)) {
        if (pinning.closeHandler != NULL) {
            comm_remove_close_handler(pinning.serverConnection->fd, pinning.closeHandler);
            pinning.closeHandler = NULL;
        }

        stopPinnedConnectionMonitoring();

        // close the server side socket if requested
        if (andClose)
            pinning.serverConnection->close();
        pinning.serverConnection = NULL;
    }

    safe_free(pinning.host);

    pinning.zeroReply = false;

    /* NOTE: pinning.pinned should be kept. This combined with fd == -1 at the end of a request indicates that the host
     * connection has gone away */
}
<|MERGE_RESOLUTION|>--- conflicted
+++ resolved
@@ -1646,21 +1646,14 @@
 
     request->flags.accelerated = http->flags.accel;
     request->flags.sslBumped=conn->switchedToHttps();
-<<<<<<< HEAD
     if (!conn->connectionless()) {
         request->flags.ignoreCc = conn->port->ignore_cc;
         // TODO: decouple http->flags.accel from request->flags.sslBumped
         request->flags.noDirect = (request->flags.accelerated && !request->flags.sslBumped) ?
-            !conn->port->allow_direct : 0;
-    }
-=======
-    request->flags.ignoreCc = conn->port->ignore_cc;
-    // TODO: decouple http->flags.accel from request->flags.sslBumped
-    request->flags.noDirect = (request->flags.accelerated && !request->flags.sslBumped) ?
-                              !conn->port->allow_direct : 0;
-    request->sources |= isFtp ? HttpMsg::srcFtp :
-                        ((request->flags.sslBumped || conn->port->transport.protocol == AnyP::PROTO_HTTPS) ? HttpMsg::srcHttps : HttpMsg::srcHttp);
->>>>>>> 777e8376
+                                  !conn->port->allow_direct : 0;
+        request->sources |= isFtp ? HttpMsg::srcFtp :
+                            ((request->flags.sslBumped || conn->port->transport.protocol == AnyP::PROTO_HTTPS) ? HttpMsg::srcHttps : HttpMsg::srcHttp);
+    }
 #if USE_AUTH
     if (request->flags.sslBumped) {
         if (conn->getAuth() != NULL)
@@ -3295,13 +3288,8 @@
         // reset the current protocol to HTTP/1.1 (was "HTTPS" for the bumping process)
         transferProtocol = Http::ProtocolVersion();
         // inBuf still has the "CONNECT ..." request data, reset it to SSL hello message
-<<<<<<< HEAD
         inBuf.append(rbuf);
-        ClientSocketContext::Pointer context = pipeline.front();
-=======
-        inBuf.append(rbuf.content(), rbuf.contentSize());
         Http::StreamPointer context = pipeline.front();
->>>>>>> 777e8376
         ClientHttpRequest *http = context->http;
         tunnelStart(http);
     }
