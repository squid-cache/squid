--- conflicted
+++ resolved
@@ -3516,15 +3516,9 @@
         // fake a CONNECT request to force connState to tunnel
         static char ip[MAX_IPSTRLEN];
         connState->clientConnection->local.toUrl(ip, sizeof(ip));
-<<<<<<< HEAD
-        SBuf reqStr;
-        reqStr.append("CONNECT ").append(ip).append(" HTTP/1.1\r\nHost: ").append(ip).append("\r\n\r\n");
-        bool ret = connState->handleReadData(&reqStr);
-=======
         // XXX need to *pre-pend* this fake request to the TLS bits already in the buffer
         connState->in.buf.append("CONNECT ").append(ip).append(" HTTP/1.1\r\nHost: ").append(ip).append("\r\n\r\n");
         bool ret = connState->handleReadData();
->>>>>>> fdcbd7e7
         if (ret)
             ret = connState->clientParseRequests();
 
