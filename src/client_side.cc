/*
 * DEBUG: section 33    Client-side Routines
 * AUTHOR: Duane Wessels
 *
 * SQUID Web Proxy Cache          http://www.squid-cache.org/
 * ----------------------------------------------------------
 *
 *  Squid is the result of efforts by numerous individuals from
 *  the Internet community; see the CONTRIBUTORS file for full
 *  details.   Many organizations have provided support for Squid's
 *  development; see the SPONSORS file for full details.  Squid is
 *  Copyrighted (C) 2001 by the Regents of the University of
 *  California; see the COPYRIGHT file for full details.  Squid
 *  incorporates software developed and/or copyrighted by other
 *  sources; see the CREDITS file for full details.
 *
 *  This program is free software; you can redistribute it and/or modify
 *  it under the terms of the GNU General Public License as published by
 *  the Free Software Foundation; either version 2 of the License, or
 *  (at your option) any later version.
 *
 *  This program is distributed in the hope that it will be useful,
 *  but WITHOUT ANY WARRANTY; without even the implied warranty of
 *  MERCHANTABILITY or FITNESS FOR A PARTICULAR PURPOSE.  See the
 *  GNU General Public License for more details.
 *
 *  You should have received a copy of the GNU General Public License
 *  along with this program; if not, write to the Free Software
 *  Foundation, Inc., 59 Temple Place, Suite 330, Boston, MA 02111, USA.
 */

/**
 \defgroup ClientSide Client-Side Logics
 *
 \section cserrors Errors and client side
 *
 \par Problem the first:
 * the store entry is no longer authoritative on the
 * reply status. EBITTEST (E_ABORT) is no longer a valid test outside
 * of client_side_reply.c.
 * Problem the second: resources are wasted if we delay in cleaning up.
 * Problem the third we can't depend on a connection close to clean up.
 *
 \par Nice thing the first:
 * Any step in the stream can callback with data
 * representing an error.
 * Nice thing the second: once you stop requesting reads from upstream,
 * upstream can be stopped too.
 *
 \par Solution #1:
 * Error has a callback mechanism to hand over a membuf
 * with the error content. The failing node pushes that back as the
 * reply. Can this be generalised to reduce duplicate efforts?
 * A: Possibly. For now, only one location uses this.
 * How to deal with pre-stream errors?
 * Tell client_side_reply that we *want* an error page before any
 * stream calls occur. Then we simply read as normal.
 *
 *
 \section pconn_logic Persistent connection logic:
 *
 \par
 * requests (httpClientRequest structs) get added to the connection
 * list, with the current one being chr
 *
 \par
 * The request is *immediately* kicked off, and data flows through
 * to clientSocketRecipient.
 *
 \par
 * If the data that arrives at clientSocketRecipient is not for the current
 * request, clientSocketRecipient simply returns, without requesting more
 * data, or sending it.
 *
 \par
 * ClientKeepAliveNextRequest will then detect the presence of data in
 * the next ClientHttpRequest, and will send it, restablishing the
 * data flow.
 */

#include "squid.h"
#include "acl/FilledChecklist.h"
#include "anyp/PortCfg.h"
#include "base/Subscription.h"
#include "base/TextException.h"
#include "CachePeer.h"
#include "ChunkedCodingParser.h"
#include "client_db.h"
#include "client_side.h"
#include "client_side_reply.h"
#include "client_side_request.h"
#include "ClientRequestContext.h"
#include "clientStream.h"
#include "comm.h"
#include "comm/Connection.h"
#include "comm/Loops.h"
#include "comm/TcpAcceptor.h"
#include "comm/Write.h"
#include "CommCalls.h"
#include "errorpage.h"
#include "fd.h"
#include "fde.h"
#include "fqdncache.h"
#include "FwdState.h"
#include "globals.h"
#include "http.h"
#include "http/Http1Parser.h"
#include "HttpHdrContRange.h"
#include "HttpHeaderTools.h"
#include "HttpReply.h"
#include "HttpRequest.h"
#include "ident/Config.h"
#include "ident/Ident.h"
#include "internal.h"
#include "ipc/FdNotes.h"
#include "ipc/StartListening.h"
#include "log/access_log.h"
#include "Mem.h"
#include "MemBuf.h"
#include "MemObject.h"
#include "mime_header.h"
#include "profiler/Profiler.h"
#include "rfc1738.h"
#include "SquidConfig.h"
#include "SquidTime.h"
#include "StatCounters.h"
#include "StatHist.h"
#include "Store.h"
#include "TimeOrTag.h"
#include "tools.h"
#include "URL.h"

#if USE_AUTH
#include "auth/UserRequest.h"
#endif
#if USE_DELAY_POOLS
#include "ClientInfo.h"
#endif
#if USE_SSL
#include "ssl/context_storage.h"
#include "ssl/gadgets.h"
#include "ssl/helper.h"
#include "ssl/ProxyCerts.h"
#include "ssl/ServerBump.h"
#include "ssl/support.h"
#endif
#if USE_SSL_CRTD
#include "ssl/certificate_db.h"
#include "ssl/crtd_message.h"
#endif

#if HAVE_LIMITS_H
#include <limits.h>
#endif
#if HAVE_MATH_H
#include <math.h>
#endif
#if HAVE_LIMITS
#include <limits>
#endif

#if LINGERING_CLOSE
#define comm_close comm_lingering_close
#endif

/// dials clientListenerConnectionOpened call
class ListeningStartedDialer: public CallDialer, public Ipc::StartListeningCb
{
public:
    typedef void (*Handler)(AnyP::PortCfg *portCfg, const Ipc::FdNoteId note, const Subscription::Pointer &sub);
    ListeningStartedDialer(Handler aHandler, AnyP::PortCfg *aPortCfg, const Ipc::FdNoteId note, const Subscription::Pointer &aSub):
            handler(aHandler), portCfg(aPortCfg), portTypeNote(note), sub(aSub) {}

    virtual void print(std::ostream &os) const {
        startPrint(os) <<
        ", " << FdNote(portTypeNote) << " port=" << (void*)portCfg << ')';
    }

    virtual bool canDial(AsyncCall &) const { return true; }
    virtual void dial(AsyncCall &) { (handler)(portCfg, portTypeNote, sub); }

public:
    Handler handler;

private:
    AnyP::PortCfg *portCfg;   ///< from Config.Sockaddr.http
    Ipc::FdNoteId portTypeNote;    ///< Type of IPC socket being opened
    Subscription::Pointer sub; ///< The handler to be subscribed for this connetion listener
};

static void clientListenerConnectionOpened(AnyP::PortCfg *s, const Ipc::FdNoteId portTypeNote, const Subscription::Pointer &sub);

/* our socket-related context */

CBDATA_CLASS_INIT(ClientSocketContext);

/* Local functions */
static IOCB clientWriteComplete;
static IOCB clientWriteBodyComplete;
static IOACB httpAccept;
#if USE_SSL
static IOACB httpsAccept;
#endif
static CTCB clientLifetimeTimeout;
static ClientSocketContext *parseHttpRequestAbort(ConnStateData * conn, const char *uri);
static ClientSocketContext *parseHttpRequest(ConnStateData *, Http1::RequestParser &);
#if USE_IDENT
static IDCB clientIdentDone;
#endif
static CSCB clientSocketRecipient;
static CSD clientSocketDetach;
static void clientSetKeepaliveFlag(ClientHttpRequest *);
static int clientIsContentLengthValid(HttpRequest * r);
static int clientIsRequestBodyTooLargeForPolicy(int64_t bodyLength);

static void clientUpdateStatHistCounters(LogTags logType, int svc_time);
static void clientUpdateStatCounters(LogTags logType);
static void clientUpdateHierCounters(HierarchyLogEntry *);
static bool clientPingHasFinished(ping_data const *aPing);
void prepareLogWithRequestDetails(HttpRequest *, AccessLogEntry::Pointer &);
#ifndef PURIFY
static bool connIsUsable(ConnStateData * conn);
#endif
static int responseFinishedOrFailed(HttpReply * rep, StoreIOBuffer const &receivedData);
static void ClientSocketContextPushDeferredIfNeeded(ClientSocketContext::Pointer deferredRequest, ConnStateData * conn);
static void clientUpdateSocketStats(LogTags logType, size_t size);

char *skipLeadingSpace(char *aString);
static void connNoteUseOfBuffer(ConnStateData* conn, size_t byteCount);

clientStreamNode *
ClientSocketContext::getTail() const
{
    if (http->client_stream.tail)
        return (clientStreamNode *)http->client_stream.tail->data;

    return NULL;
}

clientStreamNode *
ClientSocketContext::getClientReplyContext() const
{
    return (clientStreamNode *)http->client_stream.tail->prev->data;
}

/**
 * This routine should be called to grow the inbuf and then
 * call comm_read().
 */
void
ConnStateData::readSomeData()
{
    if (reading())
        return;

    debugs(33, 4, HERE << clientConnection << ": reading request...");

    if (!maybeMakeSpaceAvailable())
        return;

    typedef CommCbMemFunT<ConnStateData, CommIoCbParams> Dialer;
    reader = JobCallback(33, 5, Dialer, this, ConnStateData::clientReadRequest);
    comm_read(clientConnection, in.addressToReadInto(), getAvailableBufferLength(), reader);
}

void
ClientSocketContext::removeFromConnectionList(ConnStateData * conn)
{
    ClientSocketContext::Pointer *tempContextPointer;
    assert(conn != NULL && cbdataReferenceValid(conn));
    assert(conn->getCurrentContext() != NULL);
    /* Unlink us from the connection request list */
    tempContextPointer = & conn->currentobject;

    while (tempContextPointer->getRaw()) {
        if (*tempContextPointer == this)
            break;

        tempContextPointer = &(*tempContextPointer)->next;
    }

    assert(tempContextPointer->getRaw() != NULL);
    *tempContextPointer = next;
    next = NULL;
}

ClientSocketContext::~ClientSocketContext()
{
    clientStreamNode *node = getTail();

    if (node) {
        ClientSocketContext *streamContext = dynamic_cast<ClientSocketContext *> (node->data.getRaw());

        if (streamContext) {
            /* We are *always* the tail - prevent recursive free */
            assert(this == streamContext);
            node->data = NULL;
        }
    }

    if (connRegistered_)
        deRegisterWithConn();

    httpRequestFree(http);

    /* clean up connection links to us */
    assert(this != next.getRaw());
}

void
ClientSocketContext::registerWithConn()
{
    assert (!connRegistered_);
    assert (http);
    assert (http->getConn() != NULL);
    connRegistered_ = true;
    http->getConn()->addContextToQueue(this);
}

void
ClientSocketContext::deRegisterWithConn()
{
    assert (connRegistered_);
    removeFromConnectionList(http->getConn());
    connRegistered_ = false;
}

void
ClientSocketContext::connIsFinished()
{
    assert (http);
    assert (http->getConn() != NULL);
    deRegisterWithConn();
    /* we can't handle any more stream data - detach */
    clientStreamDetach(getTail(), http);
}

ClientSocketContext::ClientSocketContext(const Comm::ConnectionPointer &aConn, ClientHttpRequest *aReq) :
        clientConnection(aConn),
        http(aReq),
        reply(NULL),
        next(NULL),
        writtenToSocket(0),
        mayUseConnection_ (false),
        connRegistered_ (false)
{
    assert(http != NULL);
    memset (reqbuf, '\0', sizeof (reqbuf));
    flags.deferred = 0;
    flags.parsed_ok = 0;
    deferredparams.node = NULL;
    deferredparams.rep = NULL;
}

void
ClientSocketContext::writeControlMsg(HttpControlMsg &msg)
{
    const HttpReply::Pointer rep(msg.reply);
    Must(rep != NULL);

    // apply selected clientReplyContext::buildReplyHeader() mods
    // it is not clear what headers are required for control messages
    rep->header.removeHopByHopEntries();
    rep->header.putStr(HDR_CONNECTION, "keep-alive");
    httpHdrMangleList(&rep->header, http->request, ROR_REPLY);

    // remember the callback
    cbControlMsgSent = msg.cbSuccess;

    MemBuf *mb = rep->pack();

    debugs(11, 2, "HTTP Client " << clientConnection);
    debugs(11, 2, "HTTP Client CONTROL MSG:\n---------\n" << mb->buf << "\n----------");

    AsyncCall::Pointer call = commCbCall(33, 5, "ClientSocketContext::wroteControlMsg",
                                         CommIoCbPtrFun(&WroteControlMsg, this));
    Comm::Write(clientConnection, mb, call);

    delete mb;
}

/// called when we wrote the 1xx response
void
ClientSocketContext::wroteControlMsg(const Comm::ConnectionPointer &conn, char *, size_t, comm_err_t errflag, int xerrno)
{
    if (errflag == COMM_ERR_CLOSING)
        return;

    if (errflag == COMM_OK) {
        ScheduleCallHere(cbControlMsgSent);
        return;
    }

    debugs(33, 3, HERE << "1xx writing failed: " << xstrerr(xerrno));
    // no error notification: see HttpControlMsg.h for rationale and
    // note that some errors are detected elsewhere (e.g., close handler)

    // close on 1xx errors to be conservative and to simplify the code
    // (if we do not close, we must notify the source of a failure!)
    conn->close();
}

/// wroteControlMsg() wrapper: ClientSocketContext is not an AsyncJob
void
ClientSocketContext::WroteControlMsg(const Comm::ConnectionPointer &conn, char *bufnotused, size_t size, comm_err_t errflag, int xerrno, void *data)
{
    ClientSocketContext *context = static_cast<ClientSocketContext*>(data);
    context->wroteControlMsg(conn, bufnotused, size, errflag, xerrno);
}

#if USE_IDENT
static void
clientIdentDone(const char *ident, void *data)
{
    ConnStateData *conn = (ConnStateData *)data;
    xstrncpy(conn->clientConnection->rfc931, ident ? ident : dash_str, USER_IDENT_SZ);
}
#endif

void
clientUpdateStatCounters(LogTags logType)
{
    ++statCounter.client_http.requests;

    if (logTypeIsATcpHit(logType))
        ++statCounter.client_http.hits;

    if (logType == LOG_TCP_HIT)
        ++statCounter.client_http.disk_hits;
    else if (logType == LOG_TCP_MEM_HIT)
        ++statCounter.client_http.mem_hits;
}

void
clientUpdateStatHistCounters(LogTags logType, int svc_time)
{
    statCounter.client_http.allSvcTime.count(svc_time);
    /**
     * The idea here is not to be complete, but to get service times
     * for only well-defined types.  For example, we don't include
     * LOG_TCP_REFRESH_FAIL because its not really a cache hit
     * (we *tried* to validate it, but failed).
     */

    switch (logType) {

    case LOG_TCP_REFRESH_UNMODIFIED:
        statCounter.client_http.nearHitSvcTime.count(svc_time);
        break;

    case LOG_TCP_IMS_HIT:
        statCounter.client_http.nearMissSvcTime.count(svc_time);
        break;

    case LOG_TCP_HIT:

    case LOG_TCP_MEM_HIT:

    case LOG_TCP_OFFLINE_HIT:
        statCounter.client_http.hitSvcTime.count(svc_time);
        break;

    case LOG_TCP_MISS:

    case LOG_TCP_CLIENT_REFRESH_MISS:
        statCounter.client_http.missSvcTime.count(svc_time);
        break;

    default:
        /* make compiler warnings go away */
        break;
    }
}

bool
clientPingHasFinished(ping_data const *aPing)
{
    if (0 != aPing->stop.tv_sec && 0 != aPing->start.tv_sec)
        return true;

    return false;
}

void
clientUpdateHierCounters(HierarchyLogEntry * someEntry)
{
    ping_data *i;

    switch (someEntry->code) {
#if USE_CACHE_DIGESTS

    case CD_PARENT_HIT:

    case CD_SIBLING_HIT:
        ++ statCounter.cd.times_used;
        break;
#endif

    case SIBLING_HIT:

    case PARENT_HIT:

    case FIRST_PARENT_MISS:

    case CLOSEST_PARENT_MISS:
        ++ statCounter.icp.times_used;
        i = &someEntry->ping;

        if (clientPingHasFinished(i))
            statCounter.icp.querySvcTime.count(tvSubUsec(i->start, i->stop));

        if (i->timeout)
            ++ statCounter.icp.query_timeouts;

        break;

    case CLOSEST_PARENT:

    case CLOSEST_DIRECT:
        ++ statCounter.netdb.times_used;

        break;

    default:
        break;
    }
}

void
ClientHttpRequest::updateCounters()
{
    clientUpdateStatCounters(logType);

    if (request->errType != ERR_NONE)
        ++ statCounter.client_http.errors;

    clientUpdateStatHistCounters(logType,
                                 tvSubMsec(al->cache.start_time, current_time));

    clientUpdateHierCounters(&request->hier);
}

void
prepareLogWithRequestDetails(HttpRequest * request, AccessLogEntry::Pointer &aLogEntry)
{
    assert(request);
    assert(aLogEntry != NULL);

    if (Config.onoff.log_mime_hdrs) {
        Packer p;
        MemBuf mb;
        mb.init();
        packerToMemInit(&p, &mb);
        request->header.packInto(&p);
        //This is the request after adaptation or redirection
        aLogEntry->headers.adapted_request = xstrdup(mb.buf);

        // the virgin request is saved to aLogEntry->request
        if (aLogEntry->request) {
            packerClean(&p);
            mb.reset();
            packerToMemInit(&p, &mb);
            aLogEntry->request->header.packInto(&p);
            aLogEntry->headers.request = xstrdup(mb.buf);
        }

#if USE_ADAPTATION
        const Adaptation::History::Pointer ah = request->adaptLogHistory();
        if (ah != NULL) {
            packerClean(&p);
            mb.reset();
            packerToMemInit(&p, &mb);
            ah->lastMeta.packInto(&p);
            aLogEntry->adapt.last_meta = xstrdup(mb.buf);
        }
#endif

        packerClean(&p);
        mb.clean();
    }

#if ICAP_CLIENT
    const Adaptation::Icap::History::Pointer ih = request->icapHistory();
    if (ih != NULL)
        aLogEntry->icap.processingTime = ih->processingTime();
#endif

    aLogEntry->http.method = request->method;
    aLogEntry->http.version = request->http_ver;
    aLogEntry->hier = request->hier;
    if (request->content_length > 0) // negative when no body or unknown length
        aLogEntry->http.clientRequestSz.payloadData += request->content_length; // XXX: actually adaptedRequest payload size ??
    aLogEntry->cache.extuser = request->extacl_user.termedBuf();

    // Adapted request, if any, inherits and then collects all the stats, but
    // the virgin request gets logged instead; copy the stats to log them.
    // TODO: avoid losses by keeping these stats in a shared history object?
    if (aLogEntry->request) {
        aLogEntry->request->dnsWait = request->dnsWait;
        aLogEntry->request->errType = request->errType;
        aLogEntry->request->errDetail = request->errDetail;
    }
}

void
ClientHttpRequest::logRequest()
{
    if (!out.size && !logType)
        debugs(33, 5, HERE << "logging half-baked transaction: " << log_uri);

    al->icp.opcode = ICP_INVALID;
    al->url = log_uri;
    debugs(33, 9, "clientLogRequest: al.url='" << al->url << "'");

    if (al->reply) {
        al->http.code = al->reply->sline.status();
        al->http.content_type = al->reply->content_type.termedBuf();
    } else if (loggingEntry() && loggingEntry()->mem_obj) {
        al->http.code = loggingEntry()->mem_obj->getReply()->sline.status();
        al->http.content_type = loggingEntry()->mem_obj->getReply()->content_type.termedBuf();
    }

    debugs(33, 9, "clientLogRequest: http.code='" << al->http.code << "'");

    if (loggingEntry() && loggingEntry()->mem_obj)
        al->cache.objectSize = loggingEntry()->contentLen(); // payload duplicate ?? with or without TE ?

    al->http.clientRequestSz.header = req_sz;
    al->http.clientReplySz.header = out.headers_sz;
    // XXX: calculate without payload encoding or headers !!
    al->http.clientReplySz.payloadData = out.size - out.headers_sz; // pretend its all un-encoded data for now.

    al->cache.highOffset = out.offset;

    al->cache.code = logType;

    al->cache.msec = tvSubMsec(al->cache.start_time, current_time);

    if (request)
        prepareLogWithRequestDetails(request, al);

    if (getConn() != NULL && getConn()->clientConnection != NULL && getConn()->clientConnection->rfc931[0])
        al->cache.rfc931 = getConn()->clientConnection->rfc931;

#if USE_SSL && 0

    /* This is broken. Fails if the connection has been closed. Needs
     * to snarf the ssl details some place earlier..
     */
    if (getConn() != NULL)
        al->cache.ssluser = sslGetUserEmail(fd_table[getConn()->fd].ssl);

#endif

    /*Add notes*/
    // The al->notes and request->notes must point to the same object.
    (void)SyncNotes(*al, *request);
    typedef Notes::iterator ACAMLI;
    for (ACAMLI i = Config.notes.begin(); i != Config.notes.end(); ++i) {
        if (const char *value = (*i)->match(request, al->reply, NULL)) {
            NotePairs &notes = SyncNotes(*al, *request);
            notes.add((*i)->key.termedBuf(), value);
            debugs(33, 3, HERE << (*i)->key.termedBuf() << " " << value);
        }
    }

    ACLFilledChecklist checklist(NULL, request, NULL);
    if (al->reply) {
        checklist.reply = al->reply;
        HTTPMSGLOCK(checklist.reply);
    }

    if (request) {
        al->adapted_request = request;
        HTTPMSGLOCK(al->adapted_request);
    }
    accessLogLog(al, &checklist);

    bool updatePerformanceCounters = true;
    if (Config.accessList.stats_collection) {
        ACLFilledChecklist statsCheck(Config.accessList.stats_collection, request, NULL);
        if (al->reply) {
            statsCheck.reply = al->reply;
            HTTPMSGLOCK(statsCheck.reply);
        }
        updatePerformanceCounters = (statsCheck.fastCheck() == ACCESS_ALLOWED);
    }

    if (updatePerformanceCounters) {
        if (request)
            updateCounters();

        if (getConn() != NULL && getConn()->clientConnection != NULL)
            clientdbUpdate(getConn()->clientConnection->remote, logType, AnyP::PROTO_HTTP, out.size);
    }
}

void
ClientHttpRequest::freeResources()
{
    safe_free(uri);
    safe_free(log_uri);
    safe_free(redirect.location);
    range_iter.boundary.clean();
    HTTPMSGUNLOCK(request);

    if (client_stream.tail)
        clientStreamAbort((clientStreamNode *)client_stream.tail->data, this);
}

void
httpRequestFree(void *data)
{
    ClientHttpRequest *http = (ClientHttpRequest *)data;
    assert(http != NULL);
    delete http;
}

bool
ConnStateData::areAllContextsForThisConnection() const
{
    assert(this != NULL);
    ClientSocketContext::Pointer context = getCurrentContext();

    while (context.getRaw()) {
        if (context->http->getConn() != this)
            return false;

        context = context->next;
    }

    return true;
}

void
ConnStateData::freeAllContexts()
{
    ClientSocketContext::Pointer context;

    while ((context = getCurrentContext()).getRaw() != NULL) {
        assert(getCurrentContext() !=
               getCurrentContext()->next);
        context->connIsFinished();
        assert (context != currentobject);
    }
}

/// propagates abort event to all contexts
void
ConnStateData::notifyAllContexts(int xerrno)
{
    typedef ClientSocketContext::Pointer CSCP;
    for (CSCP c = getCurrentContext(); c.getRaw(); c = c->next)
        c->noteIoError(xerrno);
}

/* This is a handler normally called by comm_close() */
void ConnStateData::connStateClosed(const CommCloseCbParams &io)
{
    deleteThis("ConnStateData::connStateClosed");
}

#if USE_AUTH
void
ConnStateData::setAuth(const Auth::UserRequest::Pointer &aur, const char *by)
{
    if (auth_ == NULL) {
        if (aur != NULL) {
            debugs(33, 2, "Adding connection-auth to " << clientConnection << " from " << by);
            auth_ = aur;
        }
        return;
    }

    // clobered with self-pointer
    // NP: something nasty is going on in Squid, but harmless.
    if (aur == auth_) {
        debugs(33, 2, "WARNING: Ignoring duplicate connection-auth for " << clientConnection << " from " << by);
        return;
    }

    /*
     * Connection-auth relies on a single set of credentials being preserved
     * for all requests on a connection once they have been setup.
     * There are several things which need to happen to preserve security
     * when connection-auth credentials change unexpectedly or are unset.
     *
     * 1) auth helper released from any active state
     *
     * They can only be reserved by a handshake process which this
     * connection can now never complete.
     * This prevents helpers hanging when their connections close.
     *
     * 2) pinning is expected to be removed and server conn closed
     *
     * The upstream link is authenticated with the same credentials.
     * Expecting the same level of consistency we should have received.
     * This prevents upstream being faced with multiple or missing
     * credentials after authentication.
     * NP: un-pin is left to the cleanup in ConnStateData::swanSong()
     *     we just trigger that cleanup here via comm_reset_close() or
     *     ConnStateData::stopReceiving()
     *
     * 3) the connection needs to close.
     *
     * This prevents attackers injecting requests into a connection,
     * or gateways wrongly multiplexing users into a single connection.
     *
     * When credentials are missing closure needs to follow an auth
     * challenge for best recovery by the client.
     *
     * When credentials change there is nothing we can do but abort as
     * fast as possible. Sending TCP RST instead of an HTTP response
     * is the best-case action.
     */

    // clobbered with nul-pointer
    if (aur == NULL) {
        debugs(33, 2, "WARNING: Graceful closure on " << clientConnection << " due to connection-auth erase from " << by);
        auth_->releaseAuthServer();
        auth_ = NULL;
        // XXX: need to test whether the connection re-auth challenge is sent. If not, how to trigger it from here.
        // NP: the current situation seems to fix challenge loops in Safari without visible issues in others.
        // we stop receiving more traffic but can leave the Job running to terminate after the error or challenge is delivered.
        stopReceiving("connection-auth removed");
        return;
    }

    // clobbered with alternative credentials
    if (aur != auth_) {
        debugs(33, 2, "ERROR: Closing " << clientConnection << " due to change of connection-auth from " << by);
        auth_->releaseAuthServer();
        auth_ = NULL;
        // this is a fatal type of problem.
        // Close the connection immediately with TCP RST to abort all traffic flow
        comm_reset_close(clientConnection);
        return;
    }

    /* NOT REACHABLE */
}
#endif

// cleans up before destructor is called
void
ConnStateData::swanSong()
{
    debugs(33, 2, HERE << clientConnection);
    flags.readMore = false;
    clientdbEstablished(clientConnection->remote, -1);	/* decrement */
    assert(areAllContextsForThisConnection());
    freeAllContexts();

    unpinConnection();

    if (Comm::IsConnOpen(clientConnection))
        clientConnection->close();

#if USE_AUTH
    // NP: do this bit after closing the connections to avoid side effects from unwanted TCP RST
    setAuth(NULL, "ConnStateData::SwanSong cleanup");
#endif

    BodyProducer::swanSong();
    flags.swanSang = true;
}

bool
ConnStateData::isOpen() const
{
    return cbdataReferenceValid(this) && // XXX: checking "this" in a method
           Comm::IsConnOpen(clientConnection) &&
           !fd_table[clientConnection->fd].closing();
}

ConnStateData::~ConnStateData()
{
    assert(this != NULL);
    debugs(33, 3, HERE << clientConnection);

    if (isOpen())
        debugs(33, DBG_IMPORTANT, "BUG: ConnStateData did not close " << clientConnection);

    if (!flags.swanSang)
        debugs(33, DBG_IMPORTANT, "BUG: ConnStateData was not destroyed properly; " << clientConnection);

    cbdataReferenceDone(port);

    if (bodyPipe != NULL)
        stopProducingFor(bodyPipe, false);

#if USE_SSL
    delete sslServerBump;
#endif
}

/**
 * clientSetKeepaliveFlag() sets request->flags.proxyKeepalive.
 * This is the client-side persistent connection flag.  We need
 * to set this relatively early in the request processing
 * to handle hacks for broken servers and clients.
 */
static void
clientSetKeepaliveFlag(ClientHttpRequest * http)
{
    HttpRequest *request = http->request;

    debugs(33, 3, "clientSetKeepaliveFlag: http_ver = " <<
           request->http_ver.major << "." << request->http_ver.minor);
    debugs(33, 3, "clientSetKeepaliveFlag: method = " <<
           RequestMethodStr(request->method));

    // TODO: move to HttpRequest::hdrCacheInit, just like HttpReply.
    request->flags.proxyKeepalive = request->persistent();
}

static int
clientIsContentLengthValid(HttpRequest * r)
{
    switch (r->method.id()) {

    case Http::METHOD_GET:

    case Http::METHOD_HEAD:
        /* We do not want to see a request entity on GET/HEAD requests */
        return (r->content_length <= 0 || Config.onoff.request_entities);

    default:
        /* For other types of requests we don't care */
        return 1;
    }

    /* NOT REACHED */
}

int
clientIsRequestBodyTooLargeForPolicy(int64_t bodyLength)
{
    if (Config.maxRequestBodySize &&
            bodyLength > Config.maxRequestBodySize)
        return 1;		/* too large */

    return 0;
}

#ifndef PURIFY
bool
connIsUsable(ConnStateData * conn)
{
    if (conn == NULL || !cbdataReferenceValid(conn) || !Comm::IsConnOpen(conn->clientConnection))
        return false;

    return true;
}

#endif

// careful: the "current" context may be gone if we wrote an early response
ClientSocketContext::Pointer
ConnStateData::getCurrentContext() const
{
    assert(this);
    return currentobject;
}

void
ClientSocketContext::deferRecipientForLater(clientStreamNode * node, HttpReply * rep, StoreIOBuffer receivedData)
{
    debugs(33, 2, "clientSocketRecipient: Deferring request " << http->uri);
    assert(flags.deferred == 0);
    flags.deferred = 1;
    deferredparams.node = node;
    deferredparams.rep = rep;
    deferredparams.queuedBuffer = receivedData;
    return;
}

int
responseFinishedOrFailed(HttpReply * rep, StoreIOBuffer const & receivedData)
{
    if (rep == NULL && receivedData.data == NULL && receivedData.length == 0)
        return 1;

    return 0;
}

bool
ClientSocketContext::startOfOutput() const
{
    return http->out.size == 0;
}

size_t
ClientSocketContext::lengthToSend(Range<int64_t> const &available)
{
    /*the size of available range can always fit in a size_t type*/
    size_t maximum = (size_t)available.size();

    if (!http->request->range)
        return maximum;

    assert (canPackMoreRanges());

    if (http->range_iter.debt() == -1)
        return maximum;

    assert (http->range_iter.debt() > 0);

    /* TODO this + the last line could be a range intersection calculation */
    if (available.start < http->range_iter.currentSpec()->offset)
        return 0;

    return min(http->range_iter.debt(), (int64_t)maximum);
}

void
ClientSocketContext::noteSentBodyBytes(size_t bytes)
{
    http->out.offset += bytes;

    if (!http->request->range)
        return;

    if (http->range_iter.debt() != -1) {
        http->range_iter.debt(http->range_iter.debt() - bytes);
        assert (http->range_iter.debt() >= 0);
    }

    /* debt() always stops at -1, below that is a bug */
    assert (http->range_iter.debt() >= -1);
}

bool
ClientHttpRequest::multipartRangeRequest() const
{
    return request->multipartRangeRequest();
}

bool
ClientSocketContext::multipartRangeRequest() const
{
    return http->multipartRangeRequest();
}

void
ClientSocketContext::sendBody(HttpReply * rep, StoreIOBuffer bodyData)
{
    assert(rep == NULL);

    if (!multipartRangeRequest() && !http->request->flags.chunkedReply) {
        size_t length = lengthToSend(bodyData.range());
        noteSentBodyBytes (length);
        AsyncCall::Pointer call = commCbCall(33, 5, "clientWriteBodyComplete",
                                             CommIoCbPtrFun(clientWriteBodyComplete, this));
        Comm::Write(clientConnection, bodyData.data, length, call, NULL);
        return;
    }

    MemBuf mb;
    mb.init();
    if (multipartRangeRequest())
        packRange(bodyData, &mb);
    else
        packChunk(bodyData, mb);

    if (mb.contentSize()) {
        /* write */
        AsyncCall::Pointer call = commCbCall(33, 5, "clientWriteComplete",
                                             CommIoCbPtrFun(clientWriteComplete, this));
        Comm::Write(clientConnection, &mb, call);
    }  else
        writeComplete(clientConnection, NULL, 0, COMM_OK);
}

/**
 * Packs bodyData into mb using chunked encoding. Packs the last-chunk
 * if bodyData is empty.
 */
void
ClientSocketContext::packChunk(const StoreIOBuffer &bodyData, MemBuf &mb)
{
    const uint64_t length =
        static_cast<uint64_t>(lengthToSend(bodyData.range()));
    noteSentBodyBytes(length);

    mb.Printf("%" PRIX64 "\r\n", length);
    mb.append(bodyData.data, length);
    mb.Printf("\r\n");
}

/** put terminating boundary for multiparts */
static void
clientPackTermBound(String boundary, MemBuf * mb)
{
    mb->Printf("\r\n--" SQUIDSTRINGPH "--\r\n", SQUIDSTRINGPRINT(boundary));
    debugs(33, 6, "clientPackTermBound: buf offset: " << mb->size);
}

/** appends a "part" HTTP header (as in a multi-part/range reply) to the buffer */
static void
clientPackRangeHdr(const HttpReply * rep, const HttpHdrRangeSpec * spec, String boundary, MemBuf * mb)
{
    HttpHeader hdr(hoReply);
    Packer p;
    assert(rep);
    assert(spec);

    /* put boundary */
    debugs(33, 5, "clientPackRangeHdr: appending boundary: " << boundary);
    /* rfc2046 requires to _prepend_ boundary with <crlf>! */
    mb->Printf("\r\n--" SQUIDSTRINGPH "\r\n", SQUIDSTRINGPRINT(boundary));

    /* stuff the header with required entries and pack it */

    if (rep->header.has(HDR_CONTENT_TYPE))
        hdr.putStr(HDR_CONTENT_TYPE, rep->header.getStr(HDR_CONTENT_TYPE));

    httpHeaderAddContRange(&hdr, *spec, rep->content_length);

    packerToMemInit(&p, mb);

    hdr.packInto(&p);

    packerClean(&p);

    hdr.clean();

    /* append <crlf> (we packed a header, not a reply) */
    mb->Printf("\r\n");
}

/**
 * extracts a "range" from *buf and appends them to mb, updating
 * all offsets and such.
 */
void
ClientSocketContext::packRange(StoreIOBuffer const &source, MemBuf * mb)
{
    HttpHdrRangeIter * i = &http->range_iter;
    Range<int64_t> available (source.range());
    char const *buf = source.data;

    while (i->currentSpec() && available.size()) {
        const size_t copy_sz = lengthToSend(available);

        if (copy_sz) {
            /*
             * intersection of "have" and "need" ranges must not be empty
             */
            assert(http->out.offset < i->currentSpec()->offset + i->currentSpec()->length);
            assert(http->out.offset + (int64_t)available.size() > i->currentSpec()->offset);

            /*
             * put boundary and headers at the beginning of a range in a
             * multi-range
             */

            if (http->multipartRangeRequest() && i->debt() == i->currentSpec()->length) {
                assert(http->memObject());
                clientPackRangeHdr(
                    http->memObject()->getReply(),	/* original reply */
                    i->currentSpec(),		/* current range */
                    i->boundary,	/* boundary, the same for all */
                    mb);
            }

            /*
             * append content
             */
            debugs(33, 3, "clientPackRange: appending " << copy_sz << " bytes");

            noteSentBodyBytes (copy_sz);

            mb->append(buf, copy_sz);

            /*
             * update offsets
             */
            available.start += copy_sz;

            buf += copy_sz;

        }

        if (!canPackMoreRanges()) {
            debugs(33, 3, "clientPackRange: Returning because !canPackMoreRanges.");

            if (i->debt() == 0)
                /* put terminating boundary for multiparts */
                clientPackTermBound(i->boundary, mb);

            return;
        }

        int64_t nextOffset = getNextRangeOffset();

        assert (nextOffset >= http->out.offset);

        int64_t skip = nextOffset - http->out.offset;

        /* adjust for not to be transmitted bytes */
        http->out.offset = nextOffset;

        if (available.size() <= (uint64_t)skip)
            return;

        available.start += skip;

        buf += skip;

        if (copy_sz == 0)
            return;
    }
}

/** returns expected content length for multi-range replies
 * note: assumes that httpHdrRangeCanonize has already been called
 * warning: assumes that HTTP headers for individual ranges at the
 *          time of the actuall assembly will be exactly the same as
 *          the headers when clientMRangeCLen() is called */
int
ClientHttpRequest::mRangeCLen()
{
    int64_t clen = 0;
    MemBuf mb;

    assert(memObject());

    mb.init();
    HttpHdrRange::iterator pos = request->range->begin();

    while (pos != request->range->end()) {
        /* account for headers for this range */
        mb.reset();
        clientPackRangeHdr(memObject()->getReply(),
                           *pos, range_iter.boundary, &mb);
        clen += mb.size;

        /* account for range content */
        clen += (*pos)->length;

        debugs(33, 6, "clientMRangeCLen: (clen += " << mb.size << " + " << (*pos)->length << ") == " << clen);
        ++pos;
    }

    /* account for the terminating boundary */
    mb.reset();

    clientPackTermBound(range_iter.boundary, &mb);

    clen += mb.size;

    mb.clean();

    return clen;
}

/**
 * returns true if If-Range specs match reply, false otherwise
 */
static int
clientIfRangeMatch(ClientHttpRequest * http, HttpReply * rep)
{
    const TimeOrTag spec = http->request->header.getTimeOrTag(HDR_IF_RANGE);
    /* check for parsing falure */

    if (!spec.valid)
        return 0;

    /* got an ETag? */
    if (spec.tag.str) {
        ETag rep_tag = rep->header.getETag(HDR_ETAG);
        debugs(33, 3, "clientIfRangeMatch: ETags: " << spec.tag.str << " and " <<
               (rep_tag.str ? rep_tag.str : "<none>"));

        if (!rep_tag.str)
            return 0;		/* entity has no etag to compare with! */

        if (spec.tag.weak || rep_tag.weak) {
            debugs(33, DBG_IMPORTANT, "clientIfRangeMatch: Weak ETags are not allowed in If-Range: " << spec.tag.str << " ? " << rep_tag.str);
            return 0;		/* must use strong validator for sub-range requests */
        }

        return etagIsStrongEqual(rep_tag, spec.tag);
    }

    /* got modification time? */
    if (spec.time >= 0) {
        return http->storeEntry()->lastmod <= spec.time;
    }

    assert(0);			/* should not happen */
    return 0;
}

/**
 * generates a "unique" boundary string for multipart responses
 * the caller is responsible for cleaning the string */
String
ClientHttpRequest::rangeBoundaryStr() const
{
    assert(this);
    const char *key;
    String b(APP_FULLNAME);
    b.append(":",1);
    key = storeEntry()->getMD5Text();
    b.append(key, strlen(key));
    return b;
}

/** adds appropriate Range headers if needed */
void
ClientSocketContext::buildRangeHeader(HttpReply * rep)
{
    HttpHeader *hdr = rep ? &rep->header : 0;
    const char *range_err = NULL;
    HttpRequest *request = http->request;
    assert(request->range);
    /* check if we still want to do ranges */

    int64_t roffLimit = request->getRangeOffsetLimit();

    if (!rep)
        range_err = "no [parse-able] reply";
    else if ((rep->sline.status() != Http::scOkay) && (rep->sline.status() != Http::scPartialContent))
        range_err = "wrong status code";
    else if (hdr->has(HDR_CONTENT_RANGE))
        range_err = "origin server does ranges";
    else if (rep->content_length < 0)
        range_err = "unknown length";
    else if (rep->content_length != http->memObject()->getReply()->content_length)
        range_err = "INCONSISTENT length";	/* a bug? */

    /* hits only - upstream CachePeer determines correct behaviour on misses, and client_side_reply determines
     * hits candidates
     */
    else if (logTypeIsATcpHit(http->logType) && http->request->header.has(HDR_IF_RANGE) && !clientIfRangeMatch(http, rep))
        range_err = "If-Range match failed";
    else if (!http->request->range->canonize(rep))
        range_err = "canonization failed";
    else if (http->request->range->isComplex())
        range_err = "too complex range header";
    else if (!logTypeIsATcpHit(http->logType) && http->request->range->offsetLimitExceeded(roffLimit))
        range_err = "range outside range_offset_limit";

    /* get rid of our range specs on error */
    if (range_err) {
        /* XXX We do this here because we need canonisation etc. However, this current
         * code will lead to incorrect store offset requests - the store will have the
         * offset data, but we won't be requesting it.
         * So, we can either re-request, or generate an error
         */
        debugs(33, 3, "clientBuildRangeHeader: will not do ranges: " << range_err << ".");
        delete http->request->range;
        http->request->range = NULL;
    } else {
        /* XXX: TODO: Review, this unconditional set may be wrong. */
        rep->sline.set(rep->sline.version, Http::scPartialContent);
        // web server responded with a valid, but unexpected range.
        // will (try-to) forward as-is.
        //TODO: we should cope with multirange request/responses
        bool replyMatchRequest = rep->content_range != NULL ?
                                 request->range->contains(rep->content_range->spec) :
                                 true;
        const int spec_count = http->request->range->specs.count;
        int64_t actual_clen = -1;

        debugs(33, 3, "clientBuildRangeHeader: range spec count: " <<
               spec_count << " virgin clen: " << rep->content_length);
        assert(spec_count > 0);
        /* append appropriate header(s) */

        if (spec_count == 1) {
            if (!replyMatchRequest) {
                hdr->delById(HDR_CONTENT_RANGE);
                hdr->putContRange(rep->content_range);
                actual_clen = rep->content_length;
                //http->range_iter.pos = rep->content_range->spec.begin();
                (*http->range_iter.pos)->offset = rep->content_range->spec.offset;
                (*http->range_iter.pos)->length = rep->content_range->spec.length;

            } else {
                HttpHdrRange::iterator pos = http->request->range->begin();
                assert(*pos);
                /* append Content-Range */

                if (!hdr->has(HDR_CONTENT_RANGE)) {
                    /* No content range, so this was a full object we are
                     * sending parts of.
                     */
                    httpHeaderAddContRange(hdr, **pos, rep->content_length);
                }

                /* set new Content-Length to the actual number of bytes
                 * transmitted in the message-body */
                actual_clen = (*pos)->length;
            }
        } else {
            /* multipart! */
            /* generate boundary string */
            http->range_iter.boundary = http->rangeBoundaryStr();
            /* delete old Content-Type, add ours */
            hdr->delById(HDR_CONTENT_TYPE);
            httpHeaderPutStrf(hdr, HDR_CONTENT_TYPE,
                              "multipart/byteranges; boundary=\"" SQUIDSTRINGPH "\"",
                              SQUIDSTRINGPRINT(http->range_iter.boundary));
            /* Content-Length is not required in multipart responses
             * but it is always nice to have one */
            actual_clen = http->mRangeCLen();
            /* http->out needs to start where we want data at */
            http->out.offset = http->range_iter.currentSpec()->offset;
        }

        /* replace Content-Length header */
        assert(actual_clen >= 0);

        hdr->delById(HDR_CONTENT_LENGTH);

        hdr->putInt64(HDR_CONTENT_LENGTH, actual_clen);

        debugs(33, 3, "clientBuildRangeHeader: actual content length: " << actual_clen);

        /* And start the range iter off */
        http->range_iter.updateSpec();
    }
}

void
ClientSocketContext::prepareReply(HttpReply * rep)
{
    reply = rep;

    if (http->request->range)
        buildRangeHeader(rep);
}

void
ClientSocketContext::sendStartOfMessage(HttpReply * rep, StoreIOBuffer bodyData)
{
    prepareReply(rep);
    assert (rep);
    MemBuf *mb = rep->pack();

    // dump now, so we dont output any body.
    debugs(11, 2, "HTTP Client " << clientConnection);
    debugs(11, 2, "HTTP Client REPLY:\n---------\n" << mb->buf << "\n----------");

    /* Save length of headers for persistent conn checks */
    http->out.headers_sz = mb->contentSize();
#if HEADERS_LOG

    headersLog(0, 0, http->request->method, rep);
#endif

    if (bodyData.data && bodyData.length) {
        if (multipartRangeRequest())
            packRange(bodyData, mb);
        else if (http->request->flags.chunkedReply) {
            packChunk(bodyData, *mb);
        } else {
            size_t length = lengthToSend(bodyData.range());
            noteSentBodyBytes (length);

            mb->append(bodyData.data, length);
        }
    }

    /* write */
    debugs(33,7, HERE << "sendStartOfMessage schedules clientWriteComplete");
    AsyncCall::Pointer call = commCbCall(33, 5, "clientWriteComplete",
                                         CommIoCbPtrFun(clientWriteComplete, this));
    Comm::Write(clientConnection, mb, call);
    delete mb;
}

/**
 * Write a chunk of data to a client socket. If the reply is present,
 * send the reply headers down the wire too, and clean them up when
 * finished.
 * Pre-condition:
 *   The request is one backed by a connection, not an internal request.
 *   data context is not NULL
 *   There are no more entries in the stream chain.
 */
static void
clientSocketRecipient(clientStreamNode * node, ClientHttpRequest * http,
                      HttpReply * rep, StoreIOBuffer receivedData)
{
    /* Test preconditions */
    assert(node != NULL);
    PROF_start(clientSocketRecipient);
    /* TODO: handle this rather than asserting
     * - it should only ever happen if we cause an abort and
     * the callback chain loops back to here, so we can simply return.
     * However, that itself shouldn't happen, so it stays as an assert for now.
     */
    assert(cbdataReferenceValid(node));
    assert(node->node.next == NULL);
    ClientSocketContext::Pointer context = dynamic_cast<ClientSocketContext *>(node->data.getRaw());
    assert(context != NULL);
    assert(connIsUsable(http->getConn()));

    /* TODO: check offset is what we asked for */

    if (context != http->getConn()->getCurrentContext()) {
        context->deferRecipientForLater(node, rep, receivedData);
        PROF_stop(clientSocketRecipient);
        return;
    }

    // After sending Transfer-Encoding: chunked (at least), always send
    // the last-chunk if there was no error, ignoring responseFinishedOrFailed.
    const bool mustSendLastChunk = http->request->flags.chunkedReply &&
                                   !http->request->flags.streamError && !context->startOfOutput();
    if (responseFinishedOrFailed(rep, receivedData) && !mustSendLastChunk) {
        context->writeComplete(context->clientConnection, NULL, 0, COMM_OK);
        PROF_stop(clientSocketRecipient);
        return;
    }

    if (!context->startOfOutput())
        context->sendBody(rep, receivedData);
    else {
        assert(rep);
        http->al->reply = rep;
        HTTPMSGLOCK(http->al->reply);
        context->sendStartOfMessage(rep, receivedData);
    }

    PROF_stop(clientSocketRecipient);
}

/**
 * Called when a downstream node is no longer interested in
 * our data. As we are a terminal node, this means on aborts
 * only
 */
void
clientSocketDetach(clientStreamNode * node, ClientHttpRequest * http)
{
    /* Test preconditions */
    assert(node != NULL);
    /* TODO: handle this rather than asserting
     * - it should only ever happen if we cause an abort and
     * the callback chain loops back to here, so we can simply return.
     * However, that itself shouldn't happen, so it stays as an assert for now.
     */
    assert(cbdataReferenceValid(node));
    /* Set null by ContextFree */
    assert(node->node.next == NULL);
    /* this is the assert discussed above */
    assert(NULL == dynamic_cast<ClientSocketContext *>(node->data.getRaw()));
    /* We are only called when the client socket shutsdown.
     * Tell the prev pipeline member we're finished
     */
    clientStreamDetach(node, http);
}

static void
clientWriteBodyComplete(const Comm::ConnectionPointer &conn, char *buf, size_t size, comm_err_t errflag, int xerrno, void *data)
{
    debugs(33,7, HERE << "clientWriteBodyComplete schedules clientWriteComplete");
    clientWriteComplete(conn, NULL, size, errflag, xerrno, data);
}

void
ConnStateData::readNextRequest()
{
    debugs(33, 5, HERE << clientConnection << " reading next req");

    fd_note(clientConnection->fd, "Idle client: Waiting for next request");
    /**
     * Set the timeout BEFORE calling clientReadRequest().
     */
    typedef CommCbMemFunT<ConnStateData, CommTimeoutCbParams> TimeoutDialer;
    AsyncCall::Pointer timeoutCall = JobCallback(33, 5,
                                     TimeoutDialer, this, ConnStateData::requestTimeout);
    commSetConnTimeout(clientConnection, Config.Timeout.clientIdlePconn, timeoutCall);

    readSomeData();
    /** Please don't do anything with the FD past here! */
}

static void
ClientSocketContextPushDeferredIfNeeded(ClientSocketContext::Pointer deferredRequest, ConnStateData * conn)
{
    debugs(33, 2, HERE << conn->clientConnection << " Sending next");

    /** If the client stream is waiting on a socket write to occur, then */

    if (deferredRequest->flags.deferred) {
        /** NO data is allowed to have been sent. */
        assert(deferredRequest->http->out.size == 0);
        /** defer now. */
        clientSocketRecipient(deferredRequest->deferredparams.node,
                              deferredRequest->http,
                              deferredRequest->deferredparams.rep,
                              deferredRequest->deferredparams.queuedBuffer);
    }

    /** otherwise, the request is still active in a callbacksomewhere,
     * and we are done
     */
}

/// called when we have successfully finished writing the response
void
ClientSocketContext::keepaliveNextRequest()
{
    ConnStateData * conn = http->getConn();

    debugs(33, 3, HERE << "ConnnStateData(" << conn->clientConnection << "), Context(" << clientConnection << ")");
    connIsFinished();

    if (conn->pinning.pinned && !Comm::IsConnOpen(conn->pinning.serverConnection)) {
        debugs(33, 2, HERE << conn->clientConnection << " Connection was pinned but server side gone. Terminating client connection");
        conn->clientConnection->close();
        return;
    }

    /** \par
     * We are done with the response, and we are either still receiving request
     * body (early response!) or have already stopped receiving anything.
     *
     * If we are still receiving, then clientParseRequest() below will fail.
     * (XXX: but then we will call readNextRequest() which may succeed and
     * execute a smuggled request as we are not done with the current request).
     *
     * If we stopped because we got everything, then try the next request.
     *
     * If we stopped receiving because of an error, then close now to avoid
     * getting stuck and to prevent accidental request smuggling.
     */

    if (const char *reason = conn->stoppedReceiving()) {
        debugs(33, 3, HERE << "closing for earlier request error: " << reason);
        conn->clientConnection->close();
        return;
    }

    /** \par
     * Attempt to parse a request from the request buffer.
     * If we've been fed a pipelined request it may already
     * be in our read buffer.
     *
     \par
     * This needs to fall through - if we're unlucky and parse the _last_ request
     * from our read buffer we may never re-register for another client read.
     */

    if (conn->clientParseRequests()) {
        debugs(33, 3, HERE << conn->clientConnection << ": parsed next request from buffer");
    }

    /** \par
     * Either we need to kick-start another read or, if we have
     * a half-closed connection, kill it after the last request.
     * This saves waiting for half-closed connections to finished being
     * half-closed _AND_ then, sometimes, spending "Timeout" time in
     * the keepalive "Waiting for next request" state.
     */
    if (commIsHalfClosed(conn->clientConnection->fd) && (conn->getConcurrentRequestCount() == 0)) {
        debugs(33, 3, "ClientSocketContext::keepaliveNextRequest: half-closed client with no pending requests, closing");
        conn->clientConnection->close();
        return;
    }

    ClientSocketContext::Pointer deferredRequest;

    /** \par
     * At this point we either have a parsed request (which we've
     * kicked off the processing for) or not. If we have a deferred
     * request (parsed but deferred for pipeling processing reasons)
     * then look at processing it. If not, simply kickstart
     * another read.
     */

    if ((deferredRequest = conn->getCurrentContext()).getRaw()) {
        debugs(33, 3, HERE << conn->clientConnection << ": calling PushDeferredIfNeeded");
        ClientSocketContextPushDeferredIfNeeded(deferredRequest, conn);
    } else if (conn->flags.readMore) {
        debugs(33, 3, HERE << conn->clientConnection << ": calling conn->readNextRequest()");
        conn->readNextRequest();
    } else {
        // XXX: Can this happen? CONNECT tunnels have deferredRequest set.
        debugs(33, DBG_IMPORTANT, HERE << "abandoning " << conn->clientConnection);
    }
}

void
clientUpdateSocketStats(LogTags logType, size_t size)
{
    if (size == 0)
        return;

    kb_incr(&statCounter.client_http.kbytes_out, size);

    if (logTypeIsATcpHit(logType))
        kb_incr(&statCounter.client_http.hit_kbytes_out, size);
}

/**
 * increments iterator "i"
 * used by clientPackMoreRanges
 *
 \retval true    there is still data available to pack more ranges
 \retval false
 */
bool
ClientSocketContext::canPackMoreRanges() const
{
    /** first update iterator "i" if needed */

    if (!http->range_iter.debt()) {
        debugs(33, 5, HERE << "At end of current range spec for " << clientConnection);

        if (http->range_iter.pos.incrementable())
            ++http->range_iter.pos;

        http->range_iter.updateSpec();
    }

    assert(!http->range_iter.debt() == !http->range_iter.currentSpec());

    /* paranoid sync condition */
    /* continue condition: need_more_data */
    debugs(33, 5, "ClientSocketContext::canPackMoreRanges: returning " << (http->range_iter.currentSpec() ? true : false));
    return http->range_iter.currentSpec() ? true : false;
}

int64_t
ClientSocketContext::getNextRangeOffset() const
{
    if (http->request->range) {
        /* offset in range specs does not count the prefix of an http msg */
        debugs (33, 5, "ClientSocketContext::getNextRangeOffset: http offset " << http->out.offset);
        /* check: reply was parsed and range iterator was initialized */
        assert(http->range_iter.valid);
        /* filter out data according to range specs */
        assert (canPackMoreRanges());
        {
            int64_t start;		/* offset of still missing data */
            assert(http->range_iter.currentSpec());
            start = http->range_iter.currentSpec()->offset + http->range_iter.currentSpec()->length - http->range_iter.debt();
            debugs(33, 3, "clientPackMoreRanges: in:  offset: " << http->out.offset);
            debugs(33, 3, "clientPackMoreRanges: out:"
                   " start: " << start <<
                   " spec[" << http->range_iter.pos - http->request->range->begin() << "]:" <<
                   " [" << http->range_iter.currentSpec()->offset <<
                   ", " << http->range_iter.currentSpec()->offset + http->range_iter.currentSpec()->length << "),"
                   " len: " << http->range_iter.currentSpec()->length <<
                   " debt: " << http->range_iter.debt());
            if (http->range_iter.currentSpec()->length != -1)
                assert(http->out.offset <= start);	/* we did not miss it */

            return start;
        }

    } else if (reply && reply->content_range) {
        /* request does not have ranges, but reply does */
        /** \todo FIXME: should use range_iter_pos on reply, as soon as reply->content_range
         *        becomes HttpHdrRange rather than HttpHdrRangeSpec.
         */
        return http->out.offset + reply->content_range->spec.offset;
    }

    return http->out.offset;
}

void
ClientSocketContext::pullData()
{
    debugs(33, 5, HERE << clientConnection << " attempting to pull upstream data");

    /* More data will be coming from the stream. */
    StoreIOBuffer readBuffer;
    /* XXX: Next requested byte in the range sequence */
    /* XXX: length = getmaximumrangelenfgth */
    readBuffer.offset = getNextRangeOffset();
    readBuffer.length = HTTP_REQBUF_SZ;
    readBuffer.data = reqbuf;
    /* we may note we have reached the end of the wanted ranges */
    clientStreamRead(getTail(), http, readBuffer);
}

clientStream_status_t
ClientSocketContext::socketState()
{
    switch (clientStreamStatus(getTail(), http)) {

    case STREAM_NONE:
        /* check for range support ending */

        if (http->request->range) {
            /* check: reply was parsed and range iterator was initialized */
            assert(http->range_iter.valid);
            /* filter out data according to range specs */

            if (!canPackMoreRanges()) {
                debugs(33, 5, HERE << "Range request at end of returnable " <<
                       "range sequence on " << clientConnection);

                if (http->request->flags.proxyKeepalive)
                    return STREAM_COMPLETE;
                else
                    return STREAM_UNPLANNED_COMPLETE;
            }
        } else if (reply && reply->content_range) {
            /* reply has content-range, but Squid is not managing ranges */
            const int64_t &bytesSent = http->out.offset;
            const int64_t &bytesExpected = reply->content_range->spec.length;

            debugs(33, 7, HERE << "body bytes sent vs. expected: " <<
                   bytesSent << " ? " << bytesExpected << " (+" <<
                   reply->content_range->spec.offset << ")");

            // did we get at least what we expected, based on range specs?

            if (bytesSent == bytesExpected) { // got everything
                if (http->request->flags.proxyKeepalive)
                    return STREAM_COMPLETE;
                else
                    return STREAM_UNPLANNED_COMPLETE;
            }

            // The logic below is not clear: If we got more than we
            // expected why would persistency matter? Should not this
            // always be an error?
            if (bytesSent > bytesExpected) { // got extra
                if (http->request->flags.proxyKeepalive)
                    return STREAM_COMPLETE;
                else
                    return STREAM_UNPLANNED_COMPLETE;
            }

            // did not get enough yet, expecting more
        }

        return STREAM_NONE;

    case STREAM_COMPLETE:
        return STREAM_COMPLETE;

    case STREAM_UNPLANNED_COMPLETE:
        return STREAM_UNPLANNED_COMPLETE;

    case STREAM_FAILED:
        return STREAM_FAILED;
    }

    fatal ("unreachable code\n");
    return STREAM_NONE;
}

/**
 * A write has just completed to the client, or we have just realised there is
 * no more data to send.
 */
void
clientWriteComplete(const Comm::ConnectionPointer &conn, char *bufnotused, size_t size, comm_err_t errflag, int xerrno, void *data)
{
    ClientSocketContext *context = (ClientSocketContext *)data;
    context->writeComplete(conn, bufnotused, size, errflag);
}

/// remembers the abnormal connection termination for logging purposes
void
ClientSocketContext::noteIoError(const int xerrno)
{
    if (http) {
        if (xerrno == ETIMEDOUT)
            http->al->http.timedout = true;
        else // even if xerrno is zero (which means read abort/eof)
            http->al->http.aborted = true;
    }
}

void
ClientSocketContext::doClose()
{
    clientConnection->close();
}

/// called when we encounter a response-related error
void
ClientSocketContext::initiateClose(const char *reason)
{
    http->getConn()->stopSending(reason); // closes ASAP
}

void
ConnStateData::stopSending(const char *error)
{
    debugs(33, 4, HERE << "sending error (" << clientConnection << "): " << error <<
           "; old receiving error: " <<
           (stoppedReceiving() ? stoppedReceiving_ : "none"));

    if (const char *oldError = stoppedSending()) {
        debugs(33, 3, HERE << "already stopped sending: " << oldError);
        return; // nothing has changed as far as this connection is concerned
    }
    stoppedSending_ = error;

    if (!stoppedReceiving()) {
        if (const int64_t expecting = mayNeedToReadMoreBody()) {
            debugs(33, 5, HERE << "must still read " << expecting <<
                   " request body bytes with " << in.notYetUsed << " unused");
            return; // wait for the request receiver to finish reading
        }
    }

    clientConnection->close();
}

void
ClientSocketContext::writeComplete(const Comm::ConnectionPointer &conn, char *bufnotused, size_t size, comm_err_t errflag)
{
    const StoreEntry *entry = http->storeEntry();
    http->out.size += size;
    debugs(33, 5, HERE << conn << ", sz " << size <<
           ", err " << errflag << ", off " << http->out.size << ", len " <<
           (entry ? entry->objectLen() : 0));
    clientUpdateSocketStats(http->logType, size);

    /* Bail out quickly on COMM_ERR_CLOSING - close handlers will tidy up */

    if (errflag == COMM_ERR_CLOSING || !Comm::IsConnOpen(conn))
        return;

    if (errflag || clientHttpRequestStatus(conn->fd, http)) {
        initiateClose("failure or true request status");
        /* Do we leak here ? */
        return;
    }

    switch (socketState()) {

    case STREAM_NONE:
        pullData();
        break;

    case STREAM_COMPLETE:
        debugs(33, 5, HERE << conn << " Keeping Alive");
        keepaliveNextRequest();
        return;

    case STREAM_UNPLANNED_COMPLETE:
        initiateClose("STREAM_UNPLANNED_COMPLETE");
        return;

    case STREAM_FAILED:
        initiateClose("STREAM_FAILED");
        return;

    default:
        fatal("Hit unreachable code in clientWriteComplete\n");
    }
}

SQUIDCEXTERN CSR clientGetMoreData;
SQUIDCEXTERN CSS clientReplyStatus;
SQUIDCEXTERN CSD clientReplyDetach;

static ClientSocketContext *
parseHttpRequestAbort(ConnStateData * csd, const char *uri)
{
    ClientHttpRequest *http;
    ClientSocketContext *context;
    StoreIOBuffer tempBuffer;
    http = new ClientHttpRequest(csd);
    http->req_sz = csd->in.notYetUsed;
    http->uri = xstrdup(uri);
    setLogUri (http, uri);
    context = new ClientSocketContext(csd->clientConnection, http);
    tempBuffer.data = context->reqbuf;
    tempBuffer.length = HTTP_REQBUF_SZ;
    clientStreamInit(&http->client_stream, clientGetMoreData, clientReplyDetach,
                     clientReplyStatus, new clientReplyContext(http), clientSocketRecipient,
                     clientSocketDetach, context, tempBuffer);
    return context;
}

char *
skipLeadingSpace(char *aString)
{
    char *result = aString;

    while (xisspace(*aString))
        ++aString;

    return result;
}

/**
 * 'end' defaults to NULL for backwards compatibility
 * remove default value if we ever get rid of NULL-terminated
 * request buffers.
 */
const char *
findTrailingHTTPVersion(const char *uriAndHTTPVersion, const char *end)
{
    if (NULL == end) {
        end = uriAndHTTPVersion + strcspn(uriAndHTTPVersion, "\r\n");
        assert(end);
    }

    for (; end > uriAndHTTPVersion; --end) {
        if (*end == '\n' || *end == '\r')
            continue;

        if (xisspace(*end)) {
            if (strncasecmp(end + 1, "HTTP/", 5) == 0)
                return end + 1;
            else
                break;
        }
    }

    return NULL;
}

void
setLogUri(ClientHttpRequest * http, char const *uri, bool cleanUrl)
{
    safe_free(http->log_uri);

    if (!cleanUrl)
        // The uri is already clean just dump it.
        http->log_uri = xstrndup(uri, MAX_URL);
    else {
        int flags = 0;
        switch (Config.uri_whitespace) {
        case URI_WHITESPACE_ALLOW:
            flags |= RFC1738_ESCAPE_NOSPACE;

        case URI_WHITESPACE_ENCODE:
            flags |= RFC1738_ESCAPE_UNESCAPED;
            http->log_uri = xstrndup(rfc1738_do_escape(uri, flags), MAX_URL);
            break;

        case URI_WHITESPACE_CHOP: {
            flags |= RFC1738_ESCAPE_NOSPACE;
            flags |= RFC1738_ESCAPE_UNESCAPED;
            http->log_uri = xstrndup(rfc1738_do_escape(uri, flags), MAX_URL);
            int pos = strcspn(http->log_uri, w_space);
            http->log_uri[pos] = '\0';
        }
        break;

        case URI_WHITESPACE_DENY:
        case URI_WHITESPACE_STRIP:
        default: {
            const char *t;
            char *tmp_uri = static_cast<char*>(xmalloc(strlen(uri) + 1));
            char *q = tmp_uri;
            t = uri;
            while (*t) {
                if (!xisspace(*t)) {
                    *q = *t;
                    ++q;
                }
                ++t;
            }
            *q = '\0';
            http->log_uri = xstrndup(rfc1738_escape_unescaped(tmp_uri), MAX_URL);
            xfree(tmp_uri);
        }
        break;
        }
    }
}

static void
prepareAcceleratedURL(ConnStateData * conn, ClientHttpRequest *http, Http1::RequestParser &hp)
{
    int vhost = conn->port->vhost;
    int vport = conn->port->vport;
    static char ipbuf[MAX_IPSTRLEN];

    http->flags.accel = true;

    /* BUG: Squid cannot deal with '*' URLs (RFC2616 5.1.2) */

    static const SBuf cache_object("cache_object://");
    if (hp.requestUri().startsWith(cache_object))
        return; /* already in good shape */

    const char *url = SBuf(hp.requestUri()).c_str(); // XXX: performance regression. convert to SBuf parse
    if (*url != '/') {
        if (conn->port->vhost)
            return; /* already in good shape */

        /* else we need to ignore the host name */
        url = strstr(url, "//");

#if SHOULD_REJECT_UNKNOWN_URLS

        if (!url) {
            hp.request_parse_status = Http::scBadRequest;
            return parseHttpRequestAbort(conn, "error:invalid-request");
        }
#endif

        if (url)
            url = strchr(url + 2, '/');

        if (!url)
            url = (char *) "/";
    }

    if (vport < 0)
        vport = http->getConn()->clientConnection->local.port();

    const bool switchedToHttps = conn->switchedToHttps();
    const bool tryHostHeader = vhost || switchedToHttps;
    char *host = NULL;
    if (tryHostHeader && (host = hp.getHeaderField("Host"))) {
        debugs(33, 5, "ACCEL VHOST REWRITE: vhost=" << host << " + vport=" << vport);
        char thost[256];
        if (vport > 0) {
            thost[0] = '\0';
            char *t = NULL;
            if (host[strlen(host)] != ']' && (t = strrchr(host,':')) != NULL) {
                strncpy(thost, host, (t-host));
                snprintf(thost+(t-host), sizeof(thost)-(t-host), ":%d", vport);
                host = thost;
            } else if (!t) {
                snprintf(thost, sizeof(thost), "%s:%d",host, vport);
                host = thost;
            }
        } // else nothing to alter port-wise.
        const int url_sz = hp.requestUri().length() + 32 + Config.appendDomainLen +
                     strlen(host);
        http->uri = (char *)xcalloc(url_sz, 1);
        const char *protocol = switchedToHttps ?
                               "https" : URLScheme(conn->port->transport.protocol).const_str();
        snprintf(http->uri, url_sz, "%s://%s%s", protocol, host, url);
        debugs(33, 5, "ACCEL VHOST REWRITE: '" << http->uri << "'");
    } else if (conn->port->defaultsite /* && !vhost */) {
        debugs(33, 5, "ACCEL DEFAULTSITE REWRITE: defaultsite=" << conn->port->defaultsite << " + vport=" << vport);
        const int url_sz = hp.requestUri().length() + 32 + Config.appendDomainLen +
                     strlen(conn->port->defaultsite);
        http->uri = (char *)xcalloc(url_sz, 1);
        char vportStr[32];
        vportStr[0] = '\0';
        if (vport > 0) {
            snprintf(vportStr, sizeof(vportStr),":%d",vport);
        }
        snprintf(http->uri, url_sz, "%s://%s%s%s",
                 URLScheme(conn->port->transport.protocol).const_str(), conn->port->defaultsite, vportStr, url);
        debugs(33, 5, "ACCEL DEFAULTSITE REWRITE: '" << http->uri <<"'");
    } else if (vport > 0 /* && (!vhost || no Host:) */) {
        debugs(33, 5, "ACCEL VPORT REWRITE: http_port IP + vport=" << vport);
        /* Put the local socket IP address as the hostname, with whatever vport we found  */
        const int url_sz = hp.requestUri().length() + 32 + Config.appendDomainLen;
        http->uri = (char *)xcalloc(url_sz, 1);
        http->getConn()->clientConnection->local.toHostStr(ipbuf,MAX_IPSTRLEN);
        snprintf(http->uri, url_sz, "%s://%s:%d%s",
                 URLScheme(conn->port->transport.protocol).const_str(),
                 ipbuf, vport, url);
        debugs(33, 5, "ACCEL VPORT REWRITE: '" << http->uri << "'");
    }
}

static void
prepareTransparentURL(ConnStateData * conn, ClientHttpRequest *http, Http1::RequestParser &hp)
{
    static char ipbuf[MAX_IPSTRLEN];

    // TODO Must() on URI length>0 when the parser supports throw. For now avoid assert().
    if (!hp.requestUri().length() && hp.requestUri()[0] != '/')
        return; /* already in good shape */

    /* BUG: Squid cannot deal with '*' URLs (RFC2616 5.1.2) */

    if (const char *host = hp.getHeaderField("Host")) {
        const int url_sz = hp.requestUri().length() + 32 + Config.appendDomainLen +
                     strlen(host);
        http->uri = (char *)xcalloc(url_sz, 1);
        snprintf(http->uri, url_sz, "%s://%s%s", URLScheme(conn->port->transport.protocol).const_str(), host, SBuf(hp.requestUri()).c_str());
        debugs(33, 5, "TRANSPARENT HOST REWRITE: '" << http->uri <<"'");
    } else {
        /* Put the local socket IP address as the hostname.  */
        const int url_sz = hp.requestUri().length() + 32 + Config.appendDomainLen;
        http->uri = (char *)xcalloc(url_sz, 1);
        http->getConn()->clientConnection->local.toHostStr(ipbuf,MAX_IPSTRLEN);
        snprintf(http->uri, url_sz, "%s://%s:%d%s",
                 URLScheme(http->getConn()->port->transport.protocol).const_str(),
                 ipbuf, http->getConn()->clientConnection->local.port(), SBuf(hp.requestUri()).c_str());
        debugs(33, 5, "TRANSPARENT REWRITE: '" << http->uri << "'");
    }
}

/** Parse an HTTP request
 *
 *  \note Sets result->flags.parsed_ok to 0 if failed to parse the request,
 *          to 1 if the request was correctly parsed.
 *  \param[in] csd a ConnStateData. The caller must make sure it is not null
 *  \param[in] hp an Http1::RequestParser
 *  \param[out] mehtod_p will be set as a side-effect of the parsing.
 *          Pointed-to value will be set to Http::METHOD_NONE in case of
 *          parsing failure
 *  \param[out] http_ver will be set as a side-effect of the parsing
 *  \return NULL on incomplete requests,
 *          a ClientSocketContext structure on success or failure.
 */
static ClientSocketContext *
parseHttpRequest(ConnStateData *csd, Http1::RequestParser &hp)
{
    /* Attempt to parse the first line; this will define where the method, url, version and header begin */
    {
        const bool parsedOk = hp.parse();

        if (!hp.isDone()) {
            debugs(33, 5, "Incomplete request, waiting for end of request line");
            return NULL;
        }

        if (!parsedOk) {
            if (hp.request_parse_status == Http::scHeaderTooLarge)
                return parseHttpRequestAbort(csd, "error:request-too-large");

            return parseHttpRequestAbort(csd, "error:invalid-request");
        }
    }

    /* We know the whole request is in hp.buf now */

    /* deny CONNECT via accelerated ports */
    if (hp.method() == Http::METHOD_CONNECT && csd->port && csd->port->flags.accelSurrogate) {
        debugs(33, DBG_IMPORTANT, "WARNING: CONNECT method received on " << csd->port->transport.protocol << " Accelerator port " << csd->port->s.port());
        /* XXX need a way to say "this many character length string" */
        debugs(33, DBG_IMPORTANT, "WARNING: for request: " << hp.buf);
        hp.request_parse_status = Http::scMethodNotAllowed;
        return parseHttpRequestAbort(csd, "error:method-not-allowed");
    }

    if (hp.method() == Http::METHOD_NONE) {
        /* XXX need a way to say "this many character length string" */
        debugs(33, DBG_IMPORTANT, "clientParseRequestMethod: Unsupported method in request '" << hp.buf << "'");
        hp.request_parse_status = Http::scMethodNotAllowed;
        return parseHttpRequestAbort(csd, "error:unsupported-request-method");
    }

    /*
     * Process headers after request line
     * TODO: Use httpRequestParse here.
     */
    debugs(33, 3, Raw("req_hdr", hp.rawHeaderBuf(), hp.headerBlockSize()));
    debugs(33, 3, "prefix_sz = " << hp.messageHeaderSize() <<
           ", request-line-size=" << hp.firstLineSize() <<
           ", mime-header-size=" << hp.headerBlockSize());

    /* Ok, all headers are received */
    ClientHttpRequest *http = new ClientHttpRequest(csd);

<<<<<<< HEAD
    http->req_sz = hp.messageHeaderSize();
    ClientSocketContext *result = ClientSocketContextNew(csd->clientConnection, http);

    StoreIOBuffer tempBuffer;
=======
    http->req_sz = HttpParserRequestLen(hp);
    result = new ClientSocketContext(csd->clientConnection, http);
>>>>>>> 1e7081eb
    tempBuffer.data = result->reqbuf;
    tempBuffer.length = HTTP_REQBUF_SZ;

    ClientStreamData newServer = new clientReplyContext(http);
    ClientStreamData newClient = result;
    clientStreamInit(&http->client_stream, clientGetMoreData, clientReplyDetach,
                     clientReplyStatus, newServer, clientSocketRecipient,
                     clientSocketDetach, newClient, tempBuffer);

    debugs(33, 5, "parseHttpRequest: Request Header is\n" << hp.rawHeaderBuf());

    /* set url */
    const char *url = SBuf(hp.requestUri()).c_str();

    debugs(33,5, HERE << "repare absolute URL from " <<
           (csd->transparent()?"intercept":(csd->port->flags.accelSurrogate ? "accel":"")));
    /* Rewrite the URL in transparent or accelerator mode */
    /* NP: there are several cases to traverse here:
     *  - standard mode (forward proxy)
     *  - transparent mode (TPROXY)
     *  - transparent mode with failures
     *  - intercept mode (NAT)
     *  - intercept mode with failures
     *  - accelerator mode (reverse proxy)
     *  - internal URL
     *  - mixed combos of the above with internal URL
     */
    if (csd->transparent()) {
        /* intercept or transparent mode, properly working with no failures */
        prepareTransparentURL(csd, http, hp);

    } else if (internalCheck(url)) {
        /* internal URL mode */
        /* prepend our name & port */
        http->uri = xstrdup(internalLocalUri(NULL, url));
        // We just re-wrote the URL. Must replace the Host: header.
        //  But have not parsed there yet!! flag for local-only handling.
        http->flags.internal = true;

    } else if (csd->port->flags.accelSurrogate || csd->switchedToHttps()) {
        /* accelerator mode */
        prepareAcceleratedURL(csd, http, hp);
    }

    if (!http->uri) {
        /* No special rewrites have been applied above, use the
         * requested url. may be rewritten later, so make extra room */
        int url_sz = hp.requestUri().length() + Config.appendDomainLen + 5;
        http->uri = (char *)xcalloc(url_sz, 1);
        strcpy(http->uri, url);
    }

    debugs(33, 5, "parseHttpRequest: Complete request received");

    // XXX: crop this dump at the end of headers. No need for extras
    debugs(11, 2, "HTTP Client " << csd->clientConnection);
    debugs(11, 2, "HTTP Client REQUEST:\n---------\n" <<
           hp.method() << " " << hp.requestUri() << " " << hp.messageProtocol() << "\n" <<
           hp.rawHeaderBuf() <<
           "\n----------");

    result->flags.parsed_ok = 1;
    return result;
}

int
ConnStateData::getAvailableBufferLength() const
{
    assert (in.allocatedSize > in.notYetUsed); // allocated more than used
    const size_t result = in.allocatedSize - in.notYetUsed - 1;
    // huge request_header_max_size may lead to more than INT_MAX unused space
    assert (static_cast<ssize_t>(result) <= INT_MAX);
    return result;
}

bool
ConnStateData::maybeMakeSpaceAvailable()
{
    if (getAvailableBufferLength() < 2) {
        size_t newSize;
        if (in.allocatedSize >= Config.maxRequestBufferSize) {
            debugs(33, 4, "request buffer full: client_request_buffer_max_size=" << Config.maxRequestBufferSize);
            return false;
        }
        if ((newSize=in.allocatedSize * 2) > Config.maxRequestBufferSize) {
            newSize=Config.maxRequestBufferSize;
        }
        in.buf = (char *)memReallocBuf(in.buf, newSize, &in.allocatedSize);
        debugs(33, 2, "growing request buffer: notYetUsed=" << in.notYetUsed << " size=" << in.allocatedSize);
    }
    return true;
}

void
ConnStateData::addContextToQueue(ClientSocketContext * context)
{
    ClientSocketContext::Pointer *S;

    for (S = (ClientSocketContext::Pointer *) & currentobject; S->getRaw();
            S = &(*S)->next);
    *S = context;

    ++nrequests;
}

int
ConnStateData::getConcurrentRequestCount() const
{
    int result = 0;
    ClientSocketContext::Pointer *T;

    for (T = (ClientSocketContext::Pointer *) &currentobject;
            T->getRaw(); T = &(*T)->next, ++result);
    return result;
}

int
ConnStateData::connReadWasError(comm_err_t flag, int size, int xerrno)
{
    if (flag != COMM_OK) {
        debugs(33, 2, "connReadWasError: FD " << clientConnection << ": got flag " << flag);
        return 1;
    }

    if (size < 0) {
        if (!ignoreErrno(xerrno)) {
            debugs(33, 2, "connReadWasError: FD " << clientConnection << ": " << xstrerr(xerrno));
            return 1;
        } else if (in.notYetUsed == 0) {
            debugs(33, 2, "connReadWasError: FD " << clientConnection << ": no data to process (" << xstrerr(xerrno) << ")");
        }
    }

    return 0;
}

int
ConnStateData::connFinishedWithConn(int size)
{
    if (size == 0) {
        if (getConcurrentRequestCount() == 0 && in.notYetUsed == 0) {
            /* no current or pending requests */
            debugs(33, 4, HERE << clientConnection << " closed");
            return 1;
        } else if (!Config.onoff.half_closed_clients) {
            /* admin doesn't want to support half-closed client sockets */
            debugs(33, 3, HERE << clientConnection << " aborted (half_closed_clients disabled)");
            notifyAllContexts(0); // no specific error implies abort
            return 1;
        }
    }

    return 0;
}

void
connNoteUseOfBuffer(ConnStateData* conn, size_t byteCount)
{
    assert(byteCount > 0 && byteCount <= conn->in.notYetUsed);
    conn->in.notYetUsed -= byteCount;
    debugs(33, 5, HERE << "conn->in.notYetUsed = " << conn->in.notYetUsed);
    /*
     * If there is still data that will be used,
     * move it to the beginning.
     */

    if (conn->in.notYetUsed > 0)
        memmove(conn->in.buf, conn->in.buf + byteCount, conn->in.notYetUsed);
}

void
ConnStateData::clientAfterReadingRequests()
{
    // Were we expecting to read more request body from half-closed connection?
    if (mayNeedToReadMoreBody() && commIsHalfClosed(clientConnection->fd)) {
        debugs(33, 3, HERE << "truncated body: closing half-closed " << clientConnection);
        clientConnection->close();
        return;
    }

    if (flags.readMore)
        readSomeData();
}

void
ConnStateData::quitAfterError(HttpRequest *request)
{
    // From HTTP p.o.v., we do not have to close after every error detected
    // at the client-side, but many such errors do require closure and the
    // client-side code is bad at handling errors so we play it safe.
    if (request)
        request->flags.proxyKeepalive = false;
    flags.readMore = false;
    debugs(33,4, HERE << "Will close after error: " << clientConnection);
}

#if USE_SSL
bool ConnStateData::serveDelayedError(ClientSocketContext *context)
{
    ClientHttpRequest *http = context->http;

    if (!sslServerBump)
        return false;

    assert(sslServerBump->entry);
    // Did we create an error entry while processing CONNECT?
    if (!sslServerBump->entry->isEmpty()) {
        quitAfterError(http->request);

        // Get the saved error entry and send it to the client by replacing the
        // ClientHttpRequest store entry with it.
        clientStreamNode *node = context->getClientReplyContext();
        clientReplyContext *repContext = dynamic_cast<clientReplyContext *>(node->data.getRaw());
        assert(repContext);
        debugs(33, 5, "Responding with delated error for " << http->uri);
        repContext->setReplyToStoreEntry(sslServerBump->entry);

        // save the original request for logging purposes
        if (!context->http->al->request) {
            context->http->al->request = http->request;
            HTTPMSGLOCK(context->http->al->request);
        }

        // Get error details from the fake certificate-peeking request.
        http->request->detailError(sslServerBump->request->errType, sslServerBump->request->errDetail);
        context->pullData();
        return true;
    }

    // In bump-server-first mode, we have not necessarily seen the intended
    // server name at certificate-peeking time. Check for domain mismatch now,
    // when we can extract the intended name from the bumped HTTP request.
    if (X509 *srvCert = sslServerBump->serverCert.get()) {
        HttpRequest *request = http->request;
        if (!Ssl::checkX509ServerValidity(srvCert, request->GetHost())) {
            debugs(33, 2, "SQUID_X509_V_ERR_DOMAIN_MISMATCH: Certificate " <<
                   "does not match domainname " << request->GetHost());

            bool allowDomainMismatch = false;
            if (Config.ssl_client.cert_error) {
                ACLFilledChecklist check(Config.ssl_client.cert_error, request, dash_str);
                check.sslErrors = new Ssl::CertErrors(Ssl::CertError(SQUID_X509_V_ERR_DOMAIN_MISMATCH, srvCert));
                allowDomainMismatch = (check.fastCheck() == ACCESS_ALLOWED);
                delete check.sslErrors;
                check.sslErrors = NULL;
            }

            if (!allowDomainMismatch) {
                quitAfterError(request);

                clientStreamNode *node = context->getClientReplyContext();
                clientReplyContext *repContext = dynamic_cast<clientReplyContext *>(node->data.getRaw());
                assert (repContext);

                // Fill the server IP and hostname for error page generation.
                HttpRequest::Pointer const & peekerRequest = sslServerBump->request;
                request->hier.note(peekerRequest->hier.tcpServer, request->GetHost());

                // Create an error object and fill it
                ErrorState *err = new ErrorState(ERR_SECURE_CONNECT_FAIL, Http::scServiceUnavailable, request);
                err->src_addr = clientConnection->remote;
                Ssl::ErrorDetail *errDetail = new Ssl::ErrorDetail(
                    SQUID_X509_V_ERR_DOMAIN_MISMATCH,
                    srvCert, NULL);
                err->detail = errDetail;
                // Save the original request for logging purposes.
                if (!context->http->al->request) {
                    context->http->al->request = request;
                    HTTPMSGLOCK(context->http->al->request);
                }
                repContext->setReplyToError(request->method, err);
                assert(context->http->out.offset == 0);
                context->pullData();
                return true;
            }
        }
    }

    return false;
}
#endif // USE_SSL

static void
clientProcessRequest(ConnStateData *conn, Http1::RequestParser &hp, ClientSocketContext *context)
{
    ClientHttpRequest *http = context->http;
    HttpRequest::Pointer request;
    bool chunked = false;
    bool mustReplyToOptions = false;
    bool unsupportedTe = false;
    bool expectBody = false;
    const AnyP::ProtocolVersion &http_ver = hp.messageProtocol();
    const HttpRequestMethod &method = hp.method();

    /* We have an initial client stream in place should it be needed */
    /* setup our private context */
    context->registerWithConn();

    if (context->flags.parsed_ok == 0) {
        clientStreamNode *node = context->getClientReplyContext();
        debugs(33, 2, "Invalid Request");
        conn->quitAfterError(NULL);
        // setLogUri should called before repContext->setReplyToError
        setLogUri(http, http->uri,  true);
        clientReplyContext *repContext = dynamic_cast<clientReplyContext *>(node->data.getRaw());
        assert (repContext);
        switch (hp.request_parse_status) {
        case Http::scHeaderTooLarge:
            repContext->setReplyToError(ERR_TOO_BIG, Http::scBadRequest, method, http->uri, conn->clientConnection->remote, NULL, conn->in.buf, NULL);
            break;
        case Http::scMethodNotAllowed:
            repContext->setReplyToError(ERR_UNSUP_REQ, Http::scMethodNotAllowed, method, http->uri,
                                        conn->clientConnection->remote, NULL, conn->in.buf, NULL);
            break;
        default:
            repContext->setReplyToError(ERR_INVALID_REQ, hp.request_parse_status, method, http->uri,
                                        conn->clientConnection->remote, NULL, conn->in.buf, NULL);
        }
        assert(context->http->out.offset == 0);
        context->pullData();
        goto finish;
    }

    if ((request = HttpRequest::CreateFromUrlAndMethod(http->uri, method)) == NULL) {
        clientStreamNode *node = context->getClientReplyContext();
        debugs(33, 5, "Invalid URL: " << http->uri);
        conn->quitAfterError(request.getRaw());
        // setLogUri should called before repContext->setReplyToError
        setLogUri(http, http->uri,  true);
        clientReplyContext *repContext = dynamic_cast<clientReplyContext *>(node->data.getRaw());
        assert (repContext);
        repContext->setReplyToError(ERR_INVALID_URL, Http::scBadRequest, method, http->uri, conn->clientConnection->remote, NULL, NULL, NULL);
        assert(context->http->out.offset == 0);
        context->pullData();
        goto finish;
    }

    /* RFC 2616 section 10.5.6 : handle unsupported HTTP major versions cleanly. */
    /* We currently only support 0.9, 1.0, 1.1 properly */
    if ( (http_ver.major == 0 && http_ver.minor != 9) ||
            (http_ver.major > 1) ) {

        clientStreamNode *node = context->getClientReplyContext();
        debugs(33, 5, "Unsupported HTTP version discovered. :\n" << hp.messageProtocol());
        conn->quitAfterError(request.getRaw());
        // setLogUri should called before repContext->setReplyToError
        setLogUri(http, http->uri,  true);
        clientReplyContext *repContext = dynamic_cast<clientReplyContext *>(node->data.getRaw());
        assert (repContext);
        repContext->setReplyToError(ERR_UNSUP_HTTPVERSION, Http::scHttpVersionNotSupported, method, http->uri,
                                    conn->clientConnection->remote, NULL, hp.rawHeaderBuf(), NULL);
        assert(context->http->out.offset == 0);
        context->pullData();
        goto finish;
    }

    /* compile headers */
    if (http_ver.major >= 1 && !request->parseHeader(hp.rawHeaderBuf(), hp.headerBlockSize())) {
        clientStreamNode *node = context->getClientReplyContext();
        debugs(33, 5, "Failed to parse request headers:\n" << hp.rawHeaderBuf());
        conn->quitAfterError(request.getRaw());
        // setLogUri should called before repContext->setReplyToError
        setLogUri(http, http->uri,  true);
        clientReplyContext *repContext = dynamic_cast<clientReplyContext *>(node->data.getRaw());
        assert (repContext);
        repContext->setReplyToError(ERR_INVALID_REQ, Http::scBadRequest, method, http->uri, conn->clientConnection->remote, NULL, NULL, NULL);
        assert(context->http->out.offset == 0);
        context->pullData();
        goto finish;
    }

    request->clientConnectionManager = conn;

    request->flags.accelerated = http->flags.accel;
    request->flags.sslBumped=conn->switchedToHttps();
    request->flags.ignoreCc = conn->port->ignore_cc;
    // TODO: decouple http->flags.accel from request->flags.sslBumped
    request->flags.noDirect = (request->flags.accelerated && !request->flags.sslBumped) ?
                              !conn->port->allow_direct : 0;
#if USE_AUTH
    if (request->flags.sslBumped) {
        if (conn->getAuth() != NULL)
            request->auth_user_request = conn->getAuth();
    }
#endif

    /** \par
     * If transparent or interception mode is working clone the transparent and interception flags
     * from the port settings to the request.
     */
    if (http->clientConnection != NULL) {
        request->flags.intercepted = ((http->clientConnection->flags & COMM_INTERCEPTION) != 0);
        request->flags.interceptTproxy = ((http->clientConnection->flags & COMM_TRANSPARENT) != 0 ) ;
        if (request->flags.interceptTproxy) {
            if (Config.accessList.spoof_client_ip) {
                ACLFilledChecklist *checklist = clientAclChecklistCreate(Config.accessList.spoof_client_ip, http);
                request->flags.spoofClientIp = (checklist->fastCheck() == ACCESS_ALLOWED);
                delete checklist;
            } else
                request->flags.spoofClientIp = true;
        } else
            request->flags.spoofClientIp = false;
    }

    if (internalCheck(request->urlpath.termedBuf())) {
        if (internalHostnameIs(request->GetHost()) &&
                request->port == getMyPort()) {
            http->flags.internal = true;
        } else if (Config.onoff.global_internal_static && internalStaticCheck(request->urlpath.termedBuf())) {
            request->SetHost(internalHostname());
            request->port = getMyPort();
            http->flags.internal = true;
        }
    }

    if (http->flags.internal) {
        request->protocol = AnyP::PROTO_HTTP;
        request->login[0] = '\0';
    }

    request->flags.internal = http->flags.internal;
    setLogUri (http, urlCanonicalClean(request.getRaw()));
    request->client_addr = conn->clientConnection->remote; // XXX: remove reuest->client_addr member.
#if FOLLOW_X_FORWARDED_FOR
    // indirect client gets stored here because it is an HTTP header result (from X-Forwarded-For:)
    // not a details about teh TCP connection itself
    request->indirect_client_addr = conn->clientConnection->remote;
#endif /* FOLLOW_X_FORWARDED_FOR */
    request->my_addr = conn->clientConnection->local;
    request->myportname = conn->port->name;
    // XXX: for non-HTTP messages instantiate a different HttpMsg child type
    // for now Squid only supports HTTP requests
    assert(request->http_ver.protocol == http_ver.protocol);
    request->http_ver.major = http_ver.major;
    request->http_ver.minor = http_ver.minor;

    // Link this HttpRequest to ConnStateData relatively early so the following complex handling can use it
    // TODO: this effectively obsoletes a lot of conn->FOO copying. That needs cleaning up later.
    request->clientConnectionManager = conn;

    if (request->header.chunked()) {
        chunked = true;
    } else if (request->header.has(HDR_TRANSFER_ENCODING)) {
        const String te = request->header.getList(HDR_TRANSFER_ENCODING);
        // HTTP/1.1 requires chunking to be the last encoding if there is one
        unsupportedTe = te.size() && te != "identity";
    } // else implied identity coding

    mustReplyToOptions = (method == Http::METHOD_OPTIONS) &&
                         (request->header.getInt64(HDR_MAX_FORWARDS) == 0);
    if (!urlCheckRequest(request.getRaw()) || mustReplyToOptions || unsupportedTe) {
        clientStreamNode *node = context->getClientReplyContext();
        conn->quitAfterError(request.getRaw());
        clientReplyContext *repContext = dynamic_cast<clientReplyContext *>(node->data.getRaw());
        assert (repContext);
        repContext->setReplyToError(ERR_UNSUP_REQ, Http::scNotImplemented, request->method, NULL,
                                    conn->clientConnection->remote, request.getRaw(), NULL, NULL);
        assert(context->http->out.offset == 0);
        context->pullData();
        goto finish;
    }

    if (!chunked && !clientIsContentLengthValid(request.getRaw())) {
        clientStreamNode *node = context->getClientReplyContext();
        clientReplyContext *repContext = dynamic_cast<clientReplyContext *>(node->data.getRaw());
        assert (repContext);
        conn->quitAfterError(request.getRaw());
        repContext->setReplyToError(ERR_INVALID_REQ,
                                    Http::scLengthRequired, request->method, NULL,
                                    conn->clientConnection->remote, request.getRaw(), NULL, NULL);
        assert(context->http->out.offset == 0);
        context->pullData();
        goto finish;
    }

    if (request->header.has(HDR_EXPECT)) {
        const String expect = request->header.getList(HDR_EXPECT);
        const bool supportedExpect = (expect.caseCmp("100-continue") == 0);
        if (!supportedExpect) {
            clientStreamNode *node = context->getClientReplyContext();
            clientReplyContext *repContext = dynamic_cast<clientReplyContext *>(node->data.getRaw());
            assert (repContext);
            conn->quitAfterError(request.getRaw());
            repContext->setReplyToError(ERR_INVALID_REQ, Http::scExpectationFailed, request->method, http->uri,
                                        conn->clientConnection->remote, request.getRaw(), NULL, NULL);
            assert(context->http->out.offset == 0);
            context->pullData();
            goto finish;
        }
    }

    http->request = request.getRaw();
    HTTPMSGLOCK(http->request);
    clientSetKeepaliveFlag(http);

    // Let tunneling code be fully responsible for CONNECT requests
    if (http->request->method == Http::METHOD_CONNECT) {
        context->mayUseConnection(true);
        conn->flags.readMore = false;
    }

#if USE_SSL
    if (conn->switchedToHttps() && conn->serveDelayedError(context))
        goto finish;
#endif

    /* Do we expect a request-body? */
    expectBody = chunked || request->content_length > 0;
    if (!context->mayUseConnection() && expectBody) {
        request->body_pipe = conn->expectRequestBody(
                                 chunked ? -1 : request->content_length);

        /* Is it too large? */
        if (!chunked && // if chunked, we will check as we accumulate
                clientIsRequestBodyTooLargeForPolicy(request->content_length)) {
            clientStreamNode *node = context->getClientReplyContext();
            clientReplyContext *repContext = dynamic_cast<clientReplyContext *>(node->data.getRaw());
            assert (repContext);
            conn->quitAfterError(request.getRaw());
            repContext->setReplyToError(ERR_TOO_BIG,
                                        Http::scRequestEntityTooLarge, Http::METHOD_NONE, NULL,
                                        conn->clientConnection->remote, http->request, NULL, NULL);
            assert(context->http->out.offset == 0);
            context->pullData();
            goto finish;
        }

        // We may stop producing, comm_close, and/or call setReplyToError()
        // below, so quit on errors to avoid http->doCallouts()
        if (!conn->handleRequestBodyData())
            goto finish;

        if (!request->body_pipe->productionEnded()) {
            debugs(33, 5, HERE << "need more request body");
            context->mayUseConnection(true);
            assert(conn->flags.readMore);
        }
    }

    http->calloutContext = new ClientRequestContext(http);

    http->doCallouts();

finish:
    /*
     * DPW 2007-05-18
     * Moved the TCP_RESET feature from clientReplyContext::sendMoreData
     * to here because calling comm_reset_close() causes http to
     * be freed and the above connNoteUseOfBuffer() would hit an
     * assertion, not to mention that we were accessing freed memory.
     */
    if (request != NULL && request->flags.resetTcp && Comm::IsConnOpen(conn->clientConnection)) {
        debugs(33, 3, HERE << "Sending TCP RST on " << conn->clientConnection);
        conn->flags.readMore = false;
        comm_reset_close(conn->clientConnection);
    }
}

static void
connStripBufferWhitespace (ConnStateData * conn)
{
    while (conn->in.notYetUsed > 0 && xisspace(conn->in.buf[0])) {
        memmove(conn->in.buf, conn->in.buf + 1, conn->in.notYetUsed - 1);
        -- conn->in.notYetUsed;
    }
}

/**
 * Limit the number of concurrent requests.
 * \return true  when there are available position(s) in the pipeline queue for another request.
 * \return false when the pipeline queue is full or disabled.
 */
bool
ConnStateData::concurrentRequestQueueFilled() const
{
    const int existingRequestCount = getConcurrentRequestCount();

    // default to the configured pipeline size.
    // add 1 because the head of pipeline is counted in concurrent requests and not prefetch queue
    const int concurrentRequestLimit = Config.pipeline_max_prefetch + 1;

    // when queue filled already we cant add more.
    if (existingRequestCount >= concurrentRequestLimit) {
        debugs(33, 3, clientConnection << " max concurrent requests reached (" << concurrentRequestLimit << ")");
        debugs(33, 5, clientConnection << " deferring new request until one is done");
        return true;
    }

    return false;
}

/**
 * Attempt to parse one or more requests from the input buffer.
 * If a request is successfully parsed, even if the next request
 * is only partially parsed, it will return TRUE.
 */
bool
ConnStateData::clientParseRequests()
{
    bool parsed_req = false;

    debugs(33, 5, HERE << clientConnection << ": attempting to parse");

    // Loop while we have read bytes that are not needed for producing the body
    // On errors, bodyPipe may become nil, but readMore will be cleared
    while (in.notYetUsed > 0 && !bodyPipe && flags.readMore) {
        connStripBufferWhitespace(this); // XXX: should not be needed anymore.

        /* Don't try to parse if the buffer is empty */
        if (in.notYetUsed == 0)
            break;

        /* Limit the number of concurrent requests */
        if (concurrentRequestQueueFilled())
            break;

        /* Should not be needed anymore */
        /* Terminate the string */
        in.buf[in.notYetUsed] = '\0';

        /* Begin the parsing */
        PROF_start(parseHttpRequest);

        // parser is incremental. Generate new parser state if we,
        // a) dont have one already
        // b) have completed the previous request parsing already
        if (!parser_ || parser_->isDone())
            parser_ = new Http1::RequestParser(in.buf, in.notYetUsed);
        else // update the buffer space being parsed
            parser_->bufsiz = in.notYetUsed;

        /* Process request */
        ClientSocketContext *context = parseHttpRequest(this, *parser_);
        if (parser_->messageOffset()) {
            // nothing but prefix garbage in the buffer. consume it.
            connNoteUseOfBuffer(this, parser_->messageOffset());
            parser_->noteBufferShift(parser_->messageOffset());
        }
        PROF_stop(parseHttpRequest);

        /* status -1 or 1 */
        if (context) {
            debugs(33, 5, HERE << clientConnection << ": parsed a request");
            AsyncCall::Pointer timeoutCall = commCbCall(5, 4, "clientLifetimeTimeout",
                                             CommTimeoutCbPtrFun(clientLifetimeTimeout, context->http));
            commSetConnTimeout(clientConnection, Config.Timeout.lifetime, timeoutCall);

            // Request has now been shifted out of the buffer.
            // Consume header early so that next action starts with just the next bytes.
            connNoteUseOfBuffer(this, parser_->messageHeaderSize() + parser_->messageOffset());
            clientProcessRequest(this, *parser_, context);

            parsed_req = true; // XXX: do we really need to parse everything right NOW ?

            if (context->mayUseConnection()) {
                debugs(33, 3, HERE << "Not parsing new requests, as this request may need the connection");
                break;
            }
        }
    }

    /* XXX where to 'finish' the parsing pass? */
    return parsed_req;
}

void
ConnStateData::clientReadRequest(const CommIoCbParams &io)
{
    debugs(33,5,HERE << io.conn << " size " << io.size);
    Must(reading());
    reader = NULL;

    /* Bail out quickly on COMM_ERR_CLOSING - close handlers will tidy up */

    if (io.flag == COMM_ERR_CLOSING) {
        debugs(33,5, HERE << io.conn << " closing Bailout.");
        return;
    }

    assert(Comm::IsConnOpen(clientConnection));
    assert(io.conn->fd == clientConnection->fd);

    /*
     * Don't reset the timeout value here.  The timeout value will be
     * set to Config.Timeout.request by httpAccept() and
     * clientWriteComplete(), and should apply to the request as a
     * whole, not individual read() calls.  Plus, it breaks our
     * lame half-close detection
     */
    if (connReadWasError(io.flag, io.size, io.xerrno)) {
        notifyAllContexts(io.xerrno);
        io.conn->close();
        return;
    }

    if (io.flag == COMM_OK) {
        if (io.size > 0) {
            kb_incr(&(statCounter.client_http.kbytes_in), io.size);

            // may comm_close or setReplyToError
            if (!handleReadData(io.buf, io.size))
                return;

        } else if (io.size == 0) {
            debugs(33, 5, HERE << io.conn << " closed?");

            if (connFinishedWithConn(io.size)) {
                clientConnection->close();
                return;
            }

            /* It might be half-closed, we can't tell */
            fd_table[io.conn->fd].flags.socket_eof = true;

            commMarkHalfClosed(io.conn->fd);

            fd_note(io.conn->fd, "half-closed");

            /* There is one more close check at the end, to detect aborted
             * (partial) requests. At this point we can't tell if the request
             * is partial.
             */
            /* Continue to process previously read data */
        }
    }

    /* Process next request */
    if (getConcurrentRequestCount() == 0)
        fd_note(io.fd, "Reading next request");

    if (!clientParseRequests()) {
        if (!isOpen())
            return;
        /*
         * If the client here is half closed and we failed
         * to parse a request, close the connection.
         * The above check with connFinishedWithConn() only
         * succeeds _if_ the buffer is empty which it won't
         * be if we have an incomplete request.
         * XXX: This duplicates ClientSocketContext::keepaliveNextRequest
         */
        if (getConcurrentRequestCount() == 0 && commIsHalfClosed(io.fd)) {
            debugs(33, 5, HERE << io.conn << ": half-closed connection, no completed request parsed, connection closing.");
            clientConnection->close();
            return;
        }
    }

    if (!isOpen())
        return;

    clientAfterReadingRequests();
}

/**
 * called when new request data has been read from the socket
 *
 * \retval false called comm_close or setReplyToError (the caller should bail)
 * \retval true  we did not call comm_close or setReplyToError
 */
bool
ConnStateData::handleReadData(char *buf, size_t size)
{
    char *current_buf = in.addressToReadInto();

    if (buf != current_buf)
        memmove(current_buf, buf, size);

    in.notYetUsed += size;

    in.buf[in.notYetUsed] = '\0'; /* Terminate the string */

    // if we are reading a body, stuff data into the body pipe
    if (bodyPipe != NULL)
        return handleRequestBodyData();
    return true;
}

/**
 * called when new request body data has been buffered in in.buf
 * may close the connection if we were closing and piped everything out
 *
 * \retval false called comm_close or setReplyToError (the caller should bail)
 * \retval true  we did not call comm_close or setReplyToError
 */
bool
ConnStateData::handleRequestBodyData()
{
    assert(bodyPipe != NULL);

    size_t putSize = 0;

    if (in.bodyParser) { // chunked encoding
        if (const err_type error = handleChunkedRequestBody(putSize)) {
            abortChunkedRequestBody(error);
            return false;
        }
    } else { // identity encoding
        debugs(33,5, HERE << "handling plain request body for " << clientConnection);
        putSize = bodyPipe->putMoreData(in.buf, in.notYetUsed);
        if (!bodyPipe->mayNeedMoreData()) {
            // BodyPipe will clear us automagically when we produced everything
            bodyPipe = NULL;
        }
    }

    if (putSize > 0)
        connNoteUseOfBuffer(this, putSize);

    if (!bodyPipe) {
        debugs(33,5, HERE << "produced entire request body for " << clientConnection);

        if (const char *reason = stoppedSending()) {
            /* we've finished reading like good clients,
             * now do the close that initiateClose initiated.
             */
            debugs(33, 3, HERE << "closing for earlier sending error: " << reason);
            clientConnection->close();
            return false;
        }
    }

    return true;
}

/// parses available chunked encoded body bytes, checks size, returns errors
err_type
ConnStateData::handleChunkedRequestBody(size_t &putSize)
{
    debugs(33,7, HERE << "chunked from " << clientConnection << ": " << in.notYetUsed);

    try { // the parser will throw on errors

        if (!in.notYetUsed) // nothing to do (MemBuf::init requires this check)
            return ERR_NONE;

        MemBuf raw; // ChunkedCodingParser only works with MemBufs
        // add one because MemBuf will assert if it cannot 0-terminate
        raw.init(in.notYetUsed, in.notYetUsed+1);
        raw.append(in.buf, in.notYetUsed);

        const mb_size_t wasContentSize = raw.contentSize();
        BodyPipeCheckout bpc(*bodyPipe);
        const bool parsed = in.bodyParser->parse(&raw, &bpc.buf);
        bpc.checkIn();
        putSize = wasContentSize - raw.contentSize();

        // dechunk then check: the size limit applies to _dechunked_ content
        if (clientIsRequestBodyTooLargeForPolicy(bodyPipe->producedSize()))
            return ERR_TOO_BIG;

        if (parsed) {
            finishDechunkingRequest(true);
            Must(!bodyPipe);
            return ERR_NONE; // nil bodyPipe implies body end for the caller
        }

        // if chunk parser needs data, then the body pipe must need it too
        Must(!in.bodyParser->needsMoreData() || bodyPipe->mayNeedMoreData());

        // if parser needs more space and we can consume nothing, we will stall
        Must(!in.bodyParser->needsMoreSpace() || bodyPipe->buf().hasContent());
    } catch (...) { // TODO: be more specific
        debugs(33, 3, HERE << "malformed chunks" << bodyPipe->status());
        return ERR_INVALID_REQ;
    }

    debugs(33, 7, HERE << "need more chunked data" << *bodyPipe->status());
    return ERR_NONE;
}

/// quit on errors related to chunked request body handling
void
ConnStateData::abortChunkedRequestBody(const err_type error)
{
    finishDechunkingRequest(false);

    // XXX: The code below works if we fail during initial request parsing,
    // but if we fail when the server-side works already, the server may send
    // us its response too, causing various assertions. How to prevent that?
#if WE_KNOW_HOW_TO_SEND_ERRORS
    ClientSocketContext::Pointer context = getCurrentContext();
    if (context != NULL && !context->http->out.offset) { // output nothing yet
        clientStreamNode *node = context->getClientReplyContext();
        clientReplyContext *repContext = dynamic_cast<clientReplyContext*>(node->data.getRaw());
        assert(repContext);
        const Http::StatusCode scode = (error == ERR_TOO_BIG) ?
                                       Http::scRequestEntityTooLarge : HTTP_BAD_REQUEST;
        repContext->setReplyToError(error, scode,
                                    repContext->http->request->method,
                                    repContext->http->uri,
                                    CachePeer,
                                    repContext->http->request,
                                    in.buf, NULL);
        context->pullData();
    } else {
        // close or otherwise we may get stuck as nobody will notice the error?
        comm_reset_close(clientConnection);
    }
#else
    debugs(33, 3, HERE << "aborting chunked request without error " << error);
    comm_reset_close(clientConnection);
#endif
    flags.readMore = false;
}

void
ConnStateData::noteMoreBodySpaceAvailable(BodyPipe::Pointer )
{
    if (!handleRequestBodyData())
        return;

    // too late to read more body
    if (!isOpen() || stoppedReceiving())
        return;

    readSomeData();
}

void
ConnStateData::noteBodyConsumerAborted(BodyPipe::Pointer )
{
    // request reader may get stuck waiting for space if nobody consumes body
    if (bodyPipe != NULL)
        bodyPipe->enableAutoConsumption();

    stopReceiving("virgin request body consumer aborted"); // closes ASAP
}

/** general lifetime handler for HTTP requests */
void
ConnStateData::requestTimeout(const CommTimeoutCbParams &io)
{
    /*
    * Just close the connection to not confuse browsers
    * using persistent connections. Some browsers open
    * a connection and then do not use it until much
    * later (presumeably because the request triggering
    * the open has already been completed on another
    * connection)
    */
    debugs(33, 3, "requestTimeout: FD " << io.fd << ": lifetime is expired.");
    io.conn->close();
}

static void
clientLifetimeTimeout(const CommTimeoutCbParams &io)
{
    ClientHttpRequest *http = static_cast<ClientHttpRequest *>(io.data);
    debugs(33, DBG_IMPORTANT, "WARNING: Closing client connection due to lifetime timeout");
    debugs(33, DBG_IMPORTANT, "\t" << http->uri);
    http->al->http.timedout = true;
    if (Comm::IsConnOpen(io.conn))
        io.conn->close();
}

ConnStateData::ConnStateData(const MasterXaction::Pointer &xact) :
        AsyncJob("ConnStateData"),
#if USE_SSL
        sslBumpMode(Ssl::bumpEnd),
        switchedToHttps_(false),
        sslServerBump(NULL),
#endif
        stoppedSending_(NULL),
        stoppedReceiving_(NULL)
{
    pinning.host = NULL;
    pinning.port = -1;
    pinning.pinned = false;
    pinning.auth = false;
    pinning.zeroReply = false;
    pinning.peer = NULL;

    // store the details required for creating more MasterXaction objects as new requests come in
    clientConnection = xact->tcpClient;
    port = cbdataReference(xact->squidPort.get());
    log_addr = xact->tcpClient->remote;
    log_addr.applyMask(Config.Addrs.client_netmask);

    in.buf = (char *)memAllocBuf(CLIENT_REQ_BUF_SZ, &in.allocatedSize);

    if (port->disable_pmtu_discovery != DISABLE_PMTU_OFF &&
            (transparent() || port->disable_pmtu_discovery == DISABLE_PMTU_ALWAYS)) {
#if defined(IP_MTU_DISCOVER) && defined(IP_PMTUDISC_DONT)
        int i = IP_PMTUDISC_DONT;
        if (setsockopt(clientConnection->fd, SOL_IP, IP_MTU_DISCOVER, &i, sizeof(i)) < 0)
            debugs(33, 2, "WARNING: Path MTU discovery disabling failed on " << clientConnection << " : " << xstrerror());
#else
        static bool reported = false;

        if (!reported) {
            debugs(33, DBG_IMPORTANT, "NOTICE: Path MTU discovery disabling is not supported on your platform.");
            reported = true;
        }
#endif
    }

    typedef CommCbMemFunT<ConnStateData, CommCloseCbParams> Dialer;
    AsyncCall::Pointer call = JobCallback(33, 5, Dialer, this, ConnStateData::connStateClosed);
    comm_add_close_handler(clientConnection->fd, call);

    if (Config.onoff.log_fqdn)
        fqdncache_gethostbyaddr(clientConnection->remote, FQDN_LOOKUP_IF_MISS);

#if USE_IDENT
    if (Ident::TheConfig.identLookup) {
        ACLFilledChecklist identChecklist(Ident::TheConfig.identLookup, NULL, NULL);
        identChecklist.src_addr = xact->tcpClient->remote;
        identChecklist.my_addr = xact->tcpClient->local;
        if (identChecklist.fastCheck() == ACCESS_ALLOWED)
            Ident::Start(xact->tcpClient, clientIdentDone, this);
    }
#endif

    clientdbEstablished(clientConnection->remote, 1);

    flags.readMore = true;
}

/** Handle a new connection on HTTP socket. */
void
httpAccept(const CommAcceptCbParams &params)
{
    MasterXaction::Pointer xact = params.xaction;
    AnyP::PortCfgPointer s = xact->squidPort;

    if (!s.valid()) {
        // it is possible the call or accept() was still queued when the port was reconfigured
        debugs(33, 2, "HTTP accept failure: port reconfigured.");
        return;
    }

    if (params.flag != COMM_OK) {
        // Its possible the call was still queued when the client disconnected
        debugs(33, 2, "httpAccept: " << s->listenConn << ": accept failure: " << xstrerr(params.xerrno));
        return;
    }

    debugs(33, 4, HERE << params.conn << ": accepted");
    fd_note(params.conn->fd, "client http connect");

    if (s->tcp_keepalive.enabled) {
        commSetTcpKeepalive(params.conn->fd, s->tcp_keepalive.idle, s->tcp_keepalive.interval, s->tcp_keepalive.timeout);
    }

    ++ incoming_sockets_accepted;

    // Socket is ready, setup the connection manager to start using it
    ConnStateData *connState = new ConnStateData(xact);

    typedef CommCbMemFunT<ConnStateData, CommTimeoutCbParams> TimeoutDialer;
    AsyncCall::Pointer timeoutCall =  JobCallback(33, 5,
                                      TimeoutDialer, connState, ConnStateData::requestTimeout);
    commSetConnTimeout(params.conn, Config.Timeout.request, timeoutCall);

    connState->readSomeData();

#if USE_DELAY_POOLS
    fd_table[params.conn->fd].clientInfo = NULL;

    if (Config.onoff.client_db) {
        /* it was said several times that client write limiter does not work if client_db is disabled */

        ClientDelayPools& pools(Config.ClientDelay.pools);
        ACLFilledChecklist ch(NULL, NULL, NULL);

        // TODO: we check early to limit error response bandwith but we
        // should recheck when we can honor delay_pool_uses_indirect
        // TODO: we should also pass the port details for myportname here.
        ch.src_addr = params.conn->remote;
        ch.my_addr = params.conn->local;

        for (unsigned int pool = 0; pool < pools.size(); ++pool) {

            /* pools require explicit 'allow' to assign a client into them */
            if (pools[pool].access) {
                ch.accessList = pools[pool].access;
                allow_t answer = ch.fastCheck();
                if (answer == ACCESS_ALLOWED) {

                    /*  request client information from db after we did all checks
                        this will save hash lookup if client failed checks */
                    ClientInfo * cli = clientdbGetInfo(params.conn->remote);
                    assert(cli);

                    /* put client info in FDE */
                    fd_table[params.conn->fd].clientInfo = cli;

                    /* setup write limiter for this request */
                    const double burst = floor(0.5 +
                                               (pools[pool].highwatermark * Config.ClientDelay.initial)/100.0);
                    cli->setWriteLimiter(pools[pool].rate, burst, pools[pool].highwatermark);
                    break;
                } else {
                    debugs(83, 4, HERE << "Delay pool " << pool << " skipped because ACL " << answer);
                }
            }
        }
    }
#endif
}

#if USE_SSL

/** Create SSL connection structure and update fd_table */
static SSL *
httpsCreate(const Comm::ConnectionPointer &conn, SSL_CTX *sslContext)
{
    SSL *ssl = SSL_new(sslContext);

    if (!ssl) {
        const int ssl_error = ERR_get_error();
        debugs(83, DBG_IMPORTANT, "ERROR: httpsAccept: Error allocating handle: " << ERR_error_string(ssl_error, NULL)  );
        conn->close();
        return NULL;
    }

    SSL_set_fd(ssl, conn->fd);
    fd_table[conn->fd].ssl = ssl;
    fd_table[conn->fd].read_method = &ssl_read_method;
    fd_table[conn->fd].write_method = &ssl_write_method;

    debugs(33, 5, "httpsCreate: will negotate SSL on " << conn);
    fd_note(conn->fd, "client https start");

    return ssl;
}

/** negotiate an SSL connection */
static void
clientNegotiateSSL(int fd, void *data)
{
    ConnStateData *conn = (ConnStateData *)data;
    X509 *client_cert;
    SSL *ssl = fd_table[fd].ssl;
    int ret;

    if ((ret = SSL_accept(ssl)) <= 0) {
        int ssl_error = SSL_get_error(ssl, ret);

        switch (ssl_error) {

        case SSL_ERROR_WANT_READ:
            Comm::SetSelect(fd, COMM_SELECT_READ, clientNegotiateSSL, conn, 0);
            return;

        case SSL_ERROR_WANT_WRITE:
            Comm::SetSelect(fd, COMM_SELECT_WRITE, clientNegotiateSSL, conn, 0);
            return;

        case SSL_ERROR_SYSCALL:

            if (ret == 0) {
                debugs(83, 2, "clientNegotiateSSL: Error negotiating SSL connection on FD " << fd << ": Aborted by client");
                comm_close(fd);
                return;
            } else {
                int hard = 1;

                if (errno == ECONNRESET)
                    hard = 0;

                debugs(83, hard ? 1 : 2, "clientNegotiateSSL: Error negotiating SSL connection on FD " <<
                       fd << ": " << strerror(errno) << " (" << errno << ")");

                comm_close(fd);

                return;
            }

        case SSL_ERROR_ZERO_RETURN:
            debugs(83, DBG_IMPORTANT, "clientNegotiateSSL: Error negotiating SSL connection on FD " << fd << ": Closed by client");
            comm_close(fd);
            return;

        default:
            debugs(83, DBG_IMPORTANT, "clientNegotiateSSL: Error negotiating SSL connection on FD " <<
                   fd << ": " << ERR_error_string(ERR_get_error(), NULL) <<
                   " (" << ssl_error << "/" << ret << ")");
            comm_close(fd);
            return;
        }

        /* NOTREACHED */
    }

    if (SSL_session_reused(ssl)) {
        debugs(83, 2, "clientNegotiateSSL: Session " << SSL_get_session(ssl) <<
               " reused on FD " << fd << " (" << fd_table[fd].ipaddr << ":" << (int)fd_table[fd].remote_port << ")");
    } else {
        if (do_debug(83, 4)) {
            /* Write out the SSL session details.. actually the call below, but
             * OpenSSL headers do strange typecasts confusing GCC.. */
            /* PEM_write_SSL_SESSION(debug_log, SSL_get_session(ssl)); */
#if defined(OPENSSL_VERSION_NUMBER) && OPENSSL_VERSION_NUMBER >= 0x00908000L
            PEM_ASN1_write((i2d_of_void *)i2d_SSL_SESSION, PEM_STRING_SSL_SESSION, debug_log, (char *)SSL_get_session(ssl), NULL,NULL,0,NULL,NULL);

#elif (ALLOW_ALWAYS_SSL_SESSION_DETAIL == 1)

            /* When using gcc 3.3.x and OpenSSL 0.9.7x sometimes a compile error can occur here.
            * This is caused by an unpredicatble gcc behaviour on a cast of the first argument
            * of PEM_ASN1_write(). For this reason this code section is disabled. To enable it,
            * define ALLOW_ALWAYS_SSL_SESSION_DETAIL=1.
            * Because there are two possible usable cast, if you get an error here, try the other
            * commented line. */

            PEM_ASN1_write((int(*)())i2d_SSL_SESSION, PEM_STRING_SSL_SESSION, debug_log, (char *)SSL_get_session(ssl), NULL,NULL,0,NULL,NULL);
            /* PEM_ASN1_write((int(*)(...))i2d_SSL_SESSION, PEM_STRING_SSL_SESSION, debug_log, (char *)SSL_get_session(ssl), NULL,NULL,0,NULL,NULL); */

#else

            debugs(83, 4, "With " OPENSSL_VERSION_TEXT ", session details are available only defining ALLOW_ALWAYS_SSL_SESSION_DETAIL=1 in the source." );

#endif
            /* Note: This does not automatically fflush the log file.. */
        }

        debugs(83, 2, "clientNegotiateSSL: New session " <<
               SSL_get_session(ssl) << " on FD " << fd << " (" <<
               fd_table[fd].ipaddr << ":" << (int)fd_table[fd].remote_port <<
               ")");
    }

    debugs(83, 3, "clientNegotiateSSL: FD " << fd << " negotiated cipher " <<
           SSL_get_cipher(ssl));

    client_cert = SSL_get_peer_certificate(ssl);

    if (client_cert != NULL) {
        debugs(83, 3, "clientNegotiateSSL: FD " << fd <<
               " client certificate: subject: " <<
               X509_NAME_oneline(X509_get_subject_name(client_cert), 0, 0));

        debugs(83, 3, "clientNegotiateSSL: FD " << fd <<
               " client certificate: issuer: " <<
               X509_NAME_oneline(X509_get_issuer_name(client_cert), 0, 0));

        X509_free(client_cert);
    } else {
        debugs(83, 5, "clientNegotiateSSL: FD " << fd <<
               " has no certificate.");
    }

    conn->readSomeData();
}

/**
 * If SSL_CTX is given, starts reading the SSL handshake.
 * Otherwise, calls switchToHttps to generate a dynamic SSL_CTX.
 */
static void
httpsEstablish(ConnStateData *connState,  SSL_CTX *sslContext, Ssl::BumpMode bumpMode)
{
    SSL *ssl = NULL;
    assert(connState);
    const Comm::ConnectionPointer &details = connState->clientConnection;

    if (sslContext && !(ssl = httpsCreate(details, sslContext)))
        return;

    typedef CommCbMemFunT<ConnStateData, CommTimeoutCbParams> TimeoutDialer;
    AsyncCall::Pointer timeoutCall = JobCallback(33, 5, TimeoutDialer,
                                     connState, ConnStateData::requestTimeout);
    commSetConnTimeout(details, Config.Timeout.request, timeoutCall);

    if (ssl)
        Comm::SetSelect(details->fd, COMM_SELECT_READ, clientNegotiateSSL, connState, 0);
    else {
        char buf[MAX_IPSTRLEN];
        assert(bumpMode != Ssl::bumpNone && bumpMode != Ssl::bumpEnd);
        HttpRequest::Pointer fakeRequest(new HttpRequest);
        fakeRequest->SetHost(details->local.toStr(buf, sizeof(buf)));
        fakeRequest->port = details->local.port();
        fakeRequest->clientConnectionManager = connState;
        fakeRequest->client_addr = connState->clientConnection->remote;
#if FOLLOW_X_FORWARDED_FOR
        fakeRequest->indirect_client_addr = connState->clientConnection->remote;
#endif
        fakeRequest->my_addr = connState->clientConnection->local;
        fakeRequest->flags.interceptTproxy = ((connState->clientConnection->flags & COMM_TRANSPARENT) != 0 ) ;
        fakeRequest->flags.intercepted = ((connState->clientConnection->flags & COMM_INTERCEPTION) != 0);
        fakeRequest->myportname = connState->port->name;
        if (fakeRequest->flags.interceptTproxy) {
            if (Config.accessList.spoof_client_ip) {
                ACLFilledChecklist checklist(Config.accessList.spoof_client_ip, fakeRequest.getRaw(), NULL);
                fakeRequest->flags.spoofClientIp = (checklist.fastCheck() == ACCESS_ALLOWED);
            } else
                fakeRequest->flags.spoofClientIp = true;
        } else
            fakeRequest->flags.spoofClientIp = false;
        debugs(33, 4, HERE << details << " try to generate a Dynamic SSL CTX");
        connState->switchToHttps(fakeRequest.getRaw(), bumpMode);
    }
}

/**
 * A callback function to use with the ACLFilledChecklist callback.
 * In the case of ACCESS_ALLOWED answer initializes a bumped SSL connection,
 * else reverts the connection to tunnel mode.
 */
static void
httpsSslBumpAccessCheckDone(allow_t answer, void *data)
{
    ConnStateData *connState = (ConnStateData *) data;

    // if the connection is closed or closing, just return.
    if (!connState->isOpen())
        return;

    // Require both a match and a positive bump mode to work around exceptional
    // cases where ACL code may return ACCESS_ALLOWED with zero answer.kind.
    if (answer == ACCESS_ALLOWED && answer.kind != Ssl::bumpNone) {
        debugs(33, 2, HERE << "sslBump needed for " << connState->clientConnection);
        connState->sslBumpMode = static_cast<Ssl::BumpMode>(answer.kind);
        httpsEstablish(connState, NULL, (Ssl::BumpMode)answer.kind);
    } else {
        debugs(33, 2, HERE << "sslBump not needed for " << connState->clientConnection);
        connState->sslBumpMode = Ssl::bumpNone;

        // fake a CONNECT request to force connState to tunnel
        static char ip[MAX_IPSTRLEN];
        static char reqStr[MAX_IPSTRLEN + 80];
        connState->clientConnection->local.toUrl(ip, sizeof(ip));
        snprintf(reqStr, sizeof(reqStr), "CONNECT %s HTTP/1.1\r\nHost: %s\r\n\r\n", ip, ip);
        bool ret = connState->handleReadData(reqStr, strlen(reqStr));
        if (ret)
            ret = connState->clientParseRequests();

        if (!ret) {
            debugs(33, 2, HERE << "Failed to start fake CONNECT request for ssl bumped connection: " << connState->clientConnection);
            connState->clientConnection->close();
        }
    }
}

/** handle a new HTTPS connection */
static void
httpsAccept(const CommAcceptCbParams &params)
{
    MasterXaction::Pointer xact = params.xaction;
    const AnyP::PortCfgPointer s = xact->squidPort;

    if (!s.valid()) {
        // it is possible the call or accept() was still queued when the port was reconfigured
        debugs(33, 2, "HTTPS accept failure: port reconfigured.");
        return;
    }

    if (params.flag != COMM_OK) {
        // Its possible the call was still queued when the client disconnected
        debugs(33, 2, "httpsAccept: " << s->listenConn << ": accept failure: " << xstrerr(params.xerrno));
        return;
    }

    debugs(33, 4, HERE << params.conn << " accepted, starting SSL negotiation.");
    fd_note(params.conn->fd, "client https connect");

    if (s->tcp_keepalive.enabled) {
        commSetTcpKeepalive(params.conn->fd, s->tcp_keepalive.idle, s->tcp_keepalive.interval, s->tcp_keepalive.timeout);
    }

    ++incoming_sockets_accepted;

    // Socket is ready, setup the connection manager to start using it
    ConnStateData *connState = new ConnStateData(xact);

    if (s->flags.tunnelSslBumping) {
        debugs(33, 5, "httpsAccept: accept transparent connection: " << params.conn);

        if (!Config.accessList.ssl_bump) {
            httpsSslBumpAccessCheckDone(ACCESS_DENIED, connState);
            return;
        }

        // Create a fake HTTP request for ssl_bump ACL check,
        // using tproxy/intercept provided destination IP and port.
        HttpRequest *request = new HttpRequest();
        static char ip[MAX_IPSTRLEN];
        assert(params.conn->flags & (COMM_TRANSPARENT | COMM_INTERCEPTION));
        request->SetHost(params.conn->local.toStr(ip, sizeof(ip)));
        request->port = params.conn->local.port();
        request->myportname = s->name;

        ACLFilledChecklist *acl_checklist = new ACLFilledChecklist(Config.accessList.ssl_bump, request, NULL);
        acl_checklist->src_addr = params.conn->remote;
        acl_checklist->my_addr = s->s;
        acl_checklist->nonBlockingCheck(httpsSslBumpAccessCheckDone, connState);
        return;
    } else {
        SSL_CTX *sslContext = s->staticSslContext.get();
        httpsEstablish(connState, sslContext, Ssl::bumpNone);
    }
}

void
ConnStateData::sslCrtdHandleReplyWrapper(void *data, const HelperReply &reply)
{
    ConnStateData * state_data = (ConnStateData *)(data);
    state_data->sslCrtdHandleReply(reply);
}

void
ConnStateData::sslCrtdHandleReply(const HelperReply &reply)
{
    if (reply.result == HelperReply::BrokenHelper) {
        debugs(33, 5, HERE << "Certificate for " << sslConnectHostOrIp << " cannot be generated. ssl_crtd response: " << reply);
    } else if (!reply.other().hasContent()) {
        debugs(1, DBG_IMPORTANT, HERE << "\"ssl_crtd\" helper returned <NULL> reply.");
    } else {
        Ssl::CrtdMessage reply_message(Ssl::CrtdMessage::REPLY);
        if (reply_message.parse(reply.other().content(), reply.other().contentSize()) != Ssl::CrtdMessage::OK) {
            debugs(33, 5, HERE << "Reply from ssl_crtd for " << sslConnectHostOrIp << " is incorrect");
        } else {
            if (reply.result != HelperReply::Okay) {
                debugs(33, 5, HERE << "Certificate for " << sslConnectHostOrIp << " cannot be generated. ssl_crtd response: " << reply_message.getBody());
            } else {
                debugs(33, 5, HERE << "Certificate for " << sslConnectHostOrIp << " was successfully recieved from ssl_crtd");
                SSL_CTX *ctx = Ssl::generateSslContextUsingPkeyAndCertFromMemory(reply_message.getBody().c_str(), *port);
                getSslContextDone(ctx, true);
                return;
            }
        }
    }
    getSslContextDone(NULL);
}

void ConnStateData::buildSslCertGenerationParams(Ssl::CertificateProperties &certProperties)
{
    certProperties.commonName =  sslCommonName.size() > 0 ? sslCommonName.termedBuf() : sslConnectHostOrIp.termedBuf();

    // fake certificate adaptation requires bump-server-first mode
    if (!sslServerBump) {
        assert(port->signingCert.get());
        certProperties.signWithX509.resetAndLock(port->signingCert.get());
        if (port->signPkey.get())
            certProperties.signWithPkey.resetAndLock(port->signPkey.get());
        certProperties.signAlgorithm = Ssl::algSignTrusted;
        return;
    }

    // In case of an error while connecting to the secure server, use a fake
    // trusted certificate, with no mimicked fields and no adaptation
    // algorithms. There is nothing we can mimic so we want to minimize the
    // number of warnings the user will have to see to get to the error page.
    assert(sslServerBump->entry);
    if (sslServerBump->entry->isEmpty()) {
        if (X509 *mimicCert = sslServerBump->serverCert.get())
            certProperties.mimicCert.resetAndLock(mimicCert);

        ACLFilledChecklist checklist(NULL, sslServerBump->request.getRaw(),
                                     clientConnection != NULL ? clientConnection->rfc931 : dash_str);
        checklist.sslErrors = cbdataReference(sslServerBump->sslErrors);

        for (sslproxy_cert_adapt *ca = Config.ssl_client.cert_adapt; ca != NULL; ca = ca->next) {
            // If the algorithm already set, then ignore it.
            if ((ca->alg == Ssl::algSetCommonName && certProperties.setCommonName) ||
                    (ca->alg == Ssl::algSetValidAfter && certProperties.setValidAfter) ||
                    (ca->alg == Ssl::algSetValidBefore && certProperties.setValidBefore) )
                continue;

            if (ca->aclList && checklist.fastCheck(ca->aclList) == ACCESS_ALLOWED) {
                const char *alg = Ssl::CertAdaptAlgorithmStr[ca->alg];
                const char *param = ca->param;

                // For parameterless CN adaptation, use hostname from the
                // CONNECT request.
                if (ca->alg == Ssl::algSetCommonName) {
                    if (!param)
                        param = sslConnectHostOrIp.termedBuf();
                    certProperties.commonName = param;
                    certProperties.setCommonName = true;
                } else if (ca->alg == Ssl::algSetValidAfter)
                    certProperties.setValidAfter = true;
                else if (ca->alg == Ssl::algSetValidBefore)
                    certProperties.setValidBefore = true;

                debugs(33, 5, HERE << "Matches certificate adaptation aglorithm: " <<
                       alg << " param: " << (param ? param : "-"));
            }
        }

        certProperties.signAlgorithm = Ssl::algSignEnd;
        for (sslproxy_cert_sign *sg = Config.ssl_client.cert_sign; sg != NULL; sg = sg->next) {
            if (sg->aclList && checklist.fastCheck(sg->aclList) == ACCESS_ALLOWED) {
                certProperties.signAlgorithm = (Ssl::CertSignAlgorithm)sg->alg;
                break;
            }
        }
    } else {// if (!sslServerBump->entry->isEmpty())
        // Use trusted certificate for a Squid-generated error
        // or the user would have to add a security exception
        // just to see the error page. We will close the connection
        // so that the trust is not extended to non-Squid content.
        certProperties.signAlgorithm = Ssl::algSignTrusted;
    }

    assert(certProperties.signAlgorithm != Ssl::algSignEnd);

    if (certProperties.signAlgorithm == Ssl::algSignUntrusted) {
        assert(port->untrustedSigningCert.get());
        certProperties.signWithX509.resetAndLock(port->untrustedSigningCert.get());
        certProperties.signWithPkey.resetAndLock(port->untrustedSignPkey.get());
    } else {
        assert(port->signingCert.get());
        certProperties.signWithX509.resetAndLock(port->signingCert.get());

        if (port->signPkey.get())
            certProperties.signWithPkey.resetAndLock(port->signPkey.get());
    }
    signAlgorithm = certProperties.signAlgorithm;
}

void
ConnStateData::getSslContextStart()
{
    assert(areAllContextsForThisConnection());
    freeAllContexts();
    /* careful: freeAllContexts() above frees request, host, etc. */

    if (port->generateHostCertificates) {
        Ssl::CertificateProperties certProperties;
        buildSslCertGenerationParams(certProperties);
        sslBumpCertKey = certProperties.dbKey().c_str();
        assert(sslBumpCertKey.size() > 0 && sslBumpCertKey[0] != '\0');

        debugs(33, 5, HERE << "Finding SSL certificate for " << sslBumpCertKey << " in cache");
        Ssl::LocalContextStorage & ssl_ctx_cache(Ssl::TheGlobalContextStorage.getLocalStorage(port->s));
        SSL_CTX * dynCtx = NULL;
        Ssl::SSL_CTX_Pointer *cachedCtx = ssl_ctx_cache.get(sslBumpCertKey.termedBuf());
        if (cachedCtx && (dynCtx = cachedCtx->get())) {
            debugs(33, 5, HERE << "SSL certificate for " << sslBumpCertKey << " have found in cache");
            if (Ssl::verifySslCertificate(dynCtx, certProperties)) {
                debugs(33, 5, HERE << "Cached SSL certificate for " << sslBumpCertKey << " is valid");
                getSslContextDone(dynCtx);
                return;
            } else {
                debugs(33, 5, HERE << "Cached SSL certificate for " << sslBumpCertKey << " is out of date. Delete this certificate from cache");
                ssl_ctx_cache.del(sslBumpCertKey.termedBuf());
            }
        } else {
            debugs(33, 5, HERE << "SSL certificate for " << sslBumpCertKey << " haven't found in cache");
        }

#if USE_SSL_CRTD
        try {
            debugs(33, 5, HERE << "Generating SSL certificate for " << certProperties.commonName << " using ssl_crtd.");
            Ssl::CrtdMessage request_message(Ssl::CrtdMessage::REQUEST);
            request_message.setCode(Ssl::CrtdMessage::code_new_certificate);
            request_message.composeRequest(certProperties);
            debugs(33, 5, HERE << "SSL crtd request: " << request_message.compose().c_str());
            Ssl::Helper::GetInstance()->sslSubmit(request_message, sslCrtdHandleReplyWrapper, this);
            return;
        } catch (const std::exception &e) {
            debugs(33, DBG_IMPORTANT, "ERROR: Failed to compose ssl_crtd " <<
                   "request for " << certProperties.commonName <<
                   " certificate: " << e.what() << "; will now block to " <<
                   "generate that certificate.");
            // fall through to do blocking in-process generation.
        }
#endif // USE_SSL_CRTD

        debugs(33, 5, HERE << "Generating SSL certificate for " << certProperties.commonName);
        dynCtx = Ssl::generateSslContext(certProperties, *port);
        getSslContextDone(dynCtx, true);
        return;
    }
    getSslContextDone(NULL);
}

void
ConnStateData::getSslContextDone(SSL_CTX * sslContext, bool isNew)
{
    // Try to add generated ssl context to storage.
    if (port->generateHostCertificates && isNew) {

        if (signAlgorithm == Ssl::algSignTrusted) {
            // Add signing certificate to the certificates chain
            X509 *cert = port->signingCert.get();
            if (SSL_CTX_add_extra_chain_cert(sslContext, cert)) {
                // increase the certificate lock
                CRYPTO_add(&(cert->references),1,CRYPTO_LOCK_X509);
            } else {
                const int ssl_error = ERR_get_error();
                debugs(33, DBG_IMPORTANT, "WARNING: can not add signing certificate to SSL context chain: " << ERR_error_string(ssl_error, NULL));
            }
            Ssl::addChainToSslContext(sslContext, port->certsToChain.get());
        }
        //else it is self-signed or untrusted do not attrach any certificate

        Ssl::LocalContextStorage & ssl_ctx_cache(Ssl::TheGlobalContextStorage.getLocalStorage(port->s));
        assert(sslBumpCertKey.size() > 0 && sslBumpCertKey[0] != '\0');
        if (sslContext) {
            if (!ssl_ctx_cache.add(sslBumpCertKey.termedBuf(), new Ssl::SSL_CTX_Pointer(sslContext))) {
                // If it is not in storage delete after using. Else storage deleted it.
                fd_table[clientConnection->fd].dynamicSslContext = sslContext;
            }
        } else {
            debugs(33, 2, HERE << "Failed to generate SSL cert for " << sslConnectHostOrIp);
        }
    }

    // If generated ssl context = NULL, try to use static ssl context.
    if (!sslContext) {
        if (!port->staticSslContext) {
            debugs(83, DBG_IMPORTANT, "Closing SSL " << clientConnection->remote << " as lacking SSL context");
            clientConnection->close();
            return;
        } else {
            debugs(33, 5, HERE << "Using static ssl context.");
            sslContext = port->staticSslContext.get();
        }
    }

    if (!httpsCreate(clientConnection, sslContext))
        return;

    // commSetConnTimeout() was called for this request before we switched.

    // Disable the client read handler until CachePeer selection is complete
    Comm::SetSelect(clientConnection->fd, COMM_SELECT_READ, NULL, NULL, 0);
    Comm::SetSelect(clientConnection->fd, COMM_SELECT_READ, clientNegotiateSSL, this, 0);
    switchedToHttps_ = true;
}

void
ConnStateData::switchToHttps(HttpRequest *request, Ssl::BumpMode bumpServerMode)
{
    assert(!switchedToHttps_);

    sslConnectHostOrIp = request->GetHost();
    sslCommonName = request->GetHost();

    // We are going to read new request
    flags.readMore = true;
    debugs(33, 5, HERE << "converting " << clientConnection << " to SSL");

    // If sslServerBump is set, then we have decided to deny CONNECT
    // and now want to switch to SSL to send the error to the client
    // without even peeking at the origin server certificate.
    if (bumpServerMode == Ssl::bumpServerFirst && !sslServerBump) {
        request->flags.sslPeek = true;
        sslServerBump = new Ssl::ServerBump(request);

        // will call httpsPeeked() with certificate and connection, eventually
        FwdState::fwdStart(clientConnection, sslServerBump->entry, sslServerBump->request.getRaw());
        return;
    }

    // otherwise, use sslConnectHostOrIp
    getSslContextStart();
}

void
ConnStateData::httpsPeeked(Comm::ConnectionPointer serverConnection)
{
    Must(sslServerBump != NULL);

    if (Comm::IsConnOpen(serverConnection)) {
        SSL *ssl = fd_table[serverConnection->fd].ssl;
        assert(ssl);
        Ssl::X509_Pointer serverCert(SSL_get_peer_certificate(ssl));
        assert(serverCert.get() != NULL);
        sslCommonName = Ssl::CommonHostName(serverCert.get());
        debugs(33, 5, HERE << "HTTPS server CN: " << sslCommonName <<
               " bumped: " << *serverConnection);

        pinConnection(serverConnection, NULL, NULL, false);

        debugs(33, 5, HERE << "bumped HTTPS server: " << sslConnectHostOrIp);
    } else {
        debugs(33, 5, HERE << "Error while bumping: " << sslConnectHostOrIp);
        Ip::Address intendedDest;
        intendedDest = sslConnectHostOrIp.termedBuf();
        const bool isConnectRequest = !port->flags.isIntercepted();

        // Squid serves its own error page and closes, so we want
        // a CN that causes no additional browser errors. Possible
        // only when bumping CONNECT with a user-typed address.
        if (intendedDest.isAnyAddr() || isConnectRequest)
            sslCommonName = sslConnectHostOrIp;
        else if (sslServerBump->serverCert.get())
            sslCommonName = Ssl::CommonHostName(sslServerBump->serverCert.get());

        //  copy error detail from bump-server-first request to CONNECT request
        if (currentobject != NULL && currentobject->http != NULL && currentobject->http->request)
            currentobject->http->request->detailError(sslServerBump->request->errType, sslServerBump->request->errDetail);
    }

    getSslContextStart();
}

#endif /* USE_SSL */

/// check FD after clientHttp[s]ConnectionOpened, adjust HttpSockets as needed
static bool
OpenedHttpSocket(const Comm::ConnectionPointer &c, const Ipc::FdNoteId portType)
{
    if (!Comm::IsConnOpen(c)) {
        Must(NHttpSockets > 0); // we tried to open some
        --NHttpSockets; // there will be fewer sockets than planned
        Must(HttpSockets[NHttpSockets] < 0); // no extra fds received

        if (!NHttpSockets) // we could not open any listen sockets at all
            fatalf("Unable to open %s",FdNote(portType));

        return false;
    }
    return true;
}

/// find any unused HttpSockets[] slot and store fd there or return false
static bool
AddOpenedHttpSocket(const Comm::ConnectionPointer &conn)
{
    bool found = false;
    for (int i = 0; i < NHttpSockets && !found; ++i) {
        if ((found = HttpSockets[i] < 0))
            HttpSockets[i] = conn->fd;
    }
    return found;
}

static void
clientHttpConnectionsOpen(void)
{
    AnyP::PortCfg *s = NULL;

    for (s = Config.Sockaddr.http; s; s = s->next) {
        if (MAXTCPLISTENPORTS == NHttpSockets) {
            debugs(1, DBG_IMPORTANT, "WARNING: You have too many 'http_port' lines.");
            debugs(1, DBG_IMPORTANT, "         The limit is " << MAXTCPLISTENPORTS << " HTTP ports.");
            continue;
        }

#if USE_SSL
        if (s->flags.tunnelSslBumping && !Config.accessList.ssl_bump) {
            debugs(33, DBG_IMPORTANT, "WARNING: No ssl_bump configured. Disabling ssl-bump on " << URLScheme(s->transport.protocol) << "_port " << s->s);
            s->flags.tunnelSslBumping = false;
        }

        if (s->flags.tunnelSslBumping &&
                !s->staticSslContext &&
                !s->generateHostCertificates) {
            debugs(1, DBG_IMPORTANT, "Will not bump SSL at http_port " << s->s << " due to SSL initialization failure.");
            s->flags.tunnelSslBumping = false;
        }
        if (s->flags.tunnelSslBumping) {
            // Create ssl_ctx cache for this port.
            Ssl::TheGlobalContextStorage.addLocalStorage(s->s, s->dynamicCertMemCacheSize == std::numeric_limits<size_t>::max() ? 4194304 : s->dynamicCertMemCacheSize);
        }
#endif

        // Fill out a Comm::Connection which IPC will open as a listener for us
        //  then pass back when active so we can start a TcpAcceptor subscription.
        s->listenConn = new Comm::Connection;
        s->listenConn->local = s->s;
        s->listenConn->flags = COMM_NONBLOCKING | (s->flags.tproxyIntercept ? COMM_TRANSPARENT : 0) | (s->flags.natIntercept ? COMM_INTERCEPTION : 0);

        // setup the subscriptions such that new connections accepted by listenConn are handled by HTTP
        typedef CommCbFunPtrCallT<CommAcceptCbPtrFun> AcceptCall;
        RefCount<AcceptCall> subCall = commCbCall(5, 5, "httpAccept", CommAcceptCbPtrFun(httpAccept, s));
        Subscription::Pointer sub = new CallSubscription<AcceptCall>(subCall);

        AsyncCall::Pointer listenCall = asyncCall(33,2, "clientListenerConnectionOpened",
                                        ListeningStartedDialer(&clientListenerConnectionOpened, s, Ipc::fdnHttpSocket, sub));
        Ipc::StartListening(SOCK_STREAM, IPPROTO_TCP, s->listenConn, Ipc::fdnHttpSocket, listenCall);

        HttpSockets[NHttpSockets] = -1; // set in clientListenerConnectionOpened
        ++NHttpSockets;
    }
}

#if USE_SSL
static void
clientHttpsConnectionsOpen(void)
{
    AnyP::PortCfg *s;

    for (s = Config.Sockaddr.https; s; s = s->next) {
        if (MAXTCPLISTENPORTS == NHttpSockets) {
            debugs(1, DBG_IMPORTANT, "Ignoring 'https_port' lines exceeding the limit.");
            debugs(1, DBG_IMPORTANT, "The limit is " << MAXTCPLISTENPORTS << " HTTPS ports.");
            continue;
        }

        if (!s->staticSslContext) {
            debugs(1, DBG_IMPORTANT, "Ignoring https_port " << s->s <<
                   " due to SSL initialization failure.");
            continue;
        }

        // TODO: merge with similar code in clientHttpConnectionsOpen()
        if (s->flags.tunnelSslBumping && !Config.accessList.ssl_bump) {
            debugs(33, DBG_IMPORTANT, "WARNING: No ssl_bump configured. Disabling ssl-bump on " << URLScheme(s->transport.protocol) << "_port " << s->s);
            s->flags.tunnelSslBumping = false;
        }

        if (s->flags.tunnelSslBumping && !s->staticSslContext && !s->generateHostCertificates) {
            debugs(1, DBG_IMPORTANT, "Will not bump SSL at http_port " << s->s << " due to SSL initialization failure.");
            s->flags.tunnelSslBumping = false;
        }

        if (s->flags.tunnelSslBumping) {
            // Create ssl_ctx cache for this port.
            Ssl::TheGlobalContextStorage.addLocalStorage(s->s, s->dynamicCertMemCacheSize == std::numeric_limits<size_t>::max() ? 4194304 : s->dynamicCertMemCacheSize);
        }

        // Fill out a Comm::Connection which IPC will open as a listener for us
        s->listenConn = new Comm::Connection;
        s->listenConn->local = s->s;
        s->listenConn->flags = COMM_NONBLOCKING | (s->flags.tproxyIntercept ? COMM_TRANSPARENT : 0) |
                               (s->flags.natIntercept ? COMM_INTERCEPTION : 0);

        // setup the subscriptions such that new connections accepted by listenConn are handled by HTTPS
        typedef CommCbFunPtrCallT<CommAcceptCbPtrFun> AcceptCall;
        RefCount<AcceptCall> subCall = commCbCall(5, 5, "httpsAccept", CommAcceptCbPtrFun(httpsAccept, s));
        Subscription::Pointer sub = new CallSubscription<AcceptCall>(subCall);

        AsyncCall::Pointer listenCall = asyncCall(33, 2, "clientListenerConnectionOpened",
                                        ListeningStartedDialer(&clientListenerConnectionOpened,
                                                               s, Ipc::fdnHttpsSocket, sub));
        Ipc::StartListening(SOCK_STREAM, IPPROTO_TCP, s->listenConn, Ipc::fdnHttpsSocket, listenCall);
        HttpSockets[NHttpSockets] = -1;
        ++NHttpSockets;
    }
}
#endif

/// process clientHttpConnectionsOpen result
static void
clientListenerConnectionOpened(AnyP::PortCfg *s, const Ipc::FdNoteId portTypeNote, const Subscription::Pointer &sub)
{
    if (!OpenedHttpSocket(s->listenConn, portTypeNote))
        return;

    Must(s);
    Must(Comm::IsConnOpen(s->listenConn));

    // TCP: setup a job to handle accept() with subscribed handler
    AsyncJob::Start(new Comm::TcpAcceptor(s->listenConn, FdNote(portTypeNote), sub));

    debugs(1, DBG_IMPORTANT, "Accepting " <<
           (s->flags.natIntercept ? "NAT intercepted " : "") <<
           (s->flags.tproxyIntercept ? "TPROXY intercepted " : "") <<
           (s->flags.tunnelSslBumping ? "SSL bumped " : "") <<
           (s->flags.accelSurrogate ? "reverse-proxy " : "")
           << FdNote(portTypeNote) << " connections at "
           << s->listenConn);

    Must(AddOpenedHttpSocket(s->listenConn)); // otherwise, we have received a fd we did not ask for
}

void
clientOpenListenSockets(void)
{
    clientHttpConnectionsOpen();
#if USE_SSL
    clientHttpsConnectionsOpen();
#endif

    if (NHttpSockets < 1)
        fatal("No HTTP or HTTPS ports configured");
}

void
clientHttpConnectionsClose(void)
{
    for (AnyP::PortCfg *s = Config.Sockaddr.http; s; s = s->next) {
        if (s->listenConn != NULL) {
            debugs(1, DBG_IMPORTANT, "Closing HTTP port " << s->listenConn->local);
            s->listenConn->close();
            s->listenConn = NULL;
        }
    }

#if USE_SSL
    for (AnyP::PortCfg *s = Config.Sockaddr.https; s; s = s->next) {
        if (s->listenConn != NULL) {
            debugs(1, DBG_IMPORTANT, "Closing HTTPS port " << s->listenConn->local);
            s->listenConn->close();
            s->listenConn = NULL;
        }
    }
#endif

    // TODO see if we can drop HttpSockets array entirely */
    for (int i = 0; i < NHttpSockets; ++i) {
        HttpSockets[i] = -1;
    }

    NHttpSockets = 0;
}

int
varyEvaluateMatch(StoreEntry * entry, HttpRequest * request)
{
    const char *vary = request->vary_headers;
    int has_vary = entry->getReply()->header.has(HDR_VARY);
#if X_ACCELERATOR_VARY

    has_vary |=
        entry->getReply()->header.has(HDR_X_ACCELERATOR_VARY);
#endif

    if (!has_vary || !entry->mem_obj->vary_headers) {
        if (vary) {
            /* Oops... something odd is going on here.. */
            debugs(33, DBG_IMPORTANT, "varyEvaluateMatch: Oops. Not a Vary object on second attempt, '" <<
                   entry->mem_obj->urlXXX() << "' '" << vary << "'");
            safe_free(request->vary_headers);
            return VARY_CANCEL;
        }

        if (!has_vary) {
            /* This is not a varying object */
            return VARY_NONE;
        }

        /* virtual "vary" object found. Calculate the vary key and
         * continue the search
         */
        vary = httpMakeVaryMark(request, entry->getReply());

        if (vary) {
            request->vary_headers = xstrdup(vary);
            return VARY_OTHER;
        } else {
            /* Ouch.. we cannot handle this kind of variance */
            /* XXX This cannot really happen, but just to be complete */
            return VARY_CANCEL;
        }
    } else {
        if (!vary) {
            vary = httpMakeVaryMark(request, entry->getReply());

            if (vary)
                request->vary_headers = xstrdup(vary);
        }

        if (!vary) {
            /* Ouch.. we cannot handle this kind of variance */
            /* XXX This cannot really happen, but just to be complete */
            return VARY_CANCEL;
        } else if (strcmp(vary, entry->mem_obj->vary_headers) == 0) {
            return VARY_MATCH;
        } else {
            /* Oops.. we have already been here and still haven't
             * found the requested variant. Bail out
             */
            debugs(33, DBG_IMPORTANT, "varyEvaluateMatch: Oops. Not a Vary match on second attempt, '" <<
                   entry->mem_obj->urlXXX() << "' '" << vary << "'");
            return VARY_CANCEL;
        }
    }
}

ACLFilledChecklist *
clientAclChecklistCreate(const acl_access * acl, ClientHttpRequest * http)
{
    ConnStateData * conn = http->getConn();
    ACLFilledChecklist *ch = new ACLFilledChecklist(acl, http->request,
            cbdataReferenceValid(conn) && conn != NULL && conn->clientConnection != NULL ? conn->clientConnection->rfc931 : dash_str);
    ch->al = http->al;
    /*
     * hack for ident ACL. It needs to get full addresses, and a place to store
     * the ident result on persistent connections...
     */
    /* connection oriented auth also needs these two lines for it's operation. */
    return ch;
}

CBDATA_CLASS_INIT(ConnStateData);

bool
ConnStateData::transparent() const
{
    return clientConnection != NULL && (clientConnection->flags & (COMM_TRANSPARENT|COMM_INTERCEPTION));
}

bool
ConnStateData::reading() const
{
    return reader != NULL;
}

void
ConnStateData::stopReading()
{
    if (reading()) {
        comm_read_cancel(clientConnection->fd, reader);
        reader = NULL;
    }
}

BodyPipe::Pointer
ConnStateData::expectRequestBody(int64_t size)
{
    bodyPipe = new BodyPipe(this);
    if (size >= 0)
        bodyPipe->setBodySize(size);
    else
        startDechunkingRequest();
    return bodyPipe;
}

int64_t
ConnStateData::mayNeedToReadMoreBody() const
{
    if (!bodyPipe)
        return 0; // request without a body or read/produced all body bytes

    if (!bodyPipe->bodySizeKnown())
        return -1; // probably need to read more, but we cannot be sure

    const int64_t needToProduce = bodyPipe->unproducedSize();
    const int64_t haveAvailable = static_cast<int64_t>(in.notYetUsed);

    if (needToProduce <= haveAvailable)
        return 0; // we have read what we need (but are waiting for pipe space)

    return needToProduce - haveAvailable;
}

void
ConnStateData::stopReceiving(const char *error)
{
    debugs(33, 4, HERE << "receiving error (" << clientConnection << "): " << error <<
           "; old sending error: " <<
           (stoppedSending() ? stoppedSending_ : "none"));

    if (const char *oldError = stoppedReceiving()) {
        debugs(33, 3, HERE << "already stopped receiving: " << oldError);
        return; // nothing has changed as far as this connection is concerned
    }

    stoppedReceiving_ = error;

    if (const char *sendError = stoppedSending()) {
        debugs(33, 3, HERE << "closing because also stopped sending: " << sendError);
        clientConnection->close();
    }
}

void
ConnStateData::expectNoForwarding()
{
    if (bodyPipe != NULL) {
        debugs(33, 4, HERE << "no consumer for virgin body " << bodyPipe->status());
        bodyPipe->expectNoConsumption();
    }
}

/// initialize dechunking state
void
ConnStateData::startDechunkingRequest()
{
    Must(bodyPipe != NULL);
    debugs(33, 5, HERE << "start dechunking" << bodyPipe->status());
    assert(!in.bodyParser);
    in.bodyParser = new ChunkedCodingParser;
}

/// put parsed content into input buffer and clean up
void
ConnStateData::finishDechunkingRequest(bool withSuccess)
{
    debugs(33, 5, HERE << "finish dechunking: " << withSuccess);

    if (bodyPipe != NULL) {
        debugs(33, 7, HERE << "dechunked tail: " << bodyPipe->status());
        BodyPipe::Pointer myPipe = bodyPipe;
        stopProducingFor(bodyPipe, withSuccess); // sets bodyPipe->bodySize()
        Must(!bodyPipe); // we rely on it being nil after we are done with body
        if (withSuccess) {
            Must(myPipe->bodySizeKnown());
            ClientSocketContext::Pointer context = getCurrentContext();
            if (context != NULL && context->http && context->http->request)
                context->http->request->setContentLength(myPipe->bodySize());
        }
    }

    delete in.bodyParser;
    in.bodyParser = NULL;
}

char *
ConnStateData::In::addressToReadInto() const
{
    return buf + notYetUsed;
}

ConnStateData::In::In() : bodyParser(NULL),
        buf (NULL), notYetUsed (0), allocatedSize (0)
{}

ConnStateData::In::~In()
{
    if (allocatedSize)
        memFreeBuf(allocatedSize, buf);
    delete bodyParser; // TODO: pool
}

void
ConnStateData::sendControlMsg(HttpControlMsg msg)
{
    if (!isOpen()) {
        debugs(33, 3, HERE << "ignoring 1xx due to earlier closure");
        return;
    }

    ClientSocketContext::Pointer context = getCurrentContext();
    if (context != NULL) {
        context->writeControlMsg(msg); // will call msg.cbSuccess
        return;
    }

    debugs(33, 3, HERE << " closing due to missing context for 1xx");
    clientConnection->close();
}

/// Our close handler called by Comm when the pinned connection is closed
void
ConnStateData::clientPinnedConnectionClosed(const CommCloseCbParams &io)
{
    // FwdState might repin a failed connection sooner than this close
    // callback is called for the failed connection.
    assert(pinning.serverConnection == io.conn);
    pinning.closeHandler = NULL; // Comm unregisters handlers before calling
    const bool sawZeroReply = pinning.zeroReply; // reset when unpinning
    unpinConnection();
    if (sawZeroReply && clientConnection != NULL) {
        debugs(33, 3, "Closing client connection on pinned zero reply.");
        clientConnection->close();
    }
}

void
ConnStateData::pinConnection(const Comm::ConnectionPointer &pinServer, HttpRequest *request, CachePeer *aPeer, bool auth)
{
    char desc[FD_DESC_SZ];

    if (Comm::IsConnOpen(pinning.serverConnection)) {
        if (pinning.serverConnection->fd == pinServer->fd) {
            startPinnedConnectionMonitoring();
            return;
        }
    }

    unpinConnection(); // closes pinned connection, if any, and resets fields

    pinning.serverConnection = pinServer;

    debugs(33, 3, HERE << pinning.serverConnection);

    // when pinning an SSL bumped connection, the request may be NULL
    const char *pinnedHost = "[unknown]";
    if (request) {
        pinning.host = xstrdup(request->GetHost());
        pinning.port = request->port;
        pinnedHost = pinning.host;
    } else {
        pinning.port = pinServer->remote.port();
    }
    pinning.pinned = true;
    if (aPeer)
        pinning.peer = cbdataReference(aPeer);
    pinning.auth = auth;
    char stmp[MAX_IPSTRLEN];
    snprintf(desc, FD_DESC_SZ, "%s pinned connection for %s (%d)",
             (auth || !aPeer) ? pinnedHost : aPeer->name,
             clientConnection->remote.toUrl(stmp,MAX_IPSTRLEN),
             clientConnection->fd);
    fd_note(pinning.serverConnection->fd, desc);

    typedef CommCbMemFunT<ConnStateData, CommCloseCbParams> Dialer;
    pinning.closeHandler = JobCallback(33, 5,
                                       Dialer, this, ConnStateData::clientPinnedConnectionClosed);
    // remember the pinned connection so that cb does not unpin a fresher one
    typedef CommCloseCbParams Params;
    Params &params = GetCommParams<Params>(pinning.closeHandler);
    params.conn = pinning.serverConnection;
    comm_add_close_handler(pinning.serverConnection->fd, pinning.closeHandler);

    startPinnedConnectionMonitoring();
}

/// Assign a read handler to an idle pinned connection so that we can detect connection closures.
void
ConnStateData::startPinnedConnectionMonitoring()
{
    if (pinning.readHandler != NULL)
        return; // already monitoring

    typedef CommCbMemFunT<ConnStateData, CommIoCbParams> Dialer;
    pinning.readHandler = JobCallback(33, 3,
                                      Dialer, this, ConnStateData::clientPinnedConnectionRead);
    static char unusedBuf[8];
    comm_read(pinning.serverConnection, unusedBuf, sizeof(unusedBuf), pinning.readHandler);
}

void
ConnStateData::stopPinnedConnectionMonitoring()
{
    if (pinning.readHandler != NULL) {
        comm_read_cancel(pinning.serverConnection->fd, pinning.readHandler);
        pinning.readHandler = NULL;
    }
}

/// Our read handler called by Comm when the server either closes an idle pinned connection or
/// perhaps unexpectedly sends something on that idle (from Squid p.o.v.) connection.
void
ConnStateData::clientPinnedConnectionRead(const CommIoCbParams &io)
{
    pinning.readHandler = NULL; // Comm unregisters handlers before calling

    if (io.flag == COMM_ERR_CLOSING)
        return; // close handler will clean up

    // We could use getConcurrentRequestCount(), but this may be faster.
    const bool clientIsIdle = !getCurrentContext();

    debugs(33, 3, "idle pinned " << pinning.serverConnection << " read " <<
           io.size << (clientIsIdle ? " with idle client" : ""));

    assert(pinning.serverConnection == io.conn);
    pinning.serverConnection->close();

    // If we are still sending data to the client, do not close now. When we are done sending,
    // ClientSocketContext::keepaliveNextRequest() checks pinning.serverConnection and will close.
    // However, if we are idle, then we must close to inform the idle client and minimize races.
    if (clientIsIdle && clientConnection != NULL)
        clientConnection->close();
}

const Comm::ConnectionPointer
ConnStateData::validatePinnedConnection(HttpRequest *request, const CachePeer *aPeer)
{
    debugs(33, 7, HERE << pinning.serverConnection);

    bool valid = true;
    if (!Comm::IsConnOpen(pinning.serverConnection))
        valid = false;
    else if (pinning.auth && pinning.host && request && strcasecmp(pinning.host, request->GetHost()) != 0)
        valid = false;
    else if (request && pinning.port != request->port)
        valid = false;
    else if (pinning.peer && !cbdataReferenceValid(pinning.peer))
        valid = false;
    else if (aPeer != pinning.peer)
        valid = false;

    if (!valid) {
        /* The pinning info is not safe, remove any pinning info */
        unpinConnection();
    }

    return pinning.serverConnection;
}

void
ConnStateData::unpinConnection()
{
    debugs(33, 3, HERE << pinning.serverConnection);

    if (pinning.peer)
        cbdataReferenceDone(pinning.peer);

    if (Comm::IsConnOpen(pinning.serverConnection)) {
        if (pinning.closeHandler != NULL) {
            comm_remove_close_handler(pinning.serverConnection->fd, pinning.closeHandler);
            pinning.closeHandler = NULL;
        }
        /// also close the server side socket, we should not use it for any future requests...
        // TODO: do not close if called from our close handler?
        pinning.serverConnection->close();
    }

    safe_free(pinning.host);

    pinning.zeroReply = false;

    /* NOTE: pinning.pinned should be kept. This combined with fd == -1 at the end of a request indicates that the host
     * connection has gone away */
}<|MERGE_RESOLUTION|>--- conflicted
+++ resolved
@@ -2254,15 +2254,10 @@
     /* Ok, all headers are received */
     ClientHttpRequest *http = new ClientHttpRequest(csd);
 
-<<<<<<< HEAD
     http->req_sz = hp.messageHeaderSize();
-    ClientSocketContext *result = ClientSocketContextNew(csd->clientConnection, http);
+    ClientSocketContext *result = new ClientSocketContext(csd->clientConnection, http);
 
     StoreIOBuffer tempBuffer;
-=======
-    http->req_sz = HttpParserRequestLen(hp);
-    result = new ClientSocketContext(csd->clientConnection, http);
->>>>>>> 1e7081eb
     tempBuffer.data = result->reqbuf;
     tempBuffer.length = HTTP_REQBUF_SZ;
 
