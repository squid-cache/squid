/*
 * DEBUG: section 33    Client-side Routines
 * AUTHOR: Duane Wessels
 *
 * SQUID Web Proxy Cache          http://www.squid-cache.org/
 * ----------------------------------------------------------
 *
 *  Squid is the result of efforts by numerous individuals from
 *  the Internet community; see the CONTRIBUTORS file for full
 *  details.   Many organizations have provided support for Squid's
 *  development; see the SPONSORS file for full details.  Squid is
 *  Copyrighted (C) 2001 by the Regents of the University of
 *  California; see the COPYRIGHT file for full details.  Squid
 *  incorporates software developed and/or copyrighted by other
 *  sources; see the CREDITS file for full details.
 *
 *  This program is free software; you can redistribute it and/or modify
 *  it under the terms of the GNU General Public License as published by
 *  the Free Software Foundation; either version 2 of the License, or
 *  (at your option) any later version.
 *
 *  This program is distributed in the hope that it will be useful,
 *  but WITHOUT ANY WARRANTY; without even the implied warranty of
 *  MERCHANTABILITY or FITNESS FOR A PARTICULAR PURPOSE.  See the
 *  GNU General Public License for more details.
 *
 *  You should have received a copy of the GNU General Public License
 *  along with this program; if not, write to the Free Software
 *  Foundation, Inc., 59 Temple Place, Suite 330, Boston, MA 02111, USA.
 */

/**
 \defgroup ClientSide Client-Side Logics
 *
 \section cserrors Errors and client side
 *
 \par Problem the first:
 * the store entry is no longer authoritative on the
 * reply status. EBITTEST (E_ABORT) is no longer a valid test outside
 * of client_side_reply.c.
 * Problem the second: resources are wasted if we delay in cleaning up.
 * Problem the third we can't depend on a connection close to clean up.
 *
 \par Nice thing the first:
 * Any step in the stream can callback with data
 * representing an error.
 * Nice thing the second: once you stop requesting reads from upstream,
 * upstream can be stopped too.
 *
 \par Solution #1:
 * Error has a callback mechanism to hand over a membuf
 * with the error content. The failing node pushes that back as the
 * reply. Can this be generalised to reduce duplicate efforts?
 * A: Possibly. For now, only one location uses this.
 * How to deal with pre-stream errors?
 * Tell client_side_reply that we *want* an error page before any
 * stream calls occur. Then we simply read as normal.
 *
 *
 \section pconn_logic Persistent connection logic:
 *
 \par
 * requests (httpClientRequest structs) get added to the connection
 * list, with the current one being chr
 *
 \par
 * The request is *immediately* kicked off, and data flows through
 * to clientSocketRecipient.
 *
 \par
 * If the data that arrives at clientSocketRecipient is not for the current
 * request, clientSocketRecipient simply returns, without requesting more
 * data, or sending it.
 *
 \par
 * ClientKeepAliveNextRequest will then detect the presence of data in
 * the next ClientHttpRequest, and will send it, restablishing the
 * data flow.
 */

#include "squid.h"
#include "acl/FilledChecklist.h"
#include "anyp/PortCfg.h"
#include "base/Subscription.h"
#include "base/TextException.h"
#include "CachePeer.h"
#include "ChunkedCodingParser.h"
#include "client_db.h"
#include "client_side.h"
#include "client_side_reply.h"
#include "client_side_request.h"
#include "ClientRequestContext.h"
#include "clientStream.h"
#include "comm.h"
#include "comm/Connection.h"
#include "comm/Loops.h"
#include "comm/Read.h"
#include "comm/TcpAcceptor.h"
#include "comm/Write.h"
#include "CommCalls.h"
#include "errorpage.h"
#include "fd.h"
#include "fde.h"
#include "fqdncache.h"
#include "FwdState.h"
#include "globals.h"
#include "http.h"
#include "http/one/RequestParser.h"
#include "HttpHdrContRange.h"
#include "HttpHeaderTools.h"
#include "HttpReply.h"
#include "HttpRequest.h"
#include "ident/Config.h"
#include "ident/Ident.h"
#include "internal.h"
#include "ipc/FdNotes.h"
#include "ipc/StartListening.h"
#include "log/access_log.h"
#include "Mem.h"
#include "MemBuf.h"
#include "MemObject.h"
#include "mime_header.h"
#include "parser/Tokenizer.h"
#include "profiler/Profiler.h"
#include "rfc1738.h"
#include "servers/forward.h"
#include "SquidConfig.h"
#include "SquidTime.h"
#include "StatCounters.h"
#include "StatHist.h"
#include "Store.h"
#include "TimeOrTag.h"
#include "tools.h"
#include "URL.h"

#if USE_AUTH
#include "auth/UserRequest.h"
#endif
#if USE_DELAY_POOLS
#include "ClientInfo.h"
#endif
#if USE_OPENSSL
#include "ssl/context_storage.h"
#include "ssl/gadgets.h"
#include "ssl/helper.h"
#include "ssl/ProxyCerts.h"
#include "ssl/ServerBump.h"
#include "ssl/support.h"
#endif
#if USE_SSL_CRTD
#include "ssl/certificate_db.h"
#include "ssl/crtd_message.h"
#endif

#include <climits>
#include <cmath>
#include <limits>

#if LINGERING_CLOSE
#define comm_close comm_lingering_close
#endif

/// dials clientListenerConnectionOpened call
class ListeningStartedDialer: public CallDialer, public Ipc::StartListeningCb
{
public:
    typedef void (*Handler)(AnyP::PortCfgPointer &portCfg, const Ipc::FdNoteId note, const Subscription::Pointer &sub);
    ListeningStartedDialer(Handler aHandler, AnyP::PortCfgPointer &aPortCfg, const Ipc::FdNoteId note, const Subscription::Pointer &aSub):
            handler(aHandler), portCfg(aPortCfg), portTypeNote(note), sub(aSub) {}

    virtual void print(std::ostream &os) const {
        startPrint(os) <<
        ", " << FdNote(portTypeNote) << " port=" << (void*)&portCfg << ')';
    }

    virtual bool canDial(AsyncCall &) const { return true; }
    virtual void dial(AsyncCall &) { (handler)(portCfg, portTypeNote, sub); }

public:
    Handler handler;

private:
    AnyP::PortCfgPointer portCfg;   ///< from HttpPortList
    Ipc::FdNoteId portTypeNote;    ///< Type of IPC socket being opened
    Subscription::Pointer sub; ///< The handler to be subscribed for this connetion listener
};

static void clientListenerConnectionOpened(AnyP::PortCfgPointer &s, const Ipc::FdNoteId portTypeNote, const Subscription::Pointer &sub);

/* our socket-related context */

CBDATA_CLASS_INIT(ClientSocketContext);

/* Local functions */
static IOCB clientWriteComplete;
static IOCB clientWriteBodyComplete;
static IOACB httpAccept;
#if USE_OPENSSL
static IOACB httpsAccept;
#endif
static CTCB clientLifetimeTimeout;
static ClientSocketContext *parseHttpRequestAbort(ConnStateData * conn, const char *uri);
<<<<<<< HEAD
static ClientSocketContext *parseHttpRequest(ConnStateData *, Http1::RequestParser &);
=======
>>>>>>> 6fe77720
#if USE_IDENT
static IDCB clientIdentDone;
#endif
static int clientIsContentLengthValid(HttpRequest * r);
static int clientIsRequestBodyTooLargeForPolicy(int64_t bodyLength);

static void clientUpdateStatHistCounters(LogTags logType, int svc_time);
static void clientUpdateStatCounters(LogTags logType);
static void clientUpdateHierCounters(HierarchyLogEntry *);
static bool clientPingHasFinished(ping_data const *aPing);
void prepareLogWithRequestDetails(HttpRequest *, AccessLogEntry::Pointer &);
#ifndef PURIFY
static bool connIsUsable(ConnStateData * conn);
#endif
static void ClientSocketContextPushDeferredIfNeeded(ClientSocketContext::Pointer deferredRequest, ConnStateData * conn);
static void clientUpdateSocketStats(LogTags logType, size_t size);

char *skipLeadingSpace(char *aString);
static void connNoteUseOfBuffer(ConnStateData* conn, size_t byteCount);

clientStreamNode *
ClientSocketContext::getTail() const
{
    if (http->client_stream.tail)
        return (clientStreamNode *)http->client_stream.tail->data;

    return NULL;
}

clientStreamNode *
ClientSocketContext::getClientReplyContext() const
{
    return (clientStreamNode *)http->client_stream.tail->prev->data;
}

ConnStateData *
ClientSocketContext::getConn() const
{
    return http->getConn();
}

/**
 * This routine should be called to grow the in.buf and then
 * call Comm::Read().
 */
void
ConnStateData::readSomeData()
{
    if (reading())
        return;

    debugs(33, 4, HERE << clientConnection << ": reading request...");

    if (!in.maybeMakeSpaceAvailable())
        return;

    typedef CommCbMemFunT<ConnStateData, CommIoCbParams> Dialer;
    reader = JobCallback(33, 5, Dialer, this, ConnStateData::clientReadRequest);
    Comm::Read(clientConnection, reader);
}

void
ClientSocketContext::removeFromConnectionList(ConnStateData * conn)
{
    ClientSocketContext::Pointer *tempContextPointer;
    assert(conn != NULL && cbdataReferenceValid(conn));
    assert(conn->getCurrentContext() != NULL);
    /* Unlink us from the connection request list */
    tempContextPointer = & conn->currentobject;

    while (tempContextPointer->getRaw()) {
        if (*tempContextPointer == this)
            break;

        tempContextPointer = &(*tempContextPointer)->next;
    }

    assert(tempContextPointer->getRaw() != NULL);
    *tempContextPointer = next;
    next = NULL;
}

ClientSocketContext::~ClientSocketContext()
{
    clientStreamNode *node = getTail();

    if (node) {
        ClientSocketContext *streamContext = dynamic_cast<ClientSocketContext *> (node->data.getRaw());

        if (streamContext) {
            /* We are *always* the tail - prevent recursive free */
            assert(this == streamContext);
            node->data = NULL;
        }
    }

    if (connRegistered_)
        deRegisterWithConn();

    httpRequestFree(http);

    /* clean up connection links to us */
    assert(this != next.getRaw());
}

void
ClientSocketContext::registerWithConn()
{
    assert (!connRegistered_);
    assert (http);
    assert (http->getConn() != NULL);
    connRegistered_ = true;
    http->getConn()->addContextToQueue(this);
}

void
ClientSocketContext::deRegisterWithConn()
{
    assert (connRegistered_);
    removeFromConnectionList(http->getConn());
    connRegistered_ = false;
}

void
ClientSocketContext::connIsFinished()
{
    assert (http);
    assert (http->getConn() != NULL);
    deRegisterWithConn();
    /* we can't handle any more stream data - detach */
    clientStreamDetach(getTail(), http);
}

ClientSocketContext::ClientSocketContext(const Comm::ConnectionPointer &aConn, ClientHttpRequest *aReq) :
        clientConnection(aConn),
        http(aReq),
        reply(NULL),
        next(NULL),
        writtenToSocket(0),
        mayUseConnection_ (false),
        connRegistered_ (false)
{
    assert(http != NULL);
    memset (reqbuf, '\0', sizeof (reqbuf));
    flags.deferred = 0;
    flags.parsed_ok = 0;
    deferredparams.node = NULL;
    deferredparams.rep = NULL;
}

void
ClientSocketContext::writeControlMsg(HttpControlMsg &msg)
{
    HttpReply::Pointer rep(msg.reply);
    Must(rep != NULL);

    // remember the callback
    cbControlMsgSent = msg.cbSuccess;

    AsyncCall::Pointer call = commCbCall(33, 5, "ClientSocketContext::wroteControlMsg",
                                         CommIoCbPtrFun(&WroteControlMsg, this));

    getConn()->writeControlMsgAndCall(this, rep.getRaw(), call);
}

/// called when we wrote the 1xx response
void
ClientSocketContext::wroteControlMsg(const Comm::ConnectionPointer &conn, char *, size_t, Comm::Flag errflag, int xerrno)
{
    if (errflag == Comm::ERR_CLOSING)
        return;

    if (errflag == Comm::OK) {
        ScheduleCallHere(cbControlMsgSent);
        return;
    }

    debugs(33, 3, HERE << "1xx writing failed: " << xstrerr(xerrno));
    // no error notification: see HttpControlMsg.h for rationale and
    // note that some errors are detected elsewhere (e.g., close handler)

    // close on 1xx errors to be conservative and to simplify the code
    // (if we do not close, we must notify the source of a failure!)
    conn->close();

    // XXX: writeControlMsgAndCall() should handle writer-specific writing
    // results, including errors and then call us with success/failure outcome.
}

/// wroteControlMsg() wrapper: ClientSocketContext is not an AsyncJob
void
ClientSocketContext::WroteControlMsg(const Comm::ConnectionPointer &conn, char *bufnotused, size_t size, Comm::Flag errflag, int xerrno, void *data)
{
    ClientSocketContext *context = static_cast<ClientSocketContext*>(data);
    context->wroteControlMsg(conn, bufnotused, size, errflag, xerrno);
}

#if USE_IDENT
static void
clientIdentDone(const char *ident, void *data)
{
    ConnStateData *conn = (ConnStateData *)data;
    xstrncpy(conn->clientConnection->rfc931, ident ? ident : dash_str, USER_IDENT_SZ);
}
#endif

void
clientUpdateStatCounters(LogTags logType)
{
    ++statCounter.client_http.requests;

    if (logTypeIsATcpHit(logType))
        ++statCounter.client_http.hits;

    if (logType == LOG_TCP_HIT)
        ++statCounter.client_http.disk_hits;
    else if (logType == LOG_TCP_MEM_HIT)
        ++statCounter.client_http.mem_hits;
}

void
clientUpdateStatHistCounters(LogTags logType, int svc_time)
{
    statCounter.client_http.allSvcTime.count(svc_time);
    /**
     * The idea here is not to be complete, but to get service times
     * for only well-defined types.  For example, we don't include
     * LOG_TCP_REFRESH_FAIL because its not really a cache hit
     * (we *tried* to validate it, but failed).
     */

    switch (logType) {

    case LOG_TCP_REFRESH_UNMODIFIED:
        statCounter.client_http.nearHitSvcTime.count(svc_time);
        break;

    case LOG_TCP_IMS_HIT:
        statCounter.client_http.nearMissSvcTime.count(svc_time);
        break;

    case LOG_TCP_HIT:

    case LOG_TCP_MEM_HIT:

    case LOG_TCP_OFFLINE_HIT:
        statCounter.client_http.hitSvcTime.count(svc_time);
        break;

    case LOG_TCP_MISS:

    case LOG_TCP_CLIENT_REFRESH_MISS:
        statCounter.client_http.missSvcTime.count(svc_time);
        break;

    default:
        /* make compiler warnings go away */
        break;
    }
}

bool
clientPingHasFinished(ping_data const *aPing)
{
    if (0 != aPing->stop.tv_sec && 0 != aPing->start.tv_sec)
        return true;

    return false;
}

void
clientUpdateHierCounters(HierarchyLogEntry * someEntry)
{
    ping_data *i;

    switch (someEntry->code) {
#if USE_CACHE_DIGESTS

    case CD_PARENT_HIT:

    case CD_SIBLING_HIT:
        ++ statCounter.cd.times_used;
        break;
#endif

    case SIBLING_HIT:

    case PARENT_HIT:

    case FIRST_PARENT_MISS:

    case CLOSEST_PARENT_MISS:
        ++ statCounter.icp.times_used;
        i = &someEntry->ping;

        if (clientPingHasFinished(i))
            statCounter.icp.querySvcTime.count(tvSubUsec(i->start, i->stop));

        if (i->timeout)
            ++ statCounter.icp.query_timeouts;

        break;

    case CLOSEST_PARENT:

    case CLOSEST_DIRECT:
        ++ statCounter.netdb.times_used;

        break;

    default:
        break;
    }
}

void
ClientHttpRequest::updateCounters()
{
    clientUpdateStatCounters(logType);

    if (request->errType != ERR_NONE)
        ++ statCounter.client_http.errors;

    clientUpdateStatHistCounters(logType,
                                 tvSubMsec(al->cache.start_time, current_time));

    clientUpdateHierCounters(&request->hier);
}

void
prepareLogWithRequestDetails(HttpRequest * request, AccessLogEntry::Pointer &aLogEntry)
{
    assert(request);
    assert(aLogEntry != NULL);

    if (Config.onoff.log_mime_hdrs) {
        Packer p;
        MemBuf mb;
        mb.init();
        packerToMemInit(&p, &mb);
        request->header.packInto(&p);
        //This is the request after adaptation or redirection
        aLogEntry->headers.adapted_request = xstrdup(mb.buf);

        // the virgin request is saved to aLogEntry->request
        if (aLogEntry->request) {
            packerClean(&p);
            mb.reset();
            packerToMemInit(&p, &mb);
            aLogEntry->request->header.packInto(&p);
            aLogEntry->headers.request = xstrdup(mb.buf);
        }

#if USE_ADAPTATION
        const Adaptation::History::Pointer ah = request->adaptLogHistory();
        if (ah != NULL) {
            packerClean(&p);
            mb.reset();
            packerToMemInit(&p, &mb);
            ah->lastMeta.packInto(&p);
            aLogEntry->adapt.last_meta = xstrdup(mb.buf);
        }
#endif

        packerClean(&p);
        mb.clean();
    }

#if ICAP_CLIENT
    const Adaptation::Icap::History::Pointer ih = request->icapHistory();
    if (ih != NULL)
        aLogEntry->icap.processingTime = ih->processingTime();
#endif

    aLogEntry->http.method = request->method;
    aLogEntry->http.version = request->http_ver;
    aLogEntry->hier = request->hier;
    if (request->content_length > 0) // negative when no body or unknown length
        aLogEntry->http.clientRequestSz.payloadData += request->content_length; // XXX: actually adaptedRequest payload size ??
    aLogEntry->cache.extuser = request->extacl_user.termedBuf();

    // Adapted request, if any, inherits and then collects all the stats, but
    // the virgin request gets logged instead; copy the stats to log them.
    // TODO: avoid losses by keeping these stats in a shared history object?
    if (aLogEntry->request) {
        aLogEntry->request->dnsWait = request->dnsWait;
        aLogEntry->request->errType = request->errType;
        aLogEntry->request->errDetail = request->errDetail;
    }
}

void
ClientHttpRequest::logRequest()
{
    if (!out.size && !logType)
        debugs(33, 5, HERE << "logging half-baked transaction: " << log_uri);

    al->icp.opcode = ICP_INVALID;
    al->url = log_uri;
    debugs(33, 9, "clientLogRequest: al.url='" << al->url << "'");

    if (al->reply) {
        al->http.code = al->reply->sline.status();
        al->http.content_type = al->reply->content_type.termedBuf();
    } else if (loggingEntry() && loggingEntry()->mem_obj) {
        al->http.code = loggingEntry()->mem_obj->getReply()->sline.status();
        al->http.content_type = loggingEntry()->mem_obj->getReply()->content_type.termedBuf();
    }

    debugs(33, 9, "clientLogRequest: http.code='" << al->http.code << "'");

    if (loggingEntry() && loggingEntry()->mem_obj && loggingEntry()->objectLen() >= 0)
        al->cache.objectSize = loggingEntry()->contentLen(); // payload duplicate ?? with or without TE ?

    al->http.clientRequestSz.header = req_sz;
    al->http.clientReplySz.header = out.headers_sz;
    // XXX: calculate without payload encoding or headers !!
    al->http.clientReplySz.payloadData = out.size - out.headers_sz; // pretend its all un-encoded data for now.

    al->cache.highOffset = out.offset;

    al->cache.code = logType;

    al->cache.msec = tvSubMsec(al->cache.start_time, current_time);

    if (request)
        prepareLogWithRequestDetails(request, al);

    if (getConn() != NULL && getConn()->clientConnection != NULL && getConn()->clientConnection->rfc931[0])
        al->cache.rfc931 = getConn()->clientConnection->rfc931;

#if USE_OPENSSL && 0

    /* This is broken. Fails if the connection has been closed. Needs
     * to snarf the ssl details some place earlier..
     */
    if (getConn() != NULL)
        al->cache.ssluser = sslGetUserEmail(fd_table[getConn()->fd].ssl);

#endif

    /*Add notes*/
    // The al->notes and request->notes must point to the same object.
    (void)SyncNotes(*al, *request);
    typedef Notes::iterator ACAMLI;
    for (ACAMLI i = Config.notes.begin(); i != Config.notes.end(); ++i) {
        if (const char *value = (*i)->match(request, al->reply, NULL)) {
            NotePairs &notes = SyncNotes(*al, *request);
            notes.add((*i)->key.termedBuf(), value);
            debugs(33, 3, HERE << (*i)->key.termedBuf() << " " << value);
        }
    }

    ACLFilledChecklist checklist(NULL, request, NULL);
    if (al->reply) {
        checklist.reply = al->reply;
        HTTPMSGLOCK(checklist.reply);
    }

    if (request) {
        al->adapted_request = request;
        HTTPMSGLOCK(al->adapted_request);
    }
    accessLogLog(al, &checklist);

    bool updatePerformanceCounters = true;
    if (Config.accessList.stats_collection) {
        ACLFilledChecklist statsCheck(Config.accessList.stats_collection, request, NULL);
        if (al->reply) {
            statsCheck.reply = al->reply;
            HTTPMSGLOCK(statsCheck.reply);
        }
        updatePerformanceCounters = (statsCheck.fastCheck() == ACCESS_ALLOWED);
    }

    if (updatePerformanceCounters) {
        if (request)
            updateCounters();

        if (getConn() != NULL && getConn()->clientConnection != NULL)
            clientdbUpdate(getConn()->clientConnection->remote, logType, AnyP::PROTO_HTTP, out.size);
    }
}

void
ClientHttpRequest::freeResources()
{
    safe_free(uri);
    safe_free(log_uri);
    safe_free(redirect.location);
    range_iter.boundary.clean();
    HTTPMSGUNLOCK(request);

    if (client_stream.tail)
        clientStreamAbort((clientStreamNode *)client_stream.tail->data, this);
}

void
httpRequestFree(void *data)
{
    ClientHttpRequest *http = (ClientHttpRequest *)data;
    assert(http != NULL);
    delete http;
}

bool
ConnStateData::areAllContextsForThisConnection() const
{
    assert(this != NULL);
    ClientSocketContext::Pointer context = getCurrentContext();

    while (context.getRaw()) {
        if (context->http->getConn() != this)
            return false;

        context = context->next;
    }

    return true;
}

void
ConnStateData::freeAllContexts()
{
    ClientSocketContext::Pointer context;

    while ((context = getCurrentContext()).getRaw() != NULL) {
        assert(getCurrentContext() !=
               getCurrentContext()->next);
        context->connIsFinished();
        assert (context != currentobject);
    }
}

/// propagates abort event to all contexts
void
ConnStateData::notifyAllContexts(int xerrno)
{
    typedef ClientSocketContext::Pointer CSCP;
    for (CSCP c = getCurrentContext(); c.getRaw(); c = c->next)
        c->noteIoError(xerrno);
}

/* This is a handler normally called by comm_close() */
void ConnStateData::connStateClosed(const CommCloseCbParams &io)
{
    deleteThis("ConnStateData::connStateClosed");
}

#if USE_AUTH
void
ConnStateData::setAuth(const Auth::UserRequest::Pointer &aur, const char *by)
{
    if (auth_ == NULL) {
        if (aur != NULL) {
            debugs(33, 2, "Adding connection-auth to " << clientConnection << " from " << by);
            auth_ = aur;
        }
        return;
    }

    // clobered with self-pointer
    // NP: something nasty is going on in Squid, but harmless.
    if (aur == auth_) {
        debugs(33, 2, "WARNING: Ignoring duplicate connection-auth for " << clientConnection << " from " << by);
        return;
    }

    /*
     * Connection-auth relies on a single set of credentials being preserved
     * for all requests on a connection once they have been setup.
     * There are several things which need to happen to preserve security
     * when connection-auth credentials change unexpectedly or are unset.
     *
     * 1) auth helper released from any active state
     *
     * They can only be reserved by a handshake process which this
     * connection can now never complete.
     * This prevents helpers hanging when their connections close.
     *
     * 2) pinning is expected to be removed and server conn closed
     *
     * The upstream link is authenticated with the same credentials.
     * Expecting the same level of consistency we should have received.
     * This prevents upstream being faced with multiple or missing
     * credentials after authentication.
     * NP: un-pin is left to the cleanup in ConnStateData::swanSong()
     *     we just trigger that cleanup here via comm_reset_close() or
     *     ConnStateData::stopReceiving()
     *
     * 3) the connection needs to close.
     *
     * This prevents attackers injecting requests into a connection,
     * or gateways wrongly multiplexing users into a single connection.
     *
     * When credentials are missing closure needs to follow an auth
     * challenge for best recovery by the client.
     *
     * When credentials change there is nothing we can do but abort as
     * fast as possible. Sending TCP RST instead of an HTTP response
     * is the best-case action.
     */

    // clobbered with nul-pointer
    if (aur == NULL) {
        debugs(33, 2, "WARNING: Graceful closure on " << clientConnection << " due to connection-auth erase from " << by);
        auth_->releaseAuthServer();
        auth_ = NULL;
        // XXX: need to test whether the connection re-auth challenge is sent. If not, how to trigger it from here.
        // NP: the current situation seems to fix challenge loops in Safari without visible issues in others.
        // we stop receiving more traffic but can leave the Job running to terminate after the error or challenge is delivered.
        stopReceiving("connection-auth removed");
        return;
    }

    // clobbered with alternative credentials
    if (aur != auth_) {
        debugs(33, 2, "ERROR: Closing " << clientConnection << " due to change of connection-auth from " << by);
        auth_->releaseAuthServer();
        auth_ = NULL;
        // this is a fatal type of problem.
        // Close the connection immediately with TCP RST to abort all traffic flow
        comm_reset_close(clientConnection);
        return;
    }

    /* NOT REACHABLE */
}
#endif

// cleans up before destructor is called
void
ConnStateData::swanSong()
{
    debugs(33, 2, HERE << clientConnection);
    flags.readMore = false;
    clientdbEstablished(clientConnection->remote, -1);	/* decrement */
    assert(areAllContextsForThisConnection());
    freeAllContexts();

    unpinConnection(true);

    if (Comm::IsConnOpen(clientConnection))
        clientConnection->close();

#if USE_AUTH
    // NP: do this bit after closing the connections to avoid side effects from unwanted TCP RST
    setAuth(NULL, "ConnStateData::SwanSong cleanup");
#endif

    BodyProducer::swanSong();
    flags.swanSang = true;
}

bool
ConnStateData::isOpen() const
{
    return cbdataReferenceValid(this) && // XXX: checking "this" in a method
           Comm::IsConnOpen(clientConnection) &&
           !fd_table[clientConnection->fd].closing();
}

ConnStateData::~ConnStateData()
{
    assert(this != NULL);
    debugs(33, 3, HERE << clientConnection);

    if (isOpen())
        debugs(33, DBG_IMPORTANT, "BUG: ConnStateData did not close " << clientConnection);

    if (!flags.swanSang)
        debugs(33, DBG_IMPORTANT, "BUG: ConnStateData was not destroyed properly; " << clientConnection);

    if (bodyPipe != NULL)
        stopProducingFor(bodyPipe, false);

#if USE_OPENSSL
    delete sslServerBump;
#endif
}

/**
 * clientSetKeepaliveFlag() sets request->flags.proxyKeepalive.
 * This is the client-side persistent connection flag.  We need
 * to set this relatively early in the request processing
 * to handle hacks for broken servers and clients.
 */
void
clientSetKeepaliveFlag(ClientHttpRequest * http)
{
    HttpRequest *request = http->request;

    debugs(33, 3, "http_ver = " << request->http_ver);
    debugs(33, 3, "method = " << request->method);

    // TODO: move to HttpRequest::hdrCacheInit, just like HttpReply.
    request->flags.proxyKeepalive = request->persistent();
}

static int
clientIsContentLengthValid(HttpRequest * r)
{
    switch (r->method.id()) {

    case Http::METHOD_GET:

    case Http::METHOD_HEAD:
        /* We do not want to see a request entity on GET/HEAD requests */
        return (r->content_length <= 0 || Config.onoff.request_entities);

    default:
        /* For other types of requests we don't care */
        return 1;
    }

    /* NOT REACHED */
}

int
clientIsRequestBodyTooLargeForPolicy(int64_t bodyLength)
{
    if (Config.maxRequestBodySize &&
            bodyLength > Config.maxRequestBodySize)
        return 1;		/* too large */

    return 0;
}

#ifndef PURIFY
bool
connIsUsable(ConnStateData * conn)
{
    if (conn == NULL || !cbdataReferenceValid(conn) || !Comm::IsConnOpen(conn->clientConnection))
        return false;

    return true;
}

#endif

// careful: the "current" context may be gone if we wrote an early response
ClientSocketContext::Pointer
ConnStateData::getCurrentContext() const
{
    assert(this);
    return currentobject;
}

void
ClientSocketContext::deferRecipientForLater(clientStreamNode * node, HttpReply * rep, StoreIOBuffer receivedData)
{
    debugs(33, 2, "clientSocketRecipient: Deferring request " << http->uri);
    assert(flags.deferred == 0);
    flags.deferred = 1;
    deferredparams.node = node;
    deferredparams.rep = rep;
    deferredparams.queuedBuffer = receivedData;
    return;
}

bool
ClientSocketContext::startOfOutput() const
{
    return http->out.size == 0;
}

size_t
ClientSocketContext::lengthToSend(Range<int64_t> const &available)
{
    /*the size of available range can always fit in a size_t type*/
    size_t maximum = (size_t)available.size();

    if (!http->request->range)
        return maximum;

    assert (canPackMoreRanges());

    if (http->range_iter.debt() == -1)
        return maximum;

    assert (http->range_iter.debt() > 0);

    /* TODO this + the last line could be a range intersection calculation */
    if (available.start < http->range_iter.currentSpec()->offset)
        return 0;

    return min(http->range_iter.debt(), (int64_t)maximum);
}

void
ClientSocketContext::noteSentBodyBytes(size_t bytes)
{
    http->out.offset += bytes;

    if (!http->request->range)
        return;

    if (http->range_iter.debt() != -1) {
        http->range_iter.debt(http->range_iter.debt() - bytes);
        assert (http->range_iter.debt() >= 0);
    }

    /* debt() always stops at -1, below that is a bug */
    assert (http->range_iter.debt() >= -1);
}

bool
ClientHttpRequest::multipartRangeRequest() const
{
    return request->multipartRangeRequest();
}

bool
ClientSocketContext::multipartRangeRequest() const
{
    return http->multipartRangeRequest();
}

void
ClientSocketContext::sendBody(HttpReply * rep, StoreIOBuffer bodyData)
{
    assert(rep == NULL);

    if (!multipartRangeRequest() && !http->request->flags.chunkedReply) {
        size_t length = lengthToSend(bodyData.range());
        noteSentBodyBytes (length);
        AsyncCall::Pointer call = commCbCall(33, 5, "clientWriteBodyComplete",
                                             CommIoCbPtrFun(clientWriteBodyComplete, this));
        Comm::Write(clientConnection, bodyData.data, length, call, NULL);
        return;
    }

    MemBuf mb;
    mb.init();
    if (multipartRangeRequest())
        packRange(bodyData, &mb);
    else
        packChunk(bodyData, mb);

    if (mb.contentSize()) {
        /* write */
        AsyncCall::Pointer call = commCbCall(33, 5, "clientWriteComplete",
                                             CommIoCbPtrFun(clientWriteComplete, this));
        Comm::Write(clientConnection, &mb, call);
    }  else
        writeComplete(clientConnection, NULL, 0, Comm::OK);
}

/**
 * Packs bodyData into mb using chunked encoding. Packs the last-chunk
 * if bodyData is empty.
 */
void
ClientSocketContext::packChunk(const StoreIOBuffer &bodyData, MemBuf &mb)
{
    const uint64_t length =
        static_cast<uint64_t>(lengthToSend(bodyData.range()));
    noteSentBodyBytes(length);

    mb.Printf("%" PRIX64 "\r\n", length);
    mb.append(bodyData.data, length);
    mb.Printf("\r\n");
}

/** put terminating boundary for multiparts */
static void
clientPackTermBound(String boundary, MemBuf * mb)
{
    mb->Printf("\r\n--" SQUIDSTRINGPH "--\r\n", SQUIDSTRINGPRINT(boundary));
    debugs(33, 6, "clientPackTermBound: buf offset: " << mb->size);
}

/** appends a "part" HTTP header (as in a multi-part/range reply) to the buffer */
static void
clientPackRangeHdr(const HttpReply * rep, const HttpHdrRangeSpec * spec, String boundary, MemBuf * mb)
{
    HttpHeader hdr(hoReply);
    Packer p;
    assert(rep);
    assert(spec);

    /* put boundary */
    debugs(33, 5, "clientPackRangeHdr: appending boundary: " << boundary);
    /* rfc2046 requires to _prepend_ boundary with <crlf>! */
    mb->Printf("\r\n--" SQUIDSTRINGPH "\r\n", SQUIDSTRINGPRINT(boundary));

    /* stuff the header with required entries and pack it */

    if (rep->header.has(HDR_CONTENT_TYPE))
        hdr.putStr(HDR_CONTENT_TYPE, rep->header.getStr(HDR_CONTENT_TYPE));

    httpHeaderAddContRange(&hdr, *spec, rep->content_length);

    packerToMemInit(&p, mb);

    hdr.packInto(&p);

    packerClean(&p);

    hdr.clean();

    /* append <crlf> (we packed a header, not a reply) */
    mb->Printf("\r\n");
}

/**
 * extracts a "range" from *buf and appends them to mb, updating
 * all offsets and such.
 */
void
ClientSocketContext::packRange(StoreIOBuffer const &source, MemBuf * mb)
{
    HttpHdrRangeIter * i = &http->range_iter;
    Range<int64_t> available (source.range());
    char const *buf = source.data;

    while (i->currentSpec() && available.size()) {
        const size_t copy_sz = lengthToSend(available);

        if (copy_sz) {
            /*
             * intersection of "have" and "need" ranges must not be empty
             */
            assert(http->out.offset < i->currentSpec()->offset + i->currentSpec()->length);
            assert(http->out.offset + (int64_t)available.size() > i->currentSpec()->offset);

            /*
             * put boundary and headers at the beginning of a range in a
             * multi-range
             */

            if (http->multipartRangeRequest() && i->debt() == i->currentSpec()->length) {
                assert(http->memObject());
                clientPackRangeHdr(
                    http->memObject()->getReply(),	/* original reply */
                    i->currentSpec(),		/* current range */
                    i->boundary,	/* boundary, the same for all */
                    mb);
            }

            /*
             * append content
             */
            debugs(33, 3, "clientPackRange: appending " << copy_sz << " bytes");

            noteSentBodyBytes (copy_sz);

            mb->append(buf, copy_sz);

            /*
             * update offsets
             */
            available.start += copy_sz;

            buf += copy_sz;

        }

        if (!canPackMoreRanges()) {
            debugs(33, 3, "clientPackRange: Returning because !canPackMoreRanges.");

            if (i->debt() == 0)
                /* put terminating boundary for multiparts */
                clientPackTermBound(i->boundary, mb);

            return;
        }

        int64_t nextOffset = getNextRangeOffset();

        assert (nextOffset >= http->out.offset);

        int64_t skip = nextOffset - http->out.offset;

        /* adjust for not to be transmitted bytes */
        http->out.offset = nextOffset;

        if (available.size() <= (uint64_t)skip)
            return;

        available.start += skip;

        buf += skip;

        if (copy_sz == 0)
            return;
    }
}

/** returns expected content length for multi-range replies
 * note: assumes that httpHdrRangeCanonize has already been called
 * warning: assumes that HTTP headers for individual ranges at the
 *          time of the actuall assembly will be exactly the same as
 *          the headers when clientMRangeCLen() is called */
int
ClientHttpRequest::mRangeCLen()
{
    int64_t clen = 0;
    MemBuf mb;

    assert(memObject());

    mb.init();
    HttpHdrRange::iterator pos = request->range->begin();

    while (pos != request->range->end()) {
        /* account for headers for this range */
        mb.reset();
        clientPackRangeHdr(memObject()->getReply(),
                           *pos, range_iter.boundary, &mb);
        clen += mb.size;

        /* account for range content */
        clen += (*pos)->length;

        debugs(33, 6, "clientMRangeCLen: (clen += " << mb.size << " + " << (*pos)->length << ") == " << clen);
        ++pos;
    }

    /* account for the terminating boundary */
    mb.reset();

    clientPackTermBound(range_iter.boundary, &mb);

    clen += mb.size;

    mb.clean();

    return clen;
}

/**
 * returns true if If-Range specs match reply, false otherwise
 */
static int
clientIfRangeMatch(ClientHttpRequest * http, HttpReply * rep)
{
    const TimeOrTag spec = http->request->header.getTimeOrTag(HDR_IF_RANGE);
    /* check for parsing falure */

    if (!spec.valid)
        return 0;

    /* got an ETag? */
    if (spec.tag.str) {
        ETag rep_tag = rep->header.getETag(HDR_ETAG);
        debugs(33, 3, "clientIfRangeMatch: ETags: " << spec.tag.str << " and " <<
               (rep_tag.str ? rep_tag.str : "<none>"));

        if (!rep_tag.str)
            return 0;		/* entity has no etag to compare with! */

        if (spec.tag.weak || rep_tag.weak) {
            debugs(33, DBG_IMPORTANT, "clientIfRangeMatch: Weak ETags are not allowed in If-Range: " << spec.tag.str << " ? " << rep_tag.str);
            return 0;		/* must use strong validator for sub-range requests */
        }

        return etagIsStrongEqual(rep_tag, spec.tag);
    }

    /* got modification time? */
    if (spec.time >= 0) {
        return http->storeEntry()->lastmod <= spec.time;
    }

    assert(0);			/* should not happen */
    return 0;
}

/**
 * generates a "unique" boundary string for multipart responses
 * the caller is responsible for cleaning the string */
String
ClientHttpRequest::rangeBoundaryStr() const
{
    assert(this);
    const char *key;
    String b(APP_FULLNAME);
    b.append(":",1);
    key = storeEntry()->getMD5Text();
    b.append(key, strlen(key));
    return b;
}

/** adds appropriate Range headers if needed */
void
ClientSocketContext::buildRangeHeader(HttpReply * rep)
{
    HttpHeader *hdr = rep ? &rep->header : 0;
    const char *range_err = NULL;
    HttpRequest *request = http->request;
    assert(request->range);
    /* check if we still want to do ranges */

    int64_t roffLimit = request->getRangeOffsetLimit();

    if (!rep)
        range_err = "no [parse-able] reply";
    else if ((rep->sline.status() != Http::scOkay) && (rep->sline.status() != Http::scPartialContent))
        range_err = "wrong status code";
    else if (hdr->has(HDR_CONTENT_RANGE))
        range_err = "origin server does ranges";
    else if (rep->content_length < 0)
        range_err = "unknown length";
    else if (rep->content_length != http->memObject()->getReply()->content_length)
        range_err = "INCONSISTENT length";	/* a bug? */

    /* hits only - upstream CachePeer determines correct behaviour on misses, and client_side_reply determines
     * hits candidates
     */
    else if (logTypeIsATcpHit(http->logType) && http->request->header.has(HDR_IF_RANGE) && !clientIfRangeMatch(http, rep))
        range_err = "If-Range match failed";
    else if (!http->request->range->canonize(rep))
        range_err = "canonization failed";
    else if (http->request->range->isComplex())
        range_err = "too complex range header";
    else if (!logTypeIsATcpHit(http->logType) && http->request->range->offsetLimitExceeded(roffLimit))
        range_err = "range outside range_offset_limit";

    /* get rid of our range specs on error */
    if (range_err) {
        /* XXX We do this here because we need canonisation etc. However, this current
         * code will lead to incorrect store offset requests - the store will have the
         * offset data, but we won't be requesting it.
         * So, we can either re-request, or generate an error
         */
        http->request->ignoreRange(range_err);
    } else {
        /* XXX: TODO: Review, this unconditional set may be wrong. */
        rep->sline.set(rep->sline.version, Http::scPartialContent);
        // web server responded with a valid, but unexpected range.
        // will (try-to) forward as-is.
        //TODO: we should cope with multirange request/responses
        bool replyMatchRequest = rep->content_range != NULL ?
                                 request->range->contains(rep->content_range->spec) :
                                 true;
        const int spec_count = http->request->range->specs.size();
        int64_t actual_clen = -1;

        debugs(33, 3, "clientBuildRangeHeader: range spec count: " <<
               spec_count << " virgin clen: " << rep->content_length);
        assert(spec_count > 0);
        /* append appropriate header(s) */

        if (spec_count == 1) {
            if (!replyMatchRequest) {
                hdr->delById(HDR_CONTENT_RANGE);
                hdr->putContRange(rep->content_range);
                actual_clen = rep->content_length;
                //http->range_iter.pos = rep->content_range->spec.begin();
                (*http->range_iter.pos)->offset = rep->content_range->spec.offset;
                (*http->range_iter.pos)->length = rep->content_range->spec.length;

            } else {
                HttpHdrRange::iterator pos = http->request->range->begin();
                assert(*pos);
                /* append Content-Range */

                if (!hdr->has(HDR_CONTENT_RANGE)) {
                    /* No content range, so this was a full object we are
                     * sending parts of.
                     */
                    httpHeaderAddContRange(hdr, **pos, rep->content_length);
                }

                /* set new Content-Length to the actual number of bytes
                 * transmitted in the message-body */
                actual_clen = (*pos)->length;
            }
        } else {
            /* multipart! */
            /* generate boundary string */
            http->range_iter.boundary = http->rangeBoundaryStr();
            /* delete old Content-Type, add ours */
            hdr->delById(HDR_CONTENT_TYPE);
            httpHeaderPutStrf(hdr, HDR_CONTENT_TYPE,
                              "multipart/byteranges; boundary=\"" SQUIDSTRINGPH "\"",
                              SQUIDSTRINGPRINT(http->range_iter.boundary));
            /* Content-Length is not required in multipart responses
             * but it is always nice to have one */
            actual_clen = http->mRangeCLen();
            /* http->out needs to start where we want data at */
            http->out.offset = http->range_iter.currentSpec()->offset;
        }

        /* replace Content-Length header */
        assert(actual_clen >= 0);

        hdr->delById(HDR_CONTENT_LENGTH);

        hdr->putInt64(HDR_CONTENT_LENGTH, actual_clen);

        debugs(33, 3, "clientBuildRangeHeader: actual content length: " << actual_clen);

        /* And start the range iter off */
        http->range_iter.updateSpec();
    }
}

void
ClientSocketContext::prepareReply(HttpReply * rep)
{
    reply = rep;

    if (http->request->range)
        buildRangeHeader(rep);
}

void
ClientSocketContext::sendStartOfMessage(HttpReply * rep, StoreIOBuffer bodyData)
{
    prepareReply(rep);
    assert (rep);
    MemBuf *mb = rep->pack();

    // dump now, so we dont output any body.
    debugs(11, 2, "HTTP Client " << clientConnection);
    debugs(11, 2, "HTTP Client REPLY:\n---------\n" << mb->buf << "\n----------");

    /* Save length of headers for persistent conn checks */
    http->out.headers_sz = mb->contentSize();
#if HEADERS_LOG

    headersLog(0, 0, http->request->method, rep);
#endif

    if (bodyData.data && bodyData.length) {
        if (multipartRangeRequest())
            packRange(bodyData, mb);
        else if (http->request->flags.chunkedReply) {
            packChunk(bodyData, *mb);
        } else {
            size_t length = lengthToSend(bodyData.range());
            noteSentBodyBytes (length);

            mb->append(bodyData.data, length);
        }
    }

    /* write */
    debugs(33,7, HERE << "sendStartOfMessage schedules clientWriteComplete");
    AsyncCall::Pointer call = commCbCall(33, 5, "clientWriteComplete",
                                         CommIoCbPtrFun(clientWriteComplete, this));
    Comm::Write(clientConnection, mb, call);
    delete mb;
}

/**
 * Write a chunk of data to a client socket. If the reply is present,
 * send the reply headers down the wire too, and clean them up when
 * finished.
 * Pre-condition:
 *   The request is one backed by a connection, not an internal request.
 *   data context is not NULL
 *   There are no more entries in the stream chain.
 */
void
clientSocketRecipient(clientStreamNode * node, ClientHttpRequest * http,
                      HttpReply * rep, StoreIOBuffer receivedData)
{
    /* Test preconditions */
    assert(node != NULL);
    PROF_start(clientSocketRecipient);
    /* TODO: handle this rather than asserting
     * - it should only ever happen if we cause an abort and
     * the callback chain loops back to here, so we can simply return.
     * However, that itself shouldn't happen, so it stays as an assert for now.
     */
    assert(cbdataReferenceValid(node));
    assert(node->node.next == NULL);
    ClientSocketContext::Pointer context = dynamic_cast<ClientSocketContext *>(node->data.getRaw());
    assert(context != NULL);
    assert(connIsUsable(http->getConn()));

    /* TODO: check offset is what we asked for */

    if (context != http->getConn()->getCurrentContext())
        context->deferRecipientForLater(node, rep, receivedData);
    else
        http->getConn()->handleReply(rep, receivedData);

    PROF_stop(clientSocketRecipient);
}

/**
 * Called when a downstream node is no longer interested in
 * our data. As we are a terminal node, this means on aborts
 * only
 */
void
clientSocketDetach(clientStreamNode * node, ClientHttpRequest * http)
{
    /* Test preconditions */
    assert(node != NULL);
    /* TODO: handle this rather than asserting
     * - it should only ever happen if we cause an abort and
     * the callback chain loops back to here, so we can simply return.
     * However, that itself shouldn't happen, so it stays as an assert for now.
     */
    assert(cbdataReferenceValid(node));
    /* Set null by ContextFree */
    assert(node->node.next == NULL);
    /* this is the assert discussed above */
    assert(NULL == dynamic_cast<ClientSocketContext *>(node->data.getRaw()));
    /* We are only called when the client socket shutsdown.
     * Tell the prev pipeline member we're finished
     */
    clientStreamDetach(node, http);
}

static void
clientWriteBodyComplete(const Comm::ConnectionPointer &conn, char *buf, size_t size, Comm::Flag errflag, int xerrno, void *data)
{
    debugs(33,7, HERE << "clientWriteBodyComplete schedules clientWriteComplete");
    clientWriteComplete(conn, NULL, size, errflag, xerrno, data);
}

void
ConnStateData::readNextRequest()
{
    debugs(33, 5, HERE << clientConnection << " reading next req");

    fd_note(clientConnection->fd, "Idle client: Waiting for next request");
    /**
     * Set the timeout BEFORE calling readSomeData().
     */
    typedef CommCbMemFunT<ConnStateData, CommTimeoutCbParams> TimeoutDialer;
    AsyncCall::Pointer timeoutCall = JobCallback(33, 5,
                                     TimeoutDialer, this, ConnStateData::requestTimeout);
    commSetConnTimeout(clientConnection, idleTimeout(), timeoutCall);

    readSomeData();
    /** Please don't do anything with the FD past here! */
}

static void
ClientSocketContextPushDeferredIfNeeded(ClientSocketContext::Pointer deferredRequest, ConnStateData * conn)
{
    debugs(33, 2, HERE << conn->clientConnection << " Sending next");

    /** If the client stream is waiting on a socket write to occur, then */

    if (deferredRequest->flags.deferred) {
        /** NO data is allowed to have been sent. */
        assert(deferredRequest->http->out.size == 0);
        /** defer now. */
        clientSocketRecipient(deferredRequest->deferredparams.node,
                              deferredRequest->http,
                              deferredRequest->deferredparams.rep,
                              deferredRequest->deferredparams.queuedBuffer);
    }

    /** otherwise, the request is still active in a callbacksomewhere,
     * and we are done
     */
}

/// called when we have successfully finished writing the response
void
ClientSocketContext::keepaliveNextRequest()
{
    ConnStateData * conn = http->getConn();

    debugs(33, 3, HERE << "ConnnStateData(" << conn->clientConnection << "), Context(" << clientConnection << ")");
    connIsFinished();

    if (conn->pinning.pinned && !Comm::IsConnOpen(conn->pinning.serverConnection)) {
        debugs(33, 2, HERE << conn->clientConnection << " Connection was pinned but server side gone. Terminating client connection");
        conn->clientConnection->close();
        return;
    }

    /** \par
     * We are done with the response, and we are either still receiving request
     * body (early response!) or have already stopped receiving anything.
     *
     * If we are still receiving, then clientParseRequest() below will fail.
     * (XXX: but then we will call readNextRequest() which may succeed and
     * execute a smuggled request as we are not done with the current request).
     *
     * If we stopped because we got everything, then try the next request.
     *
     * If we stopped receiving because of an error, then close now to avoid
     * getting stuck and to prevent accidental request smuggling.
     */

    if (const char *reason = conn->stoppedReceiving()) {
        debugs(33, 3, HERE << "closing for earlier request error: " << reason);
        conn->clientConnection->close();
        return;
    }

    /** \par
     * Attempt to parse a request from the request buffer.
     * If we've been fed a pipelined request it may already
     * be in our read buffer.
     *
     \par
     * This needs to fall through - if we're unlucky and parse the _last_ request
     * from our read buffer we may never re-register for another client read.
     */

    if (conn->clientParseRequests()) {
        debugs(33, 3, HERE << conn->clientConnection << ": parsed next request from buffer");
    }

    /** \par
     * Either we need to kick-start another read or, if we have
     * a half-closed connection, kill it after the last request.
     * This saves waiting for half-closed connections to finished being
     * half-closed _AND_ then, sometimes, spending "Timeout" time in
     * the keepalive "Waiting for next request" state.
     */
    if (commIsHalfClosed(conn->clientConnection->fd) && (conn->getConcurrentRequestCount() == 0)) {
        debugs(33, 3, "ClientSocketContext::keepaliveNextRequest: half-closed client with no pending requests, closing");
        conn->clientConnection->close();
        return;
    }

    ClientSocketContext::Pointer deferredRequest;

    /** \par
     * At this point we either have a parsed request (which we've
     * kicked off the processing for) or not. If we have a deferred
     * request (parsed but deferred for pipeling processing reasons)
     * then look at processing it. If not, simply kickstart
     * another read.
     */

    if ((deferredRequest = conn->getCurrentContext()).getRaw()) {
        debugs(33, 3, HERE << conn->clientConnection << ": calling PushDeferredIfNeeded");
        ClientSocketContextPushDeferredIfNeeded(deferredRequest, conn);
    } else if (conn->flags.readMore) {
        debugs(33, 3, HERE << conn->clientConnection << ": calling conn->readNextRequest()");
        conn->readNextRequest();
    } else {
        // XXX: Can this happen? CONNECT tunnels have deferredRequest set.
        debugs(33, DBG_IMPORTANT, HERE << "abandoning " << conn->clientConnection);
    }
}

void
clientUpdateSocketStats(LogTags logType, size_t size)
{
    if (size == 0)
        return;

    kb_incr(&statCounter.client_http.kbytes_out, size);

    if (logTypeIsATcpHit(logType))
        kb_incr(&statCounter.client_http.hit_kbytes_out, size);
}

/**
 * increments iterator "i"
 * used by clientPackMoreRanges
 *
 \retval true    there is still data available to pack more ranges
 \retval false
 */
bool
ClientSocketContext::canPackMoreRanges() const
{
    /** first update iterator "i" if needed */

    if (!http->range_iter.debt()) {
        debugs(33, 5, HERE << "At end of current range spec for " << clientConnection);

        if (http->range_iter.pos != http->range_iter.end)
            ++http->range_iter.pos;

        http->range_iter.updateSpec();
    }

    assert(!http->range_iter.debt() == !http->range_iter.currentSpec());

    /* paranoid sync condition */
    /* continue condition: need_more_data */
    debugs(33, 5, "ClientSocketContext::canPackMoreRanges: returning " << (http->range_iter.currentSpec() ? true : false));
    return http->range_iter.currentSpec() ? true : false;
}

int64_t
ClientSocketContext::getNextRangeOffset() const
{
    debugs (33, 5, "range: " << http->request->range <<
            "; http offset " << http->out.offset <<
            "; reply " << reply);

    // XXX: This method is called from many places, including pullData() which
    // may be called before prepareReply() [on some Squid-generated errors].
    // Hence, we may not even know yet whether we should honor/do ranges.

    if (http->request->range) {
        /* offset in range specs does not count the prefix of an http msg */
        /* check: reply was parsed and range iterator was initialized */
        assert(http->range_iter.valid);
        /* filter out data according to range specs */
        assert (canPackMoreRanges());
        {
            int64_t start;		/* offset of still missing data */
            assert(http->range_iter.currentSpec());
            start = http->range_iter.currentSpec()->offset + http->range_iter.currentSpec()->length - http->range_iter.debt();
            debugs(33, 3, "clientPackMoreRanges: in:  offset: " << http->out.offset);
            debugs(33, 3, "clientPackMoreRanges: out:"
                   " start: " << start <<
                   " spec[" << http->range_iter.pos - http->request->range->begin() << "]:" <<
                   " [" << http->range_iter.currentSpec()->offset <<
                   ", " << http->range_iter.currentSpec()->offset + http->range_iter.currentSpec()->length << "),"
                   " len: " << http->range_iter.currentSpec()->length <<
                   " debt: " << http->range_iter.debt());
            if (http->range_iter.currentSpec()->length != -1)
                assert(http->out.offset <= start);	/* we did not miss it */

            return start;
        }

    } else if (reply && reply->content_range) {
        /* request does not have ranges, but reply does */
        /** \todo FIXME: should use range_iter_pos on reply, as soon as reply->content_range
         *        becomes HttpHdrRange rather than HttpHdrRangeSpec.
         */
        return http->out.offset + reply->content_range->spec.offset;
    }

    return http->out.offset;
}

void
ClientSocketContext::pullData()
{
    debugs(33, 5, reply << " written " << http->out.size << " into " << clientConnection);

    /* More data will be coming from the stream. */
    StoreIOBuffer readBuffer;
    /* XXX: Next requested byte in the range sequence */
    /* XXX: length = getmaximumrangelenfgth */
    readBuffer.offset = getNextRangeOffset();
    readBuffer.length = HTTP_REQBUF_SZ;
    readBuffer.data = reqbuf;
    /* we may note we have reached the end of the wanted ranges */
    clientStreamRead(getTail(), http, readBuffer);
}

/** Adapt stream status to account for Range cases
 *
 */
clientStream_status_t
ClientSocketContext::socketState()
{
    switch (clientStreamStatus(getTail(), http)) {

    case STREAM_NONE:
        /* check for range support ending */

        if (http->request->range) {
            /* check: reply was parsed and range iterator was initialized */
            assert(http->range_iter.valid);
            /* filter out data according to range specs */

            if (!canPackMoreRanges()) {
                debugs(33, 5, HERE << "Range request at end of returnable " <<
                       "range sequence on " << clientConnection);
                // we got everything we wanted from the store
                return STREAM_COMPLETE;
            }
        } else if (reply && reply->content_range) {
            /* reply has content-range, but Squid is not managing ranges */
            const int64_t &bytesSent = http->out.offset;
            const int64_t &bytesExpected = reply->content_range->spec.length;

            debugs(33, 7, HERE << "body bytes sent vs. expected: " <<
                   bytesSent << " ? " << bytesExpected << " (+" <<
                   reply->content_range->spec.offset << ")");

            // did we get at least what we expected, based on range specs?

            if (bytesSent == bytesExpected) // got everything
                return STREAM_COMPLETE;

            if (bytesSent > bytesExpected) // Error: Sent more than expected
                return STREAM_UNPLANNED_COMPLETE;
        }

        return STREAM_NONE;

    case STREAM_COMPLETE:
        return STREAM_COMPLETE;

    case STREAM_UNPLANNED_COMPLETE:
        return STREAM_UNPLANNED_COMPLETE;

    case STREAM_FAILED:
        return STREAM_FAILED;
    }

    fatal ("unreachable code\n");
    return STREAM_NONE;
}

/**
 * A write has just completed to the client, or we have just realised there is
 * no more data to send.
 */
void
clientWriteComplete(const Comm::ConnectionPointer &conn, char *bufnotused, size_t size, Comm::Flag errflag, int xerrno, void *data)
{
    ClientSocketContext *context = (ClientSocketContext *)data;
    context->writeComplete(conn, bufnotused, size, errflag);
}

/// remembers the abnormal connection termination for logging purposes
void
ClientSocketContext::noteIoError(const int xerrno)
{
    if (http) {
        if (xerrno == ETIMEDOUT)
            http->al->http.timedout = true;
        else // even if xerrno is zero (which means read abort/eof)
            http->al->http.aborted = true;
    }
}

void
ClientSocketContext::doClose()
{
    clientConnection->close();
}

/// called when we encounter a response-related error
void
ClientSocketContext::initiateClose(const char *reason)
{
    http->getConn()->stopSending(reason); // closes ASAP
}

void
ConnStateData::stopSending(const char *error)
{
    debugs(33, 4, HERE << "sending error (" << clientConnection << "): " << error <<
           "; old receiving error: " <<
           (stoppedReceiving() ? stoppedReceiving_ : "none"));

    if (const char *oldError = stoppedSending()) {
        debugs(33, 3, HERE << "already stopped sending: " << oldError);
        return; // nothing has changed as far as this connection is concerned
    }
    stoppedSending_ = error;

    if (!stoppedReceiving()) {
        if (const int64_t expecting = mayNeedToReadMoreBody()) {
            debugs(33, 5, HERE << "must still read " << expecting <<
                   " request body bytes with " << in.buf.length() << " unused");
            return; // wait for the request receiver to finish reading
        }
    }

    clientConnection->close();
}

void
ClientSocketContext::writeComplete(const Comm::ConnectionPointer &conn, char *bufnotused, size_t size, Comm::Flag errflag)
{
    const StoreEntry *entry = http->storeEntry();
    http->out.size += size;
    debugs(33, 5, HERE << conn << ", sz " << size <<
           ", err " << errflag << ", off " << http->out.size << ", len " <<
           (entry ? entry->objectLen() : 0));
    clientUpdateSocketStats(http->logType, size);

    /* Bail out quickly on Comm::ERR_CLOSING - close handlers will tidy up */

    if (errflag == Comm::ERR_CLOSING || !Comm::IsConnOpen(conn))
        return;

    if (errflag || clientHttpRequestStatus(conn->fd, http)) {
        initiateClose("failure or true request status");
        /* Do we leak here ? */
        return;
    }

    switch (socketState()) {

    case STREAM_NONE:
        pullData();
        break;

    case STREAM_COMPLETE:
        debugs(33, 5, conn << "Stream complete, keepalive is " << http->request->flags.proxyKeepalive);
        if (http->request->flags.proxyKeepalive)
            keepaliveNextRequest();
        else
            initiateClose("STREAM_COMPLETE NOKEEPALIVE");
        return;

    case STREAM_UNPLANNED_COMPLETE:
        initiateClose("STREAM_UNPLANNED_COMPLETE");
        return;

    case STREAM_FAILED:
        initiateClose("STREAM_FAILED");
        return;

    default:
        fatal("Hit unreachable code in clientWriteComplete\n");
    }
}

static ClientSocketContext *
parseHttpRequestAbort(ConnStateData * csd, const char *uri)
{
    ClientHttpRequest *http;
    ClientSocketContext *context;
    StoreIOBuffer tempBuffer;
    http = new ClientHttpRequest(csd);
    http->req_sz = csd->in.buf.length();
    http->uri = xstrdup(uri);
    setLogUri (http, uri);
    context = new ClientSocketContext(csd->clientConnection, http);
    tempBuffer.data = context->reqbuf;
    tempBuffer.length = HTTP_REQBUF_SZ;
    clientStreamInit(&http->client_stream, clientGetMoreData, clientReplyDetach,
                     clientReplyStatus, new clientReplyContext(http), clientSocketRecipient,
                     clientSocketDetach, context, tempBuffer);
    return context;
}

char *
skipLeadingSpace(char *aString)
{
    char *result = aString;

    while (xisspace(*aString))
        ++aString;

    return result;
}

/**
 * 'end' defaults to NULL for backwards compatibility
 * remove default value if we ever get rid of NULL-terminated
 * request buffers.
 */
const char *
findTrailingHTTPVersion(const char *uriAndHTTPVersion, const char *end)
{
    if (NULL == end) {
        end = uriAndHTTPVersion + strcspn(uriAndHTTPVersion, "\r\n");
        assert(end);
    }

    for (; end > uriAndHTTPVersion; --end) {
        if (*end == '\n' || *end == '\r')
            continue;

        if (xisspace(*end)) {
            if (strncasecmp(end + 1, "HTTP/", 5) == 0)
                return end + 1;
            else
                break;
        }
    }

    return NULL;
}

void
setLogUri(ClientHttpRequest * http, char const *uri, bool cleanUrl)
{
    safe_free(http->log_uri);

    if (!cleanUrl)
        // The uri is already clean just dump it.
        http->log_uri = xstrndup(uri, MAX_URL);
    else {
        int flags = 0;
        switch (Config.uri_whitespace) {
        case URI_WHITESPACE_ALLOW:
            flags |= RFC1738_ESCAPE_NOSPACE;

        case URI_WHITESPACE_ENCODE:
            flags |= RFC1738_ESCAPE_UNESCAPED;
            http->log_uri = xstrndup(rfc1738_do_escape(uri, flags), MAX_URL);
            break;

        case URI_WHITESPACE_CHOP: {
            flags |= RFC1738_ESCAPE_NOSPACE;
            flags |= RFC1738_ESCAPE_UNESCAPED;
            http->log_uri = xstrndup(rfc1738_do_escape(uri, flags), MAX_URL);
            int pos = strcspn(http->log_uri, w_space);
            http->log_uri[pos] = '\0';
        }
        break;

        case URI_WHITESPACE_DENY:
        case URI_WHITESPACE_STRIP:
        default: {
            const char *t;
            char *tmp_uri = static_cast<char*>(xmalloc(strlen(uri) + 1));
            char *q = tmp_uri;
            t = uri;
            while (*t) {
                if (!xisspace(*t)) {
                    *q = *t;
                    ++q;
                }
                ++t;
            }
            *q = '\0';
            http->log_uri = xstrndup(rfc1738_escape_unescaped(tmp_uri), MAX_URL);
            xfree(tmp_uri);
        }
        break;
        }
    }
}

static void
prepareAcceleratedURL(ConnStateData * conn, ClientHttpRequest *http, Http1::RequestParser &hp)
{
    int vhost = conn->port->vhost;
    int vport = conn->port->vport;
    static char ipbuf[MAX_IPSTRLEN];

    http->flags.accel = true;

    /* BUG: Squid cannot deal with '*' URLs (RFC2616 5.1.2) */

    static const SBuf cache_object("cache_object://");
    if (hp.requestUri().startsWith(cache_object))
        return; /* already in good shape */

    // XXX: re-use proper URL parser for this
    SBuf url = hp.requestUri(); // use full provided URI if we abort
    do { // use a loop so we can break out of it
        ::Parser::Tokenizer tok(url);
        if (tok.remaining()[0] == '/')
            break;

        if (conn->port->vhost)
            return; /* already in good shape */

        // skip the URI scheme
        static const CharacterSet uriScheme = CharacterSet::ALPHA + CharacterSet::DIGIT + CharacterSet(NULL,"+-.");
        static const SBuf uriSchemeEnd("://");
        if (!tok.skip(uriScheme))
            break;
        if (!tok.skip(uriSchemeEnd))
            break;

        // skip the authority segment
        // RFC 3986 complex nested ABNF for "authority" boils down to this:
        static const CharacterSet authority = CharacterSet("authority","-._~%:@[]!$&'()*+,;=") +
             CharacterSet::HEXDIG + CharacterSet::ALPHA + CharacterSet::DIGIT;
        if (!tok.skip(authority))
            break;

        static const SBuf slashUri("/");
        const SBuf t = tok.remaining();
        if (t.isEmpty())
            url = slashUri;
        else if (t[0]=='/') // looks like path
            url = t;
        else if (t[0]=='?' || t[0]=='#') { // looks like query or fragment. fix '/'
            url = slashUri;
            url.append(t);
        } // else do nothing. invalid path

    } while(false);

#if SHOULD_REJECT_UNKNOWN_URLS
    // reject URI which are not well-formed even after the processing above
    if (url[0] != '/') {
        hp.request_parse_status = Http::scBadRequest;
        return parseHttpRequestAbort(conn, "error:invalid-request");
    }
#endif

    if (vport < 0)
        vport = http->getConn()->clientConnection->local.port();

    const bool switchedToHttps = conn->switchedToHttps();
    const bool tryHostHeader = vhost || switchedToHttps;
    char *host = NULL;
    if (tryHostHeader && (host = hp.getHeaderField("Host"))) {
        debugs(33, 5, "ACCEL VHOST REWRITE: vhost=" << host << " + vport=" << vport);
        char thost[256];
        if (vport > 0) {
            thost[0] = '\0';
            char *t = NULL;
            if (host[strlen(host)] != ']' && (t = strrchr(host,':')) != NULL) {
                strncpy(thost, host, (t-host));
                snprintf(thost+(t-host), sizeof(thost)-(t-host), ":%d", vport);
                host = thost;
            } else if (!t) {
                snprintf(thost, sizeof(thost), "%s:%d",host, vport);
                host = thost;
            }
        } // else nothing to alter port-wise.
        const int url_sz = hp.requestUri().length() + 32 + Config.appendDomainLen + strlen(host);
        http->uri = (char *)xcalloc(url_sz, 1);
        const char *protocol = switchedToHttps ?
                               "https" : AnyP::UriScheme(conn->port->transport.protocol).c_str();
        snprintf(http->uri, url_sz, "%s://%s" SQUIDSBUFPH, protocol, host, SQUIDSBUFPRINT(url));
        debugs(33, 5, "ACCEL VHOST REWRITE: " << http->uri);
    } else if (conn->port->defaultsite /* && !vhost */) {
        debugs(33, 5, "ACCEL DEFAULTSITE REWRITE: defaultsite=" << conn->port->defaultsite << " + vport=" << vport);
        const int url_sz = hp.requestUri().length() + 32 + Config.appendDomainLen +
                     strlen(conn->port->defaultsite);
        http->uri = (char *)xcalloc(url_sz, 1);
        char vportStr[32];
        vportStr[0] = '\0';
        if (vport > 0) {
            snprintf(vportStr, sizeof(vportStr),":%d",vport);
        }
        snprintf(http->uri, url_sz, "%s://%s%s" SQUIDSBUFPH,
                 AnyP::UriScheme(conn->port->transport.protocol).c_str(), conn->port->defaultsite, vportStr, SQUIDSBUFPRINT(url));
        debugs(33, 5, "ACCEL DEFAULTSITE REWRITE: " << http->uri);
    } else if (vport > 0 /* && (!vhost || no Host:) */) {
        debugs(33, 5, "ACCEL VPORT REWRITE: *_port IP + vport=" << vport);
        /* Put the local socket IP address as the hostname, with whatever vport we found  */
        const int url_sz = hp.requestUri().length() + 32 + Config.appendDomainLen;
        http->uri = (char *)xcalloc(url_sz, 1);
        http->getConn()->clientConnection->local.toHostStr(ipbuf,MAX_IPSTRLEN);
        snprintf(http->uri, url_sz, "%s://%s:%d" SQUIDSBUFPH,
                 AnyP::UriScheme(conn->port->transport.protocol).c_str(),
                 ipbuf, vport, SQUIDSBUFPRINT(url));
        debugs(33, 5, "ACCEL VPORT REWRITE: " << http->uri);
    }
}

static void
prepareTransparentURL(ConnStateData * conn, ClientHttpRequest *http, Http1::RequestParser &hp)
{
    static char ipbuf[MAX_IPSTRLEN];

    // TODO Must() on URI !empty when the parser supports throw. For now avoid assert().
    if (!hp.requestUri().isEmpty() && hp.requestUri()[0] != '/')
        return; /* already in good shape */

    /* BUG: Squid cannot deal with '*' URLs (RFC2616 5.1.2) */

    if (const char *host = hp.getHeaderField("Host")) {
        const int url_sz = hp.requestUri().length() + 32 + Config.appendDomainLen +
                     strlen(host);
        http->uri = (char *)xcalloc(url_sz, 1);
        snprintf(http->uri, url_sz, "%s://%s" SQUIDSBUFPH,
             AnyP::UriScheme(conn->port->transport.protocol).c_str(), host, SQUIDSBUFPRINT(hp.requestUri()));
        debugs(33, 5, "TRANSPARENT HOST REWRITE: " << http->uri);
    } else {
        /* Put the local socket IP address as the hostname.  */
        const int url_sz = hp.requestUri().length() + 32 + Config.appendDomainLen;
        http->uri = (char *)xcalloc(url_sz, 1);
        http->getConn()->clientConnection->local.toHostStr(ipbuf,MAX_IPSTRLEN);
        snprintf(http->uri, url_sz, "%s://%s:%d" SQUIDSBUFPH,
                 AnyP::UriScheme(http->getConn()->port->transport.protocol).c_str(),
                 ipbuf, http->getConn()->clientConnection->local.port(), SQUIDSBUFPRINT(hp.requestUri()));
        debugs(33, 5, "TRANSPARENT REWRITE: " << http->uri);
    }
}

/** Parse an HTTP request
 *
 *  \note Sets result->flags.parsed_ok to 0 if failed to parse the request,
 *          to 1 if the request was correctly parsed.
 *  \param[in] csd a ConnStateData. The caller must make sure it is not null
 *  \param[in] hp an Http1::RequestParser
 *  \param[out] mehtod_p will be set as a side-effect of the parsing.
 *          Pointed-to value will be set to Http::METHOD_NONE in case of
 *          parsing failure
 *  \param[out] http_ver will be set as a side-effect of the parsing
 *  \return NULL on incomplete requests,
 *          a ClientSocketContext structure on success or failure.
 */
<<<<<<< HEAD
static ClientSocketContext *
parseHttpRequest(ConnStateData *csd, Http1::RequestParser &hp)
=======
ClientSocketContext *
parseHttpRequest(ConnStateData *csd, HttpParser *hp, HttpRequestMethod * method_p, Http::ProtocolVersion *http_ver)
>>>>>>> 6fe77720
{
    /* Attempt to parse the first line; this will define where the method, url, version and header begin */
    {
        const bool parsedOk = hp.parse(csd->in.buf);

        // sync the buffers after parsing.
        csd->in.buf = hp.remaining();

        if (hp.needsMoreData()) {
            debugs(33, 5, "Incomplete request, waiting for end of request line");
            return NULL;
        }

        if (!parsedOk) {
            if (hp.request_parse_status == Http::scHeaderTooLarge)
                return parseHttpRequestAbort(csd, "error:request-too-large");

            return parseHttpRequestAbort(csd, "error:invalid-request");
        }
    }

    /* We know the whole request is in parser now */
    debugs(11, 2, "HTTP Client " << csd->clientConnection);
    debugs(11, 2, "HTTP Client REQUEST:\n---------\n" <<
           hp.method() << " " << hp.requestUri() << " " << hp.messageProtocol() << "\n" <<
           hp.mimeHeader() <<
           "\n----------");

    /* deny CONNECT via accelerated ports */
    if (hp.method() == Http::METHOD_CONNECT && csd->port != NULL && csd->port->flags.accelSurrogate) {
        debugs(33, DBG_IMPORTANT, "WARNING: CONNECT method received on " << csd->port->transport.protocol << " Accelerator port " << csd->port->s.port());
        debugs(33, DBG_IMPORTANT, "WARNING: for request: " << hp.method() << " " << hp.requestUri() << " " << hp.messageProtocol());
        hp.request_parse_status = Http::scMethodNotAllowed;
        return parseHttpRequestAbort(csd, "error:method-not-allowed");
    }

    if (hp.method() == Http::METHOD_NONE) {
        debugs(33, DBG_IMPORTANT, "WARNING: Unsupported method: " << hp.method() << " " << hp.requestUri() << " " << hp.messageProtocol());
        hp.request_parse_status = Http::scMethodNotAllowed;
        return parseHttpRequestAbort(csd, "error:unsupported-request-method");
    }

    // Process headers after request line
    debugs(33, 3, "complete request received. " <<
           "prefix_sz = " << hp.messageHeaderSize() <<
           ", request-line-size=" << hp.firstLineSize() <<
           ", mime-header-size=" << hp.headerBlockSize() <<
           ", mime header block:\n" << hp.mimeHeader() << "\n----------");

    /* Ok, all headers are received */
    ClientHttpRequest *http = new ClientHttpRequest(csd);

    http->req_sz = hp.messageHeaderSize();
    ClientSocketContext *result = new ClientSocketContext(csd->clientConnection, http);

    StoreIOBuffer tempBuffer;
    tempBuffer.data = result->reqbuf;
    tempBuffer.length = HTTP_REQBUF_SZ;

    ClientStreamData newServer = new clientReplyContext(http);
    ClientStreamData newClient = result;
    clientStreamInit(&http->client_stream, clientGetMoreData, clientReplyDetach,
                     clientReplyStatus, newServer, clientSocketRecipient,
                     clientSocketDetach, newClient, tempBuffer);

    /* set url */
    // XXX: c_str() does re-allocate but here replaces explicit malloc/free.
    // when internalCheck() accepts SBuf removing this will be a net gain for performance.
    const char *url = SBuf(hp.requestUri()).c_str();

    debugs(33,5, HERE << "repare absolute URL from " <<
           (csd->transparent()?"intercept":(csd->port->flags.accelSurrogate ? "accel":"")));
    /* Rewrite the URL in transparent or accelerator mode */
    /* NP: there are several cases to traverse here:
     *  - standard mode (forward proxy)
     *  - transparent mode (TPROXY)
     *  - transparent mode with failures
     *  - intercept mode (NAT)
     *  - intercept mode with failures
     *  - accelerator mode (reverse proxy)
     *  - internal URL
     *  - mixed combos of the above with internal URL
     */
    if (csd->transparent()) {
        /* intercept or transparent mode, properly working with no failures */
        prepareTransparentURL(csd, http, hp);

    } else if (internalCheck(url)) {
        /* internal URL mode */
        /* prepend our name & port */
        http->uri = xstrdup(internalLocalUri(NULL, url));
        // We just re-wrote the URL. Must replace the Host: header.
        //  But have not parsed there yet!! flag for local-only handling.
        http->flags.internal = true;

    } else if (csd->port->flags.accelSurrogate || csd->switchedToHttps()) {
        /* accelerator mode */
        prepareAcceleratedURL(csd, http, hp);
    }

    if (!http->uri) {
        /* No special rewrites have been applied above, use the
         * requested url. may be rewritten later, so make extra room */
        int url_sz = hp.requestUri().length() + Config.appendDomainLen + 5;
        http->uri = (char *)xcalloc(url_sz, 1);
        strcpy(http->uri, url);
    }

    result->flags.parsed_ok = 1;
    return result;
}

bool
ConnStateData::In::maybeMakeSpaceAvailable()
{
    if (buf.spaceSize() < 2) {
        const SBuf::size_type haveCapacity = buf.length() + buf.spaceSize();
        if (haveCapacity >= Config.maxRequestBufferSize) {
            debugs(33, 4, "request buffer full: client_request_buffer_max_size=" << Config.maxRequestBufferSize);
            return false;
        }
        if (haveCapacity == 0) {
            // haveCapacity is based on the SBuf visible window of the MemBlob buffer, which may fill up.
            // at which point bump the buffer back to default. This allocates a new MemBlob with any un-parsed bytes.
            buf.reserveCapacity(CLIENT_REQ_BUF_SZ);
        } else {
            const SBuf::size_type wantCapacity = min(static_cast<SBuf::size_type>(Config.maxRequestBufferSize), haveCapacity*2);
            buf.reserveCapacity(wantCapacity);
        }
        debugs(33, 2, "growing request buffer: available=" << buf.spaceSize() << " used=" << buf.length());
    }
    return (buf.spaceSize() >= 2);
}

void
ConnStateData::addContextToQueue(ClientSocketContext * context)
{
    ClientSocketContext::Pointer *S;

    for (S = (ClientSocketContext::Pointer *) & currentobject; S->getRaw();
            S = &(*S)->next);
    *S = context;

    ++nrequests;
}

int
ConnStateData::getConcurrentRequestCount() const
{
    int result = 0;
    ClientSocketContext::Pointer *T;

    for (T = (ClientSocketContext::Pointer *) &currentobject;
            T->getRaw(); T = &(*T)->next, ++result);
    return result;
}

int
ConnStateData::connFinishedWithConn(int size)
{
    if (size == 0) {
        if (getConcurrentRequestCount() == 0 && in.buf.isEmpty()) {
            /* no current or pending requests */
            debugs(33, 4, HERE << clientConnection << " closed");
            return 1;
        } else if (!Config.onoff.half_closed_clients) {
            /* admin doesn't want to support half-closed client sockets */
            debugs(33, 3, HERE << clientConnection << " aborted (half_closed_clients disabled)");
            notifyAllContexts(0); // no specific error implies abort
            return 1;
        }
    }

    return 0;
}

void
ConnStateData::consumeInput(const size_t byteCount)
{
    assert(byteCount > 0 && byteCount <= in.buf.length());
    in.buf.consume(byteCount);
    debugs(33, 5, "in.buf has " << in.buf.length() << " unused bytes");
}

// TODO: Remove when renaming ConnStateData
void
connNoteUseOfBuffer(ConnStateData* conn, size_t byteCount)
{
    conn->consumeInput(byteCount);
}

void
ConnStateData::clientAfterReadingRequests()
{
    // Were we expecting to read more request body from half-closed connection?
    if (mayNeedToReadMoreBody() && commIsHalfClosed(clientConnection->fd)) {
        debugs(33, 3, HERE << "truncated body: closing half-closed " << clientConnection);
        clientConnection->close();
        return;
    }

    if (flags.readMore)
        readSomeData();
}

void
ConnStateData::quitAfterError(HttpRequest *request)
{
    // From HTTP p.o.v., we do not have to close after every error detected
    // at the client-side, but many such errors do require closure and the
    // client-side code is bad at handling errors so we play it safe.
    if (request)
        request->flags.proxyKeepalive = false;
    flags.readMore = false;
    debugs(33,4, HERE << "Will close after error: " << clientConnection);
}

#if USE_OPENSSL
bool ConnStateData::serveDelayedError(ClientSocketContext *context)
{
    ClientHttpRequest *http = context->http;

    if (!sslServerBump)
        return false;

    assert(sslServerBump->entry);
    // Did we create an error entry while processing CONNECT?
    if (!sslServerBump->entry->isEmpty()) {
        quitAfterError(http->request);

        // Get the saved error entry and send it to the client by replacing the
        // ClientHttpRequest store entry with it.
        clientStreamNode *node = context->getClientReplyContext();
        clientReplyContext *repContext = dynamic_cast<clientReplyContext *>(node->data.getRaw());
        assert(repContext);
        debugs(33, 5, "Responding with delated error for " << http->uri);
        repContext->setReplyToStoreEntry(sslServerBump->entry, "delayed SslBump error");

        // save the original request for logging purposes
        if (!context->http->al->request) {
            context->http->al->request = http->request;
            HTTPMSGLOCK(context->http->al->request);
        }

        // Get error details from the fake certificate-peeking request.
        http->request->detailError(sslServerBump->request->errType, sslServerBump->request->errDetail);
        context->pullData();
        return true;
    }

    // In bump-server-first mode, we have not necessarily seen the intended
    // server name at certificate-peeking time. Check for domain mismatch now,
    // when we can extract the intended name from the bumped HTTP request.
    if (X509 *srvCert = sslServerBump->serverCert.get()) {
        HttpRequest *request = http->request;
        if (!Ssl::checkX509ServerValidity(srvCert, request->GetHost())) {
            debugs(33, 2, "SQUID_X509_V_ERR_DOMAIN_MISMATCH: Certificate " <<
                   "does not match domainname " << request->GetHost());

            bool allowDomainMismatch = false;
            if (Config.ssl_client.cert_error) {
                ACLFilledChecklist check(Config.ssl_client.cert_error, request, dash_str);
                check.sslErrors = new Ssl::CertErrors(Ssl::CertError(SQUID_X509_V_ERR_DOMAIN_MISMATCH, srvCert));
                allowDomainMismatch = (check.fastCheck() == ACCESS_ALLOWED);
                delete check.sslErrors;
                check.sslErrors = NULL;
            }

            if (!allowDomainMismatch) {
                quitAfterError(request);

                clientStreamNode *node = context->getClientReplyContext();
                clientReplyContext *repContext = dynamic_cast<clientReplyContext *>(node->data.getRaw());
                assert (repContext);

                // Fill the server IP and hostname for error page generation.
                HttpRequest::Pointer const & peekerRequest = sslServerBump->request;
                request->hier.note(peekerRequest->hier.tcpServer, request->GetHost());

                // Create an error object and fill it
                ErrorState *err = new ErrorState(ERR_SECURE_CONNECT_FAIL, Http::scServiceUnavailable, request);
                err->src_addr = clientConnection->remote;
                Ssl::ErrorDetail *errDetail = new Ssl::ErrorDetail(
                    SQUID_X509_V_ERR_DOMAIN_MISMATCH,
                    srvCert, NULL);
                err->detail = errDetail;
                // Save the original request for logging purposes.
                if (!context->http->al->request) {
                    context->http->al->request = request;
                    HTTPMSGLOCK(context->http->al->request);
                }
                repContext->setReplyToError(request->method, err);
                assert(context->http->out.offset == 0);
                context->pullData();
                return true;
            }
        }
    }

    return false;
}
#endif // USE_OPENSSL

<<<<<<< HEAD
static void
clientProcessRequest(ConnStateData *conn, Http1::RequestParser &hp, ClientSocketContext *context)
=======
void
clientProcessRequest(ConnStateData *conn, HttpParser *hp, ClientSocketContext *context, const HttpRequestMethod& method, Http::ProtocolVersion http_ver)
>>>>>>> 6fe77720
{
    ClientHttpRequest *http = context->http;
    HttpRequest::Pointer request;
    bool chunked = false;
    bool mustReplyToOptions = false;
    bool unsupportedTe = false;
    bool expectBody = false;
    const AnyP::ProtocolVersion &http_ver = hp.messageProtocol();
    const HttpRequestMethod &method = hp.method();

    // temporary hack to avoid splitting this huge function with sensitive code
    const bool isFtp = !hp;
    if (isFtp) {
        // In FTP, case, we already have the request parsed and checked, so we
        // only need to go through the final body/conn setup to doCallouts().
        assert(http->request);
        request = http->request;
        notedUseOfBuffer = true;
        goto doFtpAndHttp;
    }

    if (context->flags.parsed_ok == 0) {
        assert(hp);
        clientStreamNode *node = context->getClientReplyContext();
        debugs(33, 2, "Invalid Request");
        conn->quitAfterError(NULL);
        // setLogUri should called before repContext->setReplyToError
        setLogUri(http, http->uri,  true);
        clientReplyContext *repContext = dynamic_cast<clientReplyContext *>(node->data.getRaw());
        assert (repContext);
        switch (hp.request_parse_status) {
        case Http::scHeaderTooLarge:
            repContext->setReplyToError(ERR_TOO_BIG, Http::scBadRequest, method, http->uri,
                                        conn->clientConnection->remote, NULL, conn->in.buf.c_str(), NULL);
            break;
        case Http::scMethodNotAllowed:
            repContext->setReplyToError(ERR_UNSUP_REQ, Http::scMethodNotAllowed, method, http->uri,
                                        conn->clientConnection->remote, NULL, conn->in.buf.c_str(), NULL);
            break;
        case Http::scHttpVersionNotSupported:
            repContext->setReplyToError(ERR_UNSUP_HTTPVERSION, Http::scHttpVersionNotSupported, method, http->uri,
                                        conn->clientConnection->remote, NULL, conn->in.buf.c_str(), NULL);
            break;
        default:
            repContext->setReplyToError(ERR_INVALID_REQ, hp.request_parse_status, method, http->uri,
                                        conn->clientConnection->remote, NULL, conn->in.buf.c_str(), NULL);
        }
        assert(context->http->out.offset == 0);
        context->pullData();
        goto finish;
    }

    if ((request = HttpRequest::CreateFromUrlAndMethod(http->uri, method)) == NULL) {
        clientStreamNode *node = context->getClientReplyContext();
        debugs(33, 5, "Invalid URL: " << http->uri);
        conn->quitAfterError(request.getRaw());
        // setLogUri should called before repContext->setReplyToError
        setLogUri(http, http->uri,  true);
        clientReplyContext *repContext = dynamic_cast<clientReplyContext *>(node->data.getRaw());
        assert (repContext);
        repContext->setReplyToError(ERR_INVALID_URL, Http::scBadRequest, method, http->uri, conn->clientConnection->remote, NULL, NULL, NULL);
        assert(context->http->out.offset == 0);
        context->pullData();
        goto finish;
    }

<<<<<<< HEAD
=======
    /* RFC 2616 section 10.5.6 : handle unsupported HTTP major versions cleanly. */
    /* We currently only support 0.9, 1.0, 1.1 properly */
    /* TODO: move HTTP-specific processing into servers/HttpServer and such */
    if ( (http_ver.major == 0 && http_ver.minor != 9) ||
            (http_ver.major > 1) ) {

        clientStreamNode *node = context->getClientReplyContext();
        debugs(33, 5, "Unsupported HTTP version discovered. :\n" << HttpParserHdrBuf(hp));
        conn->quitAfterError(request.getRaw());
        // setLogUri should called before repContext->setReplyToError
        setLogUri(http, http->uri,  true);
        clientReplyContext *repContext = dynamic_cast<clientReplyContext *>(node->data.getRaw());
        assert (repContext);
        repContext->setReplyToError(ERR_UNSUP_HTTPVERSION, Http::scHttpVersionNotSupported, method, http->uri,
                                    conn->clientConnection->remote, NULL, HttpParserHdrBuf(hp), NULL);
        assert(context->http->out.offset == 0);
        context->pullData();
        goto finish;
    }

>>>>>>> 6fe77720
    /* compile headers */
    if (http_ver.major >= 1 && !request->parseHeader(hp)) {
        clientStreamNode *node = context->getClientReplyContext();
        debugs(33, 5, "Failed to parse request headers:\n" << hp.mimeHeader());
        conn->quitAfterError(request.getRaw());
        // setLogUri should called before repContext->setReplyToError
        setLogUri(http, http->uri,  true);
        clientReplyContext *repContext = dynamic_cast<clientReplyContext *>(node->data.getRaw());
        assert (repContext);
        repContext->setReplyToError(ERR_INVALID_REQ, Http::scBadRequest, method, http->uri, conn->clientConnection->remote, NULL, NULL, NULL);
        assert(context->http->out.offset == 0);
        context->pullData();
        goto finish;
    }

doFtpAndHttp:
    // Some blobs below are still HTTP-specific, but we would have to rewrite
    // this entire function to remove them from the FTP code path. Connection
    // setup and body_pipe preparation blobs are needed for FTP.

    request->clientConnectionManager = conn;

    request->flags.accelerated = http->flags.accel;
    request->flags.sslBumped=conn->switchedToHttps();
    request->flags.ignoreCc = conn->port->ignore_cc;
    // TODO: decouple http->flags.accel from request->flags.sslBumped
    request->flags.noDirect = (request->flags.accelerated && !request->flags.sslBumped) ?
                              !conn->port->allow_direct : 0;
#if USE_AUTH
    if (request->flags.sslBumped) {
        if (conn->getAuth() != NULL)
            request->auth_user_request = conn->getAuth();
    }
#endif

    /** \par
     * If transparent or interception mode is working clone the transparent and interception flags
     * from the port settings to the request.
     */
    if (http->clientConnection != NULL) {
        request->flags.intercepted = ((http->clientConnection->flags & COMM_INTERCEPTION) != 0);
        request->flags.interceptTproxy = ((http->clientConnection->flags & COMM_TRANSPARENT) != 0 ) ;
        if (request->flags.interceptTproxy) {
            if (Config.accessList.spoof_client_ip) {
                ACLFilledChecklist *checklist = clientAclChecklistCreate(Config.accessList.spoof_client_ip, http);
                request->flags.spoofClientIp = (checklist->fastCheck() == ACCESS_ALLOWED);
                delete checklist;
            } else
                request->flags.spoofClientIp = true;
        } else
            request->flags.spoofClientIp = false;
    }

    if (internalCheck(request->urlpath.termedBuf())) {
        if (internalHostnameIs(request->GetHost()) && request->port == getMyPort()) {
            debugs(33, 2, "internal URL found: " << request->url.getScheme() << "://" << request->GetHost() <<
                   ':' << request->port);
            http->flags.internal = true;
        } else if (Config.onoff.global_internal_static && internalStaticCheck(request->urlpath.termedBuf())) {
            debugs(33, 2, "internal URL found: " << request->url.getScheme() << "://" << request->GetHost() <<
                   ':' << request->port << " (global_internal_static on)");
            request->SetHost(internalHostname());
            request->port = getMyPort();
            http->flags.internal = true;
        } else
            debugs(33, 2, "internal URL found: " << request->url.getScheme() << "://" << request->GetHost() <<
                   ':' << request->port << " (not this proxy)");
    }

    if (http->flags.internal)
        request->login[0] = '\0';

    request->flags.internal = http->flags.internal;
    setLogUri (http, urlCanonicalClean(request.getRaw()));
    request->client_addr = conn->clientConnection->remote; // XXX: remove reuest->client_addr member.
#if FOLLOW_X_FORWARDED_FOR
    // indirect client gets stored here because it is an HTTP header result (from X-Forwarded-For:)
    // not a details about teh TCP connection itself
    request->indirect_client_addr = conn->clientConnection->remote;
#endif /* FOLLOW_X_FORWARDED_FOR */
    request->my_addr = conn->clientConnection->local;
    request->myportname = conn->port->name;
    // XXX: for non-HTTP messages instantiate a different HttpMsg child type
    // for now Squid only supports HTTP requests
    assert(request->http_ver.protocol == http_ver.protocol);
    request->http_ver.major = http_ver.major;
    request->http_ver.minor = http_ver.minor;

    // Link this HttpRequest to ConnStateData relatively early so the following complex handling can use it
    // TODO: this effectively obsoletes a lot of conn->FOO copying. That needs cleaning up later.
    request->clientConnectionManager = conn;

    if (request->header.chunked()) {
        chunked = true;
    } else if (request->header.has(HDR_TRANSFER_ENCODING)) {
        const String te = request->header.getList(HDR_TRANSFER_ENCODING);
        // HTTP/1.1 requires chunking to be the last encoding if there is one
        unsupportedTe = te.size() && te != "identity";
    } // else implied identity coding

    mustReplyToOptions = (method == Http::METHOD_OPTIONS) &&
                         (request->header.getInt64(HDR_MAX_FORWARDS) == 0);
    if (!urlCheckRequest(request.getRaw()) || mustReplyToOptions || unsupportedTe) {
        clientStreamNode *node = context->getClientReplyContext();
        conn->quitAfterError(request.getRaw());
        clientReplyContext *repContext = dynamic_cast<clientReplyContext *>(node->data.getRaw());
        assert (repContext);
        repContext->setReplyToError(ERR_UNSUP_REQ, Http::scNotImplemented, request->method, NULL,
                                    conn->clientConnection->remote, request.getRaw(), NULL, NULL);
        assert(context->http->out.offset == 0);
        context->pullData();
        goto finish;
    }

    if (!chunked && !clientIsContentLengthValid(request.getRaw())) {
        clientStreamNode *node = context->getClientReplyContext();
        clientReplyContext *repContext = dynamic_cast<clientReplyContext *>(node->data.getRaw());
        assert (repContext);
        conn->quitAfterError(request.getRaw());
        repContext->setReplyToError(ERR_INVALID_REQ,
                                    Http::scLengthRequired, request->method, NULL,
                                    conn->clientConnection->remote, request.getRaw(), NULL, NULL);
        assert(context->http->out.offset == 0);
        context->pullData();
        goto finish;
    }

    if (request->header.has(HDR_EXPECT)) {
        const String expect = request->header.getList(HDR_EXPECT);
        const bool supportedExpect = (expect.caseCmp("100-continue") == 0);
        if (!supportedExpect) {
            clientStreamNode *node = context->getClientReplyContext();
            clientReplyContext *repContext = dynamic_cast<clientReplyContext *>(node->data.getRaw());
            assert (repContext);
            conn->quitAfterError(request.getRaw());
            repContext->setReplyToError(ERR_INVALID_REQ, Http::scExpectationFailed, request->method, http->uri,
                                        conn->clientConnection->remote, request.getRaw(), NULL, NULL);
            assert(context->http->out.offset == 0);
            context->pullData();
            goto finish;
        }
    }

    if (!isFtp) {
        http->request = request.getRaw();
        HTTPMSGLOCK(http->request);
    }

    clientSetKeepaliveFlag(http);
    // Let tunneling code be fully responsible for CONNECT requests
    if (http->request->method == Http::METHOD_CONNECT) {
        context->mayUseConnection(true);
        conn->flags.readMore = false;
    }

#if USE_OPENSSL
    if (conn->switchedToHttps() && conn->serveDelayedError(context))
        goto finish;
#endif

    /* Do we expect a request-body? */
    expectBody = chunked || request->content_length > 0;
    if (!context->mayUseConnection() && expectBody) {
        request->body_pipe = conn->expectRequestBody(
                                 chunked ? -1 : request->content_length);

<<<<<<< HEAD
=======
        if (!isFtp) {
            // consume header early so that body pipe gets just the body
            connNoteUseOfBuffer(conn, http->req_sz);
            notedUseOfBuffer = true;
        }

>>>>>>> 6fe77720
        /* Is it too large? */
        if (!chunked && // if chunked, we will check as we accumulate
                clientIsRequestBodyTooLargeForPolicy(request->content_length)) {
            clientStreamNode *node = context->getClientReplyContext();
            clientReplyContext *repContext = dynamic_cast<clientReplyContext *>(node->data.getRaw());
            assert (repContext);
            conn->quitAfterError(request.getRaw());
            repContext->setReplyToError(ERR_TOO_BIG,
                                        Http::scPayloadTooLarge, Http::METHOD_NONE, NULL,
                                        conn->clientConnection->remote, http->request, NULL, NULL);
            assert(context->http->out.offset == 0);
            context->pullData();
            goto finish;
        }

        if (!isFtp) {
            // We may stop producing, comm_close, and/or call setReplyToError()
            // below, so quit on errors to avoid http->doCallouts()
            if (!conn->handleRequestBodyData())
                goto finish;

            if (!request->body_pipe->productionEnded()) {
                debugs(33, 5, "need more request body");
                context->mayUseConnection(true);
                assert(conn->flags.readMore);
            }
        }
    }

    http->calloutContext = new ClientRequestContext(http);

    http->doCallouts();

finish:
    /*
     * DPW 2007-05-18
     * Moved the TCP_RESET feature from clientReplyContext::sendMoreData
     * to here because calling comm_reset_close() causes http to
     * be freed and the above connNoteUseOfBuffer() would hit an
     * assertion, not to mention that we were accessing freed memory.
     */
    if (request != NULL && request->flags.resetTcp && Comm::IsConnOpen(conn->clientConnection)) {
        debugs(33, 3, HERE << "Sending TCP RST on " << conn->clientConnection);
        conn->flags.readMore = false;
        comm_reset_close(conn->clientConnection);
    }
}

<<<<<<< HEAD
=======
static void
connStripBufferWhitespace (ConnStateData * conn)
{
    // XXX: kill this whole function.
    while (!conn->in.buf.isEmpty() && xisspace(conn->in.buf.at(0))) {
        conn->in.buf.consume(1);
    }
}

int
ConnStateData::pipelinePrefetchMax() const
{
    return Config.pipeline_max_prefetch;
}

>>>>>>> 6fe77720
/**
 * Limit the number of concurrent requests.
 * \return true  when there are available position(s) in the pipeline queue for another request.
 * \return false when the pipeline queue is full or disabled.
 */
bool
ConnStateData::concurrentRequestQueueFilled() const
{
    const int existingRequestCount = getConcurrentRequestCount();

    // default to the configured pipeline size.
    // add 1 because the head of pipeline is counted in concurrent requests and not prefetch queue
    const int concurrentRequestLimit = pipelinePrefetchMax() + 1;

    // when queue filled already we cant add more.
    if (existingRequestCount >= concurrentRequestLimit) {
        debugs(33, 3, clientConnection << " max concurrent requests reached (" << concurrentRequestLimit << ")");
        debugs(33, 5, clientConnection << " deferring new request until one is done");
        return true;
    }

    return false;
}

/**
 * Attempt to parse one or more requests from the input buffer.
 * If a request is successfully parsed, even if the next request
 * is only partially parsed, it will return TRUE.
 */
bool
ConnStateData::clientParseRequests()
{
    bool parsed_req = false;

    debugs(33, 5, HERE << clientConnection << ": attempting to parse");

    // Loop while we have read bytes that are not needed for producing the body
    // On errors, bodyPipe may become nil, but readMore will be cleared
    while (!in.buf.isEmpty() && !bodyPipe && flags.readMore) {

        /* Don't try to parse if the buffer is empty */
        if (in.buf.isEmpty())
            break;

        /* Limit the number of concurrent requests */
        if (concurrentRequestQueueFilled())
            break;

<<<<<<< HEAD
        /* Begin the parsing */
        PROF_start(parseHttpRequest);

        // parser is incremental. Generate new parser state if we,
        // a) dont have one already
        // b) have completed the previous request parsing already
        if (!parser_ || !parser_->needsMoreData())
            parser_ = new Http1::RequestParser();

        /* Process request */
        ClientSocketContext *context = parseHttpRequest(this, *parser_);
        PROF_stop(parseHttpRequest);
=======
        Http::ProtocolVersion http_ver;
        ClientSocketContext *context = parseOneRequest(http_ver);
>>>>>>> 6fe77720

        /* status -1 or 1 */
        if (context) {
            debugs(33, 5, HERE << clientConnection << ": parsed a request");
            AsyncCall::Pointer timeoutCall = commCbCall(5, 4, "clientLifetimeTimeout",
                                             CommTimeoutCbPtrFun(clientLifetimeTimeout, context->http));
            commSetConnTimeout(clientConnection, Config.Timeout.lifetime, timeoutCall);

<<<<<<< HEAD
            clientProcessRequest(this, *parser_, context);
=======
            processParsedRequest(context, http_ver);
>>>>>>> 6fe77720

            parsed_req = true; // XXX: do we really need to parse everything right NOW ?

            if (context->mayUseConnection()) {
                debugs(33, 3, HERE << "Not parsing new requests, as this request may need the connection");
                break;
            }
        }
        else // incomplete parse, wait for more data
            break;
    }

    /* XXX where to 'finish' the parsing pass? */
    return parsed_req;
}

void
ConnStateData::clientReadRequest(const CommIoCbParams &io)
{
    debugs(33,5, io.conn);
    Must(reading());
    reader = NULL;

    /* Bail out quickly on Comm::ERR_CLOSING - close handlers will tidy up */
    if (io.flag == Comm::ERR_CLOSING) {
        debugs(33,5, io.conn << " closing Bailout.");
        return;
    }

    assert(Comm::IsConnOpen(clientConnection));
    assert(io.conn->fd == clientConnection->fd);

    /*
     * Don't reset the timeout value here. The value should be
     * counting Config.Timeout.request and applies to the request
     * as a whole, not individual read() calls.
     * Plus, it breaks our lame *HalfClosed() detection
     */

    CommIoCbParams rd(this); // will be expanded with ReadNow results
    rd.conn = io.conn;
    switch (Comm::ReadNow(rd, in.buf)) {
    case Comm::INPROGRESS:
        if (in.buf.isEmpty())
            debugs(33, 2, io.conn << ": no data to process, " << xstrerr(rd.xerrno));
        readSomeData();
        return;

    case Comm::OK:
        kb_incr(&(statCounter.client_http.kbytes_in), rd.size);
        // may comm_close or setReplyToError
        if (!handleReadData())
            return;

        /* Continue to process previously read data */
        break;

    case Comm::ENDFILE: // close detected by 0-byte read
        debugs(33, 5, io.conn << " closed?");

        if (connFinishedWithConn(rd.size)) {
            clientConnection->close();
            return;
        }

        /* It might be half-closed, we can't tell */
        fd_table[io.conn->fd].flags.socket_eof = true;
        commMarkHalfClosed(io.conn->fd);
        fd_note(io.conn->fd, "half-closed");

        /* There is one more close check at the end, to detect aborted
         * (partial) requests. At this point we can't tell if the request
         * is partial.
         */

        /* Continue to process previously read data */
        break;

        // case Comm::COMM_ERROR:
    default: // no other flags should ever occur
        debugs(33, 2, io.conn << ": got flag " << rd.flag << "; " << xstrerr(rd.xerrno));
        notifyAllContexts(rd.xerrno);
        io.conn->close();
        return;
    }

    /* Process next request */
    if (getConcurrentRequestCount() == 0)
        fd_note(io.fd, "Reading next request");

    if (!clientParseRequests()) {
        if (!isOpen())
            return;
        /*
         * If the client here is half closed and we failed
         * to parse a request, close the connection.
         * The above check with connFinishedWithConn() only
         * succeeds _if_ the buffer is empty which it won't
         * be if we have an incomplete request.
         * XXX: This duplicates ClientSocketContext::keepaliveNextRequest
         */
        if (getConcurrentRequestCount() == 0 && commIsHalfClosed(io.fd)) {
            debugs(33, 5, HERE << io.conn << ": half-closed connection, no completed request parsed, connection closing.");
            clientConnection->close();
            return;
        }
    }

    if (!isOpen())
        return;

    clientAfterReadingRequests();
}

/**
 * called when new request data has been read from the socket
 *
 * \retval false called comm_close or setReplyToError (the caller should bail)
 * \retval true  we did not call comm_close or setReplyToError
 */
bool
ConnStateData::handleReadData()
{
    // if we are reading a body, stuff data into the body pipe
    if (bodyPipe != NULL)
        return handleRequestBodyData();
    return true;
}

/**
 * called when new request body data has been buffered in in.buf
 * may close the connection if we were closing and piped everything out
 *
 * \retval false called comm_close or setReplyToError (the caller should bail)
 * \retval true  we did not call comm_close or setReplyToError
 */
bool
ConnStateData::handleRequestBodyData()
{
    assert(bodyPipe != NULL);

    size_t putSize = 0;

    if (in.bodyParser) { // chunked encoding
        if (const err_type error = handleChunkedRequestBody(putSize)) {
            abortChunkedRequestBody(error);
            return false;
        }
    } else { // identity encoding
        debugs(33,5, HERE << "handling plain request body for " << clientConnection);
        putSize = bodyPipe->putMoreData(in.buf.c_str(), in.buf.length());
        if (!bodyPipe->mayNeedMoreData()) {
            // BodyPipe will clear us automagically when we produced everything
            bodyPipe = NULL;
        }
    }

    if (putSize > 0)
        connNoteUseOfBuffer(this, putSize);

    if (!bodyPipe) {
        debugs(33,5, HERE << "produced entire request body for " << clientConnection);

        if (const char *reason = stoppedSending()) {
            /* we've finished reading like good clients,
             * now do the close that initiateClose initiated.
             */
            debugs(33, 3, HERE << "closing for earlier sending error: " << reason);
            clientConnection->close();
            return false;
        }
    }

    return true;
}

/// parses available chunked encoded body bytes, checks size, returns errors
err_type
ConnStateData::handleChunkedRequestBody(size_t &putSize)
{
    debugs(33, 7, "chunked from " << clientConnection << ": " << in.buf.length());

    try { // the parser will throw on errors

        if (in.buf.isEmpty()) // nothing to do
            return ERR_NONE;

        MemBuf raw; // ChunkedCodingParser only works with MemBufs
        // add one because MemBuf will assert if it cannot 0-terminate
        raw.init(in.buf.length(), in.buf.length()+1);
        raw.append(in.buf.c_str(), in.buf.length());

        const mb_size_t wasContentSize = raw.contentSize();
        BodyPipeCheckout bpc(*bodyPipe);
        const bool parsed = in.bodyParser->parse(&raw, &bpc.buf);
        bpc.checkIn();
        putSize = wasContentSize - raw.contentSize();

        // dechunk then check: the size limit applies to _dechunked_ content
        if (clientIsRequestBodyTooLargeForPolicy(bodyPipe->producedSize()))
            return ERR_TOO_BIG;

        if (parsed) {
            finishDechunkingRequest(true);
            Must(!bodyPipe);
            return ERR_NONE; // nil bodyPipe implies body end for the caller
        }

        // if chunk parser needs data, then the body pipe must need it too
        Must(!in.bodyParser->needsMoreData() || bodyPipe->mayNeedMoreData());

        // if parser needs more space and we can consume nothing, we will stall
        Must(!in.bodyParser->needsMoreSpace() || bodyPipe->buf().hasContent());
    } catch (...) { // TODO: be more specific
        debugs(33, 3, HERE << "malformed chunks" << bodyPipe->status());
        return ERR_INVALID_REQ;
    }

    debugs(33, 7, HERE << "need more chunked data" << *bodyPipe->status());
    return ERR_NONE;
}

/// quit on errors related to chunked request body handling
void
ConnStateData::abortChunkedRequestBody(const err_type error)
{
    finishDechunkingRequest(false);

    // XXX: The code below works if we fail during initial request parsing,
    // but if we fail when the server-side works already, the server may send
    // us its response too, causing various assertions. How to prevent that?
#if WE_KNOW_HOW_TO_SEND_ERRORS
    ClientSocketContext::Pointer context = getCurrentContext();
    if (context != NULL && !context->http->out.offset) { // output nothing yet
        clientStreamNode *node = context->getClientReplyContext();
        clientReplyContext *repContext = dynamic_cast<clientReplyContext*>(node->data.getRaw());
        assert(repContext);
        const Http::StatusCode scode = (error == ERR_TOO_BIG) ?
                                       Http::scPayloadTooLarge : HTTP_BAD_REQUEST;
        repContext->setReplyToError(error, scode,
                                    repContext->http->request->method,
                                    repContext->http->uri,
                                    CachePeer,
                                    repContext->http->request,
                                    in.buf, NULL);
        context->pullData();
    } else {
        // close or otherwise we may get stuck as nobody will notice the error?
        comm_reset_close(clientConnection);
    }
#else
    debugs(33, 3, HERE << "aborting chunked request without error " << error);
    comm_reset_close(clientConnection);
#endif
    flags.readMore = false;
}

void
ConnStateData::noteBodyConsumerAborted(BodyPipe::Pointer )
{
    // request reader may get stuck waiting for space if nobody consumes body
    if (bodyPipe != NULL)
        bodyPipe->enableAutoConsumption();

    // kids extend
}

/** general lifetime handler for HTTP requests */
void
ConnStateData::requestTimeout(const CommTimeoutCbParams &io)
{
    /*
    * Just close the connection to not confuse browsers
    * using persistent connections. Some browsers open
    * a connection and then do not use it until much
    * later (presumeably because the request triggering
    * the open has already been completed on another
    * connection)
    */
    debugs(33, 3, "requestTimeout: FD " << io.fd << ": lifetime is expired.");
    io.conn->close();
}

static void
clientLifetimeTimeout(const CommTimeoutCbParams &io)
{
    ClientHttpRequest *http = static_cast<ClientHttpRequest *>(io.data);
    debugs(33, DBG_IMPORTANT, "WARNING: Closing client connection due to lifetime timeout");
    debugs(33, DBG_IMPORTANT, "\t" << http->uri);
    http->al->http.timedout = true;
    if (Comm::IsConnOpen(io.conn))
        io.conn->close();
}

ConnStateData::ConnStateData(const MasterXaction::Pointer &xact) :
        AsyncJob("ConnStateData"), // kids overwrite
#if USE_OPENSSL
        sslBumpMode(Ssl::bumpEnd),
        switchedToHttps_(false),
        sslServerBump(NULL),
#endif
        stoppedSending_(NULL),
        stoppedReceiving_(NULL)
{
    pinning.host = NULL;
    pinning.port = -1;
    pinning.pinned = false;
    pinning.auth = false;
    pinning.zeroReply = false;
    pinning.peer = NULL;

    // store the details required for creating more MasterXaction objects as new requests come in
    clientConnection = xact->tcpClient;
    port = xact->squidPort;
    log_addr = xact->tcpClient->remote;
    log_addr.applyMask(Config.Addrs.client_netmask);

    flags.readMore = true; // kids may overwrite
}

void
ConnStateData::start()
{
    BodyProducer::start();
    HttpControlMsgSink::start();

    // ensure a buffer is present for this connection
    in.maybeMakeSpaceAvailable();

    if (port->disable_pmtu_discovery != DISABLE_PMTU_OFF &&
            (transparent() || port->disable_pmtu_discovery == DISABLE_PMTU_ALWAYS)) {
#if defined(IP_MTU_DISCOVER) && defined(IP_PMTUDISC_DONT)
        int i = IP_PMTUDISC_DONT;
        if (setsockopt(clientConnection->fd, SOL_IP, IP_MTU_DISCOVER, &i, sizeof(i)) < 0)
            debugs(33, 2, "WARNING: Path MTU discovery disabling failed on " << clientConnection << " : " << xstrerror());
#else
        static bool reported = false;

        if (!reported) {
            debugs(33, DBG_IMPORTANT, "NOTICE: Path MTU discovery disabling is not supported on your platform.");
            reported = true;
        }
#endif
    }

    typedef CommCbMemFunT<ConnStateData, CommCloseCbParams> Dialer;
    AsyncCall::Pointer call = JobCallback(33, 5, Dialer, this, ConnStateData::connStateClosed);
    comm_add_close_handler(clientConnection->fd, call);

    if (Config.onoff.log_fqdn)
        fqdncache_gethostbyaddr(clientConnection->remote, FQDN_LOOKUP_IF_MISS);

#if USE_IDENT
    if (Ident::TheConfig.identLookup) {
        ACLFilledChecklist identChecklist(Ident::TheConfig.identLookup, NULL, NULL);
        identChecklist.src_addr = clientConnection->remote;
        identChecklist.my_addr = clientConnection->local;
        if (identChecklist.fastCheck() == ACCESS_ALLOWED)
            Ident::Start(clientConnection, clientIdentDone, this);
    }
#endif

    clientdbEstablished(clientConnection->remote, 1);

#if USE_DELAY_POOLS
    fd_table[clientConnection->fd].clientInfo = NULL;

    if (Config.onoff.client_db) {
        /* it was said several times that client write limiter does not work if client_db is disabled */

        ClientDelayPools& pools(Config.ClientDelay.pools);
        ACLFilledChecklist ch(NULL, NULL, NULL);

        // TODO: we check early to limit error response bandwith but we
        // should recheck when we can honor delay_pool_uses_indirect
        // TODO: we should also pass the port details for myportname here.
        ch.src_addr = clientConnection->remote;
        ch.my_addr = clientConnection->local;

        for (unsigned int pool = 0; pool < pools.size(); ++pool) {

            /* pools require explicit 'allow' to assign a client into them */
            if (pools[pool].access) {
                ch.accessList = pools[pool].access;
                allow_t answer = ch.fastCheck();
                if (answer == ACCESS_ALLOWED) {

                    /*  request client information from db after we did all checks
                        this will save hash lookup if client failed checks */
                    ClientInfo * cli = clientdbGetInfo(clientConnection->remote);
                    assert(cli);

                    /* put client info in FDE */
                    fd_table[clientConnection->fd].clientInfo = cli;

                    /* setup write limiter for this request */
                    const double burst = floor(0.5 +
                                               (pools[pool].highwatermark * Config.ClientDelay.initial)/100.0);
                    cli->setWriteLimiter(pools[pool].rate, burst, pools[pool].highwatermark);
                    break;
                } else {
                    debugs(83, 4, HERE << "Delay pool " << pool << " skipped because ACL " << answer);
                }
            }
        }
    }
#endif

    // kids must extend to actually start doing something (e.g., reading)
}

/** Handle a new connection on an HTTP socket. */
void
httpAccept(const CommAcceptCbParams &params)
{
    MasterXaction::Pointer xact = params.xaction;
    AnyP::PortCfgPointer s = xact->squidPort;

    // NP: it is possible the port was reconfigured when the call or accept() was queued.

    if (params.flag != Comm::OK) {
        // Its possible the call was still queued when the client disconnected
        debugs(33, 2, s->listenConn << ": accept failure: " << xstrerr(params.xerrno));
        return;
    }

    debugs(33, 4, params.conn << ": accepted");
    fd_note(params.conn->fd, "client http connect");

    if (s->tcp_keepalive.enabled)
        commSetTcpKeepalive(params.conn->fd, s->tcp_keepalive.idle, s->tcp_keepalive.interval, s->tcp_keepalive.timeout);

    ++incoming_sockets_accepted;

    // Socket is ready, setup the connection manager to start using it
    ConnStateData *connState = Http::NewServer(xact);
    AsyncJob::Start(connState); // usually async-calls readSomeData()
}

#if USE_OPENSSL

/** Create SSL connection structure and update fd_table */
static SSL *
httpsCreate(const Comm::ConnectionPointer &conn, SSL_CTX *sslContext)
{
    SSL *ssl = SSL_new(sslContext);

    if (!ssl) {
        const int ssl_error = ERR_get_error();
        debugs(83, DBG_IMPORTANT, "ERROR: httpsAccept: Error allocating handle: " << ERR_error_string(ssl_error, NULL)  );
        conn->close();
        return NULL;
    }

    SSL_set_fd(ssl, conn->fd);
    fd_table[conn->fd].ssl = ssl;
    fd_table[conn->fd].read_method = &ssl_read_method;
    fd_table[conn->fd].write_method = &ssl_write_method;

    debugs(33, 5, "httpsCreate: will negotate SSL on " << conn);
    fd_note(conn->fd, "client https start");

    return ssl;
}

/** negotiate an SSL connection */
static void
clientNegotiateSSL(int fd, void *data)
{
    ConnStateData *conn = (ConnStateData *)data;
    X509 *client_cert;
    SSL *ssl = fd_table[fd].ssl;
    int ret;

    if ((ret = SSL_accept(ssl)) <= 0) {
        int ssl_error = SSL_get_error(ssl, ret);

        switch (ssl_error) {

        case SSL_ERROR_WANT_READ:
            Comm::SetSelect(fd, COMM_SELECT_READ, clientNegotiateSSL, conn, 0);
            return;

        case SSL_ERROR_WANT_WRITE:
            Comm::SetSelect(fd, COMM_SELECT_WRITE, clientNegotiateSSL, conn, 0);
            return;

        case SSL_ERROR_SYSCALL:

            if (ret == 0) {
                debugs(83, 2, "clientNegotiateSSL: Error negotiating SSL connection on FD " << fd << ": Aborted by client");
                comm_close(fd);
                return;
            } else {
                int hard = 1;

                if (errno == ECONNRESET)
                    hard = 0;

                debugs(83, hard ? 1 : 2, "clientNegotiateSSL: Error negotiating SSL connection on FD " <<
                       fd << ": " << strerror(errno) << " (" << errno << ")");

                comm_close(fd);

                return;
            }

        case SSL_ERROR_ZERO_RETURN:
            debugs(83, DBG_IMPORTANT, "clientNegotiateSSL: Error negotiating SSL connection on FD " << fd << ": Closed by client");
            comm_close(fd);
            return;

        default:
            debugs(83, DBG_IMPORTANT, "clientNegotiateSSL: Error negotiating SSL connection on FD " <<
                   fd << ": " << ERR_error_string(ERR_get_error(), NULL) <<
                   " (" << ssl_error << "/" << ret << ")");
            comm_close(fd);
            return;
        }

        /* NOTREACHED */
    }

    if (SSL_session_reused(ssl)) {
        debugs(83, 2, "clientNegotiateSSL: Session " << SSL_get_session(ssl) <<
               " reused on FD " << fd << " (" << fd_table[fd].ipaddr << ":" << (int)fd_table[fd].remote_port << ")");
    } else {
        if (do_debug(83, 4)) {
            /* Write out the SSL session details.. actually the call below, but
             * OpenSSL headers do strange typecasts confusing GCC.. */
            /* PEM_write_SSL_SESSION(debug_log, SSL_get_session(ssl)); */
#if defined(OPENSSL_VERSION_NUMBER) && OPENSSL_VERSION_NUMBER >= 0x00908000L
            PEM_ASN1_write((i2d_of_void *)i2d_SSL_SESSION, PEM_STRING_SSL_SESSION, debug_log, (char *)SSL_get_session(ssl), NULL,NULL,0,NULL,NULL);

#elif (ALLOW_ALWAYS_SSL_SESSION_DETAIL == 1)

            /* When using gcc 3.3.x and OpenSSL 0.9.7x sometimes a compile error can occur here.
            * This is caused by an unpredicatble gcc behaviour on a cast of the first argument
            * of PEM_ASN1_write(). For this reason this code section is disabled. To enable it,
            * define ALLOW_ALWAYS_SSL_SESSION_DETAIL=1.
            * Because there are two possible usable cast, if you get an error here, try the other
            * commented line. */

            PEM_ASN1_write((int(*)())i2d_SSL_SESSION, PEM_STRING_SSL_SESSION, debug_log, (char *)SSL_get_session(ssl), NULL,NULL,0,NULL,NULL);
            /* PEM_ASN1_write((int(*)(...))i2d_SSL_SESSION, PEM_STRING_SSL_SESSION, debug_log, (char *)SSL_get_session(ssl), NULL,NULL,0,NULL,NULL); */

#else

            debugs(83, 4, "With " OPENSSL_VERSION_TEXT ", session details are available only defining ALLOW_ALWAYS_SSL_SESSION_DETAIL=1 in the source." );

#endif
            /* Note: This does not automatically fflush the log file.. */
        }

        debugs(83, 2, "clientNegotiateSSL: New session " <<
               SSL_get_session(ssl) << " on FD " << fd << " (" <<
               fd_table[fd].ipaddr << ":" << (int)fd_table[fd].remote_port <<
               ")");
    }

    debugs(83, 3, "clientNegotiateSSL: FD " << fd << " negotiated cipher " <<
           SSL_get_cipher(ssl));

    client_cert = SSL_get_peer_certificate(ssl);

    if (client_cert != NULL) {
        debugs(83, 3, "clientNegotiateSSL: FD " << fd <<
               " client certificate: subject: " <<
               X509_NAME_oneline(X509_get_subject_name(client_cert), 0, 0));

        debugs(83, 3, "clientNegotiateSSL: FD " << fd <<
               " client certificate: issuer: " <<
               X509_NAME_oneline(X509_get_issuer_name(client_cert), 0, 0));

        X509_free(client_cert);
    } else {
        debugs(83, 5, "clientNegotiateSSL: FD " << fd <<
               " has no certificate.");
    }

    conn->readSomeData();
}

/**
 * If SSL_CTX is given, starts reading the SSL handshake.
 * Otherwise, calls switchToHttps to generate a dynamic SSL_CTX.
 */
static void
httpsEstablish(ConnStateData *connState,  SSL_CTX *sslContext, Ssl::BumpMode bumpMode)
{
    SSL *ssl = NULL;
    assert(connState);
    const Comm::ConnectionPointer &details = connState->clientConnection;

    if (sslContext && !(ssl = httpsCreate(details, sslContext)))
        return;

    typedef CommCbMemFunT<ConnStateData, CommTimeoutCbParams> TimeoutDialer;
    AsyncCall::Pointer timeoutCall = JobCallback(33, 5, TimeoutDialer,
                                     connState, ConnStateData::requestTimeout);
    commSetConnTimeout(details, Config.Timeout.request, timeoutCall);

    if (ssl)
        Comm::SetSelect(details->fd, COMM_SELECT_READ, clientNegotiateSSL, connState, 0);
    else {
        char buf[MAX_IPSTRLEN];
        assert(bumpMode != Ssl::bumpNone && bumpMode != Ssl::bumpEnd);
        HttpRequest::Pointer fakeRequest(new HttpRequest);
        fakeRequest->SetHost(details->local.toStr(buf, sizeof(buf)));
        fakeRequest->port = details->local.port();
        fakeRequest->clientConnectionManager = connState;
        fakeRequest->client_addr = connState->clientConnection->remote;
#if FOLLOW_X_FORWARDED_FOR
        fakeRequest->indirect_client_addr = connState->clientConnection->remote;
#endif
        fakeRequest->my_addr = connState->clientConnection->local;
        fakeRequest->flags.interceptTproxy = ((connState->clientConnection->flags & COMM_TRANSPARENT) != 0 ) ;
        fakeRequest->flags.intercepted = ((connState->clientConnection->flags & COMM_INTERCEPTION) != 0);
        fakeRequest->myportname = connState->port->name;
        if (fakeRequest->flags.interceptTproxy) {
            if (Config.accessList.spoof_client_ip) {
                ACLFilledChecklist checklist(Config.accessList.spoof_client_ip, fakeRequest.getRaw(), NULL);
                fakeRequest->flags.spoofClientIp = (checklist.fastCheck() == ACCESS_ALLOWED);
            } else
                fakeRequest->flags.spoofClientIp = true;
        } else
            fakeRequest->flags.spoofClientIp = false;
        debugs(33, 4, HERE << details << " try to generate a Dynamic SSL CTX");
        connState->switchToHttps(fakeRequest.getRaw(), bumpMode);
    }
}

/**
 * A callback function to use with the ACLFilledChecklist callback.
 * In the case of ACCESS_ALLOWED answer initializes a bumped SSL connection,
 * else reverts the connection to tunnel mode.
 */
static void
httpsSslBumpAccessCheckDone(allow_t answer, void *data)
{
    ConnStateData *connState = (ConnStateData *) data;

    // if the connection is closed or closing, just return.
    if (!connState->isOpen())
        return;

    // Require both a match and a positive bump mode to work around exceptional
    // cases where ACL code may return ACCESS_ALLOWED with zero answer.kind.
    if (answer == ACCESS_ALLOWED && answer.kind != Ssl::bumpNone) {
        debugs(33, 2, HERE << "sslBump needed for " << connState->clientConnection);
        connState->sslBumpMode = static_cast<Ssl::BumpMode>(answer.kind);
        httpsEstablish(connState, NULL, (Ssl::BumpMode)answer.kind);
    } else {
        debugs(33, 2, HERE << "sslBump not needed for " << connState->clientConnection);
        connState->sslBumpMode = Ssl::bumpNone;

        // fake a CONNECT request to force connState to tunnel
        static char ip[MAX_IPSTRLEN];
        connState->clientConnection->local.toUrl(ip, sizeof(ip));
        // Pre-pend this fake request to the TLS bits already in the buffer
        SBuf retStr;
        retStr.append("CONNECT ").append(ip).append(" HTTP/1.1\r\nHost: ").append(ip).append("\r\n\r\n");
        connState->in.buf = retStr.append(connState->in.buf);
        bool ret = connState->handleReadData();
        if (ret)
            ret = connState->clientParseRequests();

        if (!ret) {
            debugs(33, 2, HERE << "Failed to start fake CONNECT request for ssl bumped connection: " << connState->clientConnection);
            connState->clientConnection->close();
        }
    }
}

/** handle a new HTTPS connection */
static void
httpsAccept(const CommAcceptCbParams &params)
{
    MasterXaction::Pointer xact = params.xaction;
    const AnyP::PortCfgPointer s = xact->squidPort;

    // NP: it is possible the port was reconfigured when the call or accept() was queued.

    if (params.flag != Comm::OK) {
        // Its possible the call was still queued when the client disconnected
        debugs(33, 2, "httpsAccept: " << s->listenConn << ": accept failure: " << xstrerr(params.xerrno));
        return;
    }

    debugs(33, 4, HERE << params.conn << " accepted, starting SSL negotiation.");
    fd_note(params.conn->fd, "client https connect");

    if (s->tcp_keepalive.enabled) {
        commSetTcpKeepalive(params.conn->fd, s->tcp_keepalive.idle, s->tcp_keepalive.interval, s->tcp_keepalive.timeout);
    }

    ++incoming_sockets_accepted;

    // Socket is ready, setup the connection manager to start using it
    ConnStateData *connState = Https::NewServer(xact);
    AsyncJob::Start(connState); // usually async-calls postHttpsAccept()
}

void
ConnStateData::postHttpsAccept()
{
    if (port->flags.tunnelSslBumping) {
        debugs(33, 5, "accept transparent connection: " << clientConnection);

        if (!Config.accessList.ssl_bump) {
            httpsSslBumpAccessCheckDone(ACCESS_DENIED, this);
            return;
        }

        // Create a fake HTTP request for ssl_bump ACL check,
        // using tproxy/intercept provided destination IP and port.
        HttpRequest *request = new HttpRequest();
        static char ip[MAX_IPSTRLEN];
        assert(clientConnection->flags & (COMM_TRANSPARENT | COMM_INTERCEPTION));
        request->SetHost(clientConnection->local.toStr(ip, sizeof(ip)));
        request->port = clientConnection->local.port();
        request->myportname = port->name;

        ACLFilledChecklist *acl_checklist = new ACLFilledChecklist(Config.accessList.ssl_bump, request, NULL);
        acl_checklist->src_addr = clientConnection->remote;
        acl_checklist->my_addr = port->s;
        acl_checklist->nonBlockingCheck(httpsSslBumpAccessCheckDone, this);
        return;
    } else {
        SSL_CTX *sslContext = port->staticSslContext.get();
        httpsEstablish(this, sslContext, Ssl::bumpNone);
    }
}

void
ConnStateData::sslCrtdHandleReplyWrapper(void *data, const HelperReply &reply)
{
    ConnStateData * state_data = (ConnStateData *)(data);
    state_data->sslCrtdHandleReply(reply);
}

void
ConnStateData::sslCrtdHandleReply(const HelperReply &reply)
{
    if (reply.result == HelperReply::BrokenHelper) {
        debugs(33, 5, HERE << "Certificate for " << sslConnectHostOrIp << " cannot be generated. ssl_crtd response: " << reply);
    } else if (!reply.other().hasContent()) {
        debugs(1, DBG_IMPORTANT, HERE << "\"ssl_crtd\" helper returned <NULL> reply.");
    } else {
        Ssl::CrtdMessage reply_message(Ssl::CrtdMessage::REPLY);
        if (reply_message.parse(reply.other().content(), reply.other().contentSize()) != Ssl::CrtdMessage::OK) {
            debugs(33, 5, HERE << "Reply from ssl_crtd for " << sslConnectHostOrIp << " is incorrect");
        } else {
            if (reply.result != HelperReply::Okay) {
                debugs(33, 5, HERE << "Certificate for " << sslConnectHostOrIp << " cannot be generated. ssl_crtd response: " << reply_message.getBody());
            } else {
                debugs(33, 5, HERE << "Certificate for " << sslConnectHostOrIp << " was successfully recieved from ssl_crtd");
                SSL_CTX *ctx = Ssl::generateSslContextUsingPkeyAndCertFromMemory(reply_message.getBody().c_str(), *port);
                getSslContextDone(ctx, true);
                return;
            }
        }
    }
    getSslContextDone(NULL);
}

void ConnStateData::buildSslCertGenerationParams(Ssl::CertificateProperties &certProperties)
{
    certProperties.commonName =  sslCommonName.size() > 0 ? sslCommonName.termedBuf() : sslConnectHostOrIp.termedBuf();

    // fake certificate adaptation requires bump-server-first mode
    if (!sslServerBump) {
        assert(port->signingCert.get());
        certProperties.signWithX509.resetAndLock(port->signingCert.get());
        if (port->signPkey.get())
            certProperties.signWithPkey.resetAndLock(port->signPkey.get());
        certProperties.signAlgorithm = Ssl::algSignTrusted;
        return;
    }

    // In case of an error while connecting to the secure server, use a fake
    // trusted certificate, with no mimicked fields and no adaptation
    // algorithms. There is nothing we can mimic so we want to minimize the
    // number of warnings the user will have to see to get to the error page.
    assert(sslServerBump->entry);
    if (sslServerBump->entry->isEmpty()) {
        if (X509 *mimicCert = sslServerBump->serverCert.get())
            certProperties.mimicCert.resetAndLock(mimicCert);

        ACLFilledChecklist checklist(NULL, sslServerBump->request.getRaw(),
                                     clientConnection != NULL ? clientConnection->rfc931 : dash_str);
        checklist.sslErrors = cbdataReference(sslServerBump->sslErrors);

        for (sslproxy_cert_adapt *ca = Config.ssl_client.cert_adapt; ca != NULL; ca = ca->next) {
            // If the algorithm already set, then ignore it.
            if ((ca->alg == Ssl::algSetCommonName && certProperties.setCommonName) ||
                    (ca->alg == Ssl::algSetValidAfter && certProperties.setValidAfter) ||
                    (ca->alg == Ssl::algSetValidBefore && certProperties.setValidBefore) )
                continue;

            if (ca->aclList && checklist.fastCheck(ca->aclList) == ACCESS_ALLOWED) {
                const char *alg = Ssl::CertAdaptAlgorithmStr[ca->alg];
                const char *param = ca->param;

                // For parameterless CN adaptation, use hostname from the
                // CONNECT request.
                if (ca->alg == Ssl::algSetCommonName) {
                    if (!param)
                        param = sslConnectHostOrIp.termedBuf();
                    certProperties.commonName = param;
                    certProperties.setCommonName = true;
                } else if (ca->alg == Ssl::algSetValidAfter)
                    certProperties.setValidAfter = true;
                else if (ca->alg == Ssl::algSetValidBefore)
                    certProperties.setValidBefore = true;

                debugs(33, 5, HERE << "Matches certificate adaptation aglorithm: " <<
                       alg << " param: " << (param ? param : "-"));
            }
        }

        certProperties.signAlgorithm = Ssl::algSignEnd;
        for (sslproxy_cert_sign *sg = Config.ssl_client.cert_sign; sg != NULL; sg = sg->next) {
            if (sg->aclList && checklist.fastCheck(sg->aclList) == ACCESS_ALLOWED) {
                certProperties.signAlgorithm = (Ssl::CertSignAlgorithm)sg->alg;
                break;
            }
        }
    } else {// if (!sslServerBump->entry->isEmpty())
        // Use trusted certificate for a Squid-generated error
        // or the user would have to add a security exception
        // just to see the error page. We will close the connection
        // so that the trust is not extended to non-Squid content.
        certProperties.signAlgorithm = Ssl::algSignTrusted;
    }

    assert(certProperties.signAlgorithm != Ssl::algSignEnd);

    if (certProperties.signAlgorithm == Ssl::algSignUntrusted) {
        assert(port->untrustedSigningCert.get());
        certProperties.signWithX509.resetAndLock(port->untrustedSigningCert.get());
        certProperties.signWithPkey.resetAndLock(port->untrustedSignPkey.get());
    } else {
        assert(port->signingCert.get());
        certProperties.signWithX509.resetAndLock(port->signingCert.get());

        if (port->signPkey.get())
            certProperties.signWithPkey.resetAndLock(port->signPkey.get());
    }
    signAlgorithm = certProperties.signAlgorithm;
}

void
ConnStateData::getSslContextStart()
{
    assert(areAllContextsForThisConnection());
    freeAllContexts();
    /* careful: freeAllContexts() above frees request, host, etc. */

    if (port->generateHostCertificates) {
        Ssl::CertificateProperties certProperties;
        buildSslCertGenerationParams(certProperties);
        sslBumpCertKey = certProperties.dbKey().c_str();
        assert(sslBumpCertKey.size() > 0 && sslBumpCertKey[0] != '\0');

        debugs(33, 5, HERE << "Finding SSL certificate for " << sslBumpCertKey << " in cache");
        Ssl::LocalContextStorage *ssl_ctx_cache = Ssl::TheGlobalContextStorage.getLocalStorage(port->s);
        SSL_CTX * dynCtx = NULL;
        Ssl::SSL_CTX_Pointer *cachedCtx = ssl_ctx_cache ? ssl_ctx_cache->get(sslBumpCertKey.termedBuf()) : NULL;
        if (cachedCtx && (dynCtx = cachedCtx->get())) {
            debugs(33, 5, HERE << "SSL certificate for " << sslBumpCertKey << " have found in cache");
            if (Ssl::verifySslCertificate(dynCtx, certProperties)) {
                debugs(33, 5, HERE << "Cached SSL certificate for " << sslBumpCertKey << " is valid");
                getSslContextDone(dynCtx);
                return;
            } else {
                debugs(33, 5, HERE << "Cached SSL certificate for " << sslBumpCertKey << " is out of date. Delete this certificate from cache");
                if (ssl_ctx_cache)
                    ssl_ctx_cache->del(sslBumpCertKey.termedBuf());
            }
        } else {
            debugs(33, 5, HERE << "SSL certificate for " << sslBumpCertKey << " haven't found in cache");
        }

#if USE_SSL_CRTD
        try {
            debugs(33, 5, HERE << "Generating SSL certificate for " << certProperties.commonName << " using ssl_crtd.");
            Ssl::CrtdMessage request_message(Ssl::CrtdMessage::REQUEST);
            request_message.setCode(Ssl::CrtdMessage::code_new_certificate);
            request_message.composeRequest(certProperties);
            debugs(33, 5, HERE << "SSL crtd request: " << request_message.compose().c_str());
            Ssl::Helper::GetInstance()->sslSubmit(request_message, sslCrtdHandleReplyWrapper, this);
            return;
        } catch (const std::exception &e) {
            debugs(33, DBG_IMPORTANT, "ERROR: Failed to compose ssl_crtd " <<
                   "request for " << certProperties.commonName <<
                   " certificate: " << e.what() << "; will now block to " <<
                   "generate that certificate.");
            // fall through to do blocking in-process generation.
        }
#endif // USE_SSL_CRTD

        debugs(33, 5, HERE << "Generating SSL certificate for " << certProperties.commonName);
        dynCtx = Ssl::generateSslContext(certProperties, *port);
        getSslContextDone(dynCtx, true);
        return;
    }
    getSslContextDone(NULL);
}

void
ConnStateData::getSslContextDone(SSL_CTX * sslContext, bool isNew)
{
    // Try to add generated ssl context to storage.
    if (port->generateHostCertificates && isNew) {

        if (signAlgorithm == Ssl::algSignTrusted) {
            // Add signing certificate to the certificates chain
            X509 *cert = port->signingCert.get();
            if (SSL_CTX_add_extra_chain_cert(sslContext, cert)) {
                // increase the certificate lock
                CRYPTO_add(&(cert->references),1,CRYPTO_LOCK_X509);
            } else {
                const int ssl_error = ERR_get_error();
                debugs(33, DBG_IMPORTANT, "WARNING: can not add signing certificate to SSL context chain: " << ERR_error_string(ssl_error, NULL));
            }
            Ssl::addChainToSslContext(sslContext, port->certsToChain.get());
        }
        //else it is self-signed or untrusted do not attrach any certificate

        Ssl::LocalContextStorage *ssl_ctx_cache = Ssl::TheGlobalContextStorage.getLocalStorage(port->s);
        assert(sslBumpCertKey.size() > 0 && sslBumpCertKey[0] != '\0');
        if (sslContext) {
            if (!ssl_ctx_cache || !ssl_ctx_cache->add(sslBumpCertKey.termedBuf(), new Ssl::SSL_CTX_Pointer(sslContext))) {
                // If it is not in storage delete after using. Else storage deleted it.
                fd_table[clientConnection->fd].dynamicSslContext = sslContext;
            }
        } else {
            debugs(33, 2, HERE << "Failed to generate SSL cert for " << sslConnectHostOrIp);
        }
    }

    // If generated ssl context = NULL, try to use static ssl context.
    if (!sslContext) {
        if (!port->staticSslContext) {
            debugs(83, DBG_IMPORTANT, "Closing SSL " << clientConnection->remote << " as lacking SSL context");
            clientConnection->close();
            return;
        } else {
            debugs(33, 5, HERE << "Using static ssl context.");
            sslContext = port->staticSslContext.get();
        }
    }

    if (!httpsCreate(clientConnection, sslContext))
        return;

    // bumped intercepted conns should already have Config.Timeout.request set
    // but forwarded connections may only have Config.Timeout.lifetime. [Re]set
    // to make sure the connection does not get stuck on non-SSL clients.
    typedef CommCbMemFunT<ConnStateData, CommTimeoutCbParams> TimeoutDialer;
    AsyncCall::Pointer timeoutCall = JobCallback(33, 5, TimeoutDialer,
                                     this, ConnStateData::requestTimeout);
    commSetConnTimeout(clientConnection, Config.Timeout.request, timeoutCall);

    // Disable the client read handler until CachePeer selection is complete
    Comm::SetSelect(clientConnection->fd, COMM_SELECT_READ, NULL, NULL, 0);
    Comm::SetSelect(clientConnection->fd, COMM_SELECT_READ, clientNegotiateSSL, this, 0);
    switchedToHttps_ = true;
}

void
ConnStateData::switchToHttps(HttpRequest *request, Ssl::BumpMode bumpServerMode)
{
    assert(!switchedToHttps_);

    sslConnectHostOrIp = request->GetHost();
    sslCommonName = request->GetHost();

    // We are going to read new request
    flags.readMore = true;
    debugs(33, 5, HERE << "converting " << clientConnection << " to SSL");

    // If sslServerBump is set, then we have decided to deny CONNECT
    // and now want to switch to SSL to send the error to the client
    // without even peeking at the origin server certificate.
    if (bumpServerMode == Ssl::bumpServerFirst && !sslServerBump) {
        request->flags.sslPeek = true;
        sslServerBump = new Ssl::ServerBump(request);

        // will call httpsPeeked() with certificate and connection, eventually
        FwdState::fwdStart(clientConnection, sslServerBump->entry, sslServerBump->request.getRaw());
        return;
    }

    // otherwise, use sslConnectHostOrIp
    getSslContextStart();
}

void
ConnStateData::httpsPeeked(Comm::ConnectionPointer serverConnection)
{
    Must(sslServerBump != NULL);

    if (Comm::IsConnOpen(serverConnection)) {
        SSL *ssl = fd_table[serverConnection->fd].ssl;
        assert(ssl);
        Ssl::X509_Pointer serverCert(SSL_get_peer_certificate(ssl));
        assert(serverCert.get() != NULL);
        sslCommonName = Ssl::CommonHostName(serverCert.get());
        debugs(33, 5, HERE << "HTTPS server CN: " << sslCommonName <<
               " bumped: " << *serverConnection);

        pinConnection(serverConnection, NULL, NULL, false);

        debugs(33, 5, HERE << "bumped HTTPS server: " << sslConnectHostOrIp);
    } else {
        debugs(33, 5, HERE << "Error while bumping: " << sslConnectHostOrIp);
        Ip::Address intendedDest;
        intendedDest = sslConnectHostOrIp.termedBuf();
        const bool isConnectRequest = !port->flags.isIntercepted();

        // Squid serves its own error page and closes, so we want
        // a CN that causes no additional browser errors. Possible
        // only when bumping CONNECT with a user-typed address.
        if (intendedDest.isAnyAddr() || isConnectRequest)
            sslCommonName = sslConnectHostOrIp;
        else if (sslServerBump->serverCert.get())
            sslCommonName = Ssl::CommonHostName(sslServerBump->serverCert.get());

        //  copy error detail from bump-server-first request to CONNECT request
        if (currentobject != NULL && currentobject->http != NULL && currentobject->http->request)
            currentobject->http->request->detailError(sslServerBump->request->errType, sslServerBump->request->errDetail);
    }

    getSslContextStart();
}

#endif /* USE_OPENSSL */

/// check FD after clientHttp[s]ConnectionOpened, adjust HttpSockets as needed
static bool
OpenedHttpSocket(const Comm::ConnectionPointer &c, const Ipc::FdNoteId portType)
{
    if (!Comm::IsConnOpen(c)) {
        Must(NHttpSockets > 0); // we tried to open some
        --NHttpSockets; // there will be fewer sockets than planned
        Must(HttpSockets[NHttpSockets] < 0); // no extra fds received

        if (!NHttpSockets) // we could not open any listen sockets at all
            fatalf("Unable to open %s",FdNote(portType));

        return false;
    }
    return true;
}

/// find any unused HttpSockets[] slot and store fd there or return false
static bool
AddOpenedHttpSocket(const Comm::ConnectionPointer &conn)
{
    bool found = false;
    for (int i = 0; i < NHttpSockets && !found; ++i) {
        if ((found = HttpSockets[i] < 0))
            HttpSockets[i] = conn->fd;
    }
    return found;
}

static void
clientHttpConnectionsOpen(void)
{
    for (AnyP::PortCfgPointer s = HttpPortList; s != NULL; s = s->next) {
        if (MAXTCPLISTENPORTS == NHttpSockets) {
            debugs(1, DBG_IMPORTANT, "WARNING: You have too many 'http_port' lines.");
            debugs(1, DBG_IMPORTANT, "         The limit is " << MAXTCPLISTENPORTS << " HTTP ports.");
            continue;
        }

#if USE_OPENSSL
        if (s->flags.tunnelSslBumping && !Config.accessList.ssl_bump) {
            debugs(33, DBG_IMPORTANT, "WARNING: No ssl_bump configured. Disabling ssl-bump on " << AnyP::UriScheme(s->transport.protocol) << "_port " << s->s);
            s->flags.tunnelSslBumping = false;
        }

        if (s->flags.tunnelSslBumping &&
                !s->staticSslContext &&
                !s->generateHostCertificates) {
            debugs(1, DBG_IMPORTANT, "Will not bump SSL at http_port " << s->s << " due to SSL initialization failure.");
            s->flags.tunnelSslBumping = false;
        }
        if (s->flags.tunnelSslBumping) {
            // Create ssl_ctx cache for this port.
            Ssl::TheGlobalContextStorage.addLocalStorage(s->s, s->dynamicCertMemCacheSize == std::numeric_limits<size_t>::max() ? 4194304 : s->dynamicCertMemCacheSize);
        }
#endif

        // Fill out a Comm::Connection which IPC will open as a listener for us
        //  then pass back when active so we can start a TcpAcceptor subscription.
        s->listenConn = new Comm::Connection;
        s->listenConn->local = s->s;
        s->listenConn->flags = COMM_NONBLOCKING | (s->flags.tproxyIntercept ? COMM_TRANSPARENT : 0) | (s->flags.natIntercept ? COMM_INTERCEPTION : 0);

        // setup the subscriptions such that new connections accepted by listenConn are handled by HTTP
        typedef CommCbFunPtrCallT<CommAcceptCbPtrFun> AcceptCall;
        RefCount<AcceptCall> subCall = commCbCall(5, 5, "httpAccept", CommAcceptCbPtrFun(httpAccept, CommAcceptCbParams(NULL)));
        Subscription::Pointer sub = new CallSubscription<AcceptCall>(subCall);

        AsyncCall::Pointer listenCall = asyncCall(33,2, "clientListenerConnectionOpened",
                                        ListeningStartedDialer(&clientListenerConnectionOpened, s, Ipc::fdnHttpSocket, sub));
        Ipc::StartListening(SOCK_STREAM, IPPROTO_TCP, s->listenConn, Ipc::fdnHttpSocket, listenCall);

        HttpSockets[NHttpSockets] = -1; // set in clientListenerConnectionOpened
        ++NHttpSockets;
    }
}

#if USE_OPENSSL
static void
clientHttpsConnectionsOpen(void)
{
    for (AnyP::PortCfgPointer s = HttpsPortList; s != NULL; s = s->next) {
        if (MAXTCPLISTENPORTS == NHttpSockets) {
            debugs(1, DBG_IMPORTANT, "Ignoring 'https_port' lines exceeding the limit.");
            debugs(1, DBG_IMPORTANT, "The limit is " << MAXTCPLISTENPORTS << " HTTPS ports.");
            continue;
        }

        if (!s->staticSslContext) {
            debugs(1, DBG_IMPORTANT, "Ignoring https_port " << s->s <<
                   " due to SSL initialization failure.");
            continue;
        }

        // TODO: merge with similar code in clientHttpConnectionsOpen()
        if (s->flags.tunnelSslBumping && !Config.accessList.ssl_bump) {
            debugs(33, DBG_IMPORTANT, "WARNING: No ssl_bump configured. Disabling ssl-bump on " << AnyP::UriScheme(s->transport.protocol) << "_port " << s->s);
            s->flags.tunnelSslBumping = false;
        }

        if (s->flags.tunnelSslBumping && !s->staticSslContext && !s->generateHostCertificates) {
            debugs(1, DBG_IMPORTANT, "Will not bump SSL at http_port " << s->s << " due to SSL initialization failure.");
            s->flags.tunnelSslBumping = false;
        }

        if (s->flags.tunnelSslBumping) {
            // Create ssl_ctx cache for this port.
            Ssl::TheGlobalContextStorage.addLocalStorage(s->s, s->dynamicCertMemCacheSize == std::numeric_limits<size_t>::max() ? 4194304 : s->dynamicCertMemCacheSize);
        }

        // Fill out a Comm::Connection which IPC will open as a listener for us
        s->listenConn = new Comm::Connection;
        s->listenConn->local = s->s;
        s->listenConn->flags = COMM_NONBLOCKING | (s->flags.tproxyIntercept ? COMM_TRANSPARENT : 0) |
                               (s->flags.natIntercept ? COMM_INTERCEPTION : 0);

        // setup the subscriptions such that new connections accepted by listenConn are handled by HTTPS
        typedef CommCbFunPtrCallT<CommAcceptCbPtrFun> AcceptCall;
        RefCount<AcceptCall> subCall = commCbCall(5, 5, "httpsAccept", CommAcceptCbPtrFun(httpsAccept, CommAcceptCbParams(NULL)));
        Subscription::Pointer sub = new CallSubscription<AcceptCall>(subCall);

        AsyncCall::Pointer listenCall = asyncCall(33, 2, "clientListenerConnectionOpened",
                                        ListeningStartedDialer(&clientListenerConnectionOpened,
                                                               s, Ipc::fdnHttpsSocket, sub));
        Ipc::StartListening(SOCK_STREAM, IPPROTO_TCP, s->listenConn, Ipc::fdnHttpsSocket, listenCall);
        HttpSockets[NHttpSockets] = -1;
        ++NHttpSockets;
    }
}
#endif

void
clientStartListeningOn(AnyP::PortCfgPointer &port, const RefCount< CommCbFunPtrCallT<CommAcceptCbPtrFun> > &subCall, const Ipc::FdNoteId fdNote)
{
    // Fill out a Comm::Connection which IPC will open as a listener for us
    port->listenConn = new Comm::Connection;
    port->listenConn->local = port->s;
    port->listenConn->flags =
        COMM_NONBLOCKING |
        (port->flags.tproxyIntercept ? COMM_TRANSPARENT : 0) |
        (port->flags.natIntercept ? COMM_INTERCEPTION : 0);

    // route new connections to subCall
    typedef CommCbFunPtrCallT<CommAcceptCbPtrFun> AcceptCall;
    Subscription::Pointer sub = new CallSubscription<AcceptCall>(subCall);
    AsyncCall::Pointer listenCall =
        asyncCall(33, 2, "clientListenerConnectionOpened",
                  ListeningStartedDialer(&clientListenerConnectionOpened,
                                         port, fdNote, sub));
    Ipc::StartListening(SOCK_STREAM, IPPROTO_TCP, port->listenConn, fdNote, listenCall);

    assert(NHttpSockets < MAXTCPLISTENPORTS);
    HttpSockets[NHttpSockets] = -1;
    ++NHttpSockets;
}

/// process clientHttpConnectionsOpen result
static void
clientListenerConnectionOpened(AnyP::PortCfgPointer &s, const Ipc::FdNoteId portTypeNote, const Subscription::Pointer &sub)
{
    Must(s != NULL);

    if (!OpenedHttpSocket(s->listenConn, portTypeNote))
        return;

    Must(Comm::IsConnOpen(s->listenConn));

    // TCP: setup a job to handle accept() with subscribed handler
    AsyncJob::Start(new Comm::TcpAcceptor(s, FdNote(portTypeNote), sub));

    debugs(1, DBG_IMPORTANT, "Accepting " <<
           (s->flags.natIntercept ? "NAT intercepted " : "") <<
           (s->flags.tproxyIntercept ? "TPROXY intercepted " : "") <<
           (s->flags.tunnelSslBumping ? "SSL bumped " : "") <<
           (s->flags.accelSurrogate ? "reverse-proxy " : "")
           << FdNote(portTypeNote) << " connections at "
           << s->listenConn);

    Must(AddOpenedHttpSocket(s->listenConn)); // otherwise, we have received a fd we did not ask for
}

void
clientOpenListenSockets(void)
{
    clientHttpConnectionsOpen();
#if USE_OPENSSL
    clientHttpsConnectionsOpen();
#endif
    Ftp::StartListening();

    if (NHttpSockets < 1)
        fatal("No HTTP, HTTPS, or FTP ports configured");
}

void
clientConnectionsClose()
{
    for (AnyP::PortCfgPointer s = HttpPortList; s != NULL; s = s->next) {
        if (s->listenConn != NULL) {
            debugs(1, DBG_IMPORTANT, "Closing HTTP port " << s->listenConn->local);
            s->listenConn->close();
            s->listenConn = NULL;
        }
    }

#if USE_OPENSSL
    for (AnyP::PortCfgPointer s = HttpsPortList; s != NULL; s = s->next) {
        if (s->listenConn != NULL) {
            debugs(1, DBG_IMPORTANT, "Closing HTTPS port " << s->listenConn->local);
            s->listenConn->close();
            s->listenConn = NULL;
        }
    }
#endif

    Ftp::StopListening();

    // TODO see if we can drop HttpSockets array entirely */
    for (int i = 0; i < NHttpSockets; ++i) {
        HttpSockets[i] = -1;
    }

    NHttpSockets = 0;
}

int
varyEvaluateMatch(StoreEntry * entry, HttpRequest * request)
{
    const char *vary = request->vary_headers;
    int has_vary = entry->getReply()->header.has(HDR_VARY);
#if X_ACCELERATOR_VARY

    has_vary |=
        entry->getReply()->header.has(HDR_X_ACCELERATOR_VARY);
#endif

    if (!has_vary || !entry->mem_obj->vary_headers) {
        if (vary) {
            /* Oops... something odd is going on here.. */
            debugs(33, DBG_IMPORTANT, "varyEvaluateMatch: Oops. Not a Vary object on second attempt, '" <<
                   entry->mem_obj->urlXXX() << "' '" << vary << "'");
            safe_free(request->vary_headers);
            return VARY_CANCEL;
        }

        if (!has_vary) {
            /* This is not a varying object */
            return VARY_NONE;
        }

        /* virtual "vary" object found. Calculate the vary key and
         * continue the search
         */
        vary = httpMakeVaryMark(request, entry->getReply());

        if (vary) {
            request->vary_headers = xstrdup(vary);
            return VARY_OTHER;
        } else {
            /* Ouch.. we cannot handle this kind of variance */
            /* XXX This cannot really happen, but just to be complete */
            return VARY_CANCEL;
        }
    } else {
        if (!vary) {
            vary = httpMakeVaryMark(request, entry->getReply());

            if (vary)
                request->vary_headers = xstrdup(vary);
        }

        if (!vary) {
            /* Ouch.. we cannot handle this kind of variance */
            /* XXX This cannot really happen, but just to be complete */
            return VARY_CANCEL;
        } else if (strcmp(vary, entry->mem_obj->vary_headers) == 0) {
            return VARY_MATCH;
        } else {
            /* Oops.. we have already been here and still haven't
             * found the requested variant. Bail out
             */
            debugs(33, DBG_IMPORTANT, "varyEvaluateMatch: Oops. Not a Vary match on second attempt, '" <<
                   entry->mem_obj->urlXXX() << "' '" << vary << "'");
            return VARY_CANCEL;
        }
    }
}

ACLFilledChecklist *
clientAclChecklistCreate(const acl_access * acl, ClientHttpRequest * http)
{
    ConnStateData * conn = http->getConn();
    ACLFilledChecklist *ch = new ACLFilledChecklist(acl, http->request,
            cbdataReferenceValid(conn) && conn != NULL && conn->clientConnection != NULL ? conn->clientConnection->rfc931 : dash_str);
    ch->al = http->al;
    /*
     * hack for ident ACL. It needs to get full addresses, and a place to store
     * the ident result on persistent connections...
     */
    /* connection oriented auth also needs these two lines for it's operation. */
    return ch;
}

bool
ConnStateData::transparent() const
{
    return clientConnection != NULL && (clientConnection->flags & (COMM_TRANSPARENT|COMM_INTERCEPTION));
}

bool
ConnStateData::reading() const
{
    return reader != NULL;
}

void
ConnStateData::stopReading()
{
    if (reading()) {
        Comm::ReadCancel(clientConnection->fd, reader);
        reader = NULL;
    }
}

BodyPipe::Pointer
ConnStateData::expectRequestBody(int64_t size)
{
    bodyPipe = new BodyPipe(this);
    if (size >= 0)
        bodyPipe->setBodySize(size);
    else
        startDechunkingRequest();
    return bodyPipe;
}

int64_t
ConnStateData::mayNeedToReadMoreBody() const
{
    if (!bodyPipe)
        return 0; // request without a body or read/produced all body bytes

    if (!bodyPipe->bodySizeKnown())
        return -1; // probably need to read more, but we cannot be sure

    const int64_t needToProduce = bodyPipe->unproducedSize();
    const int64_t haveAvailable = static_cast<int64_t>(in.buf.length());

    if (needToProduce <= haveAvailable)
        return 0; // we have read what we need (but are waiting for pipe space)

    return needToProduce - haveAvailable;
}

void
ConnStateData::stopReceiving(const char *error)
{
    debugs(33, 4, HERE << "receiving error (" << clientConnection << "): " << error <<
           "; old sending error: " <<
           (stoppedSending() ? stoppedSending_ : "none"));

    if (const char *oldError = stoppedReceiving()) {
        debugs(33, 3, HERE << "already stopped receiving: " << oldError);
        return; // nothing has changed as far as this connection is concerned
    }

    stoppedReceiving_ = error;

    if (const char *sendError = stoppedSending()) {
        debugs(33, 3, HERE << "closing because also stopped sending: " << sendError);
        clientConnection->close();
    }
}

void
ConnStateData::expectNoForwarding()
{
    if (bodyPipe != NULL) {
        debugs(33, 4, HERE << "no consumer for virgin body " << bodyPipe->status());
        bodyPipe->expectNoConsumption();
    }
}

/// initialize dechunking state
void
ConnStateData::startDechunkingRequest()
{
    Must(bodyPipe != NULL);
    debugs(33, 5, HERE << "start dechunking" << bodyPipe->status());
    assert(!in.bodyParser);
    in.bodyParser = new ChunkedCodingParser;
}

/// put parsed content into input buffer and clean up
void
ConnStateData::finishDechunkingRequest(bool withSuccess)
{
    debugs(33, 5, HERE << "finish dechunking: " << withSuccess);

    if (bodyPipe != NULL) {
        debugs(33, 7, HERE << "dechunked tail: " << bodyPipe->status());
        BodyPipe::Pointer myPipe = bodyPipe;
        stopProducingFor(bodyPipe, withSuccess); // sets bodyPipe->bodySize()
        Must(!bodyPipe); // we rely on it being nil after we are done with body
        if (withSuccess) {
            Must(myPipe->bodySizeKnown());
            ClientSocketContext::Pointer context = getCurrentContext();
            if (context != NULL && context->http && context->http->request)
                context->http->request->setContentLength(myPipe->bodySize());
        }
    }

    delete in.bodyParser;
    in.bodyParser = NULL;
}

ConnStateData::In::In() :
        bodyParser(NULL),
        buf()
{}

ConnStateData::In::~In()
{
    delete bodyParser; // TODO: pool
}

void
ConnStateData::sendControlMsg(HttpControlMsg msg)
{
    if (!isOpen()) {
        debugs(33, 3, HERE << "ignoring 1xx due to earlier closure");
        return;
    }

    ClientSocketContext::Pointer context = getCurrentContext();
    if (context != NULL) {
        context->writeControlMsg(msg); // will call msg.cbSuccess
        return;
    }

    debugs(33, 3, HERE << " closing due to missing context for 1xx");
    clientConnection->close();
}

/// Our close handler called by Comm when the pinned connection is closed
void
ConnStateData::clientPinnedConnectionClosed(const CommCloseCbParams &io)
{
    // FwdState might repin a failed connection sooner than this close
    // callback is called for the failed connection.
    assert(pinning.serverConnection == io.conn);
    pinning.closeHandler = NULL; // Comm unregisters handlers before calling
    const bool sawZeroReply = pinning.zeroReply; // reset when unpinning
    unpinConnection(false);

    if (sawZeroReply && clientConnection != NULL) {
        debugs(33, 3, "Closing client connection on pinned zero reply.");
        clientConnection->close();
    }

}

void
ConnStateData::pinConnection(const Comm::ConnectionPointer &pinServer, HttpRequest *request, CachePeer *aPeer, bool auth, bool monitor)
{
    if (!Comm::IsConnOpen(pinning.serverConnection) ||
            pinning.serverConnection->fd != pinServer->fd)
        pinNewConnection(pinServer, request, aPeer, auth);

    if (monitor)
        startPinnedConnectionMonitoring();
}

void
ConnStateData::pinNewConnection(const Comm::ConnectionPointer &pinServer, HttpRequest *request, CachePeer *aPeer, bool auth)
{
    unpinConnection(true); // closes pinned connection, if any, and resets fields

    pinning.serverConnection = pinServer;

    debugs(33, 3, HERE << pinning.serverConnection);

    Must(pinning.serverConnection != NULL);

    // when pinning an SSL bumped connection, the request may be NULL
    const char *pinnedHost = "[unknown]";
    if (request) {
        pinning.host = xstrdup(request->GetHost());
        pinning.port = request->port;
        pinnedHost = pinning.host;
    } else {
        pinning.port = pinServer->remote.port();
    }
    pinning.pinned = true;
    if (aPeer)
        pinning.peer = cbdataReference(aPeer);
    pinning.auth = auth;
    char stmp[MAX_IPSTRLEN];
    char desc[FD_DESC_SZ];
    snprintf(desc, FD_DESC_SZ, "%s pinned connection for %s (%d)",
             (auth || !aPeer) ? pinnedHost : aPeer->name,
             clientConnection->remote.toUrl(stmp,MAX_IPSTRLEN),
             clientConnection->fd);
    fd_note(pinning.serverConnection->fd, desc);

    typedef CommCbMemFunT<ConnStateData, CommCloseCbParams> Dialer;
    pinning.closeHandler = JobCallback(33, 5,
                                       Dialer, this, ConnStateData::clientPinnedConnectionClosed);
    // remember the pinned connection so that cb does not unpin a fresher one
    typedef CommCloseCbParams Params;
    Params &params = GetCommParams<Params>(pinning.closeHandler);
    params.conn = pinning.serverConnection;
    comm_add_close_handler(pinning.serverConnection->fd, pinning.closeHandler);
}

/// [re]start monitoring pinned connection for peer closures so that we can
/// propagate them to an _idle_ client pinned to that peer
void
ConnStateData::startPinnedConnectionMonitoring()
{
    if (pinning.readHandler != NULL)
        return; // already monitoring

    typedef CommCbMemFunT<ConnStateData, CommIoCbParams> Dialer;
    pinning.readHandler = JobCallback(33, 3,
                                      Dialer, this, ConnStateData::clientPinnedConnectionRead);
    Comm::Read(pinning.serverConnection, pinning.readHandler);
}

void
ConnStateData::stopPinnedConnectionMonitoring()
{
    if (pinning.readHandler != NULL) {
        Comm::ReadCancel(pinning.serverConnection->fd, pinning.readHandler);
        pinning.readHandler = NULL;
    }
}

/// Our read handler called by Comm when the server either closes an idle pinned connection or
/// perhaps unexpectedly sends something on that idle (from Squid p.o.v.) connection.
void
ConnStateData::clientPinnedConnectionRead(const CommIoCbParams &io)
{
    pinning.readHandler = NULL; // Comm unregisters handlers before calling

    if (io.flag == Comm::ERR_CLOSING)
        return; // close handler will clean up

    // We could use getConcurrentRequestCount(), but this may be faster.
    const bool clientIsIdle = !getCurrentContext();

    debugs(33, 3, "idle pinned " << pinning.serverConnection << " read " <<
           io.size << (clientIsIdle ? " with idle client" : ""));

    assert(pinning.serverConnection == io.conn);
    pinning.serverConnection->close();

    // If we are still sending data to the client, do not close now. When we are done sending,
    // ClientSocketContext::keepaliveNextRequest() checks pinning.serverConnection and will close.
    // However, if we are idle, then we must close to inform the idle client and minimize races.
    if (clientIsIdle && clientConnection != NULL)
        clientConnection->close();
}

const Comm::ConnectionPointer
ConnStateData::validatePinnedConnection(HttpRequest *request, const CachePeer *aPeer)
{
    debugs(33, 7, HERE << pinning.serverConnection);

    bool valid = true;
    if (!Comm::IsConnOpen(pinning.serverConnection))
        valid = false;
    else if (pinning.auth && pinning.host && request && strcasecmp(pinning.host, request->GetHost()) != 0)
        valid = false;
    else if (request && pinning.port != request->port)
        valid = false;
    else if (pinning.peer && !cbdataReferenceValid(pinning.peer))
        valid = false;
    else if (aPeer != pinning.peer)
        valid = false;

    if (!valid) {
        /* The pinning info is not safe, remove any pinning info */
        unpinConnection(true);
    }

    return pinning.serverConnection;
}

Comm::ConnectionPointer
ConnStateData::borrowPinnedConnection(HttpRequest *request, const CachePeer *aPeer)
{
    debugs(33, 7, pinning.serverConnection);
    if (validatePinnedConnection(request, aPeer) != NULL)
        stopPinnedConnectionMonitoring();

    return pinning.serverConnection; // closed if validation failed
}

void
ConnStateData::unpinConnection(const bool andClose)
{
    debugs(33, 3, HERE << pinning.serverConnection);

    if (pinning.peer)
        cbdataReferenceDone(pinning.peer);

    if (Comm::IsConnOpen(pinning.serverConnection)) {
        if (pinning.closeHandler != NULL) {
            comm_remove_close_handler(pinning.serverConnection->fd, pinning.closeHandler);
            pinning.closeHandler = NULL;
        }

        stopPinnedConnectionMonitoring();

        // close the server side socket if requested
        if (andClose)
            pinning.serverConnection->close();
        pinning.serverConnection = NULL;
    }

    safe_free(pinning.host);

    pinning.zeroReply = false;

    /* NOTE: pinning.pinned should be kept. This combined with fd == -1 at the end of a request indicates that the host
     * connection has gone away */
}<|MERGE_RESOLUTION|>--- conflicted
+++ resolved
@@ -200,10 +200,6 @@
 #endif
 static CTCB clientLifetimeTimeout;
 static ClientSocketContext *parseHttpRequestAbort(ConnStateData * conn, const char *uri);
-<<<<<<< HEAD
-static ClientSocketContext *parseHttpRequest(ConnStateData *, Http1::RequestParser &);
-=======
->>>>>>> 6fe77720
 #if USE_IDENT
 static IDCB clientIdentDone;
 #endif
@@ -2178,13 +2174,8 @@
  *  \return NULL on incomplete requests,
  *          a ClientSocketContext structure on success or failure.
  */
-<<<<<<< HEAD
-static ClientSocketContext *
+ClientSocketContext *
 parseHttpRequest(ConnStateData *csd, Http1::RequestParser &hp)
-=======
-ClientSocketContext *
-parseHttpRequest(ConnStateData *csd, HttpParser *hp, HttpRequestMethod * method_p, Http::ProtocolVersion *http_ver)
->>>>>>> 6fe77720
 {
     /* Attempt to parse the first line; this will define where the method, url, version and header begin */
     {
@@ -2488,13 +2479,8 @@
 }
 #endif // USE_OPENSSL
 
-<<<<<<< HEAD
 static void
 clientProcessRequest(ConnStateData *conn, Http1::RequestParser &hp, ClientSocketContext *context)
-=======
-void
-clientProcessRequest(ConnStateData *conn, HttpParser *hp, ClientSocketContext *context, const HttpRequestMethod& method, Http::ProtocolVersion http_ver)
->>>>>>> 6fe77720
 {
     ClientHttpRequest *http = context->http;
     HttpRequest::Pointer request;
@@ -2561,29 +2547,6 @@
         goto finish;
     }
 
-<<<<<<< HEAD
-=======
-    /* RFC 2616 section 10.5.6 : handle unsupported HTTP major versions cleanly. */
-    /* We currently only support 0.9, 1.0, 1.1 properly */
-    /* TODO: move HTTP-specific processing into servers/HttpServer and such */
-    if ( (http_ver.major == 0 && http_ver.minor != 9) ||
-            (http_ver.major > 1) ) {
-
-        clientStreamNode *node = context->getClientReplyContext();
-        debugs(33, 5, "Unsupported HTTP version discovered. :\n" << HttpParserHdrBuf(hp));
-        conn->quitAfterError(request.getRaw());
-        // setLogUri should called before repContext->setReplyToError
-        setLogUri(http, http->uri,  true);
-        clientReplyContext *repContext = dynamic_cast<clientReplyContext *>(node->data.getRaw());
-        assert (repContext);
-        repContext->setReplyToError(ERR_UNSUP_HTTPVERSION, Http::scHttpVersionNotSupported, method, http->uri,
-                                    conn->clientConnection->remote, NULL, HttpParserHdrBuf(hp), NULL);
-        assert(context->http->out.offset == 0);
-        context->pullData();
-        goto finish;
-    }
-
->>>>>>> 6fe77720
     /* compile headers */
     if (http_ver.major >= 1 && !request->parseHeader(hp)) {
         clientStreamNode *node = context->getClientReplyContext();
@@ -2750,15 +2713,12 @@
         request->body_pipe = conn->expectRequestBody(
                                  chunked ? -1 : request->content_length);
 
-<<<<<<< HEAD
-=======
         if (!isFtp) {
             // consume header early so that body pipe gets just the body
             connNoteUseOfBuffer(conn, http->req_sz);
             notedUseOfBuffer = true;
         }
 
->>>>>>> 6fe77720
         /* Is it too large? */
         if (!chunked && // if chunked, we will check as we accumulate
                 clientIsRequestBodyTooLargeForPolicy(request->content_length)) {
@@ -2807,24 +2767,12 @@
     }
 }
 
-<<<<<<< HEAD
-=======
-static void
-connStripBufferWhitespace (ConnStateData * conn)
-{
-    // XXX: kill this whole function.
-    while (!conn->in.buf.isEmpty() && xisspace(conn->in.buf.at(0))) {
-        conn->in.buf.consume(1);
-    }
-}
-
 int
 ConnStateData::pipelinePrefetchMax() const
 {
     return Config.pipeline_max_prefetch;
 }
 
->>>>>>> 6fe77720
 /**
  * Limit the number of concurrent requests.
  * \return true  when there are available position(s) in the pipeline queue for another request.
@@ -2873,23 +2821,8 @@
         if (concurrentRequestQueueFilled())
             break;
 
-<<<<<<< HEAD
-        /* Begin the parsing */
-        PROF_start(parseHttpRequest);
-
-        // parser is incremental. Generate new parser state if we,
-        // a) dont have one already
-        // b) have completed the previous request parsing already
-        if (!parser_ || !parser_->needsMoreData())
-            parser_ = new Http1::RequestParser();
-
-        /* Process request */
-        ClientSocketContext *context = parseHttpRequest(this, *parser_);
-        PROF_stop(parseHttpRequest);
-=======
         Http::ProtocolVersion http_ver;
         ClientSocketContext *context = parseOneRequest(http_ver);
->>>>>>> 6fe77720
 
         /* status -1 or 1 */
         if (context) {
@@ -2898,11 +2831,7 @@
                                              CommTimeoutCbPtrFun(clientLifetimeTimeout, context->http));
             commSetConnTimeout(clientConnection, Config.Timeout.lifetime, timeoutCall);
 
-<<<<<<< HEAD
-            clientProcessRequest(this, *parser_, context);
-=======
-            processParsedRequest(context, http_ver);
->>>>>>> 6fe77720
+            processParsedRequest(context, *parser_);
 
             parsed_req = true; // XXX: do we really need to parse everything right NOW ?
 
