/*
 * $Id$
 *
 * DEBUG: section 33    Client-side Routines
 * AUTHOR: Duane Wessels
 *
 * SQUID Web Proxy Cache          http://www.squid-cache.org/
 * ----------------------------------------------------------
 *
 *  Squid is the result of efforts by numerous individuals from
 *  the Internet community; see the CONTRIBUTORS file for full
 *  details.   Many organizations have provided support for Squid's
 *  development; see the SPONSORS file for full details.  Squid is
 *  Copyrighted (C) 2001 by the Regents of the University of
 *  California; see the COPYRIGHT file for full details.  Squid
 *  incorporates software developed and/or copyrighted by other
 *  sources; see the CREDITS file for full details.
 *
 *  This program is free software; you can redistribute it and/or modify
 *  it under the terms of the GNU General Public License as published by
 *  the Free Software Foundation; either version 2 of the License, or
 *  (at your option) any later version.
 *
 *  This program is distributed in the hope that it will be useful,
 *  but WITHOUT ANY WARRANTY; without even the implied warranty of
 *  MERCHANTABILITY or FITNESS FOR A PARTICULAR PURPOSE.  See the
 *  GNU General Public License for more details.
 *
 *  You should have received a copy of the GNU General Public License
 *  along with this program; if not, write to the Free Software
 *  Foundation, Inc., 59 Temple Place, Suite 330, Boston, MA 02111, USA.
 *
 */

/**
 \defgroup ClientSide Client-Side Logics
 *
 \section cserrors Errors and client side
 *
 \par Problem the first:
 * the store entry is no longer authoritative on the
 * reply status. EBITTEST (E_ABORT) is no longer a valid test outside
 * of client_side_reply.c.
 * Problem the second: resources are wasted if we delay in cleaning up.
 * Problem the third we can't depend on a connection close to clean up.
 *
 \par Nice thing the first:
 * Any step in the stream can callback with data
 * representing an error.
 * Nice thing the second: once you stop requesting reads from upstream,
 * upstream can be stopped too.
 *
 \par Solution #1:
 * Error has a callback mechanism to hand over a membuf
 * with the error content. The failing node pushes that back as the
 * reply. Can this be generalised to reduce duplicate efforts?
 * A: Possibly. For now, only one location uses this.
 * How to deal with pre-stream errors?
 * Tell client_side_reply that we *want* an error page before any
 * stream calls occur. Then we simply read as normal.
 *
 *
 \section pconn_logic Persistent connection logic:
 *
 \par
 * requests (httpClientRequest structs) get added to the connection
 * list, with the current one being chr
 *
 \par
 * The request is *immediately* kicked off, and data flows through
 * to clientSocketRecipient.
 *
 \par
 * If the data that arrives at clientSocketRecipient is not for the current
 * request, clientSocketRecipient simply returns, without requesting more
 * data, or sending it.
 *
 \par
 * ClientKeepAliveNextRequest will then detect the presence of data in
 * the next ClientHttpRequest, and will send it, restablishing the
 * data flow.
 */

#include "squid.h"

#include "acl/FilledChecklist.h"
#if USE_AUTH
#include "auth/UserRequest.h"
<<<<<<< HEAD
#include "base/Subscription.h"
=======
#endif
>>>>>>> 4c6dea46
#include "base/TextException.h"
#include "ChunkedCodingParser.h"
#include "client_side.h"
#include "client_side_reply.h"
#include "client_side_request.h"
#if USE_DELAY_POOLS
#include "ClientInfo.h"
#endif
#include "ClientRequestContext.h"
#include "clientStream.h"
#include "comm.h"
#include "comm/Connection.h"
#include "CommCalls.h"
#include "comm/Loops.h"
#include "comm/Write.h"
#include "comm/TcpAcceptor.h"
#include "eui/Config.h"
#include "fde.h"
#include "HttpHdrContRange.h"
#include "HttpReply.h"
#include "HttpRequest.h"
#include "ident/Config.h"
#include "ident/Ident.h"
#include "ipc/FdNotes.h"
#include "ipc/StartListening.h"
#include "MemBuf.h"
#include "MemObject.h"
#include "ProtoPort.h"
#include "rfc1738.h"
#include "SquidTime.h"
#if USE_SSL
#include "ssl/context_storage.h"
#include "ssl/helper.h"
#include "ssl/support.h"
#include "ssl/gadgets.h"
#endif
#if USE_SSL_CRTD
#include "ssl/crtd_message.h"
#include "ssl/certificate_db.h"
#endif
#include "Store.h"

#if HAVE_LIMITS
#include <limits>
#endif

#if LINGERING_CLOSE
#define comm_close comm_lingering_close
#endif

/// dials clientListenerConnectionOpened call
class ListeningStartedDialer: public CallDialer, public Ipc::StartListeningCb
{
public:
    typedef void (*Handler)(http_port_list *portCfg, const Ipc::FdNoteId note, const Subscription::Pointer &sub);
    ListeningStartedDialer(Handler aHandler, http_port_list *aPortCfg, const Ipc::FdNoteId note, const Subscription::Pointer &aSub):
            handler(aHandler), portCfg(aPortCfg), portTypeNote(note), sub(aSub) {}

    virtual void print(std::ostream &os) const {
        startPrint(os) <<
        ", " << FdNote(portTypeNote) << " port=" << (void*)portCfg << ')';
    }

    virtual bool canDial(AsyncCall &) const { return true; }
    virtual void dial(AsyncCall &) { (handler)(portCfg, portTypeNote, sub); }

public:
    Handler handler;

private:
    http_port_list *portCfg;   ///< from Config.Sockaddr.http
    Ipc::FdNoteId portTypeNote;    ///< Type of IPC socket being opened
    Subscription::Pointer sub; ///< The handler to be subscribed for this connetion listener
};

static void clientListenerConnectionOpened(http_port_list *s, const Ipc::FdNoteId portTypeNote, const Subscription::Pointer &sub);

/* our socket-related context */


CBDATA_CLASS_INIT(ClientSocketContext);

void *
ClientSocketContext::operator new (size_t byteCount)
{
    /* derived classes with different sizes must implement their own new */
    assert (byteCount == sizeof (ClientSocketContext));
    CBDATA_INIT_TYPE(ClientSocketContext);
    return cbdataAlloc(ClientSocketContext);
}

void
ClientSocketContext::operator delete (void *address)
{
    cbdataFree (address);
}

/* Local functions */
/* ClientSocketContext */
static ClientSocketContext *ClientSocketContextNew(const Comm::ConnectionPointer &clientConn, ClientHttpRequest *);
/* other */
static IOCB clientWriteComplete;
static IOCB clientWriteBodyComplete;
<<<<<<< HEAD
static IOACB httpAccept;
#if USE_SSL
static IOACB httpsAccept;
#endif
static bool clientParseRequest(ConnStateData * conn, bool &do_next_read);
static CTCB clientLifetimeTimeout;
=======
static PF clientLifetimeTimeout;
>>>>>>> 4c6dea46
static ClientSocketContext *parseHttpRequestAbort(ConnStateData * conn, const char *uri);
static ClientSocketContext *parseHttpRequest(ConnStateData *, HttpParser *, HttpRequestMethod *, HttpVersion *);
#if USE_IDENT
static IDCB clientIdentDone;
#endif
static CSCB clientSocketRecipient;
static CSD clientSocketDetach;
static void clientSetKeepaliveFlag(ClientHttpRequest *);
static int clientIsContentLengthValid(HttpRequest * r);
static int clientIsRequestBodyTooLargeForPolicy(int64_t bodyLength);

static void clientUpdateStatHistCounters(log_type logType, int svc_time);
static void clientUpdateStatCounters(log_type logType);
static void clientUpdateHierCounters(HierarchyLogEntry *);
static bool clientPingHasFinished(ping_data const *aPing);
void prepareLogWithRequestDetails(HttpRequest *, AccessLogEntry *);
#ifndef PURIFY
static bool connIsUsable(ConnStateData * conn);
#endif
static int responseFinishedOrFailed(HttpReply * rep, StoreIOBuffer const &receivedData);
static void ClientSocketContextPushDeferredIfNeeded(ClientSocketContext::Pointer deferredRequest, ConnStateData * conn);
static void clientUpdateSocketStats(log_type logType, size_t size);

char *skipLeadingSpace(char *aString);
static void connNoteUseOfBuffer(ConnStateData* conn, size_t byteCount);

static ConnStateData *connStateCreate(const Comm::ConnectionPointer &client, http_port_list *port);


clientStreamNode *
ClientSocketContext::getTail() const
{
    if (http->client_stream.tail)
        return (clientStreamNode *)http->client_stream.tail->data;

    return NULL;
}

clientStreamNode *
ClientSocketContext::getClientReplyContext() const
{
    return (clientStreamNode *)http->client_stream.tail->prev->data;
}

/**
 * This routine should be called to grow the inbuf and then
 * call comm_read().
 */
void
ConnStateData::readSomeData()
{
    if (reading())
        return;

    debugs(33, 4, HERE << clientConnection << ": reading request...");

    if (!maybeMakeSpaceAvailable())
        return;

    typedef CommCbMemFunT<ConnStateData, CommIoCbParams> Dialer;
    reader = JobCallback(33, 5, Dialer, this, ConnStateData::clientReadRequest);
    comm_read(clientConnection, in.addressToReadInto(), getAvailableBufferLength(), reader);
}


void
ClientSocketContext::removeFromConnectionList(ConnStateData * conn)
{
    ClientSocketContext::Pointer *tempContextPointer;
    assert(conn != NULL && cbdataReferenceValid(conn));
    assert(conn->getCurrentContext() != NULL);
    /* Unlink us from the connection request list */
    tempContextPointer = & conn->currentobject;

    while (tempContextPointer->getRaw()) {
        if (*tempContextPointer == this)
            break;

        tempContextPointer = &(*tempContextPointer)->next;
    }

    assert(tempContextPointer->getRaw() != NULL);
    *tempContextPointer = next;
    next = NULL;
}

ClientSocketContext::~ClientSocketContext()
{
    clientStreamNode *node = getTail();

    if (node) {
        ClientSocketContext *streamContext = dynamic_cast<ClientSocketContext *> (node->data.getRaw());

        if (streamContext) {
            /* We are *always* the tail - prevent recursive free */
            assert(this == streamContext);
            node->data = NULL;
        }
    }

    if (connRegistered_)
        deRegisterWithConn();

    httpRequestFree(http);

    /* clean up connection links to us */
    assert(this != next.getRaw());
}

void
ClientSocketContext::registerWithConn()
{
    assert (!connRegistered_);
    assert (http);
    assert (http->getConn() != NULL);
    connRegistered_ = true;
    http->getConn()->addContextToQueue(this);
}

void
ClientSocketContext::deRegisterWithConn()
{
    assert (connRegistered_);
    removeFromConnectionList(http->getConn());
    connRegistered_ = false;
}

void
ClientSocketContext::connIsFinished()
{
    assert (http);
    assert (http->getConn() != NULL);
    deRegisterWithConn();
    /* we can't handle any more stream data - detach */
    clientStreamDetach(getTail(), http);
}

ClientSocketContext::ClientSocketContext() : http(NULL), reply(NULL), next(NULL),
        writtenToSocket(0),
        mayUseConnection_ (false),
        connRegistered_ (false)
{
    memset (reqbuf, '\0', sizeof (reqbuf));
    flags.deferred = 0;
    flags.parsed_ok = 0;
    deferredparams.node = NULL;
    deferredparams.rep = NULL;
}

ClientSocketContext *
ClientSocketContextNew(const Comm::ConnectionPointer &client, ClientHttpRequest * http)
{
    ClientSocketContext *newContext;
    assert(http != NULL);
    newContext = new ClientSocketContext;
    newContext->http = http;
    newContext->clientConnection = client;
    return newContext;
}

void
ClientSocketContext::writeControlMsg(HttpControlMsg &msg)
{
    HttpReply *rep = msg.reply;
    Must(rep);

    // apply selected clientReplyContext::buildReplyHeader() mods
    // it is not clear what headers are required for control messages
    rep->header.removeHopByHopEntries();
    rep->header.putStr(HDR_CONNECTION, "keep-alive");
    httpHdrMangleList(&rep->header, http->request, ROR_REPLY);

    // remember the callback
    cbControlMsgSent = msg.cbSuccess;

    MemBuf *mb = rep->pack();

    AsyncCall::Pointer call = commCbCall(33, 5, "ClientSocketContext::wroteControlMsg",
                                         CommIoCbPtrFun(&WroteControlMsg, this));
    Comm::Write(clientConnection, mb, call);

    delete mb;
}

/// called when we wrote the 1xx response
void
ClientSocketContext::wroteControlMsg(const Comm::ConnectionPointer &conn, char *, size_t, comm_err_t errflag, int xerrno)
{
    if (errflag == COMM_ERR_CLOSING)
        return;

    if (errflag == COMM_OK) {
        ScheduleCallHere(cbControlMsgSent);
        return;
    }

    debugs(33, 3, HERE << "1xx writing failed: " << xstrerr(xerrno));
    // no error notification: see HttpControlMsg.h for rationale and
    // note that some errors are detected elsewhere (e.g., close handler)

    // close on 1xx errors to be conservative and to simplify the code
    // (if we do not close, we must notify the source of a failure!)
    conn->close();
}

/// wroteControlMsg() wrapper: ClientSocketContext is not an AsyncJob
void
ClientSocketContext::WroteControlMsg(const Comm::ConnectionPointer &conn, char *bufnotused, size_t size, comm_err_t errflag, int xerrno, void *data)
{
    ClientSocketContext *context = static_cast<ClientSocketContext*>(data);
    context->wroteControlMsg(conn, bufnotused, size, errflag, xerrno);
}

#if USE_IDENT
static void
clientIdentDone(const char *ident, void *data)
{
    ConnStateData *conn = (ConnStateData *)data;
    xstrncpy(conn->clientConnection->rfc931, ident ? ident : dash_str, USER_IDENT_SZ);
}
#endif

void
clientUpdateStatCounters(log_type logType)
{
    statCounter.client_http.requests++;

    if (logTypeIsATcpHit(logType))
        statCounter.client_http.hits++;

    if (logType == LOG_TCP_HIT)
        statCounter.client_http.disk_hits++;
    else if (logType == LOG_TCP_MEM_HIT)
        statCounter.client_http.mem_hits++;
}

void
clientUpdateStatHistCounters(log_type logType, int svc_time)
{
    statHistCount(&statCounter.client_http.all_svc_time, svc_time);
    /**
     * The idea here is not to be complete, but to get service times
     * for only well-defined types.  For example, we don't include
     * LOG_TCP_REFRESH_FAIL because its not really a cache hit
     * (we *tried* to validate it, but failed).
     */

    switch (logType) {

    case LOG_TCP_REFRESH_UNMODIFIED:
        statHistCount(&statCounter.client_http.nh_svc_time, svc_time);
        break;

    case LOG_TCP_IMS_HIT:
        statHistCount(&statCounter.client_http.nm_svc_time, svc_time);
        break;

    case LOG_TCP_HIT:

    case LOG_TCP_MEM_HIT:

    case LOG_TCP_OFFLINE_HIT:
        statHistCount(&statCounter.client_http.hit_svc_time, svc_time);
        break;

    case LOG_TCP_MISS:

    case LOG_TCP_CLIENT_REFRESH_MISS:
        statHistCount(&statCounter.client_http.miss_svc_time, svc_time);
        break;

    default:
        /* make compiler warnings go away */
        break;
    }
}

bool
clientPingHasFinished(ping_data const *aPing)
{
    if (0 != aPing->stop.tv_sec && 0 != aPing->start.tv_sec)
        return true;

    return false;
}

void
clientUpdateHierCounters(HierarchyLogEntry * someEntry)
{
    ping_data *i;

    switch (someEntry->code) {
#if USE_CACHE_DIGESTS

    case CD_PARENT_HIT:

    case CD_SIBLING_HIT:
        statCounter.cd.times_used++;
        break;
#endif

    case SIBLING_HIT:

    case PARENT_HIT:

    case FIRST_PARENT_MISS:

    case CLOSEST_PARENT_MISS:
        statCounter.icp.times_used++;
        i = &someEntry->ping;

        if (clientPingHasFinished(i))
            statHistCount(&statCounter.icp.query_svc_time,
                          tvSubUsec(i->start, i->stop));

        if (i->timeout)
            statCounter.icp.query_timeouts++;

        break;

    case CLOSEST_PARENT:

    case CLOSEST_DIRECT:
        statCounter.netdb.times_used++;

        break;

    default:
        break;
    }
}

void
ClientHttpRequest::updateCounters()
{
    clientUpdateStatCounters(logType);

    if (request->errType != ERR_NONE)
        statCounter.client_http.errors++;

    clientUpdateStatHistCounters(logType,
                                 tvSubMsec(start_time, current_time));

    clientUpdateHierCounters(&request->hier);
}

void
prepareLogWithRequestDetails(HttpRequest * request, AccessLogEntry * aLogEntry)
{
    assert(request);
    assert(aLogEntry);

    if (Config.onoff.log_mime_hdrs) {
        Packer p;
        MemBuf mb;
        mb.init();
        packerToMemInit(&p, &mb);
        request->header.packInto(&p);
        //This is the request after adaptation or redirection
        aLogEntry->headers.adapted_request = xstrdup(mb.buf);

        // the virgin request is saved to aLogEntry->request
        if (aLogEntry->request) {
            packerClean(&p);
            mb.reset();
            packerToMemInit(&p, &mb);
            aLogEntry->request->header.packInto(&p);
            aLogEntry->headers.request = xstrdup(mb.buf);
        }

#if USE_ADAPTATION
        const Adaptation::History::Pointer ah = request->adaptLogHistory();
        if (ah != NULL) {
            packerClean(&p);
            mb.reset();
            packerToMemInit(&p, &mb);
            ah->lastMeta.packInto(&p);
            aLogEntry->adapt.last_meta = xstrdup(mb.buf);
        }
#endif

        packerClean(&p);
        mb.clean();
    }

#if ICAP_CLIENT
    const Adaptation::Icap::History::Pointer ih = request->icapHistory();
    if (ih != NULL)
        aLogEntry->icap.processingTime = ih->processingTime();
#endif

    aLogEntry->http.method = request->method;
    aLogEntry->http.version = request->http_ver;
    aLogEntry->hier = request->hier;
    if (request->content_length > 0) // negative when no body or unknown length
        aLogEntry->cache.requestSize += request->content_length;
    aLogEntry->cache.extuser = request->extacl_user.termedBuf();

#if USE_AUTH
    if (request->auth_user_request != NULL) {
        if (request->auth_user_request->username())
            aLogEntry->cache.authuser = xstrdup(request->auth_user_request->username());
    }
#endif

    // Adapted request, if any, inherits and then collects all the stats, but
    // the virgin request gets logged instead; copy the stats to log them.
    // TODO: avoid losses by keeping these stats in a shared history object?
    if (aLogEntry->request) {
        aLogEntry->request->dnsWait = request->dnsWait;
        aLogEntry->request->errType = request->errType;
        aLogEntry->request->errDetail = request->errDetail;
    }
}

void
ClientHttpRequest::logRequest()
{
    if (!out.size && !logType)
        debugs(33, 5, HERE << "logging half-baked transaction: " << log_uri);

    al.icp.opcode = ICP_INVALID;
    al.url = log_uri;
    debugs(33, 9, "clientLogRequest: al.url='" << al.url << "'");

    if (al.reply) {
        al.http.code = al.reply->sline.status;
        al.http.content_type = al.reply->content_type.termedBuf();
    } else if (loggingEntry() && loggingEntry()->mem_obj) {
        al.http.code = loggingEntry()->mem_obj->getReply()->sline.status;
        al.http.content_type = loggingEntry()->mem_obj->getReply()->content_type.termedBuf();
    }

    debugs(33, 9, "clientLogRequest: http.code='" << al.http.code << "'");

    if (loggingEntry() && loggingEntry()->mem_obj)
        al.cache.objectSize = loggingEntry()->contentLen();

    al.cache.caddr.SetNoAddr();

    if (getConn() != NULL) al.cache.caddr = getConn()->log_addr;

    al.cache.requestSize = req_sz;
    al.cache.requestHeadersSize = req_sz;

    al.cache.replySize = out.size;
    al.cache.replyHeadersSize = out.headers_sz;

    al.cache.highOffset = out.offset;

    al.cache.code = logType;

    al.cache.msec = tvSubMsec(start_time, current_time);

    if (request)
        prepareLogWithRequestDetails(request, &al);

<<<<<<< HEAD
        if (getConn() != NULL && getConn()->clientConnection != NULL && getConn()->clientConnection->rfc931[0])
            al.cache.rfc931 = getConn()->clientConnection->rfc931;
=======
    if (getConn() != NULL && getConn()->rfc931[0])
        al.cache.rfc931 = getConn()->rfc931;
>>>>>>> 4c6dea46

#if USE_SSL && 0

    /* This is broken. Fails if the connection has been closed. Needs
     * to snarf the ssl details some place earlier..
     */
    if (getConn() != NULL)
        al.cache.ssluser = sslGetUserEmail(fd_table[getConn()->fd].ssl);

#endif

    ACLFilledChecklist *checklist = clientAclChecklistCreate(Config.accessList.log, this);

    if (al.reply)
        checklist->reply = HTTPMSGLOCK(al.reply);

<<<<<<< HEAD
        if (!Config.accessList.log || checklist->fastCheck()) {
            if (request)
                al.adapted_request = HTTPMSGLOCK(request);
            accessLogLog(&al, checklist);
            updateCounters();

            if (getConn() != NULL && getConn()->clientConnection != NULL)
                clientdbUpdate(getConn()->clientConnection->remote, logType, PROTO_HTTP, out.size);
        }
=======
    if (!Config.accessList.log || checklist->fastCheck()) {
        if (request)
            al.adapted_request = HTTPMSGLOCK(request);
        accessLogLog(&al, checklist);
        updateCounters();
>>>>>>> 4c6dea46

        if (getConn() != NULL)
            clientdbUpdate(getConn()->peer, logType, AnyP::PROTO_HTTP, out.size);
    }

    delete checklist;

    accessLogFreeMemory(&al);
}

void
ClientHttpRequest::freeResources()
{
    safe_free(uri);
    safe_free(log_uri);
    safe_free(redirect.location);
    range_iter.boundary.clean();
    HTTPMSGUNLOCK(request);

    if (client_stream.tail)
        clientStreamAbort((clientStreamNode *)client_stream.tail->data, this);
}

void
httpRequestFree(void *data)
{
    ClientHttpRequest *http = (ClientHttpRequest *)data;
    assert(http != NULL);
    delete http;
}

bool
ConnStateData::areAllContextsForThisConnection() const
{
    assert(this != NULL);
    ClientSocketContext::Pointer context = getCurrentContext();

    while (context.getRaw()) {
        if (context->http->getConn() != this)
            return false;

        context = context->next;
    }

    return true;
}

void
ConnStateData::freeAllContexts()
{
    ClientSocketContext::Pointer context;

    while ((context = getCurrentContext()).getRaw() != NULL) {
        assert(getCurrentContext() !=
               getCurrentContext()->next);
        context->connIsFinished();
        assert (context != currentobject);
    }
}

/// propagates abort event to all contexts
void
ConnStateData::notifyAllContexts(int xerrno)
{
    typedef ClientSocketContext::Pointer CSCP;
    for (CSCP c = getCurrentContext(); c.getRaw(); c = c->next)
        c->noteIoError(xerrno);
}

/* This is a handler normally called by comm_close() */
void ConnStateData::connStateClosed(const CommCloseCbParams &io)
{
    deleteThis("ConnStateData::connStateClosed");
}

// cleans up before destructor is called
void
ConnStateData::swanSong()
{
<<<<<<< HEAD
    debugs(33, 2, HERE << clientConnection);
    flags.readMoreRequests = false;
    clientdbEstablished(clientConnection->remote, -1);	/* decrement */
=======
    debugs(33, 2, "ConnStateData::swanSong: FD " << fd);
    fd = -1;
    flags.readMore = false;
    clientdbEstablished(peer, -1);	/* decrement */
>>>>>>> 4c6dea46
    assert(areAllContextsForThisConnection());
    freeAllContexts();
#if USE_AUTH
    if (auth_user_request != NULL) {
        debugs(33, 4, "ConnStateData::swanSong: freeing auth_user_request '" << auth_user_request << "' (this is '" << this << "')");
        auth_user_request->onConnectionClose(this);
    }
<<<<<<< HEAD

    if (Comm::IsConnOpen(pinning.serverConnection))
        pinning.serverConnection->close();
    pinning.serverConnection = NULL;

    if (Comm::IsConnOpen(clientConnection))
        clientConnection->close();
    clientConnection = NULL;
=======
#endif
    if (pinning.fd >= 0)
        comm_close(pinning.fd);
>>>>>>> 4c6dea46

    BodyProducer::swanSong();
    flags.swanSang = true;
}

bool
ConnStateData::isOpen() const
{
    return cbdataReferenceValid(this) && // XXX: checking "this" in a method
           Comm::IsConnOpen(clientConnection) &&
           !fd_table[clientConnection->fd].closing();
}

ConnStateData::~ConnStateData()
{
    assert(this != NULL);
    debugs(33, 3, HERE << clientConnection);

    if (isOpen())
        debugs(33, 1, "BUG: ConnStateData did not close " << clientConnection);

    if (!flags.swanSang)
        debugs(33, 1, "BUG: ConnStateData was not destroyed properly; " << clientConnection);

    cbdataReferenceDone(port);

    if (bodyPipe != NULL)
        stopProducingFor(bodyPipe, false);
}

/**
 * clientSetKeepaliveFlag() sets request->flags.proxy_keepalive.
 * This is the client-side persistent connection flag.  We need
 * to set this relatively early in the request processing
 * to handle hacks for broken servers and clients.
 */
static void
clientSetKeepaliveFlag(ClientHttpRequest * http)
{
    HttpRequest *request = http->request;

    debugs(33, 3, "clientSetKeepaliveFlag: http_ver = " <<
           request->http_ver.major << "." << request->http_ver.minor);
    debugs(33, 3, "clientSetKeepaliveFlag: method = " <<
           RequestMethodStr(request->method));

    // TODO: move to HttpRequest::hdrCacheInit, just like HttpReply.
    request->flags.proxy_keepalive = request->persistent() ? 1 : 0;
}

static int
clientIsContentLengthValid(HttpRequest * r)
{
    switch (r->method.id()) {

    case METHOD_GET:

    case METHOD_HEAD:
        /* We do not want to see a request entity on GET/HEAD requests */
        return (r->content_length <= 0 || Config.onoff.request_entities);

    default:
        /* For other types of requests we don't care */
        return 1;
    }

    /* NOT REACHED */
}

int
clientIsRequestBodyTooLargeForPolicy(int64_t bodyLength)
{
    if (Config.maxRequestBodySize &&
            bodyLength > Config.maxRequestBodySize)
        return 1;		/* too large */

    return 0;
}

#ifndef PURIFY
bool
connIsUsable(ConnStateData * conn)
{
    if (conn == NULL || !cbdataReferenceValid(conn) || !Comm::IsConnOpen(conn->clientConnection))
        return false;

    return true;
}

#endif

// careful: the "current" context may be gone if we wrote an early response
ClientSocketContext::Pointer
ConnStateData::getCurrentContext() const
{
    assert(this);
    return currentobject;
}

void
ClientSocketContext::deferRecipientForLater(clientStreamNode * node, HttpReply * rep, StoreIOBuffer receivedData)
{
    debugs(33, 2, "clientSocketRecipient: Deferring request " << http->uri);
    assert(flags.deferred == 0);
    flags.deferred = 1;
    deferredparams.node = node;
    deferredparams.rep = rep;
    deferredparams.queuedBuffer = receivedData;
    return;
}

int
responseFinishedOrFailed(HttpReply * rep, StoreIOBuffer const & receivedData)
{
    if (rep == NULL && receivedData.data == NULL && receivedData.length == 0)
        return 1;

    return 0;
}

bool
ClientSocketContext::startOfOutput() const
{
    return http->out.size == 0;
}

size_t
ClientSocketContext::lengthToSend(Range<int64_t> const &available)
{
    /*the size of available range can always fit in a size_t type*/
    size_t maximum = (size_t)available.size();

    if (!http->request->range)
        return maximum;

    assert (canPackMoreRanges());

    if (http->range_iter.debt() == -1)
        return maximum;

    assert (http->range_iter.debt() > 0);

    /* TODO this + the last line could be a range intersection calculation */
    if (available.start < http->range_iter.currentSpec()->offset)
        return 0;

    return min(http->range_iter.debt(), (int64_t)maximum);
}

void
ClientSocketContext::noteSentBodyBytes(size_t bytes)
{
    http->out.offset += bytes;

    if (!http->request->range)
        return;

    if (http->range_iter.debt() != -1) {
        http->range_iter.debt(http->range_iter.debt() - bytes);
        assert (http->range_iter.debt() >= 0);
    }

    /* debt() always stops at -1, below that is a bug */
    assert (http->range_iter.debt() >= -1);
}

bool
ClientHttpRequest::multipartRangeRequest() const
{
    return request->multipartRangeRequest();
}

bool
ClientSocketContext::multipartRangeRequest() const
{
    return http->multipartRangeRequest();
}

void
ClientSocketContext::sendBody(HttpReply * rep, StoreIOBuffer bodyData)
{
    assert(rep == NULL);

    if (!multipartRangeRequest() && !http->request->flags.chunked_reply) {
        size_t length = lengthToSend(bodyData.range());
        noteSentBodyBytes (length);
        AsyncCall::Pointer call = commCbCall(33, 5, "clientWriteBodyComplete",
                                             CommIoCbPtrFun(clientWriteBodyComplete, this));
        Comm::Write(clientConnection, bodyData.data, length, call, NULL);
        return;
    }

    MemBuf mb;
    mb.init();
    if (multipartRangeRequest())
        packRange(bodyData, &mb);
    else
        packChunk(bodyData, mb);

    if (mb.contentSize()) {
        /* write */
        AsyncCall::Pointer call = commCbCall(33, 5, "clientWriteComplete",
                                             CommIoCbPtrFun(clientWriteComplete, this));
        Comm::Write(clientConnection, &mb, call);
    }  else
        writeComplete(clientConnection, NULL, 0, COMM_OK);
}

/**
 * Packs bodyData into mb using chunked encoding. Packs the last-chunk
 * if bodyData is empty.
 */
void
ClientSocketContext::packChunk(const StoreIOBuffer &bodyData, MemBuf &mb)
{
    const uint64_t length =
        static_cast<uint64_t>(lengthToSend(bodyData.range()));
    noteSentBodyBytes(length);

    mb.Printf("%"PRIX64"\r\n", length);
    mb.append(bodyData.data, length);
    mb.Printf("\r\n");
}

/** put terminating boundary for multiparts */
static void
clientPackTermBound(String boundary, MemBuf * mb)
{
    mb->Printf("\r\n--" SQUIDSTRINGPH "--\r\n", SQUIDSTRINGPRINT(boundary));
    debugs(33, 6, "clientPackTermBound: buf offset: " << mb->size);
}

/** appends a "part" HTTP header (as in a multi-part/range reply) to the buffer */
static void
clientPackRangeHdr(const HttpReply * rep, const HttpHdrRangeSpec * spec, String boundary, MemBuf * mb)
{
    HttpHeader hdr(hoReply);
    Packer p;
    assert(rep);
    assert(spec);

    /* put boundary */
    debugs(33, 5, "clientPackRangeHdr: appending boundary: " << boundary);
    /* rfc2046 requires to _prepend_ boundary with <crlf>! */
    mb->Printf("\r\n--" SQUIDSTRINGPH "\r\n", SQUIDSTRINGPRINT(boundary));

    /* stuff the header with required entries and pack it */

    if (rep->header.has(HDR_CONTENT_TYPE))
        hdr.putStr(HDR_CONTENT_TYPE, rep->header.getStr(HDR_CONTENT_TYPE));

    httpHeaderAddContRange(&hdr, *spec, rep->content_length);

    packerToMemInit(&p, mb);

    hdr.packInto(&p);

    packerClean(&p);

    hdr.clean();

    /* append <crlf> (we packed a header, not a reply) */
    mb->Printf("\r\n");
}

/**
 * extracts a "range" from *buf and appends them to mb, updating
 * all offsets and such.
 */
void
ClientSocketContext::packRange(StoreIOBuffer const &source, MemBuf * mb)
{
    HttpHdrRangeIter * i = &http->range_iter;
    Range<int64_t> available (source.range());
    char const *buf = source.data;

    while (i->currentSpec() && available.size()) {
        const size_t copy_sz = lengthToSend(available);

        if (copy_sz) {
            /*
             * intersection of "have" and "need" ranges must not be empty
             */
            assert(http->out.offset < i->currentSpec()->offset + i->currentSpec()->length);
            assert(http->out.offset + (int64_t)available.size() > i->currentSpec()->offset);

            /*
             * put boundary and headers at the beginning of a range in a
             * multi-range
             */

            if (http->multipartRangeRequest() && i->debt() == i->currentSpec()->length) {
                assert(http->memObject());
                clientPackRangeHdr(
                    http->memObject()->getReply(),	/* original reply */
                    i->currentSpec(),		/* current range */
                    i->boundary,	/* boundary, the same for all */
                    mb);
            }

            /*
             * append content
             */
            debugs(33, 3, "clientPackRange: appending " << copy_sz << " bytes");

            noteSentBodyBytes (copy_sz);

            mb->append(buf, copy_sz);

            /*
             * update offsets
             */
            available.start += copy_sz;

            buf += copy_sz;

        }

        if (!canPackMoreRanges()) {
            debugs(33, 3, "clientPackRange: Returning because !canPackMoreRanges.");

            if (i->debt() == 0)
                /* put terminating boundary for multiparts */
                clientPackTermBound(i->boundary, mb);

            return;
        }

        int64_t nextOffset = getNextRangeOffset();

        assert (nextOffset >= http->out.offset);

        int64_t skip = nextOffset - http->out.offset;

        /* adjust for not to be transmitted bytes */
        http->out.offset = nextOffset;

        if (available.size() <= (uint64_t)skip)
            return;

        available.start += skip;

        buf += skip;

        if (copy_sz == 0)
            return;
    }
}

/** returns expected content length for multi-range replies
 * note: assumes that httpHdrRangeCanonize has already been called
 * warning: assumes that HTTP headers for individual ranges at the
 *          time of the actuall assembly will be exactly the same as
 *          the headers when clientMRangeCLen() is called */
int
ClientHttpRequest::mRangeCLen()
{
    int64_t clen = 0;
    MemBuf mb;

    assert(memObject());

    mb.init();
    HttpHdrRange::iterator pos = request->range->begin();

    while (pos != request->range->end()) {
        /* account for headers for this range */
        mb.reset();
        clientPackRangeHdr(memObject()->getReply(),
                           *pos, range_iter.boundary, &mb);
        clen += mb.size;

        /* account for range content */
        clen += (*pos)->length;

        debugs(33, 6, "clientMRangeCLen: (clen += " << mb.size << " + " << (*pos)->length << ") == " << clen);
        ++pos;
    }

    /* account for the terminating boundary */
    mb.reset();

    clientPackTermBound(range_iter.boundary, &mb);

    clen += mb.size;

    mb.clean();

    return clen;
}

/**
 * returns true if If-Range specs match reply, false otherwise
 */
static int
clientIfRangeMatch(ClientHttpRequest * http, HttpReply * rep)
{
    const TimeOrTag spec = http->request->header.getTimeOrTag(HDR_IF_RANGE);
    /* check for parsing falure */

    if (!spec.valid)
        return 0;

    /* got an ETag? */
    if (spec.tag.str) {
        ETag rep_tag = rep->header.getETag(HDR_ETAG);
        debugs(33, 3, "clientIfRangeMatch: ETags: " << spec.tag.str << " and " <<
               (rep_tag.str ? rep_tag.str : "<none>"));

        if (!rep_tag.str)
            return 0;		/* entity has no etag to compare with! */

        if (spec.tag.weak || rep_tag.weak) {
            debugs(33, 1, "clientIfRangeMatch: Weak ETags are not allowed in If-Range: " << spec.tag.str << " ? " << rep_tag.str);
            return 0;		/* must use strong validator for sub-range requests */
        }

        return etagIsStrongEqual(rep_tag, spec.tag);
    }

    /* got modification time? */
    if (spec.time >= 0) {
        return http->storeEntry()->lastmod <= spec.time;
    }

    assert(0);			/* should not happen */
    return 0;
}

/**
 * generates a "unique" boundary string for multipart responses
 * the caller is responsible for cleaning the string */
String
ClientHttpRequest::rangeBoundaryStr() const
{
    assert(this);
    const char *key;
    String b(APP_FULLNAME);
    b.append(":",1);
    key = storeEntry()->getMD5Text();
    b.append(key, strlen(key));
    return b;
}

/** adds appropriate Range headers if needed */
void
ClientSocketContext::buildRangeHeader(HttpReply * rep)
{
    HttpHeader *hdr = rep ? &rep->header : 0;
    const char *range_err = NULL;
    HttpRequest *request = http->request;
    assert(request->range);
    /* check if we still want to do ranges */

    int64_t roffLimit = request->getRangeOffsetLimit();

    if (!rep)
        range_err = "no [parse-able] reply";
    else if ((rep->sline.status != HTTP_OK) && (rep->sline.status != HTTP_PARTIAL_CONTENT))
        range_err = "wrong status code";
    else if (hdr->has(HDR_CONTENT_RANGE))
        range_err = "origin server does ranges";
    else if (rep->content_length < 0)
        range_err = "unknown length";
    else if (rep->content_length != http->memObject()->getReply()->content_length)
        range_err = "INCONSISTENT length";	/* a bug? */

    /* hits only - upstream peer determines correct behaviour on misses, and client_side_reply determines
     * hits candidates
     */
    else if (logTypeIsATcpHit(http->logType) && http->request->header.has(HDR_IF_RANGE) && !clientIfRangeMatch(http, rep))
        range_err = "If-Range match failed";
    else if (!http->request->range->canonize(rep))
        range_err = "canonization failed";
    else if (http->request->range->isComplex())
        range_err = "too complex range header";
    else if (!logTypeIsATcpHit(http->logType) && http->request->range->offsetLimitExceeded(roffLimit))
        range_err = "range outside range_offset_limit";

    /* get rid of our range specs on error */
    if (range_err) {
        /* XXX We do this here because we need canonisation etc. However, this current
         * code will lead to incorrect store offset requests - the store will have the
         * offset data, but we won't be requesting it.
         * So, we can either re-request, or generate an error
         */
        debugs(33, 3, "clientBuildRangeHeader: will not do ranges: " << range_err << ".");
        delete http->request->range;
        http->request->range = NULL;
    } else {
        /* XXX: TODO: Review, this unconditional set may be wrong. - TODO: review. */
        httpStatusLineSet(&rep->sline, rep->sline.version,
                          HTTP_PARTIAL_CONTENT, NULL);
        // web server responded with a valid, but unexpected range.
        // will (try-to) forward as-is.
        //TODO: we should cope with multirange request/responses
        bool replyMatchRequest = rep->content_range != NULL ?
                                 request->range->contains(rep->content_range->spec) :
                                 true;
        const int spec_count = http->request->range->specs.count;
        int64_t actual_clen = -1;

        debugs(33, 3, "clientBuildRangeHeader: range spec count: " <<
               spec_count << " virgin clen: " << rep->content_length);
        assert(spec_count > 0);
        /* append appropriate header(s) */

        if (spec_count == 1) {
            if (!replyMatchRequest) {
                hdr->delById(HDR_CONTENT_RANGE);
                hdr->putContRange(rep->content_range);
                actual_clen = rep->content_length;
                //http->range_iter.pos = rep->content_range->spec.begin();
                (*http->range_iter.pos)->offset = rep->content_range->spec.offset;
                (*http->range_iter.pos)->length = rep->content_range->spec.length;

            } else {
                HttpHdrRange::iterator pos = http->request->range->begin();
                assert(*pos);
                /* append Content-Range */

                if (!hdr->has(HDR_CONTENT_RANGE)) {
                    /* No content range, so this was a full object we are
                     * sending parts of.
                     */
                    httpHeaderAddContRange(hdr, **pos, rep->content_length);
                }

                /* set new Content-Length to the actual number of bytes
                 * transmitted in the message-body */
                actual_clen = (*pos)->length;
            }
        } else {
            /* multipart! */
            /* generate boundary string */
            http->range_iter.boundary = http->rangeBoundaryStr();
            /* delete old Content-Type, add ours */
            hdr->delById(HDR_CONTENT_TYPE);
            httpHeaderPutStrf(hdr, HDR_CONTENT_TYPE,
                              "multipart/byteranges; boundary=\"" SQUIDSTRINGPH "\"",
                              SQUIDSTRINGPRINT(http->range_iter.boundary));
            /* Content-Length is not required in multipart responses
             * but it is always nice to have one */
            actual_clen = http->mRangeCLen();
            /* http->out needs to start where we want data at */
            http->out.offset = http->range_iter.currentSpec()->offset;
        }

        /* replace Content-Length header */
        assert(actual_clen >= 0);

        hdr->delById(HDR_CONTENT_LENGTH);

        hdr->putInt64(HDR_CONTENT_LENGTH, actual_clen);

        debugs(33, 3, "clientBuildRangeHeader: actual content length: " << actual_clen);

        /* And start the range iter off */
        http->range_iter.updateSpec();
    }
}

void
ClientSocketContext::prepareReply(HttpReply * rep)
{
    reply = rep;

    if (http->request->range)
        buildRangeHeader(rep);
}

void
ClientSocketContext::sendStartOfMessage(HttpReply * rep, StoreIOBuffer bodyData)
{
    prepareReply(rep);
    assert (rep);
    MemBuf *mb = rep->pack();
    /* Save length of headers for persistent conn checks */
    http->out.headers_sz = mb->contentSize();
#if HEADERS_LOG

    headersLog(0, 0, http->request->method, rep);
#endif

    if (bodyData.data && bodyData.length) {
        if (multipartRangeRequest())
            packRange(bodyData, mb);
        else if (http->request->flags.chunked_reply) {
            packChunk(bodyData, *mb);
        } else {
            size_t length = lengthToSend(bodyData.range());
            noteSentBodyBytes (length);

            mb->append(bodyData.data, length);
        }
    }

    /* write */
    debugs(33,7, HERE << "sendStartOfMessage schedules clientWriteComplete");
    AsyncCall::Pointer call = commCbCall(33, 5, "clientWriteComplete",
                                         CommIoCbPtrFun(clientWriteComplete, this));
    Comm::Write(clientConnection, mb, call);
    delete mb;
}

/**
 * Write a chunk of data to a client socket. If the reply is present,
 * send the reply headers down the wire too, and clean them up when
 * finished.
 * Pre-condition:
 *   The request is one backed by a connection, not an internal request.
 *   data context is not NULL
 *   There are no more entries in the stream chain.
 */
static void
clientSocketRecipient(clientStreamNode * node, ClientHttpRequest * http,
                      HttpReply * rep, StoreIOBuffer receivedData)
{
    /* Test preconditions */
    assert(node != NULL);
    PROF_start(clientSocketRecipient);
    /* TODO: handle this rather than asserting
     * - it should only ever happen if we cause an abort and
     * the callback chain loops back to here, so we can simply return.
     * However, that itself shouldn't happen, so it stays as an assert for now.
     */
    assert(cbdataReferenceValid(node));
    assert(node->node.next == NULL);
    ClientSocketContext::Pointer context = dynamic_cast<ClientSocketContext *>(node->data.getRaw());
    assert(context != NULL);
    assert(connIsUsable(http->getConn()));

    /* TODO: check offset is what we asked for */

    if (context != http->getConn()->getCurrentContext()) {
        context->deferRecipientForLater(node, rep, receivedData);
        PROF_stop(clientSocketRecipient);
        return;
    }

    // After sending Transfer-Encoding: chunked (at least), always send
    // the last-chunk if there was no error, ignoring responseFinishedOrFailed.
    const bool mustSendLastChunk = http->request->flags.chunked_reply &&
                                   !http->request->flags.stream_error && !context->startOfOutput();
    if (responseFinishedOrFailed(rep, receivedData) && !mustSendLastChunk) {
        context->writeComplete(context->clientConnection, NULL, 0, COMM_OK);
        PROF_stop(clientSocketRecipient);
        return;
    }

    if (!context->startOfOutput())
        context->sendBody(rep, receivedData);
    else {
        assert(rep);
        http->al.reply = HTTPMSGLOCK(rep);
        context->sendStartOfMessage(rep, receivedData);
    }

    PROF_stop(clientSocketRecipient);
}

/**
 * Called when a downstream node is no longer interested in
 * our data. As we are a terminal node, this means on aborts
 * only
 */
void
clientSocketDetach(clientStreamNode * node, ClientHttpRequest * http)
{
    /* Test preconditions */
    assert(node != NULL);
    /* TODO: handle this rather than asserting
     * - it should only ever happen if we cause an abort and
     * the callback chain loops back to here, so we can simply return.
     * However, that itself shouldn't happen, so it stays as an assert for now.
     */
    assert(cbdataReferenceValid(node));
    /* Set null by ContextFree */
    assert(node->node.next == NULL);
    /* this is the assert discussed above */
    assert(NULL == dynamic_cast<ClientSocketContext *>(node->data.getRaw()));
    /* We are only called when the client socket shutsdown.
     * Tell the prev pipeline member we're finished
     */
    clientStreamDetach(node, http);
}

static void
clientWriteBodyComplete(const Comm::ConnectionPointer &conn, char *buf, size_t size, comm_err_t errflag, int xerrno, void *data)
{
    debugs(33,7, HERE << "clientWriteBodyComplete schedules clientWriteComplete");
    clientWriteComplete(conn, NULL, size, errflag, xerrno, data);
}

void
ConnStateData::readNextRequest()
{
    debugs(33, 5, HERE << clientConnection << " reading next req");

    fd_note(clientConnection->fd, "Waiting for next request");
    /**
     * Set the timeout BEFORE calling clientReadRequest().
     */
    typedef CommCbMemFunT<ConnStateData, CommTimeoutCbParams> TimeoutDialer;
    AsyncCall::Pointer timeoutCall = JobCallback(33, 5,
                                     TimeoutDialer, this, ConnStateData::requestTimeout);
    commSetConnTimeout(clientConnection, Config.Timeout.persistent_request, timeoutCall);

    readSomeData();
    /** Please don't do anything with the FD past here! */
}

static void
ClientSocketContextPushDeferredIfNeeded(ClientSocketContext::Pointer deferredRequest, ConnStateData * conn)
{
    debugs(33, 2, HERE << conn->clientConnection << " Sending next");

    /** If the client stream is waiting on a socket write to occur, then */

    if (deferredRequest->flags.deferred) {
        /** NO data is allowed to have been sent. */
        assert(deferredRequest->http->out.size == 0);
        /** defer now. */
        clientSocketRecipient(deferredRequest->deferredparams.node,
                              deferredRequest->http,
                              deferredRequest->deferredparams.rep,
                              deferredRequest->deferredparams.queuedBuffer);
    }

    /** otherwise, the request is still active in a callbacksomewhere,
     * and we are done
     */
}

void
ClientSocketContext::keepaliveNextRequest()
{
    ConnStateData * conn = http->getConn();

    debugs(33, 3, HERE << "ConnnStateData(" << conn->clientConnection << "), Context(" << clientConnection << ")");
    connIsFinished();

    if (conn->pinning.pinned && !Comm::IsConnOpen(conn->pinning.serverConnection)) {
        debugs(33, 2, HERE << conn->clientConnection << " Connection was pinned but server side gone. Terminating client connection");
        conn->clientConnection->close();
        return;
    }

    /** \par
     * Attempt to parse a request from the request buffer.
     * If we've been fed a pipelined request it may already
     * be in our read buffer.
     *
     \par
     * This needs to fall through - if we're unlucky and parse the _last_ request
     * from our read buffer we may never re-register for another client read.
     */

<<<<<<< HEAD
    if (clientParseRequest(conn, do_next_read)) {
        debugs(33, 3, HERE << conn->clientConnection << ": parsed next request from buffer");
=======
    if (conn->clientParseRequests()) {
        debugs(33, 3, "clientSocketContext::keepaliveNextRequest: FD " << conn->fd << ": parsed next request from buffer");
>>>>>>> 4c6dea46
    }

    /** \par
     * Either we need to kick-start another read or, if we have
     * a half-closed connection, kill it after the last request.
     * This saves waiting for half-closed connections to finished being
     * half-closed _AND_ then, sometimes, spending "Timeout" time in
     * the keepalive "Waiting for next request" state.
     */
    if (commIsHalfClosed(conn->clientConnection->fd) && (conn->getConcurrentRequestCount() == 0)) {
        debugs(33, 3, "ClientSocketContext::keepaliveNextRequest: half-closed client with no pending requests, closing");
        conn->clientConnection->close();
        return;
    }

    ClientSocketContext::Pointer deferredRequest;

    /** \par
     * At this point we either have a parsed request (which we've
     * kicked off the processing for) or not. If we have a deferred
     * request (parsed but deferred for pipeling processing reasons)
     * then look at processing it. If not, simply kickstart
     * another read.
     */

    if ((deferredRequest = conn->getCurrentContext()).getRaw()) {
        debugs(33, 3, HERE << conn->clientConnection << ": calling PushDeferredIfNeeded");
        ClientSocketContextPushDeferredIfNeeded(deferredRequest, conn);
<<<<<<< HEAD
    } else {
        debugs(33, 3, HERE << conn->clientConnection << ": calling conn->readNextRequest()");
=======
    } else if (conn->flags.readMore) {
        debugs(33, 3, "ClientSocketContext:: FD " << conn->fd << ": calling conn->readNextRequest()");
>>>>>>> 4c6dea46
        conn->readNextRequest();
    } else {
        // XXX: Can this happen? CONNECT tunnels have deferredRequest set.
        debugs(33, DBG_IMPORTANT, HERE << "abandoning FD " << conn->fd);
    }
}

void
clientUpdateSocketStats(log_type logType, size_t size)
{
    if (size == 0)
        return;

    kb_incr(&statCounter.client_http.kbytes_out, size);

    if (logTypeIsATcpHit(logType))
        kb_incr(&statCounter.client_http.hit_kbytes_out, size);
}

/**
 * increments iterator "i"
 * used by clientPackMoreRanges
 *
 \retval true    there is still data available to pack more ranges
 \retval false
 */
bool
ClientSocketContext::canPackMoreRanges() const
{
    /** first update iterator "i" if needed */

    if (!http->range_iter.debt()) {
        debugs(33, 5, HERE << "At end of current range spec for " << clientConnection);

        if (http->range_iter.pos.incrementable())
            ++http->range_iter.pos;

        http->range_iter.updateSpec();
    }

    assert(!http->range_iter.debt() == !http->range_iter.currentSpec());

    /* paranoid sync condition */
    /* continue condition: need_more_data */
    debugs(33, 5, "ClientSocketContext::canPackMoreRanges: returning " << (http->range_iter.currentSpec() ? true : false));
    return http->range_iter.currentSpec() ? true : false;
}

int64_t
ClientSocketContext::getNextRangeOffset() const
{
    if (http->request->range) {
        /* offset in range specs does not count the prefix of an http msg */
        debugs (33, 5, "ClientSocketContext::getNextRangeOffset: http offset " << http->out.offset);
        /* check: reply was parsed and range iterator was initialized */
        assert(http->range_iter.valid);
        /* filter out data according to range specs */
        assert (canPackMoreRanges());
        {
            int64_t start;		/* offset of still missing data */
            assert(http->range_iter.currentSpec());
            start = http->range_iter.currentSpec()->offset + http->range_iter.currentSpec()->length - http->range_iter.debt();
            debugs(33, 3, "clientPackMoreRanges: in:  offset: " << http->out.offset);
            debugs(33, 3, "clientPackMoreRanges: out:"
                   " start: " << start <<
                   " spec[" << http->range_iter.pos - http->request->range->begin() << "]:" <<
                   " [" << http->range_iter.currentSpec()->offset <<
                   ", " << http->range_iter.currentSpec()->offset + http->range_iter.currentSpec()->length << "),"
                   " len: " << http->range_iter.currentSpec()->length <<
                   " debt: " << http->range_iter.debt());
            if (http->range_iter.currentSpec()->length != -1)
                assert(http->out.offset <= start);	/* we did not miss it */

            return start;
        }

    } else if (reply && reply->content_range) {
        /* request does not have ranges, but reply does */
        /** \todo FIXME: should use range_iter_pos on reply, as soon as reply->content_range
         *        becomes HttpHdrRange rather than HttpHdrRangeSpec.
         */
        return http->out.offset + reply->content_range->spec.offset;
    }

    return http->out.offset;
}

void
ClientSocketContext::pullData()
{
    debugs(33, 5, HERE << clientConnection << " attempting to pull upstream data");

    /* More data will be coming from the stream. */
    StoreIOBuffer readBuffer;
    /* XXX: Next requested byte in the range sequence */
    /* XXX: length = getmaximumrangelenfgth */
    readBuffer.offset = getNextRangeOffset();
    readBuffer.length = HTTP_REQBUF_SZ;
    readBuffer.data = reqbuf;
    /* we may note we have reached the end of the wanted ranges */
    clientStreamRead(getTail(), http, readBuffer);
}

clientStream_status_t
ClientSocketContext::socketState()
{
    switch (clientStreamStatus(getTail(), http)) {

    case STREAM_NONE:
        /* check for range support ending */

        if (http->request->range) {
            /* check: reply was parsed and range iterator was initialized */
            assert(http->range_iter.valid);
            /* filter out data according to range specs */

            if (!canPackMoreRanges()) {
                debugs(33, 5, HERE << "Range request at end of returnable " <<
                       "range sequence on " << clientConnection);

                if (http->request->flags.proxy_keepalive)
                    return STREAM_COMPLETE;
                else
                    return STREAM_UNPLANNED_COMPLETE;
            }
        } else if (reply && reply->content_range) {
            /* reply has content-range, but Squid is not managing ranges */
            const int64_t &bytesSent = http->out.offset;
            const int64_t &bytesExpected = reply->content_range->spec.length;

            debugs(33, 7, HERE << "body bytes sent vs. expected: " <<
                   bytesSent << " ? " << bytesExpected << " (+" <<
                   reply->content_range->spec.offset << ")");

            // did we get at least what we expected, based on range specs?

            if (bytesSent == bytesExpected) { // got everything
                if (http->request->flags.proxy_keepalive)
                    return STREAM_COMPLETE;
                else
                    return STREAM_UNPLANNED_COMPLETE;
            }

            // The logic below is not clear: If we got more than we
            // expected why would persistency matter? Should not this
            // always be an error?
            if (bytesSent > bytesExpected) { // got extra
                if (http->request->flags.proxy_keepalive)
                    return STREAM_COMPLETE;
                else
                    return STREAM_UNPLANNED_COMPLETE;
            }

            // did not get enough yet, expecting more
        }

        return STREAM_NONE;

    case STREAM_COMPLETE:
        return STREAM_COMPLETE;

    case STREAM_UNPLANNED_COMPLETE:
        return STREAM_UNPLANNED_COMPLETE;

    case STREAM_FAILED:
        return STREAM_FAILED;
    }

    fatal ("unreachable code\n");
    return STREAM_NONE;
}

/**
 * A write has just completed to the client, or we have just realised there is
 * no more data to send.
 */
void
clientWriteComplete(const Comm::ConnectionPointer &conn, char *bufnotused, size_t size, comm_err_t errflag, int xerrno, void *data)
{
    ClientSocketContext *context = (ClientSocketContext *)data;
    context->writeComplete(conn, bufnotused, size, errflag);
}

/// remembers the abnormal connection termination for logging purposes
void
ClientSocketContext::noteIoError(const int xerrno)
{
    if (http) {
        if (xerrno == ETIMEDOUT)
            http->al.http.timedout = true;
        else // even if xerrno is zero (which means read abort/eof)
            http->al.http.aborted = true;
    }
}

void
ClientSocketContext::doClose()
{
    clientConnection->close();
}

/** Called to initiate (and possibly complete) closing of the context.
 * The underlying socket may be already closed */
void
ClientSocketContext::initiateClose(const char *reason)
{
    debugs(33, 5, HERE << "initiateClose: closing for " << reason);

    if (http != NULL) {
        ConnStateData * conn = http->getConn();

        if (conn != NULL) {
            if (const int64_t expecting = conn->mayNeedToReadMoreBody()) {
                debugs(33, 5, HERE << "ClientSocketContext::initiateClose: " <<
                       "closing, but first " << conn << " needs to read " <<
                       expecting << " request body bytes with " <<
                       conn->in.notYetUsed << " notYetUsed");

                if (conn->closing()) {
                    debugs(33, 2, HERE << "avoiding double-closing " << conn);
                    return;
                }

                /*
                * XXX We assume the reply fits in the TCP transmit
                * window.  If not the connection may stall while sending
                * the reply (before reaching here) if the client does not
                * try to read the response while sending the request body.
                * As of yet we have not received any complaints indicating
                * this may be an issue.
                */
                conn->startClosing(reason);

                return;
            }
        }
    }

    doClose();
}

void
ClientSocketContext::writeComplete(const Comm::ConnectionPointer &conn, char *bufnotused, size_t size, comm_err_t errflag)
{
    StoreEntry *entry = http->storeEntry();
    http->out.size += size;
    debugs(33, 5, HERE << conn << ", sz " << size <<
           ", err " << errflag << ", off " << http->out.size << ", len " <<
           entry ? entry->objectLen() : 0);
    clientUpdateSocketStats(http->logType, size);

    /* Bail out quickly on COMM_ERR_CLOSING - close handlers will tidy up */

    if (errflag == COMM_ERR_CLOSING || !Comm::IsConnOpen(conn))
        return;

    if (errflag || clientHttpRequestStatus(conn->fd, http)) {
        initiateClose("failure or true request status");
        /* Do we leak here ? */
        return;
    }

    switch (socketState()) {

    case STREAM_NONE:
        pullData();
        break;

    case STREAM_COMPLETE:
        debugs(33, 5, HERE << conn << " Keeping Alive");
        keepaliveNextRequest();
        return;

    case STREAM_UNPLANNED_COMPLETE:
        initiateClose("STREAM_UNPLANNED_COMPLETE");
        return;

    case STREAM_FAILED:
        initiateClose("STREAM_FAILED");
        return;

    default:
        fatal("Hit unreachable code in clientWriteComplete\n");
    }
}

extern "C" CSR clientGetMoreData;
extern "C" CSS clientReplyStatus;
extern "C" CSD clientReplyDetach;

static ClientSocketContext *
parseHttpRequestAbort(ConnStateData * csd, const char *uri)
{
    ClientHttpRequest *http;
    ClientSocketContext *context;
    StoreIOBuffer tempBuffer;
    http = new ClientHttpRequest(csd);
    http->req_sz = csd->in.notYetUsed;
    http->uri = xstrdup(uri);
    setLogUri (http, uri);
    context = ClientSocketContextNew(csd->clientConnection, http);
    tempBuffer.data = context->reqbuf;
    tempBuffer.length = HTTP_REQBUF_SZ;
    clientStreamInit(&http->client_stream, clientGetMoreData, clientReplyDetach,
                     clientReplyStatus, new clientReplyContext(http), clientSocketRecipient,
                     clientSocketDetach, context, tempBuffer);
    return context;
}

char *
skipLeadingSpace(char *aString)
{
    char *result = aString;

    while (xisspace(*aString))
        ++aString;

    return result;
}

/**
 * 'end' defaults to NULL for backwards compatibility
 * remove default value if we ever get rid of NULL-terminated
 * request buffers.
 */
const char *
findTrailingHTTPVersion(const char *uriAndHTTPVersion, const char *end)
{
    if (NULL == end) {
        end = uriAndHTTPVersion + strcspn(uriAndHTTPVersion, "\r\n");
        assert(end);
    }

    for (; end > uriAndHTTPVersion; end--) {
        if (*end == '\n' || *end == '\r')
            continue;

        if (xisspace(*end)) {
            if (strncasecmp(end + 1, "HTTP/", 5) == 0)
                return end + 1;
            else
                break;
        }
    }

    return NULL;
}

void
setLogUri(ClientHttpRequest * http, char const *uri, bool cleanUrl)
{
    safe_free(http->log_uri);

    if (!cleanUrl)
        // The uri is already clean just dump it.
        http->log_uri = xstrndup(uri, MAX_URL);
    else {
        int flags = 0;
        switch (Config.uri_whitespace) {
        case URI_WHITESPACE_ALLOW:
            flags |= RFC1738_ESCAPE_NOSPACE;

        case URI_WHITESPACE_ENCODE:
            flags |= RFC1738_ESCAPE_UNESCAPED;
            http->log_uri = xstrndup(rfc1738_do_escape(uri, flags), MAX_URL);
            break;

        case URI_WHITESPACE_CHOP: {
            flags |= RFC1738_ESCAPE_NOSPACE;
            flags |= RFC1738_ESCAPE_UNESCAPED;
            http->log_uri = xstrndup(rfc1738_do_escape(uri, flags), MAX_URL);
            int pos = strcspn(http->log_uri, w_space);
            http->log_uri[pos] = '\0';
        }
        break;

        case URI_WHITESPACE_DENY:
        case URI_WHITESPACE_STRIP:
        default: {
            const char *t;
            char *tmp_uri = static_cast<char*>(xmalloc(strlen(uri) + 1));
            char *q = tmp_uri;
            t = uri;
            while (*t) {
                if (!xisspace(*t))
                    *q++ = *t;
                t++;
            }
            *q = '\0';
            http->log_uri = xstrndup(rfc1738_escape_unescaped(tmp_uri), MAX_URL);
            xfree(tmp_uri);
        }
        break;
        }
    }
}

static void
prepareAcceleratedURL(ConnStateData * conn, ClientHttpRequest *http, char *url, const char *req_hdr)
{
    int vhost = conn->port->vhost;
    int vport = conn->port->vport;
    char *host;
    char ipbuf[MAX_IPSTRLEN];

    http->flags.accel = 1;

    /* BUG: Squid cannot deal with '*' URLs (RFC2616 5.1.2) */

    if (strncasecmp(url, "cache_object://", 15) == 0)
        return; /* already in good shape */

    if (*url != '/') {
        if (conn->port->vhost)
            return; /* already in good shape */

        /* else we need to ignore the host name */
        url = strstr(url, "//");

#if SHOULD_REJECT_UNKNOWN_URLS

        if (!url) {
            hp->request_parse_status = HTTP_BAD_REQUEST;
            return parseHttpRequestAbort(conn, "error:invalid-request");
        }
#endif

        if (url)
            url = strchr(url + 2, '/');

        if (!url)
            url = (char *) "/";
    }

    if (internalCheck(url)) {
        /* prepend our name & port */
        http->uri = xstrdup(internalLocalUri(NULL, url));
        return;
    }

    const bool switchedToHttps = conn->switchedToHttps();
    const bool tryHostHeader = vhost || switchedToHttps;
    if (tryHostHeader && (host = mime_get_header(req_hdr, "Host")) != NULL) {
        int url_sz = strlen(url) + 32 + Config.appendDomainLen +
                     strlen(host);
        http->uri = (char *)xcalloc(url_sz, 1);
        const char *protocol = switchedToHttps ?
                               "https" : conn->port->protocol;
        snprintf(http->uri, url_sz, "%s://%s%s", protocol, host, url);
        debugs(33, 5, "ACCEL VHOST REWRITE: '" << http->uri << "'");
    } else if (conn->port->defaultsite) {
        int url_sz = strlen(url) + 32 + Config.appendDomainLen +
                     strlen(conn->port->defaultsite);
        http->uri = (char *)xcalloc(url_sz, 1);
        snprintf(http->uri, url_sz, "%s://%s%s",
                 conn->port->protocol, conn->port->defaultsite, url);
        debugs(33, 5, "ACCEL DEFAULTSITE REWRITE: '" << http->uri <<"'");
    } else if (vport == -1) {
        /* Put the local socket IP address as the hostname.  */
        int url_sz = strlen(url) + 32 + Config.appendDomainLen;
        http->uri = (char *)xcalloc(url_sz, 1);
        http->getConn()->clientConnection->local.ToHostname(ipbuf,MAX_IPSTRLEN);
        snprintf(http->uri, url_sz, "%s://%s:%d%s",
                 http->getConn()->port->protocol,
                 ipbuf, http->getConn()->clientConnection->local.GetPort(), url);
        debugs(33, 5, "ACCEL VPORT REWRITE: '" << http->uri << "'");
    } else if (vport > 0) {
        /* Put the local socket IP address as the hostname, but static port  */
        int url_sz = strlen(url) + 32 + Config.appendDomainLen;
        http->uri = (char *)xcalloc(url_sz, 1);
        http->getConn()->clientConnection->local.ToHostname(ipbuf,MAX_IPSTRLEN);
        snprintf(http->uri, url_sz, "%s://%s:%d%s",
                 http->getConn()->port->protocol,
                 ipbuf, vport, url);
        debugs(33, 5, "ACCEL VPORT REWRITE: '" << http->uri << "'");
    }
}

static void
prepareTransparentURL(ConnStateData * conn, ClientHttpRequest *http, char *url, const char *req_hdr)
{
    char *host;
    char ipbuf[MAX_IPSTRLEN];

    if (*url != '/')
        return; /* already in good shape */

    /* BUG: Squid cannot deal with '*' URLs (RFC2616 5.1.2) */
    // BUG 2976: Squid only accepts intercepted HTTP.

    if ((host = mime_get_header(req_hdr, "Host")) != NULL) {
        int url_sz = strlen(url) + 32 + Config.appendDomainLen +
                     strlen(host);
        http->uri = (char *)xcalloc(url_sz, 1);
        snprintf(http->uri, url_sz, "http://%s%s", /*conn->port->protocol,*/ host, url);
        debugs(33, 5, "TRANSPARENT HOST REWRITE: '" << http->uri <<"'");
    } else {
        /* Put the local socket IP address as the hostname.  */
        int url_sz = strlen(url) + 32 + Config.appendDomainLen;
        http->uri = (char *)xcalloc(url_sz, 1);
<<<<<<< HEAD
        http->getConn()->clientConnection->local.ToHostname(ipbuf,MAX_IPSTRLEN),
        snprintf(http->uri, url_sz, "%s://%s:%d%s",
                 http->getConn()->port->protocol,
                 ipbuf, http->getConn()->clientConnection->local.GetPort(), url);
=======
        http->getConn()->me.ToHostname(ipbuf,MAX_IPSTRLEN),
        snprintf(http->uri, url_sz, "http://%s:%d%s",
                 // http->getConn()->port->protocol,
                 ipbuf, http->getConn()->me.GetPort(), url);
>>>>>>> 4c6dea46
        debugs(33, 5, "TRANSPARENT REWRITE: '" << http->uri << "'");
    }
}

/**
 *  parseHttpRequest()
 *
 *  Returns
 *  NULL on incomplete requests
 *  a ClientSocketContext structure on success or failure.
 *  Sets result->flags.parsed_ok to 0 if failed to parse the request.
 *  Sets result->flags.parsed_ok to 1 if we have a good request.
 */
static ClientSocketContext *
parseHttpRequest(ConnStateData *csd, HttpParser *hp, HttpRequestMethod * method_p, HttpVersion *http_ver)
{
    char *req_hdr = NULL;
    char *end;
    size_t req_sz;
    ClientHttpRequest *http;
    ClientSocketContext *result;
    StoreIOBuffer tempBuffer;
    int r;

    /* pre-set these values to make aborting simpler */
    *method_p = METHOD_NONE;

    /* NP: don't be tempted to move this down or remove again.
     * It's the only DDoS protection old-String has against long URL */
    if ( hp->bufsiz <= 0) {
        debugs(33, 5, "Incomplete request, waiting for end of request line");
        return NULL;
    } else if ( (size_t)hp->bufsiz >= Config.maxRequestHeaderSize && headersEnd(hp->buf, Config.maxRequestHeaderSize) == 0) {
        debugs(33, 5, "parseHttpRequest: Too large request");
        hp->request_parse_status = HTTP_HEADER_TOO_LARGE;
        return parseHttpRequestAbort(csd, "error:request-too-large");
    }

    /* Attempt to parse the first line; this'll define the method, url, version and header begin */
    r = HttpParserParseReqLine(hp);

    if (r == 0) {
        debugs(33, 5, "Incomplete request, waiting for end of request line");
        return NULL;
    }

    if (r == -1) {
        return parseHttpRequestAbort(csd, "error:invalid-request");
    }

    /* Request line is valid here .. */
    *http_ver = HttpVersion(hp->v_maj, hp->v_min);

    /* This call scans the entire request, not just the headers */
    if (hp->v_maj > 0) {
        if ((req_sz = headersEnd(hp->buf, hp->bufsiz)) == 0) {
            debugs(33, 5, "Incomplete request, waiting for end of headers");
            return NULL;
        }
    } else {
        debugs(33, 3, "parseHttpRequest: Missing HTTP identifier");
        req_sz = HttpParserReqSz(hp);
    }

    /* We know the whole request is in hp->buf now */

    assert(req_sz <= (size_t) hp->bufsiz);

    /* Will the following be true with HTTP/0.9 requests? probably not .. */
    /* So the rest of the code will need to deal with '0'-byte headers (ie, none, so don't try parsing em) */
    assert(req_sz > 0);

    hp->hdr_end = req_sz - 1;

    hp->hdr_start = hp->req_end + 1;

    /* Enforce max_request_size */
    if (req_sz >= Config.maxRequestHeaderSize) {
        debugs(33, 5, "parseHttpRequest: Too large request");
        hp->request_parse_status = HTTP_HEADER_TOO_LARGE;
        return parseHttpRequestAbort(csd, "error:request-too-large");
    }

    /* Set method_p */
    *method_p = HttpRequestMethod(&hp->buf[hp->m_start], &hp->buf[hp->m_end]+1);

    /* deny CONNECT via accelerated ports */
    if (*method_p == METHOD_CONNECT && csd && csd->port && csd->port->accel) {
        debugs(33, DBG_IMPORTANT, "WARNING: CONNECT method received on " << csd->port->protocol << " Accelerator port " << csd->port->s.GetPort() );
        /* XXX need a way to say "this many character length string" */
        debugs(33, DBG_IMPORTANT, "WARNING: for request: " << hp->buf);
        hp->request_parse_status = HTTP_METHOD_NOT_ALLOWED;
        return parseHttpRequestAbort(csd, "error:method-not-allowed");
    }

    if (*method_p == METHOD_NONE) {
        /* XXX need a way to say "this many character length string" */
        debugs(33, 1, "clientParseRequestMethod: Unsupported method in request '" << hp->buf << "'");
        hp->request_parse_status = HTTP_METHOD_NOT_ALLOWED;
        return parseHttpRequestAbort(csd, "error:unsupported-request-method");
    }

    /*
     * Process headers after request line
     * TODO: Use httpRequestParse here.
     */
    /* XXX this code should be modified to take a const char * later! */
    req_hdr = (char *) hp->buf + hp->req_end + 1;

    debugs(33, 3, "parseHttpRequest: req_hdr = {" << req_hdr << "}");

    end = (char *) hp->buf + hp->hdr_end;

    debugs(33, 3, "parseHttpRequest: end = {" << end << "}");

    debugs(33, 3, "parseHttpRequest: prefix_sz = " <<
           (int) HttpParserRequestLen(hp) << ", req_line_sz = " <<
           HttpParserReqSz(hp));

    /* Ok, all headers are received */
    http = new ClientHttpRequest(csd);

    http->req_sz = HttpParserRequestLen(hp);
    result = ClientSocketContextNew(csd->clientConnection, http);
    tempBuffer.data = result->reqbuf;
    tempBuffer.length = HTTP_REQBUF_SZ;

    ClientStreamData newServer = new clientReplyContext(http);
    ClientStreamData newClient = result;
    clientStreamInit(&http->client_stream, clientGetMoreData, clientReplyDetach,
                     clientReplyStatus, newServer, clientSocketRecipient,
                     clientSocketDetach, newClient, tempBuffer);

    debugs(33, 5, "parseHttpRequest: Request Header is\n" <<(hp->buf) + hp->hdr_start);

    /* set url */
    /*
     * XXX this should eventually not use a malloc'ed buffer; the transformation code
     * below needs to be modified to not expect a mutable nul-terminated string.
     */
    char *url = (char *)xmalloc(hp->u_end - hp->u_start + 16);

    memcpy(url, hp->buf + hp->u_start, hp->u_end - hp->u_start + 1);

    url[hp->u_end - hp->u_start + 1] = '\0';

#if THIS_VIOLATES_HTTP_SPECS_ON_URL_TRANSFORMATION

    if ((t = strchr(url, '#')))	/* remove HTML anchors */
        *t = '\0';

#endif

    /* Rewrite the URL in transparent or accelerator mode */
    /* NP: there are several cases to traverse here:
     *  - standard mode (forward proxy)
     *  - transparent mode (TPROXY)
     *  - transparent mode with failures
     *  - intercept mode (NAT)
     *  - intercept mode with failures
     *  - accelerator mode (reverse proxy)
     *  - internal URL
     *  - mixed combos of the above with internal URL
     */
    if (csd->transparent()) {
        /* intercept or transparent mode, properly working with no failures */
        prepareTransparentURL(csd, http, url, req_hdr);

    } else if (csd->port->accel || csd->switchedToHttps()) {
        /* accelerator mode */
        prepareAcceleratedURL(csd, http, url, req_hdr);

    } else if (internalCheck(url)) {
        /* internal URL mode */
        /* prepend our name & port */
        http->uri = xstrdup(internalLocalUri(NULL, url));
        http->flags.accel = 1;
    }

    if (!http->uri) {
        /* No special rewrites have been applied above, use the
         * requested url. may be rewritten later, so make extra room */
        int url_sz = strlen(url) + Config.appendDomainLen + 5;
        http->uri = (char *)xcalloc(url_sz, 1);
        strcpy(http->uri, url);
    }

    debugs(33, 5, "parseHttpRequest: Complete request received");
    result->flags.parsed_ok = 1;
    xfree(url);
    return result;
}

int
ConnStateData::getAvailableBufferLength() const
{
    int result = in.allocatedSize - in.notYetUsed - 1;
    assert (result >= 0);
    return result;
}

bool
ConnStateData::maybeMakeSpaceAvailable()
{
    if (getAvailableBufferLength() < 2) {
        size_t newSize;
        if (in.allocatedSize >= Config.maxRequestBufferSize) {
            debugs(33, 4, "request buffer full: client_request_buffer_max_size=" << Config.maxRequestBufferSize);
            return false;
        }
        if ((newSize=in.allocatedSize * 2) > Config.maxRequestBufferSize) {
            newSize=Config.maxRequestBufferSize;
        }
        in.buf = (char *)memReallocBuf(in.buf, newSize, &in.allocatedSize);
        debugs(33, 2, "growing request buffer: notYetUsed=" << in.notYetUsed << " size=" << in.allocatedSize);
    }
    return true;
}

void
ConnStateData::addContextToQueue(ClientSocketContext * context)
{
    ClientSocketContext::Pointer *S;

    for (S = (ClientSocketContext::Pointer *) & currentobject; S->getRaw();
            S = &(*S)->next);
    *S = context;

    ++nrequests;
}

int
ConnStateData::getConcurrentRequestCount() const
{
    int result = 0;
    ClientSocketContext::Pointer *T;

    for (T = (ClientSocketContext::Pointer *) &currentobject;
            T->getRaw(); T = &(*T)->next, ++result);
    return result;
}

int
ConnStateData::connReadWasError(comm_err_t flag, int size, int xerrno)
{
    if (flag != COMM_OK) {
        debugs(33, 2, "connReadWasError: FD " << clientConnection << ": got flag " << flag);
        return 1;
    }

    if (size < 0) {
        if (!ignoreErrno(xerrno)) {
            debugs(33, 2, "connReadWasError: FD " << clientConnection << ": " << xstrerr(xerrno));
            return 1;
        } else if (in.notYetUsed == 0) {
            debugs(33, 2, "connReadWasError: FD " << clientConnection << ": no data to process (" << xstrerr(xerrno) << ")");
        }
    }

    return 0;
}

int
ConnStateData::connFinishedWithConn(int size)
{
    if (size == 0) {
        if (getConcurrentRequestCount() == 0 && in.notYetUsed == 0) {
            /* no current or pending requests */
            debugs(33, 4, HERE << clientConnection << " closed");
            return 1;
        } else if (!Config.onoff.half_closed_clients) {
            /* admin doesn't want to support half-closed client sockets */
            debugs(33, 3, HERE << clientConnection << " aborted (half_closed_clients disabled)");
            notifyAllContexts(0); // no specific error implies abort
            return 1;
        }
    }

    return 0;
}

void
connNoteUseOfBuffer(ConnStateData* conn, size_t byteCount)
{
    assert(byteCount > 0 && byteCount <= conn->in.notYetUsed);
    conn->in.notYetUsed -= byteCount;
    debugs(33, 5, HERE << "conn->in.notYetUsed = " << conn->in.notYetUsed);
    /*
     * If there is still data that will be used,
     * move it to the beginning.
     */

    if (conn->in.notYetUsed > 0)
        memmove(conn->in.buf, conn->in.buf + byteCount, conn->in.notYetUsed);
}

/// respond with ERR_TOO_BIG if request header exceeds request_header_max_size
void
ConnStateData::checkHeaderLimits()
{
    if (in.notYetUsed < Config.maxRequestHeaderSize)
        return; // can accumulte more header data

    debugs(33, 3, "Request header is too large (" << in.notYetUsed << " > " <<
           Config.maxRequestHeaderSize << " bytes)");

    ClientSocketContext *context = parseHttpRequestAbort(this, "error:request-too-large");
    clientStreamNode *node = context->getClientReplyContext();
    clientReplyContext *repContext = dynamic_cast<clientReplyContext *>(node->data.getRaw());
    assert (repContext);
    repContext->setReplyToError(ERR_TOO_BIG,
                                HTTP_BAD_REQUEST, METHOD_NONE, NULL,
                                clientConnection->remote, NULL, NULL, NULL);
    context->registerWithConn();
    context->pullData();
}

void
ConnStateData::clientAfterReadingRequests()
{
    // Were we expecting to read more request body from half-closed connection?
    if (mayNeedToReadMoreBody() && commIsHalfClosed(clientConnection->fd)) {
        debugs(33, 3, HERE << "truncated body: closing half-closed " << clientConnection);
        clientConnection->close();
        return;
    }

    if (flags.readMore)
        readSomeData();
}

static void
clientProcessRequest(ConnStateData *conn, HttpParser *hp, ClientSocketContext *context, const HttpRequestMethod& method, HttpVersion http_ver)
{
    ClientHttpRequest *http = context->http;
    HttpRequest *request = NULL;
    bool notedUseOfBuffer = false;
    bool chunked = false;
    bool mustReplyToOptions = false;
    bool unsupportedTe = false;
    bool expectBody = false;

    /* We have an initial client stream in place should it be needed */
    /* setup our private context */
    context->registerWithConn();

    if (context->flags.parsed_ok == 0) {
        clientStreamNode *node = context->getClientReplyContext();
        debugs(33, 2, "clientProcessRequest: Invalid Request");
        // setLogUri should called before repContext->setReplyToError
        setLogUri(http, http->uri,  true);
        clientReplyContext *repContext = dynamic_cast<clientReplyContext *>(node->data.getRaw());
        assert (repContext);
        switch (hp->request_parse_status) {
        case HTTP_HEADER_TOO_LARGE:
            repContext->setReplyToError(ERR_TOO_BIG, HTTP_BAD_REQUEST, method, http->uri, conn->clientConnection->remote, NULL, conn->in.buf, NULL);
            break;
        case HTTP_METHOD_NOT_ALLOWED:
            repContext->setReplyToError(ERR_UNSUP_REQ, HTTP_METHOD_NOT_ALLOWED, method, http->uri,
                                        conn->clientConnection->remote, NULL, conn->in.buf, NULL);
            break;
        default:
            repContext->setReplyToError(ERR_INVALID_REQ, HTTP_BAD_REQUEST, method, http->uri,
                                        conn->clientConnection->remote, NULL, conn->in.buf, NULL);
        }
        assert(context->http->out.offset == 0);
        context->pullData();
        conn->flags.readMore = false;
        goto finish;
    }

    if ((request = HttpRequest::CreateFromUrlAndMethod(http->uri, method)) == NULL) {
        clientStreamNode *node = context->getClientReplyContext();
        debugs(33, 5, "Invalid URL: " << http->uri);
        // setLogUri should called before repContext->setReplyToError
        setLogUri(http, http->uri,  true);
        clientReplyContext *repContext = dynamic_cast<clientReplyContext *>(node->data.getRaw());
        assert (repContext);
        repContext->setReplyToError(ERR_INVALID_URL, HTTP_BAD_REQUEST, method, http->uri, conn->clientConnection->remote, NULL, NULL, NULL);
        assert(context->http->out.offset == 0);
        context->pullData();
        conn->flags.readMore = false;
        goto finish;
    }

    /* RFC 2616 section 10.5.6 : handle unsupported HTTP versions cleanly. */
    /* We currently only accept 0.9, 1.0, 1.1 */
    if ( (http_ver.major == 0 && http_ver.minor != 9) ||
            (http_ver.major == 1 && http_ver.minor > 1 ) ||
            (http_ver.major > 1) ) {

        clientStreamNode *node = context->getClientReplyContext();
        debugs(33, 5, "Unsupported HTTP version discovered. :\n" << HttpParserHdrBuf(hp));
        // setLogUri should called before repContext->setReplyToError
        setLogUri(http, http->uri,  true);
        clientReplyContext *repContext = dynamic_cast<clientReplyContext *>(node->data.getRaw());
        assert (repContext);
        repContext->setReplyToError(ERR_UNSUP_HTTPVERSION, HTTP_HTTP_VERSION_NOT_SUPPORTED, method, http->uri,
                                    conn->clientConnection->remote, NULL, HttpParserHdrBuf(hp), NULL);
        assert(context->http->out.offset == 0);
        context->pullData();
        conn->flags.readMore = false;
        goto finish;
    }

    /* compile headers */
    /* we should skip request line! */
    /* XXX should actually know the damned buffer size here */
    if (http_ver.major >= 1 && !request->parseHeader(HttpParserHdrBuf(hp), HttpParserHdrSz(hp))) {
        clientStreamNode *node = context->getClientReplyContext();
        debugs(33, 5, "Failed to parse request headers:\n" << HttpParserHdrBuf(hp));
        // setLogUri should called before repContext->setReplyToError
        setLogUri(http, http->uri,  true);
        clientReplyContext *repContext = dynamic_cast<clientReplyContext *>(node->data.getRaw());
        assert (repContext);
        repContext->setReplyToError(ERR_INVALID_REQ, HTTP_BAD_REQUEST, method, http->uri, conn->clientConnection->remote, NULL, NULL, NULL);
        assert(context->http->out.offset == 0);
        context->pullData();
        conn->flags.readMore = false;
        goto finish;
    }

    request->clientConnectionManager = conn;

    request->flags.accelerated = http->flags.accel;
    request->flags.sslBumped = conn->switchedToHttps();
    request->flags.ignore_cc = conn->port->ignore_cc;
    request->flags.no_direct = request->flags.accelerated ? !conn->port->allow_direct : 0;

    /** \par
     * If transparent or interception mode is working clone the transparent and interception flags
     * from the port settings to the request.
     */
    if (http->clientConnection != NULL) {
        request->flags.intercepted = (http->clientConnection->flags & COMM_INTERCEPTION);
        request->flags.spoof_client_ip = (http->clientConnection->flags & COMM_TRANSPARENT);
    }

    if (internalCheck(request->urlpath.termedBuf())) {
        if (internalHostnameIs(request->GetHost()) &&
                request->port == getMyPort()) {
            http->flags.internal = 1;
        } else if (Config.onoff.global_internal_static && internalStaticCheck(request->urlpath.termedBuf())) {
            request->SetHost(internalHostname());
            request->port = getMyPort();
            http->flags.internal = 1;
        }
    }

    if (http->flags.internal) {
        request->protocol = AnyP::PROTO_HTTP;
        request->login[0] = '\0';
    }

    request->flags.internal = http->flags.internal;
    setLogUri (http, urlCanonicalClean(request));
    request->client_addr = conn->clientConnection->remote; // XXX: remove reuest->client_addr member.
#if FOLLOW_X_FORWARDED_FOR
    // indirect client gets stored here because it is an HTTP header result (from X-Forwarded-For:)
    // not a details about teh TCP connection itself
    request->indirect_client_addr = conn->clientConnection->remote;
#endif /* FOLLOW_X_FORWARDED_FOR */
    request->my_addr = conn->clientConnection->local;
    request->myportname = conn->port->name;
    request->http_ver = http_ver;

    // Link this HttpRequest to ConnStateData relatively early so the following complex handling can use it
    // TODO: this effectively obsoletes a lot of conn->FOO copying. That needs cleaning up later.
    request->clientConnectionManager = conn;

    if (request->header.chunked()) {
        chunked = true;
    } else if (request->header.has(HDR_TRANSFER_ENCODING)) {
        const String te = request->header.getList(HDR_TRANSFER_ENCODING);
        // HTTP/1.1 requires chunking to be the last encoding if there is one
        unsupportedTe = te.size() && te != "identity";
    } // else implied identity coding

    mustReplyToOptions = (method == METHOD_OPTIONS) &&
                         (request->header.getInt64(HDR_MAX_FORWARDS) == 0);
    if (!urlCheckRequest(request) || mustReplyToOptions || unsupportedTe) {
        clientStreamNode *node = context->getClientReplyContext();
        clientReplyContext *repContext = dynamic_cast<clientReplyContext *>(node->data.getRaw());
        assert (repContext);
        repContext->setReplyToError(ERR_UNSUP_REQ, HTTP_NOT_IMPLEMENTED, request->method, NULL,
                                    conn->clientConnection->remote, request, NULL, NULL);
        assert(context->http->out.offset == 0);
        context->pullData();
        conn->flags.readMore = false;
        goto finish;
    }


    if (!chunked && !clientIsContentLengthValid(request)) {
        clientStreamNode *node = context->getClientReplyContext();
        clientReplyContext *repContext = dynamic_cast<clientReplyContext *>(node->data.getRaw());
        assert (repContext);
        repContext->setReplyToError(ERR_INVALID_REQ,
                                    HTTP_LENGTH_REQUIRED, request->method, NULL,
                                    conn->clientConnection->remote, request, NULL, NULL);
        assert(context->http->out.offset == 0);
        context->pullData();
        conn->flags.readMore = false;
        goto finish;
    }

    if (request->header.has(HDR_EXPECT)) {
        const String expect = request->header.getList(HDR_EXPECT);
        const bool supportedExpect = (expect.caseCmp("100-continue") == 0);
        if (!supportedExpect) {
            clientStreamNode *node = context->getClientReplyContext();
            clientReplyContext *repContext = dynamic_cast<clientReplyContext *>(node->data.getRaw());
            assert (repContext);
<<<<<<< HEAD
            repContext->setReplyToError(ERR_INVALID_REQ, HTTP_EXPECTATION_FAILED, request->method, http->uri,
                                        conn->clientConnection->remote, request, NULL, NULL);
=======
            repContext->setReplyToError(ERR_INVALID_REQ, HTTP_EXPECTATION_FAILED, request->method,
                                        http->uri, conn->peer, request, NULL, NULL);
>>>>>>> 4c6dea46
            assert(context->http->out.offset == 0);
            context->pullData();
            conn->flags.readMore = false;
            goto finish;
        }
    }

    http->request = HTTPMSGLOCK(request);
    clientSetKeepaliveFlag(http);

    // Let tunneling code be fully responsible for CONNECT requests
    if (http->request->method == METHOD_CONNECT) {
        context->mayUseConnection(true);
        conn->flags.readMore = false;
    }

    /* Do we expect a request-body? */
    expectBody = chunked || request->content_length > 0;
    if (!context->mayUseConnection() && expectBody) {
        request->body_pipe = conn->expectRequestBody(
                                 chunked ? -1 : request->content_length);

        // consume header early so that body pipe gets just the body
        connNoteUseOfBuffer(conn, http->req_sz);
        notedUseOfBuffer = true;

        /* Is it too large? */
        if (!chunked && // if chunked, we will check as we accumulate
                clientIsRequestBodyTooLargeForPolicy(request->content_length)) {
            clientStreamNode *node = context->getClientReplyContext();
            clientReplyContext *repContext = dynamic_cast<clientReplyContext *>(node->data.getRaw());
            assert (repContext);
            repContext->setReplyToError(ERR_TOO_BIG,
                                        HTTP_REQUEST_ENTITY_TOO_LARGE, METHOD_NONE, NULL,
                                        conn->clientConnection->remote, http->request, NULL, NULL);
            assert(context->http->out.offset == 0);
            context->pullData();
            conn->flags.readMore = false;
            goto finish;
        }

        // We may stop producing, comm_close, and/or call setReplyToError()
        // below, so quit on errors to avoid http->doCallouts()
        if (!conn->handleRequestBodyData())
            goto finish;

        if (!request->body_pipe->productionEnded()) {
            debugs(33, 5, HERE << "need more request body");
            context->mayUseConnection(true);
            assert(conn->flags.readMore);
        }
    }

    http->calloutContext = new ClientRequestContext(http);

    http->doCallouts();

finish:
    if (!notedUseOfBuffer)
        connNoteUseOfBuffer(conn, http->req_sz);

    /*
     * DPW 2007-05-18
     * Moved the TCP_RESET feature from clientReplyContext::sendMoreData
     * to here because calling comm_reset_close() causes http to
     * be freed and the above connNoteUseOfBuffer() would hit an
     * assertion, not to mention that we were accessing freed memory.
     */
<<<<<<< HEAD
    if (http->request->flags.resetTCP() && Comm::IsConnOpen(conn->clientConnection)) {
        debugs(33, 3, HERE << "Sending TCP RST on " << conn->clientConnection);
        conn->flags.readMoreRequests = false;
        comm_reset_close(conn->clientConnection);
=======
    if (http->request->flags.resetTCP() && conn->fd > -1) {
        debugs(33, 3, HERE << "Sending TCP RST on FD " << conn->fd);
        conn->flags.readMore = false;
        comm_reset_close(conn->fd);
>>>>>>> 4c6dea46
        return;
    }
}

static void
connStripBufferWhitespace (ConnStateData * conn)
{
    while (conn->in.notYetUsed > 0 && xisspace(conn->in.buf[0])) {
        memmove(conn->in.buf, conn->in.buf + 1, conn->in.notYetUsed - 1);
        --conn->in.notYetUsed;
    }
}

static int
connOkToAddRequest(ConnStateData * conn)
{
    int result = conn->getConcurrentRequestCount() < (Config.onoff.pipeline_prefetch ? 2 : 1);

    if (!result) {
        debugs(33, 3, HERE << conn->clientConnection << " max concurrent requests reached");
        debugs(33, 5, HERE << conn->clientConnection << " defering new request until one is done");
    }

    return result;
}

/**
 * Attempt to parse one or more requests from the input buffer.
 * If a request is successfully parsed, even if the next request
 * is only partially parsed, it will return TRUE.
 */
bool
ConnStateData::clientParseRequests()
{
    HttpRequestMethod method;
    bool parsed_req = false;
    HttpVersion http_ver;

<<<<<<< HEAD
    debugs(33, 5, HERE << conn->clientConnection << ": attempting to parse");
=======
    debugs(33, 5, HERE << "FD " << fd << ": attempting to parse");
>>>>>>> 4c6dea46

    // Loop while we have read bytes that are not needed for producing the body
    // On errors, bodyPipe may become nil, but readMore will be cleared
    while (in.notYetUsed > 0 && !bodyPipe && flags.readMore) {
        connStripBufferWhitespace(this);

        /* Don't try to parse if the buffer is empty */
        if (in.notYetUsed == 0)
            break;

        /* Limit the number of concurrent requests to 2 */
        if (!connOkToAddRequest(this)) {
            break;
        }

        /* Should not be needed anymore */
        /* Terminate the string */
        in.buf[in.notYetUsed] = '\0';

        /* Begin the parsing */
        PROF_start(parseHttpRequest);
        HttpParserInit(&parser_, in.buf, in.notYetUsed);

        /* Process request */
        ClientSocketContext *context = parseHttpRequest(this, &parser_, &method, &http_ver);
        PROF_stop(parseHttpRequest);

        /* partial or incomplete request */
        if (!context) {
            // TODO: why parseHttpRequest can just return parseHttpRequestAbort
            // (which becomes context) but checkHeaderLimits cannot?
            checkHeaderLimits();
            break;
        }

        /* status -1 or 1 */
        if (context) {
<<<<<<< HEAD
            debugs(33, 5, HERE << conn->clientConnection << ": parsed a request");
            AsyncCall::Pointer timeoutCall = commCbCall(5, 4, "clientLifetimeTimeout",
                                                        CommTimeoutCbPtrFun(clientLifetimeTimeout, context->http));
            commSetConnTimeout(conn->clientConnection, Config.Timeout.lifetime, timeoutCall);
=======
            debugs(33, 5, HERE << "FD " << fd << ": parsed a request");
            commSetTimeout(fd, Config.Timeout.lifetime, clientLifetimeTimeout,
                           context->http);
>>>>>>> 4c6dea46

            clientProcessRequest(this, &parser_, context, method, http_ver);

            parsed_req = true; // XXX: do we really need to parse everything right NOW ?

            if (context->mayUseConnection()) {
                debugs(33, 3, HERE << "Not parsing new requests, as this request may need the connection");
                break;
            }
        }
    }

    /* XXX where to 'finish' the parsing pass? */
    return parsed_req;
}

void
ConnStateData::clientReadRequest(const CommIoCbParams &io)
{
    debugs(33,5,HERE << io.conn << " size " << io.size);
    Must(reading());
    reader = NULL;

    /* Bail out quickly on COMM_ERR_CLOSING - close handlers will tidy up */

    if (io.flag == COMM_ERR_CLOSING) {
        debugs(33,5, HERE << io.conn << " closing Bailout.");
        return;
    }

    assert(Comm::IsConnOpen(clientConnection));
    assert(io.conn->fd == clientConnection->fd);

    /*
     * Don't reset the timeout value here.  The timeout value will be
     * set to Config.Timeout.request by httpAccept() and
     * clientWriteComplete(), and should apply to the request as a
     * whole, not individual read() calls.  Plus, it breaks our
     * lame half-close detection
     */
    if (connReadWasError(io.flag, io.size, io.xerrno)) {
        notifyAllContexts(io.xerrno);
        io.conn->close();
        return;
    }

    if (io.flag == COMM_OK) {
        if (io.size > 0) {
            kb_incr(&statCounter.client_http.kbytes_in, io.size);

            // may comm_close or setReplyToError
            if (!handleReadData(io.buf, io.size))
                return;

        } else if (io.size == 0) {
            debugs(33, 5, HERE << io.conn << " closed?");

            if (connFinishedWithConn(io.size)) {
                clientConnection->close();
                return;
            }

            /* It might be half-closed, we can't tell */
            fd_table[io.conn->fd].flags.socket_eof = 1;

            commMarkHalfClosed(io.conn->fd);

<<<<<<< HEAD
            do_next_read = 0;

            fd_note(io.conn->fd, "half-closed");
=======
            fd_note(fd, "half-closed");
>>>>>>> 4c6dea46

            /* There is one more close check at the end, to detect aborted
             * (partial) requests. At this point we can't tell if the request
             * is partial.
             */
            /* Continue to process previously read data */
        }
    }

    /* Process next request */
    if (getConcurrentRequestCount() == 0)
        fd_note(io.fd, "Reading next request");

    if (!clientParseRequests()) {
        if (!isOpen())
            return;
        /*
         * If the client here is half closed and we failed
         * to parse a request, close the connection.
         * The above check with connFinishedWithConn() only
         * succeeds _if_ the buffer is empty which it won't
         * be if we have an incomplete request.
         * XXX: This duplicates ClientSocketContext::keepaliveNextRequest
         */
        if (getConcurrentRequestCount() == 0 && commIsHalfClosed(io.fd)) {
            debugs(33, 5, HERE << io.conn << ": half-closed connection, no completed request parsed, connection closing.");
            clientConnection->close();
            return;
        }
    }

    if (!isOpen())
        return;

    clientAfterReadingRequests();
}

/**
 * called when new request data has been read from the socket
 *
 * \retval false called comm_close or setReplyToError (the caller should bail)
 * \retval true  we did not call comm_close or setReplyToError
 */
bool
ConnStateData::handleReadData(char *buf, size_t size)
{
    char *current_buf = in.addressToReadInto();

    if (buf != current_buf)
        memmove(current_buf, buf, size);

    in.notYetUsed += size;

    in.buf[in.notYetUsed] = '\0'; /* Terminate the string */

    // if we are reading a body, stuff data into the body pipe
    if (bodyPipe != NULL)
        return handleRequestBodyData();
    return true;
}

/**
 * called when new request body data has been buffered in in.buf
 * may close the connection if we were closing and piped everything out
 *
 * \retval false called comm_close or setReplyToError (the caller should bail)
 * \retval true  we did not call comm_close or setReplyToError
 */
bool
ConnStateData::handleRequestBodyData()
{
    assert(bodyPipe != NULL);

    size_t putSize = 0;

    if (in.bodyParser) { // chunked encoding
        if (const err_type error = handleChunkedRequestBody(putSize)) {
            abortChunkedRequestBody(error);
            return false;
        }
    } else { // identity encoding
        debugs(33,5, HERE << "handling plain request body for " << clientConnection);
        putSize = bodyPipe->putMoreData(in.buf, in.notYetUsed);
        if (!bodyPipe->mayNeedMoreData()) {
            // BodyPipe will clear us automagically when we produced everything
            bodyPipe = NULL;
        }
    }

    if (putSize > 0)
        connNoteUseOfBuffer(this, putSize);

    if (!bodyPipe) {
        debugs(33,5, HERE << "produced entire request body for " << clientConnection);

        if (closing()) {
            /* we've finished reading like good clients,
             * now do the close that initiateClose initiated.
             */
            clientConnection->close();
            return false;
        }
    }

    return true;
}

/// parses available chunked encoded body bytes, checks size, returns errors
err_type
ConnStateData::handleChunkedRequestBody(size_t &putSize)
{
    debugs(33,7, HERE << "chunked from " << clientConnection << ": " << in.notYetUsed);

    try { // the parser will throw on errors

        if (!in.notYetUsed) // nothing to do (MemBuf::init requires this check)
            return ERR_NONE;

        MemBuf raw; // ChunkedCodingParser only works with MemBufs
        // add one because MemBuf will assert if it cannot 0-terminate
        raw.init(in.notYetUsed, in.notYetUsed+1);
        raw.append(in.buf, in.notYetUsed);

        const mb_size_t wasContentSize = raw.contentSize();
        BodyPipeCheckout bpc(*bodyPipe);
        const bool parsed = in.bodyParser->parse(&raw, &bpc.buf);
        bpc.checkIn();
        putSize = wasContentSize - raw.contentSize();

        // dechunk then check: the size limit applies to _dechunked_ content
        if (clientIsRequestBodyTooLargeForPolicy(bodyPipe->producedSize()))
            return ERR_TOO_BIG;

        if (parsed) {
            finishDechunkingRequest(true);
            Must(!bodyPipe);
            return ERR_NONE; // nil bodyPipe implies body end for the caller
        }

        // if chunk parser needs data, then the body pipe must need it too
        Must(!in.bodyParser->needsMoreData() || bodyPipe->mayNeedMoreData());

        // if parser needs more space and we can consume nothing, we will stall
        Must(!in.bodyParser->needsMoreSpace() || bodyPipe->buf().hasContent());
    } catch (...) { // TODO: be more specific
        debugs(33, 3, HERE << "malformed chunks" << bodyPipe->status());
        return ERR_INVALID_REQ;
    }

    debugs(33, 7, HERE << "need more chunked data" << *bodyPipe->status());
    return ERR_NONE;
}

/// quit on errors related to chunked request body handling
void
ConnStateData::abortChunkedRequestBody(const err_type error)
{
    finishDechunkingRequest(false);

    // XXX: The code below works if we fail during initial request parsing,
    // but if we fail when the server-side works already, the server may send
    // us its response too, causing various assertions. How to prevent that?
#if WE_KNOW_HOW_TO_SEND_ERRORS
    ClientSocketContext::Pointer context = getCurrentContext();
    if (context != NULL && !context->http->out.offset) { // output nothing yet
        clientStreamNode *node = context->getClientReplyContext();
        clientReplyContext *repContext = dynamic_cast<clientReplyContext*>(node->data.getRaw());
        assert(repContext);
        const http_status scode = (error == ERR_TOO_BIG) ?
                                  HTTP_REQUEST_ENTITY_TOO_LARGE : HTTP_BAD_REQUEST;
        repContext->setReplyToError(error, scode,
                                    repContext->http->request->method,
                                    repContext->http->uri,
                                    peer,
                                    repContext->http->request,
                                    in.buf, NULL);
        context->pullData();
    } else {
        // close or otherwise we may get stuck as nobody will notice the error?
        comm_reset_close(clientConnection);
    }
#else
    debugs(33, 3, HERE << "aborting chunked request without error " << error);
    comm_reset_close(clientConnection);
#endif
    flags.readMore = false;
}

void
ConnStateData::noteMoreBodySpaceAvailable(BodyPipe::Pointer )
{
    if (!handleRequestBodyData())
        return;

    readSomeData();
}

void
ConnStateData::noteBodyConsumerAborted(BodyPipe::Pointer )
{
    if (!closing())
        startClosing("body consumer aborted");
}

/** general lifetime handler for HTTP requests */
void
ConnStateData::requestTimeout(const CommTimeoutCbParams &io)
{
#if THIS_CONFUSES_PERSISTENT_CONNECTION_AWARE_BROWSERS_AND_USERS
    debugs(33, 3, "requestTimeout: FD " << io.fd << ": lifetime is expired.");

    if (COMMIO_FD_WRITECB(io.fd)->active) {
        /* FIXME: If this code is reinstated, check the conn counters,
         * not the fd table state
         */
        /*
         * Some data has been sent to the client, just close the FD
         */
        clientConnection->close();
    } else if (nrequests) {
        /*
         * assume its a persistent connection; just close it
         */
        clientConnection->close();
    } else {
        /*
         * Generate an error
         */
        ClientHttpRequest **H;
        clientStreamNode *node;
        ClientHttpRequest *http = parseHttpRequestAbort(this, "error:Connection%20lifetime%20expired");
        node = http->client_stream.tail->prev->data;
        clientReplyContext *repContext = dynamic_cast<clientReplyContext *>(node->data.getRaw());
        assert (repContext);
        repContext->setReplyToError(ERR_LIFETIME_EXP,
                                    HTTP_REQUEST_TIMEOUT, METHOD_NONE, "N/A", &peer.sin_addr,
                                    NULL, NULL, NULL);
        /* No requests can be outstanded */
        assert(chr == NULL);
        /* add to the client request queue */

        for (H = &chr; *H; H = &(*H)->next);
        *H = http;

        clientStreamRead(http->client_stream.tail->data, http, 0,
                         HTTP_REQBUF_SZ, context->reqbuf);

        /*
         * if we don't close() here, we still need a timeout handler!
         */
        typedef CommCbMemFunT<ConnStateData, CommTimeoutCbParams> TimeoutDialer;
        AsyncCall::Pointer timeoutCall =  JobCallback(33, 5,
                                          TimeoutDialer, this, ConnStateData::requestTimeout);
        commSetConnTimeout(io.conn, 30, timeoutCall);

        /*
         * Aha, but we don't want a read handler!
         */
        Comm::SetSelect(io.fd, COMM_SELECT_READ, NULL, NULL, 0);
    }

#else
    /*
    * Just close the connection to not confuse browsers
    * using persistent connections. Some browsers opens
    * an connection and then does not use it until much
    * later (presumeably because the request triggering
    * the open has already been completed on another
    * connection)
    */
    debugs(33, 3, "requestTimeout: FD " << io.fd << ": lifetime is expired.");
    io.conn->close();
#endif
}

static void
clientLifetimeTimeout(const CommTimeoutCbParams &io)
{
    ClientHttpRequest *http = static_cast<ClientHttpRequest *>(io.data);
    debugs(33, DBG_IMPORTANT, "WARNING: Closing client connection due to lifetime timeout");
    debugs(33, DBG_IMPORTANT, "\t" << http->uri);
    http->al.http.timedout = true;
    if (Comm::IsConnOpen(io.conn))
        io.conn->close();
}

ConnStateData *
connStateCreate(const Comm::ConnectionPointer &client, http_port_list *port)
{
    ConnStateData *result = new ConnStateData;

    result->clientConnection = client;
    result->log_addr = client->remote;
    result->log_addr.ApplyMask(Config.Addrs.client_netmask);
    result->in.buf = (char *)memAllocBuf(CLIENT_REQ_BUF_SZ, &result->in.allocatedSize);
    result->port = cbdataReference(port);

    if (port->disable_pmtu_discovery != DISABLE_PMTU_OFF &&
            (result->transparent() || port->disable_pmtu_discovery == DISABLE_PMTU_ALWAYS)) {
#if defined(IP_MTU_DISCOVER) && defined(IP_PMTUDISC_DONT)
        int i = IP_PMTUDISC_DONT;
        setsockopt(client->fd, SOL_IP, IP_MTU_DISCOVER, &i, sizeof i);
#else
        static int reported = 0;

        if (!reported) {
            debugs(33, 1, "Notice: httpd_accel_no_pmtu_disc not supported on your platform");
            reported = 1;
        }
#endif
    }

    typedef CommCbMemFunT<ConnStateData, CommCloseCbParams> Dialer;
    AsyncCall::Pointer call = JobCallback(33, 5, Dialer, result, ConnStateData::connStateClosed);
    comm_add_close_handler(client->fd, call);

    if (Config.onoff.log_fqdn)
        fqdncache_gethostbyaddr(client->remote, FQDN_LOOKUP_IF_MISS);

#if USE_IDENT
    if (Ident::TheConfig.identLookup) {
        ACLFilledChecklist identChecklist(Ident::TheConfig.identLookup, NULL, NULL);
        identChecklist.src_addr = client->remote;
        identChecklist.my_addr = client->local;
        if (identChecklist.fastCheck())
            Ident::Start(client, clientIdentDone, result);
    }
#endif

#if USE_SQUID_EUI
    if (Eui::TheConfig.euiLookup) {
        if (client->remote.IsIPv4()) {
            result->clientConnection->remoteEui48.lookup(client->remote);
        } else if (client->remote.IsIPv6()) {
            result->clientConnection->remoteEui64.lookup(client->remote);
        }
    }
#endif

    clientdbEstablished(client->remote, 1);

    result->flags.readMore = true;
    return result;
}

/** Handle a new connection on HTTP socket. */
void
httpAccept(int, const Comm::ConnectionPointer &details, comm_err_t flag, int xerrno, void *data)
{
    http_port_list *s = (http_port_list *)data;

    if (flag != COMM_OK) {
        // Its possible the call was still queued when the client disconnected
        debugs(33, 2, "httpAccept: " << s->listenConn << ": accept failure: " << xstrerr(xerrno));
        return;
    }

    debugs(33, 4, HERE << details << ": accepted");
    fd_note(details->fd, "client http connect");

    if (s->tcp_keepalive.enabled) {
        commSetTcpKeepalive(details->fd, s->tcp_keepalive.idle, s->tcp_keepalive.interval, s->tcp_keepalive.timeout);
    }

    incoming_sockets_accepted++;

    // Socket is ready, setup the connection manager to start using it
    ConnStateData *connState = connStateCreate(details, s);

    typedef CommCbMemFunT<ConnStateData, CommTimeoutCbParams> TimeoutDialer;
    AsyncCall::Pointer timeoutCall =  JobCallback(33, 5,
                                      TimeoutDialer, connState, ConnStateData::requestTimeout);
    commSetConnTimeout(details, Config.Timeout.read, timeoutCall);

    connState->readSomeData();

#if USE_DELAY_POOLS
    fd_table[newfd].clientInfo = NULL;

    if (Config.onoff.client_db) {
        /* it was said several times that client write limiter does not work if client_db is disabled */

        ClientDelayPools& pools(Config.ClientDelay.pools);
        for (unsigned int pool = 0; pool < pools.size(); pool++) {

            /* pools require explicit 'allow' to assign a client into them */
            if (!pools[pool].access)
                continue; // warned in ClientDelayConfig::Finalize()

            ACLFilledChecklist ch(pools[pool].access, NULL, NULL);

            // TODO: we check early to limit error response bandwith but we
            // should recheck when we can honor delay_pool_uses_indirect

            ch.src_addr = details->peer;
            ch.my_addr = details->me;

            if (ch.fastCheck()) {

                /*  request client information from db after we did all checks
                    this will save hash lookup if client failed checks */
                ClientInfo * cli = clientdbGetInfo(details->peer);
                assert(cli);

                /* put client info in FDE */
                fd_table[newfd].clientInfo = cli;

                /* setup write limiter for this request */
                const double burst = floor(0.5 +
                                           (pools[pool].highwatermark * Config.ClientDelay.initial)/100.0);
                cli->setWriteLimiter(pools[pool].rate, burst, pools[pool].highwatermark);
                break;
            }
        }
    }
#endif
}

#if USE_SSL

/** Create SSL connection structure and update fd_table */
static SSL *
httpsCreate(const Comm::ConnectionPointer &details, SSL_CTX *sslContext)
{
    SSL *ssl = SSL_new(sslContext);

    if (!ssl) {
        const int ssl_error = ERR_get_error();
        debugs(83, 1, "httpsAccept: Error allocating handle: " << ERR_error_string(ssl_error, NULL)  );
        details->close();
        return NULL;
    }

    SSL_set_fd(ssl, details->fd);
    fd_table[details->fd].ssl = ssl;
    fd_table[details->fd].read_method = &ssl_read_method;
    fd_table[details->fd].write_method = &ssl_write_method;

    debugs(33, 5, "httpsCreate: will negotate SSL on " << details);
    fd_note(details->fd, "client https start");

    return ssl;
}

/** negotiate an SSL connection */
static void
clientNegotiateSSL(int fd, void *data)
{
    ConnStateData *conn = (ConnStateData *)data;
    X509 *client_cert;
    SSL *ssl = fd_table[fd].ssl;
    int ret;

    if ((ret = SSL_accept(ssl)) <= 0) {
        int ssl_error = SSL_get_error(ssl, ret);

        switch (ssl_error) {

        case SSL_ERROR_WANT_READ:
            Comm::SetSelect(fd, COMM_SELECT_READ, clientNegotiateSSL, conn, 0);
            return;

        case SSL_ERROR_WANT_WRITE:
            Comm::SetSelect(fd, COMM_SELECT_WRITE, clientNegotiateSSL, conn, 0);
            return;

        case SSL_ERROR_SYSCALL:

            if (ret == 0) {
                debugs(83, 2, "clientNegotiateSSL: Error negotiating SSL connection on FD " << fd << ": Aborted by client");
                comm_close(fd);
                return;
            } else {
                int hard = 1;

                if (errno == ECONNRESET)
                    hard = 0;

                debugs(83, hard ? 1 : 2, "clientNegotiateSSL: Error negotiating SSL connection on FD " <<
                       fd << ": " << strerror(errno) << " (" << errno << ")");

                comm_close(fd);

                return;
            }

        case SSL_ERROR_ZERO_RETURN:
            debugs(83, 1, "clientNegotiateSSL: Error negotiating SSL connection on FD " << fd << ": Closed by client");
            comm_close(fd);
            return;

        default:
            debugs(83, 1, "clientNegotiateSSL: Error negotiating SSL connection on FD " <<
                   fd << ": " << ERR_error_string(ERR_get_error(), NULL) <<
                   " (" << ssl_error << "/" << ret << ")");
            comm_close(fd);
            return;
        }

        /* NOTREACHED */
    }

    if (SSL_session_reused(ssl)) {
        debugs(83, 2, "clientNegotiateSSL: Session " << SSL_get_session(ssl) <<
               " reused on FD " << fd << " (" << fd_table[fd].ipaddr << ":" << (int)fd_table[fd].remote_port << ")");
    } else {
        if (do_debug(83, 4)) {
            /* Write out the SSL session details.. actually the call below, but
             * OpenSSL headers do strange typecasts confusing GCC.. */
            /* PEM_write_SSL_SESSION(debug_log, SSL_get_session(ssl)); */
#if defined(OPENSSL_VERSION_NUMBER) && OPENSSL_VERSION_NUMBER >= 0x00908000L
            PEM_ASN1_write((i2d_of_void *)i2d_SSL_SESSION, PEM_STRING_SSL_SESSION, debug_log, (char *)SSL_get_session(ssl), NULL,NULL,0,NULL,NULL);

#elif (ALLOW_ALWAYS_SSL_SESSION_DETAIL == 1)

            /* When using gcc 3.3.x and OpenSSL 0.9.7x sometimes a compile error can occur here.
            * This is caused by an unpredicatble gcc behaviour on a cast of the first argument
            * of PEM_ASN1_write(). For this reason this code section is disabled. To enable it,
            * define ALLOW_ALWAYS_SSL_SESSION_DETAIL=1.
            * Because there are two possible usable cast, if you get an error here, try the other
            * commented line. */

            PEM_ASN1_write((int(*)())i2d_SSL_SESSION, PEM_STRING_SSL_SESSION, debug_log, (char *)SSL_get_session(ssl), NULL,NULL,0,NULL,NULL);
            /* PEM_ASN1_write((int(*)(...))i2d_SSL_SESSION, PEM_STRING_SSL_SESSION, debug_log, (char *)SSL_get_session(ssl), NULL,NULL,0,NULL,NULL); */

#else

            debugs(83, 4, "With " OPENSSL_VERSION_TEXT ", session details are available only defining ALLOW_ALWAYS_SSL_SESSION_DETAIL=1 in the source." );

#endif
            /* Note: This does not automatically fflush the log file.. */
        }

        debugs(83, 2, "clientNegotiateSSL: New session " <<
               SSL_get_session(ssl) << " on FD " << fd << " (" <<
               fd_table[fd].ipaddr << ":" << (int)fd_table[fd].remote_port <<
               ")");
    }

    debugs(83, 3, "clientNegotiateSSL: FD " << fd << " negotiated cipher " <<
           SSL_get_cipher(ssl));

    client_cert = SSL_get_peer_certificate(ssl);

    if (client_cert != NULL) {
        debugs(83, 3, "clientNegotiateSSL: FD " << fd <<
               " client certificate: subject: " <<
               X509_NAME_oneline(X509_get_subject_name(client_cert), 0, 0));

        debugs(83, 3, "clientNegotiateSSL: FD " << fd <<
               " client certificate: issuer: " <<
               X509_NAME_oneline(X509_get_issuer_name(client_cert), 0, 0));


        X509_free(client_cert);
    } else {
        debugs(83, 5, "clientNegotiateSSL: FD " << fd <<
               " has no certificate.");
    }

    conn->readSomeData();
}

/** handle a new HTTPS connection */
static void
httpsAccept(int, const Comm::ConnectionPointer& details, comm_err_t flag, int xerrno, void *data)
{
    https_port_list *s = (https_port_list *)data;

    if (flag != COMM_OK) {
        // Its possible the call was still queued when the client disconnected
        debugs(33, 2, "httpsAccept: " << s->listenConn << ": accept failure: " << xstrerr(xerrno));
        return;
    }

    SSL_CTX *sslContext = s->staticSslContext.get();
    SSL *ssl = NULL;
    if (!(ssl = httpsCreate(details, sslContext)))
        return;

    debugs(33, 5, HERE << details << " accepted, starting SSL negotiation.");
    fd_note(details->fd, "client https connect");

    if (s->http.tcp_keepalive.enabled) {
        commSetTcpKeepalive(details->fd, s->http.tcp_keepalive.idle, s->http.tcp_keepalive.interval, s->http.tcp_keepalive.timeout);
    }

    incoming_sockets_accepted++;

    // Socket is ready, setup the connection manager to start using it
    ConnStateData *connState = connStateCreate(details, &s->http);

    typedef CommCbMemFunT<ConnStateData, CommTimeoutCbParams> TimeoutDialer;
    AsyncCall::Pointer timeoutCall =  JobCallback(33, 5,
                                      TimeoutDialer, connState, ConnStateData::requestTimeout);
    commSetConnTimeout(details, Config.Timeout.request, timeoutCall);

    Comm::SetSelect(details->fd, COMM_SELECT_READ, clientNegotiateSSL, connState, 0);
}

void
ConnStateData::sslCrtdHandleReplyWrapper(void *data, char *reply)
{
    ConnStateData * state_data = (ConnStateData *)(data);
    state_data->sslCrtdHandleReply(reply);
}

void
ConnStateData::sslCrtdHandleReply(const char * reply)
{
    if (!reply) {
        debugs(1, 1, HERE << "\"ssl_crtd\" helper return <NULL> reply");
    } else {
        Ssl::CrtdMessage reply_message;
        if (reply_message.parse(reply, strlen(reply)) != Ssl::CrtdMessage::OK) {
            debugs(33, 5, HERE << "Reply from ssl_crtd for " << sslHostName << " is incorrect");
        } else {
            if (reply_message.getCode() != "ok") {
                debugs(33, 5, HERE << "Certificate for " << sslHostName << " cannot be generated. ssl_crtd response: " << reply_message.getBody());
            } else {
                debugs(33, 5, HERE << "Certificate for " << sslHostName << " was successfully recieved from ssl_crtd");
                getSslContextDone(Ssl::generateSslContextUsingPkeyAndCertFromMemory(reply_message.getBody().c_str()), true);
                return;
            }
        }
    }
    getSslContextDone(NULL);
}

bool
ConnStateData::getSslContextStart()
{
    char const * host = sslHostName.termedBuf();
    if (port->generateHostCertificates && host && strcmp(host, "") != 0) {
        debugs(33, 5, HERE << "Finding SSL certificate for " << host << " in cache");
        Ssl::LocalContextStorage & ssl_ctx_cache(Ssl::TheGlobalContextStorage.getLocalStorage(port->s));
        SSL_CTX * dynCtx = ssl_ctx_cache.find(host);
        if (dynCtx) {
            debugs(33, 5, HERE << "SSL certificate for " << host << " have found in cache");
            if (Ssl::verifySslCertificateDate(dynCtx)) {
                debugs(33, 5, HERE << "Cached SSL certificate for " << host << " is valid");
                return getSslContextDone(dynCtx);
            } else {
                debugs(33, 5, HERE << "Cached SSL certificate for " << host << " is out of date. Delete this certificate from cache");
                ssl_ctx_cache.remove(host);
            }
        } else {
            debugs(33, 5, HERE << "SSL certificate for " << host << " haven't found in cache");
        }

#if USE_SSL_CRTD
        debugs(33, 5, HERE << "Generating SSL certificate for " << host << " using ssl_crtd.");
        Ssl::CrtdMessage request_message;
        request_message.setCode(Ssl::CrtdMessage::code_new_certificate);
        Ssl::CrtdMessage::BodyParams map;
        map.insert(std::make_pair(Ssl::CrtdMessage::param_host, host));
        std::string bufferToWrite;
        Ssl::writeCertAndPrivateKeyToMemory(port->signingCert, port->signPkey, bufferToWrite);
        request_message.composeBody(map, bufferToWrite);
        Ssl::Helper::GetInstance()->sslSubmit(request_message, sslCrtdHandleReplyWrapper, this);
        return true;
#else
        debugs(33, 5, HERE << "Generating SSL certificate for " << host);
        dynCtx = Ssl::generateSslContext(host, port->signingCert, port->signPkey);
        return getSslContextDone(dynCtx, true);
#endif //USE_SSL_CRTD
    }
    return getSslContextDone(NULL);
}

bool
ConnStateData::getSslContextDone(SSL_CTX * sslContext, bool isNew)
{
    // Try to add generated ssl context to storage.
    if (port->generateHostCertificates && isNew) {
        Ssl::LocalContextStorage & ssl_ctx_cache(Ssl::TheGlobalContextStorage.getLocalStorage(port->s));
        if (sslContext && sslHostName != "") {
            if (!ssl_ctx_cache.add(sslHostName.termedBuf(), sslContext)) {
                // If it is not in storage delete after using. Else storage deleted it.
                fd_table[clientConnection->fd].dynamicSslContext = sslContext;
            }
        } else {
            debugs(33, 2, HERE << "Failed to generate SSL cert for " << sslHostName);
        }
    }

    // If generated ssl context = NULL, try to use static ssl context.
    if (!sslContext) {
        if (!port->staticSslContext) {
            debugs(83, 1, "Closing SSL " << clientConnection->remote << " as lacking SSL context");
            clientConnection->close();
            return false;
        } else {
            debugs(33, 5, HERE << "Using static ssl context.");
            sslContext = port->staticSslContext.get();
        }
    }

    SSL *ssl = NULL;
    if (!(ssl = httpsCreate(clientConnection, sslContext)))
        return false;

    // commSetConnTimeout() was called for this request before we switched.

    // Disable the client read handler until peer selection is complete
    Comm::SetSelect(clientConnection->fd, COMM_SELECT_READ, NULL, NULL, 0);
    Comm::SetSelect(clientConnection->fd, COMM_SELECT_READ, clientNegotiateSSL, this, 0);
    switchedToHttps_ = true;
    return true;
}

bool
ConnStateData::switchToHttps(const char *host)
{
    assert(!switchedToHttps_);

    sslHostName = host;

    //HTTPMSGLOCK(currentobject->http->request);
    assert(areAllContextsForThisConnection());
    freeAllContexts();
    //currentobject->connIsFinished();
<<<<<<< HEAD

    debugs(33, 5, HERE << "converting " << clientConnection << " to SSL");
=======
    // We are going to read new request
    flags.readMore = true;
    debugs(33, 5, HERE << "converting FD " << fd << " to SSL");
>>>>>>> 4c6dea46

    return getSslContextStart();
}

#endif /* USE_SSL */

/// check FD after clientHttp[s]ConnectionOpened, adjust HttpSockets as needed
static bool
OpenedHttpSocket(const Comm::ConnectionPointer &c, const Ipc::FdNoteId portType)
{
    if (!Comm::IsConnOpen(c)) {
        Must(NHttpSockets > 0); // we tried to open some
        --NHttpSockets; // there will be fewer sockets than planned
        Must(HttpSockets[NHttpSockets] < 0); // no extra fds received

        if (!NHttpSockets) // we could not open any listen sockets at all
            fatalf("Unable to open %s",FdNote(portType));

        return false;
    }
    return true;
}

/// find any unused HttpSockets[] slot and store fd there or return false
static bool
AddOpenedHttpSocket(const Comm::ConnectionPointer &conn)
{
    bool found = false;
    for (int i = 0; i < NHttpSockets && !found; i++) {
        if ((found = HttpSockets[i] < 0))
            HttpSockets[i] = conn->fd;
    }
    return found;
}

static void
clientHttpConnectionsOpen(void)
{
    http_port_list *s = NULL;
#if USE_SSL
    int bumpCount = 0; // counts http_ports with sslBump option
#endif

    for (s = Config.Sockaddr.http; s; s = s->next) {
        if (MAXHTTPPORTS == NHttpSockets) {
            debugs(1, 1, "WARNING: You have too many 'http_port' lines.");
            debugs(1, 1, "         The limit is " << MAXHTTPPORTS);
            continue;
        }

#if USE_SSL
        if (s->sslBump &&
                !s->staticSslContext && !s->generateHostCertificates) {
            debugs(1, 1, "Will not bump SSL at http_port " <<
                   s->http.s << " due to SSL initialization failure.");
            s->sslBump = 0;
        }
        if (s->sslBump) {
            ++bumpCount;
            // Create ssl_ctx cache for this port.
            Ssl::TheGlobalContextStorage.addLocalStorage(s->s, s->dynamicCertMemCacheSize == std::numeric_limits<size_t>::max() ? 4194304 : s->dynamicCertMemCacheSize);
        }
#endif
#if USE_SSL_CRTD
        Ssl::Helper::GetInstance();
#endif //USE_SSL_CRTD

        // Fill out a Comm::Connection which IPC will open as a listener for us
        //  then pass back when active so we can start a TcpAcceptor subscription.
        s->listenConn = new Comm::Connection;
        s->listenConn->local = s->s;
        s->listenConn->flags = COMM_NONBLOCKING | (s->spoof_client_ip ? COMM_TRANSPARENT : 0) | (s->intercepted ? COMM_INTERCEPTION : 0);

        // setup the subscriptions such that new connections accepted by listenConn are handled by HTTP
        typedef CommCbFunPtrCallT<CommAcceptCbPtrFun> AcceptCall;
        RefCount<AcceptCall> subCall = commCbCall(5, 5, "httpAccept", CommAcceptCbPtrFun(httpAccept, s));
        Subscription::Pointer sub = new CallSubscription<AcceptCall>(subCall);

        AsyncCall::Pointer listenCall = asyncCall(33,2, "clientListenerConnectionOpened",
                                        ListeningStartedDialer(&clientListenerConnectionOpened, s, Ipc::fdnHttpSocket, sub));
        Ipc::StartListening(SOCK_STREAM, IPPROTO_TCP, s->listenConn, Ipc::fdnHttpSocket, listenCall);

        HttpSockets[NHttpSockets++] = -1; // set in clientListenerConnectionOpened
    }

#if USE_SSL
    if (bumpCount && !Config.accessList.ssl_bump)
        debugs(33, 1, "WARNING: http_port(s) with SslBump found, but no " <<
               std::endl << "\tssl_bump ACL configured. No requests will be " <<
               "bumped.");
#endif
}

#if USE_SSL
static void
clientHttpsConnectionsOpen(void)
{
// XXX: de-dupe clientHttpConnectionsOpened and clientHttpsConnectionsOpened

    https_port_list *s;

    for (s = Config.Sockaddr.https; s; s = (https_port_list *)s->http.next) {
        if (MAXHTTPPORTS == NHttpSockets) {
            debugs(1, 1, "Ignoring 'https_port' lines exceeding the limit.");
            debugs(1, 1, "The limit is " << MAXHTTPPORTS << " HTTPS ports.");
            continue;
        }

        if (!s->staticSslContext) {
            debugs(1, 1, "Ignoring https_port " << s->http.s <<
                   " due to SSL initialization failure.");
            continue;
        }

        // Fill out a Comm::Connection which IPC will open as a listener for us
        s->http.listenConn = new Comm::Connection;
        s->http.listenConn->local = s->http.s;
        s->http.listenConn->flags = COMM_NONBLOCKING | (s->http.spoof_client_ip ? COMM_TRANSPARENT : 0) |
                                    (s->http.intercepted ? COMM_INTERCEPTION : 0);

        // setup the subscriptions such that new connections accepted by listenConn are handled by HTTPS
        typedef CommCbFunPtrCallT<CommAcceptCbPtrFun> AcceptCall;
        RefCount<AcceptCall> subCall = commCbCall(5, 5, "httpsAccept", CommAcceptCbPtrFun(httpsAccept, s));
        Subscription::Pointer sub = new CallSubscription<AcceptCall>(subCall);

        AsyncCall::Pointer listenCall = asyncCall(33, 2, "clientListenerConnectionOpened",
                                        ListeningStartedDialer(&clientListenerConnectionOpened,
                                                               &s->http, Ipc::fdnHttpsSocket, sub));
        Ipc::StartListening(SOCK_STREAM, IPPROTO_TCP, s->listenConn, Ipc::fdnHttpsSocket, listenCall);
        HttpSockets[NHttpSockets++] = -1;
    }
}
#endif

/// process clientHttpConnectionsOpen result
static void
clientListenerConnectionOpened(http_port_list *s, const Ipc::FdNoteId portTypeNote, const Subscription::Pointer &sub)
{
    if (!OpenedHttpSocket(s->listenConn, portTypeNote))
        return;

    Must(s);
    Must(Comm::IsConnOpen(s->listenConn));

    // TCP: setup a job to handle accept() with subscribed handler
    AsyncJob::Start(new Comm::TcpAcceptor(s->listenConn, FdNote(portTypeNote), sub));

    debugs(1, 1, "Accepting" <<
           (s->intercepted ? " intercepted" : "") <<
           (s->spoof_client_ip ? " spoofing" : "") <<
           (s->sslBump ? " bumpy" : "") <<
           (s->accel ? " accelerated" : "")
           << FdNote(portTypeNote) << " connections at "
           << s->listenConn);

    Must(AddOpenedHttpSocket(s->listenConn)); // otherwise, we have received a fd we did not ask for
}

void
clientOpenListenSockets(void)
{
    clientHttpConnectionsOpen();
#if USE_SSL
    clientHttpsConnectionsOpen();
#endif

    if (NHttpSockets < 1)
        fatal("No HTTP or HTTPS ports configured");
}

void
clientHttpConnectionsClose(void)
{
    for (http_port_list *s = Config.Sockaddr.http; s; s = s->next) {
        if (s->listenConn != NULL) {
            debugs(1, 1, "Closing HTTP port " << s->listenConn->local);
            s->listenConn->close();
            s->listenConn = NULL;
        }
    }

#if USE_SSL
    for (http_port_list *s = Config.Sockaddr.https; s; s = s->next) {
        if (s->listenConn != NULL) {
            debugs(1, 1, "Closing HTTPS port " << s->listenConn->local);
            s->listenConn->close();
            s->listenConn = NULL;
        }
    }
#endif

    // TODO see if we can drop HttpSockets array entirely */
    for (int i = 0; i < NHttpSockets; i++) {
        HttpSockets[i] = -1;
    }

    NHttpSockets = 0;
}

int
varyEvaluateMatch(StoreEntry * entry, HttpRequest * request)
{
    const char *vary = request->vary_headers;
    int has_vary = entry->getReply()->header.has(HDR_VARY);
#if X_ACCELERATOR_VARY

    has_vary |=
        entry->getReply()->header.has(HDR_X_ACCELERATOR_VARY);
#endif

    if (!has_vary || !entry->mem_obj->vary_headers) {
        if (vary) {
            /* Oops... something odd is going on here.. */
            debugs(33, 1, "varyEvaluateMatch: Oops. Not a Vary object on second attempt, '" <<
                   entry->mem_obj->url << "' '" << vary << "'");
            safe_free(request->vary_headers);
            return VARY_CANCEL;
        }

        if (!has_vary) {
            /* This is not a varying object */
            return VARY_NONE;
        }

        /* virtual "vary" object found. Calculate the vary key and
         * continue the search
         */
        vary = httpMakeVaryMark(request, entry->getReply());

        if (vary) {
            request->vary_headers = xstrdup(vary);
            return VARY_OTHER;
        } else {
            /* Ouch.. we cannot handle this kind of variance */
            /* XXX This cannot really happen, but just to be complete */
            return VARY_CANCEL;
        }
    } else {
        if (!vary) {
            vary = httpMakeVaryMark(request, entry->getReply());

            if (vary)
                request->vary_headers = xstrdup(vary);
        }

        if (!vary) {
            /* Ouch.. we cannot handle this kind of variance */
            /* XXX This cannot really happen, but just to be complete */
            return VARY_CANCEL;
        } else if (strcmp(vary, entry->mem_obj->vary_headers) == 0) {
            return VARY_MATCH;
        } else {
            /* Oops.. we have already been here and still haven't
             * found the requested variant. Bail out
             */
            debugs(33, 1, "varyEvaluateMatch: Oops. Not a Vary match on second attempt, '" <<
                   entry->mem_obj->url << "' '" << vary << "'");
            return VARY_CANCEL;
        }
    }
}

ACLFilledChecklist *
clientAclChecklistCreate(const acl_access * acl, ClientHttpRequest * http)
{
    ConnStateData * conn = http->getConn();
    ACLFilledChecklist *ch = new ACLFilledChecklist(acl, http->request,
            cbdataReferenceValid(conn) && conn != NULL && conn->clientConnection != NULL ? conn->clientConnection->rfc931 : dash_str);

    /*
     * hack for ident ACL. It needs to get full addresses, and a place to store
     * the ident result on persistent connections...
     */
    /* connection oriented auth also needs these two lines for it's operation. */
    /*
     * Internal requests do not have a connection reference, because: A) their
     * byte count may be transformed before being applied to an outbound
     * connection B) they are internal - any limiting on them should be done on
     * the server end.
     */

    if (conn != NULL)
        ch->conn(conn);	/* unreferenced in FilledCheckList.cc */

    return ch;
}

CBDATA_CLASS_INIT(ConnStateData);

ConnStateData::ConnStateData() :
        AsyncJob("ConnStateData"),
        closing_(false),
        switchedToHttps_(false)
{
    pinning.pinned = false;
    pinning.auth = false;
}

bool
ConnStateData::transparent() const
{
    return clientConnection != NULL && (clientConnection->flags & (COMM_TRANSPARENT|COMM_INTERCEPTION));
}

bool
ConnStateData::reading() const
{
    return reader != NULL;
}

void
ConnStateData::stopReading()
{
    if (reading()) {
        comm_read_cancel(clientConnection->fd, reader);
        reader = NULL;
    }
}


BodyPipe::Pointer
ConnStateData::expectRequestBody(int64_t size)
{
    bodyPipe = new BodyPipe(this);
    if (size >= 0)
        bodyPipe->setBodySize(size);
    else
        startDechunkingRequest();
    return bodyPipe;
}

int64_t
ConnStateData::mayNeedToReadMoreBody() const
{
    if (!bodyPipe)
        return 0; // request without a body or read/produced all body bytes

    if (!bodyPipe->bodySizeKnown())
        return -1; // probably need to read more, but we cannot be sure

    const int64_t needToProduce = bodyPipe->unproducedSize();
    const int64_t haveAvailable = static_cast<int64_t>(in.notYetUsed);

    if (needToProduce <= haveAvailable)
        return 0; // we have read what we need (but are waiting for pipe space)

    return needToProduce - haveAvailable;
}

bool
ConnStateData::closing() const
{
    return closing_;
}

/**
 * Called by ClientSocketContext to give the connection a chance to read
 * the entire body before closing the socket.
 */
void
ConnStateData::startClosing(const char *reason)
{
    debugs(33, 5, HERE << "startClosing " << this << " for " << reason);
    assert(!closing());
    closing_ = true;

    assert(bodyPipe != NULL);

    // We do not have to abort the body pipeline because we are going to
    // read the entire body anyway.
    // Perhaps an ICAP server wants to log the complete request.

    // If a consumer abort have caused this closing, we may get stuck
    // as nobody is consuming our data. Allow auto-consumption.
    bodyPipe->enableAutoConsumption();
}

/// initialize dechunking state
void
ConnStateData::startDechunkingRequest()
{
    Must(bodyPipe != NULL);
    debugs(33, 5, HERE << "start dechunking" << bodyPipe->status());
    assert(!in.bodyParser);
    in.bodyParser = new ChunkedCodingParser;
}

/// put parsed content into input buffer and clean up
void
ConnStateData::finishDechunkingRequest(bool withSuccess)
{
    debugs(33, 5, HERE << "finish dechunking: " << withSuccess);

    if (bodyPipe != NULL) {
        debugs(33, 7, HERE << "dechunked tail: " << bodyPipe->status());
        BodyPipe::Pointer myPipe = bodyPipe;
        stopProducingFor(bodyPipe, withSuccess); // sets bodyPipe->bodySize()
        Must(!bodyPipe); // we rely on it being nil after we are done with body
        if (withSuccess) {
            Must(myPipe->bodySizeKnown());
            ClientSocketContext::Pointer context = getCurrentContext();
            if (context != NULL && context->http && context->http->request)
                context->http->request->setContentLength(myPipe->bodySize());
        }
    }

    delete in.bodyParser;
    in.bodyParser = NULL;
}

char *
ConnStateData::In::addressToReadInto() const
{
    return buf + notYetUsed;
}

ConnStateData::In::In() : bodyParser(NULL),
        buf (NULL), notYetUsed (0), allocatedSize (0)
{}

ConnStateData::In::~In()
{
    if (allocatedSize)
        memFreeBuf(allocatedSize, buf);
    delete bodyParser; // TODO: pool
}

void
ConnStateData::sendControlMsg(HttpControlMsg msg)
{
    if (!isOpen()) {
        debugs(33, 3, HERE << "ignoring 1xx due to earlier closure");
        return;
    }

    ClientSocketContext::Pointer context = getCurrentContext();
    if (context != NULL) {
        context->writeControlMsg(msg); // will call msg.cbSuccess
        return;
    }

    debugs(33, 3, HERE << " closing due to missing context for 1xx");
    clientConnection->close();
}

/* This is a comm call normally scheduled by comm_close() */
void
ConnStateData::clientPinnedConnectionClosed(const CommCloseCbParams &io)
{
    unpinConnection();
}

void
<<<<<<< HEAD
ConnStateData::pinConnection(const Comm::ConnectionPointer &pinServer, HttpRequest *request, struct peer *aPeer, bool auth)
=======
ConnStateData::pinConnection(int pinning_fd, HttpRequest *request, struct peer *aPeer, bool auth)
>>>>>>> 4c6dea46
{
    char desc[FD_DESC_SZ];

    if (Comm::IsConnOpen(pinning.serverConnection)) {
        if (pinning.serverConnection->fd == pinServer->fd)
            return;

        unpinConnection(); // clears fields ready for re-use. Prevent close() scheduling our close handler.
        pinning.serverConnection->close();
    } else
        unpinConnection(); // clears fields ready for re-use.

    pinning.serverConnection = pinServer;
    pinning.host = xstrdup(request->GetHost());
    pinning.port = request->port;
    pinning.pinned = true;
    if (aPeer)
        pinning.peer = cbdataReference(aPeer);
    pinning.auth = auth;
    char stmp[MAX_IPSTRLEN];
    snprintf(desc, FD_DESC_SZ, "%s pinned connection for %s (%d)",
             (auth || !aPeer) ? request->GetHost() : aPeer->name, clientConnection->remote.ToURL(stmp,MAX_IPSTRLEN), clientConnection->fd);
    fd_note(pinning.serverConnection->fd, desc);

    typedef CommCbMemFunT<ConnStateData, CommCloseCbParams> Dialer;
    pinning.closeHandler = JobCallback(33, 5,
                                       Dialer, this, ConnStateData::clientPinnedConnectionClosed);
    comm_add_close_handler(pinning.serverConnection->fd, pinning.closeHandler);
}

<<<<<<< HEAD
const Comm::ConnectionPointer
=======
int
>>>>>>> 4c6dea46
ConnStateData::validatePinnedConnection(HttpRequest *request, const struct peer *aPeer)
{
    bool valid = true;
    if (!Comm::IsConnOpen(pinning.serverConnection))
        valid = false;
    if (pinning.auth && request && strcasecmp(pinning.host, request->GetHost()) != 0) {
        valid = false;
    }
    if (request && pinning.port != request->port) {
        valid = false;
    }
    if (pinning.peer && !cbdataReferenceValid(pinning.peer)) {
        valid = false;
    }
    if (aPeer != pinning.peer) {
        valid = false;
    }

    if (!valid) {
<<<<<<< HEAD
        /* The pinning info is not safe, remove any pinning info*/
        unpinConnection();

        /* also close the server side socket, we should not use it for invalid/unauthenticated
           requests...
         */
        if (Comm::IsConnOpen(pinning.serverConnection))
            pinning.serverConnection->close();
=======
        /* The pinning info is not safe, remove any pinning info */
        unpinConnection();
>>>>>>> 4c6dea46
    }

    return pinning.serverConnection;
}

void
ConnStateData::unpinConnection()
{
    if (pinning.peer)
        cbdataReferenceDone(pinning.peer);

    if (pinning.closeHandler != NULL) {
        comm_remove_close_handler(pinning.serverConnection->fd, pinning.closeHandler);
        pinning.closeHandler = NULL;
    }
<<<<<<< HEAD

=======
    /// also close the server side socket, we should not use it for any future requests...
    comm_close(pinning.fd);
    pinning.fd = -1;
>>>>>>> 4c6dea46
    safe_free(pinning.host);

    /* NOTE: pinning.pinned should be kept. This combined with fd == -1 at the end of a request indicates that the host
     * connection has gone away */
}<|MERGE_RESOLUTION|>--- conflicted
+++ resolved
@@ -86,11 +86,8 @@
 #include "acl/FilledChecklist.h"
 #if USE_AUTH
 #include "auth/UserRequest.h"
-<<<<<<< HEAD
+#endif
 #include "base/Subscription.h"
-=======
-#endif
->>>>>>> 4c6dea46
 #include "base/TextException.h"
 #include "ChunkedCodingParser.h"
 #include "client_side.h"
@@ -194,16 +191,11 @@
 /* other */
 static IOCB clientWriteComplete;
 static IOCB clientWriteBodyComplete;
-<<<<<<< HEAD
 static IOACB httpAccept;
 #if USE_SSL
 static IOACB httpsAccept;
 #endif
-static bool clientParseRequest(ConnStateData * conn, bool &do_next_read);
 static CTCB clientLifetimeTimeout;
-=======
-static PF clientLifetimeTimeout;
->>>>>>> 4c6dea46
 static ClientSocketContext *parseHttpRequestAbort(ConnStateData * conn, const char *uri);
 static ClientSocketContext *parseHttpRequest(ConnStateData *, HttpParser *, HttpRequestMethod *, HttpVersion *);
 #if USE_IDENT
@@ -661,13 +653,8 @@
     if (request)
         prepareLogWithRequestDetails(request, &al);
 
-<<<<<<< HEAD
-        if (getConn() != NULL && getConn()->clientConnection != NULL && getConn()->clientConnection->rfc931[0])
-            al.cache.rfc931 = getConn()->clientConnection->rfc931;
-=======
-    if (getConn() != NULL && getConn()->rfc931[0])
-        al.cache.rfc931 = getConn()->rfc931;
->>>>>>> 4c6dea46
+    if (getConn() != NULL && getConn()->clientConnection != NULL && getConn()->clientConnection->rfc931[0])
+        al.cache.rfc931 = getConn()->clientConnection->rfc931;
 
 #if USE_SSL && 0
 
@@ -684,26 +671,14 @@
     if (al.reply)
         checklist->reply = HTTPMSGLOCK(al.reply);
 
-<<<<<<< HEAD
-        if (!Config.accessList.log || checklist->fastCheck()) {
-            if (request)
-                al.adapted_request = HTTPMSGLOCK(request);
-            accessLogLog(&al, checklist);
-            updateCounters();
-
-            if (getConn() != NULL && getConn()->clientConnection != NULL)
-                clientdbUpdate(getConn()->clientConnection->remote, logType, PROTO_HTTP, out.size);
-        }
-=======
     if (!Config.accessList.log || checklist->fastCheck()) {
         if (request)
             al.adapted_request = HTTPMSGLOCK(request);
         accessLogLog(&al, checklist);
         updateCounters();
->>>>>>> 4c6dea46
-
-        if (getConn() != NULL)
-            clientdbUpdate(getConn()->peer, logType, AnyP::PROTO_HTTP, out.size);
+
+        if (getConn() != NULL && getConn()->clientConnection != NULL)
+            clientdbUpdate(getConn()->clientConnection->remote, logType, AnyP::PROTO_HTTP, out.size);
     }
 
     delete checklist;
@@ -780,16 +755,9 @@
 void
 ConnStateData::swanSong()
 {
-<<<<<<< HEAD
     debugs(33, 2, HERE << clientConnection);
-    flags.readMoreRequests = false;
+    flags.readMore = false;
     clientdbEstablished(clientConnection->remote, -1);	/* decrement */
-=======
-    debugs(33, 2, "ConnStateData::swanSong: FD " << fd);
-    fd = -1;
-    flags.readMore = false;
-    clientdbEstablished(peer, -1);	/* decrement */
->>>>>>> 4c6dea46
     assert(areAllContextsForThisConnection());
     freeAllContexts();
 #if USE_AUTH
@@ -797,7 +765,7 @@
         debugs(33, 4, "ConnStateData::swanSong: freeing auth_user_request '" << auth_user_request << "' (this is '" << this << "')");
         auth_user_request->onConnectionClose(this);
     }
-<<<<<<< HEAD
+#endif
 
     if (Comm::IsConnOpen(pinning.serverConnection))
         pinning.serverConnection->close();
@@ -806,11 +774,6 @@
     if (Comm::IsConnOpen(clientConnection))
         clientConnection->close();
     clientConnection = NULL;
-=======
-#endif
-    if (pinning.fd >= 0)
-        comm_close(pinning.fd);
->>>>>>> 4c6dea46
 
     BodyProducer::swanSong();
     flags.swanSang = true;
@@ -1569,13 +1532,8 @@
      * from our read buffer we may never re-register for another client read.
      */
 
-<<<<<<< HEAD
-    if (clientParseRequest(conn, do_next_read)) {
+    if (conn->clientParseRequests()) {
         debugs(33, 3, HERE << conn->clientConnection << ": parsed next request from buffer");
-=======
-    if (conn->clientParseRequests()) {
-        debugs(33, 3, "clientSocketContext::keepaliveNextRequest: FD " << conn->fd << ": parsed next request from buffer");
->>>>>>> 4c6dea46
     }
 
     /** \par
@@ -1604,17 +1562,12 @@
     if ((deferredRequest = conn->getCurrentContext()).getRaw()) {
         debugs(33, 3, HERE << conn->clientConnection << ": calling PushDeferredIfNeeded");
         ClientSocketContextPushDeferredIfNeeded(deferredRequest, conn);
-<<<<<<< HEAD
-    } else {
+    } else if (conn->flags.readMore) {
         debugs(33, 3, HERE << conn->clientConnection << ": calling conn->readNextRequest()");
-=======
-    } else if (conn->flags.readMore) {
-        debugs(33, 3, "ClientSocketContext:: FD " << conn->fd << ": calling conn->readNextRequest()");
->>>>>>> 4c6dea46
         conn->readNextRequest();
     } else {
         // XXX: Can this happen? CONNECT tunnels have deferredRequest set.
-        debugs(33, DBG_IMPORTANT, HERE << "abandoning FD " << conn->fd);
+        debugs(33, DBG_IMPORTANT, HERE << "abandoning " << conn->clientConnection);
     }
 }
 
@@ -1805,6 +1758,7 @@
             http->al.http.aborted = true;
     }
 }
+
 
 void
 ClientSocketContext::doClose()
@@ -2111,17 +2065,10 @@
         /* Put the local socket IP address as the hostname.  */
         int url_sz = strlen(url) + 32 + Config.appendDomainLen;
         http->uri = (char *)xcalloc(url_sz, 1);
-<<<<<<< HEAD
         http->getConn()->clientConnection->local.ToHostname(ipbuf,MAX_IPSTRLEN),
-        snprintf(http->uri, url_sz, "%s://%s:%d%s",
-                 http->getConn()->port->protocol,
-                 ipbuf, http->getConn()->clientConnection->local.GetPort(), url);
-=======
-        http->getConn()->me.ToHostname(ipbuf,MAX_IPSTRLEN),
         snprintf(http->uri, url_sz, "http://%s:%d%s",
                  // http->getConn()->port->protocol,
-                 ipbuf, http->getConn()->me.GetPort(), url);
->>>>>>> 4c6dea46
+                 ipbuf, http->getConn()->clientConnection->local.GetPort(), url);
         debugs(33, 5, "TRANSPARENT REWRITE: '" << http->uri << "'");
     }
 }
@@ -2635,13 +2582,8 @@
             clientStreamNode *node = context->getClientReplyContext();
             clientReplyContext *repContext = dynamic_cast<clientReplyContext *>(node->data.getRaw());
             assert (repContext);
-<<<<<<< HEAD
             repContext->setReplyToError(ERR_INVALID_REQ, HTTP_EXPECTATION_FAILED, request->method, http->uri,
                                         conn->clientConnection->remote, request, NULL, NULL);
-=======
-            repContext->setReplyToError(ERR_INVALID_REQ, HTTP_EXPECTATION_FAILED, request->method,
-                                        http->uri, conn->peer, request, NULL, NULL);
->>>>>>> 4c6dea46
             assert(context->http->out.offset == 0);
             context->pullData();
             conn->flags.readMore = false;
@@ -2710,18 +2652,10 @@
      * be freed and the above connNoteUseOfBuffer() would hit an
      * assertion, not to mention that we were accessing freed memory.
      */
-<<<<<<< HEAD
     if (http->request->flags.resetTCP() && Comm::IsConnOpen(conn->clientConnection)) {
         debugs(33, 3, HERE << "Sending TCP RST on " << conn->clientConnection);
-        conn->flags.readMoreRequests = false;
+        conn->flags.readMore = false;
         comm_reset_close(conn->clientConnection);
-=======
-    if (http->request->flags.resetTCP() && conn->fd > -1) {
-        debugs(33, 3, HERE << "Sending TCP RST on FD " << conn->fd);
-        conn->flags.readMore = false;
-        comm_reset_close(conn->fd);
->>>>>>> 4c6dea46
-        return;
     }
 }
 
@@ -2759,11 +2693,7 @@
     bool parsed_req = false;
     HttpVersion http_ver;
 
-<<<<<<< HEAD
-    debugs(33, 5, HERE << conn->clientConnection << ": attempting to parse");
-=======
-    debugs(33, 5, HERE << "FD " << fd << ": attempting to parse");
->>>>>>> 4c6dea46
+    debugs(33, 5, HERE << clientConnection << ": attempting to parse");
 
     // Loop while we have read bytes that are not needed for producing the body
     // On errors, bodyPipe may become nil, but readMore will be cleared
@@ -2801,16 +2731,10 @@
 
         /* status -1 or 1 */
         if (context) {
-<<<<<<< HEAD
-            debugs(33, 5, HERE << conn->clientConnection << ": parsed a request");
+            debugs(33, 5, HERE << clientConnection << ": parsed a request");
             AsyncCall::Pointer timeoutCall = commCbCall(5, 4, "clientLifetimeTimeout",
                                                         CommTimeoutCbPtrFun(clientLifetimeTimeout, context->http));
-            commSetConnTimeout(conn->clientConnection, Config.Timeout.lifetime, timeoutCall);
-=======
-            debugs(33, 5, HERE << "FD " << fd << ": parsed a request");
-            commSetTimeout(fd, Config.Timeout.lifetime, clientLifetimeTimeout,
-                           context->http);
->>>>>>> 4c6dea46
+            commSetConnTimeout(clientConnection, Config.Timeout.lifetime, timeoutCall);
 
             clientProcessRequest(this, &parser_, context, method, http_ver);
 
@@ -2878,13 +2802,7 @@
 
             commMarkHalfClosed(io.conn->fd);
 
-<<<<<<< HEAD
-            do_next_read = 0;
-
             fd_note(io.conn->fd, "half-closed");
-=======
-            fd_note(fd, "half-closed");
->>>>>>> 4c6dea46
 
             /* There is one more close check at the end, to detect aborted
              * (partial) requests. At this point we can't tell if the request
@@ -3262,7 +3180,7 @@
     connState->readSomeData();
 
 #if USE_DELAY_POOLS
-    fd_table[newfd].clientInfo = NULL;
+    fd_table[details->fd].clientInfo = NULL;
 
     if (Config.onoff.client_db) {
         /* it was said several times that client write limiter does not work if client_db is disabled */
@@ -3279,18 +3197,18 @@
             // TODO: we check early to limit error response bandwith but we
             // should recheck when we can honor delay_pool_uses_indirect
 
-            ch.src_addr = details->peer;
-            ch.my_addr = details->me;
+            ch.src_addr = details->remote;
+            ch.my_addr = details->local;
 
             if (ch.fastCheck()) {
 
                 /*  request client information from db after we did all checks
                     this will save hash lookup if client failed checks */
-                ClientInfo * cli = clientdbGetInfo(details->peer);
+                ClientInfo * cli = clientdbGetInfo(details->remote);
                 assert(cli);
 
                 /* put client info in FDE */
-                fd_table[newfd].clientInfo = cli;
+                fd_table[details->fd].clientInfo = cli;
 
                 /* setup write limiter for this request */
                 const double burst = floor(0.5 +
@@ -3607,14 +3525,10 @@
     assert(areAllContextsForThisConnection());
     freeAllContexts();
     //currentobject->connIsFinished();
-<<<<<<< HEAD
-
-    debugs(33, 5, HERE << "converting " << clientConnection << " to SSL");
-=======
+
     // We are going to read new request
     flags.readMore = true;
-    debugs(33, 5, HERE << "converting FD " << fd << " to SSL");
->>>>>>> 4c6dea46
+    debugs(33, 5, HERE << "converting " << clientConnection << " to SSL");
 
     return getSslContextStart();
 }
@@ -3712,8 +3626,6 @@
 static void
 clientHttpsConnectionsOpen(void)
 {
-// XXX: de-dupe clientHttpConnectionsOpened and clientHttpsConnectionsOpened
-
     https_port_list *s;
 
     for (s = Config.Sockaddr.https; s; s = (https_port_list *)s->http.next) {
@@ -3762,11 +3674,11 @@
     // TCP: setup a job to handle accept() with subscribed handler
     AsyncJob::Start(new Comm::TcpAcceptor(s->listenConn, FdNote(portTypeNote), sub));
 
-    debugs(1, 1, "Accepting" <<
-           (s->intercepted ? " intercepted" : "") <<
-           (s->spoof_client_ip ? " spoofing" : "") <<
-           (s->sslBump ? " bumpy" : "") <<
-           (s->accel ? " accelerated" : "")
+    debugs(1, 1, "Accepting " <<
+           (s->intercepted ? "NAT intercepted " : "") <<
+           (s->spoof_client_ip ? "TPROXY spoofing " : "") <<
+           (s->sslBump ? "SSL bumped " : "") <<
+           (s->accel ? "reverse-proxy " : "")
            << FdNote(portTypeNote) << " connections at "
            << s->listenConn);
 
@@ -4068,11 +3980,7 @@
 }
 
 void
-<<<<<<< HEAD
 ConnStateData::pinConnection(const Comm::ConnectionPointer &pinServer, HttpRequest *request, struct peer *aPeer, bool auth)
-=======
-ConnStateData::pinConnection(int pinning_fd, HttpRequest *request, struct peer *aPeer, bool auth)
->>>>>>> 4c6dea46
 {
     char desc[FD_DESC_SZ];
 
@@ -4103,11 +4011,7 @@
     comm_add_close_handler(pinning.serverConnection->fd, pinning.closeHandler);
 }
 
-<<<<<<< HEAD
 const Comm::ConnectionPointer
-=======
-int
->>>>>>> 4c6dea46
 ConnStateData::validatePinnedConnection(HttpRequest *request, const struct peer *aPeer)
 {
     bool valid = true;
@@ -4127,19 +4031,8 @@
     }
 
     if (!valid) {
-<<<<<<< HEAD
-        /* The pinning info is not safe, remove any pinning info*/
-        unpinConnection();
-
-        /* also close the server side socket, we should not use it for invalid/unauthenticated
-           requests...
-         */
-        if (Comm::IsConnOpen(pinning.serverConnection))
-            pinning.serverConnection->close();
-=======
         /* The pinning info is not safe, remove any pinning info */
         unpinConnection();
->>>>>>> 4c6dea46
     }
 
     return pinning.serverConnection;
@@ -4155,13 +4048,8 @@
         comm_remove_close_handler(pinning.serverConnection->fd, pinning.closeHandler);
         pinning.closeHandler = NULL;
     }
-<<<<<<< HEAD
-
-=======
     /// also close the server side socket, we should not use it for any future requests...
-    comm_close(pinning.fd);
-    pinning.fd = -1;
->>>>>>> 4c6dea46
+    pinning.serverConnection->close();
     safe_free(pinning.host);
 
     /* NOTE: pinning.pinned should be kept. This combined with fd == -1 at the end of a request indicates that the host
