/*
 * Copyright (C) 1996-2023 The Squid Software Foundation and contributors
 *
 * Squid software is distributed under GPLv2+ license and includes
 * contributions from numerous individuals and organizations.
 * Please see the COPYING and CONTRIBUTORS files for details.
 */

/* DEBUG: section 33    Client-side Routines */

/**
 \defgroup ClientSide Client-Side Logics
 *
 \section cserrors Errors and client side
 *
 \par Problem the first:
 * the store entry is no longer authoritative on the
 * reply status. EBITTEST (E_ABORT) is no longer a valid test outside
 * of client_side_reply.c.
 * Problem the second: resources are wasted if we delay in cleaning up.
 * Problem the third we can't depend on a connection close to clean up.
 *
 \par Nice thing the first:
 * Any step in the stream can callback with data
 * representing an error.
 * Nice thing the second: once you stop requesting reads from upstream,
 * upstream can be stopped too.
 *
 \par Solution #1:
 * Error has a callback mechanism to hand over a membuf
 * with the error content. The failing node pushes that back as the
 * reply. Can this be generalised to reduce duplicate efforts?
 * A: Possibly. For now, only one location uses this.
 * How to deal with pre-stream errors?
 * Tell client_side_reply that we *want* an error page before any
 * stream calls occur. Then we simply read as normal.
 *
 *
 \section pconn_logic Persistent connection logic:
 *
 \par
 * requests (httpClientRequest structs) get added to the connection
 * list, with the current one being chr
 *
 \par
 * The request is *immediately* kicked off, and data flows through
 * to clientSocketRecipient.
 *
 \par
 * If the data that arrives at clientSocketRecipient is not for the current
 * request, clientSocketRecipient simply returns, without requesting more
 * data, or sending it.
 *
 \par
 * ConnStateData::kick() will then detect the presence of data in
 * the next ClientHttpRequest, and will send it, restablishing the
 * data flow.
 */

#include "squid.h"
#include "acl/FilledChecklist.h"
#include "anyp/PortCfg.h"
#include "base/AsyncCallbacks.h"
#include "base/Subscription.h"
#include "base/TextException.h"
#include "CachePeer.h"
#include "client_db.h"
#include "client_side.h"
#include "client_side_reply.h"
#include "client_side_request.h"
#include "ClientRequestContext.h"
#include "clientStream.h"
#include "comm.h"
#include "comm/Connection.h"
#include "comm/Loops.h"
#include "comm/Read.h"
#include "comm/TcpAcceptor.h"
#include "comm/Write.h"
#include "CommCalls.h"
#include "debug/Messages.h"
#include "error/ExceptionErrorDetail.h"
#include "errorpage.h"
#include "fd.h"
#include "fde.h"
#include "fqdncache.h"
#include "FwdState.h"
#include "globals.h"
#include "helper.h"
#include "helper/Reply.h"
#include "http.h"
#include "http/one/RequestParser.h"
#include "http/one/TeChunkedParser.h"
#include "http/Stream.h"
#include "HttpHdrContRange.h"
#include "HttpHeaderTools.h"
#include "HttpReply.h"
#include "HttpRequest.h"
#include "ident/Config.h"
#include "ident/Ident.h"
#include "internal.h"
#include "ipc/FdNotes.h"
#include "ipc/StartListening.h"
#include "log/access_log.h"
#include "MemBuf.h"
#include "MemObject.h"
#include "mime_header.h"
#include "parser/Tokenizer.h"
#include "proxyp/Header.h"
#include "proxyp/Parser.h"
#include "sbuf/Stream.h"
#include "security/Certificate.h"
#include "security/CommunicationSecrets.h"
#include "security/Io.h"
#include "security/KeyLog.h"
#include "security/NegotiationHistory.h"
#include "servers/forward.h"
#include "SquidConfig.h"
#include "StatCounters.h"
#include "StatHist.h"
#include "Store.h"
#include "TimeOrTag.h"
#include "tools.h"

#if USE_AUTH
#include "auth/UserRequest.h"
#endif
#if USE_DELAY_POOLS
#include "ClientInfo.h"
#include "MessageDelayPools.h"
#endif
#if USE_OPENSSL
#include "ssl/bio.h"
#include "ssl/context_storage.h"
#include "ssl/gadgets.h"
#include "ssl/helper.h"
#include "ssl/ProxyCerts.h"
#include "ssl/ServerBump.h"
#include "ssl/support.h"
#endif

#include <climits>
#include <cmath>
#include <limits>

#if HAVE_SYSTEMD_SD_DAEMON_H
#include <systemd/sd-daemon.h>
#endif

// TODO: Remove this custom dialer and simplify by creating the TcpAcceptor
// subscription later, inside clientListenerConnectionOpened() callback, just
// like htcpOpenPorts(), icpOpenPorts(), and snmpPortOpened() do it.
/// dials clientListenerConnectionOpened call
class ListeningStartedDialer:
    public CallDialer,
    public WithAnswer<Ipc::StartListeningAnswer>
{
public:
    typedef void (*Handler)(AnyP::PortCfgPointer &portCfg, const Ipc::FdNoteId note, const Subscription::Pointer &sub);
    ListeningStartedDialer(Handler aHandler, AnyP::PortCfgPointer &aPortCfg, const Ipc::FdNoteId note, const Subscription::Pointer &aSub):
        handler(aHandler), portCfg(aPortCfg), portTypeNote(note), sub(aSub) {}

    /* CallDialer API */
    void print(std::ostream &os) const override {
        os << '(' << answer_ << ", " << FdNote(portTypeNote) << " port=" << (void*)&portCfg << ')';
    }

    virtual bool canDial(AsyncCall &) const { return true; }
    virtual void dial(AsyncCall &) { (handler)(portCfg, portTypeNote, sub); }

    /* WithAnswer API */
    Ipc::StartListeningAnswer &answer() override { return answer_; }

public:
    Handler handler;

private:
    // answer_.conn (set/updated by IPC code) is portCfg.listenConn (used by us)
    Ipc::StartListeningAnswer answer_; ///< StartListening() results
    AnyP::PortCfgPointer portCfg;   ///< from HttpPortList
    Ipc::FdNoteId portTypeNote;    ///< Type of IPC socket being opened
    Subscription::Pointer sub; ///< The handler to be subscribed for this connection listener
};

static void clientListenerConnectionOpened(AnyP::PortCfgPointer &s, const Ipc::FdNoteId portTypeNote, const Subscription::Pointer &sub);

static IOACB httpAccept;
static Ident::IDCB clientIdentDone;
static int clientIsRequestBodyTooLargeForPolicy(int64_t bodyLength);

static void clientUpdateStatHistCounters(const LogTags &logType, int svc_time);
static void clientUpdateStatCounters(const LogTags &logType);
static void clientUpdateHierCounters(HierarchyLogEntry *);
static bool clientPingHasFinished(ping_data const *aPing);
void prepareLogWithRequestDetails(HttpRequest *, const AccessLogEntryPointer &);
static void ClientSocketContextPushDeferredIfNeeded(Http::StreamPointer deferredRequest, ConnStateData * conn);

char *skipLeadingSpace(char *aString);

static void
clientIdentDone(const Ident::User &ident, void *data)
{
    ConnStateData *conn = (ConnStateData *)data;
    conn->clientConnection->setIdent(ident);
}

void
clientUpdateStatCounters(const LogTags &logType)
{
    ++statCounter.client_http.requests;

    if (logType.isTcpHit())
        ++statCounter.client_http.hits;

    if (logType.oldType == LOG_TCP_HIT)
        ++statCounter.client_http.disk_hits;
    else if (logType.oldType == LOG_TCP_MEM_HIT)
        ++statCounter.client_http.mem_hits;
}

void
clientUpdateStatHistCounters(const LogTags &logType, int svc_time)
{
    statCounter.client_http.allSvcTime.count(svc_time);
    /**
     * The idea here is not to be complete, but to get service times
     * for only well-defined types.  For example, we don't include
     * LOG_TCP_REFRESH_FAIL because its not really a cache hit
     * (we *tried* to validate it, but failed).
     */

    switch (logType.oldType) {

    case LOG_TCP_REFRESH_UNMODIFIED:
        statCounter.client_http.nearHitSvcTime.count(svc_time);
        break;

    case LOG_TCP_INM_HIT:
    case LOG_TCP_IMS_HIT:
        statCounter.client_http.nearMissSvcTime.count(svc_time);
        break;

    case LOG_TCP_HIT:

    case LOG_TCP_MEM_HIT:

    case LOG_TCP_OFFLINE_HIT:
        statCounter.client_http.hitSvcTime.count(svc_time);
        break;

    case LOG_TCP_MISS:

    case LOG_TCP_CLIENT_REFRESH_MISS:
        statCounter.client_http.missSvcTime.count(svc_time);
        break;

    default:
        /* make compiler warnings go away */
        break;
    }
}

bool
clientPingHasFinished(ping_data const *aPing)
{
    if (0 != aPing->stop.tv_sec && 0 != aPing->start.tv_sec)
        return true;

    return false;
}

void
clientUpdateHierCounters(HierarchyLogEntry * someEntry)
{
    ping_data *i;

    switch (someEntry->code) {
#if USE_CACHE_DIGESTS

    case CD_PARENT_HIT:

    case CD_SIBLING_HIT:
        ++ statCounter.cd.times_used;
        break;
#endif

    case SIBLING_HIT:

    case PARENT_HIT:

    case FIRST_PARENT_MISS:

    case CLOSEST_PARENT_MISS:
        ++ statCounter.icp.times_used;
        i = &someEntry->ping;

        if (clientPingHasFinished(i))
            statCounter.icp.querySvcTime.count(tvSubUsec(i->start, i->stop));

        if (i->timeout)
            ++ statCounter.icp.query_timeouts;

        break;

    case CLOSEST_PARENT:

    case CLOSEST_DIRECT:
        ++ statCounter.netdb.times_used;

        break;

    default:
        break;
    }
}

void
ClientHttpRequest::updateCounters()
{
    clientUpdateStatCounters(loggingTags());

    if (request->error)
        ++ statCounter.client_http.errors;

    clientUpdateStatHistCounters(loggingTags(),
                                 tvSubMsec(al->cache.start_time, current_time));

    clientUpdateHierCounters(&request->hier);
}

void
prepareLogWithRequestDetails(HttpRequest *request, const AccessLogEntryPointer &aLogEntry)
{
    assert(request);
    assert(aLogEntry != nullptr);

    if (Config.onoff.log_mime_hdrs) {
        MemBuf mb;
        mb.init();
        request->header.packInto(&mb);
        //This is the request after adaptation or redirection
        aLogEntry->headers.adapted_request = xstrdup(mb.buf);

        // the virgin request is saved to aLogEntry->request
        if (aLogEntry->request) {
            mb.reset();
            aLogEntry->request->header.packInto(&mb);
            aLogEntry->headers.request = xstrdup(mb.buf);
        }

#if USE_ADAPTATION
        const Adaptation::History::Pointer ah = request->adaptLogHistory();
        if (ah != nullptr) {
            mb.reset();
            ah->lastMeta.packInto(&mb);
            aLogEntry->adapt.last_meta = xstrdup(mb.buf);
        }
#endif

        mb.clean();
    }

#if ICAP_CLIENT
    const Adaptation::Icap::History::Pointer ih = request->icapHistory();
    if (ih != nullptr)
        ih->processingTime(aLogEntry->icap.processingTime);
#endif

    aLogEntry->http.method = request->method;
    aLogEntry->http.version = request->http_ver;
    aLogEntry->hier = request->hier;
    aLogEntry->cache.extuser = request->extacl_user.termedBuf();

    // Adapted request, if any, inherits and then collects all the stats, but
    // the virgin request gets logged instead; copy the stats to log them.
    // TODO: avoid losses by keeping these stats in a shared history object?
    if (aLogEntry->request) {
        aLogEntry->request->dnsWait = request->dnsWait;
        aLogEntry->request->error = request->error;
    }
}

void
ClientHttpRequest::logRequest()
{
    if (!out.size && loggingTags().oldType == LOG_TAG_NONE)
        debugs(33, 5, "logging half-baked transaction: " << log_uri);

    al->icp.opcode = ICP_INVALID;
    al->url = log_uri;
    debugs(33, 9, "clientLogRequest: al.url='" << al->url << "'");

    const auto findReply = [this]() -> const HttpReply * {
        if (al->reply)
            return al->reply.getRaw();
        if (const auto le = loggingEntry())
            return le->hasFreshestReply();
        return nullptr;
    };
    if (const auto reply = findReply()) {
        al->http.code = reply->sline.status();
        al->http.content_type = reply->content_type.termedBuf();
    }

    debugs(33, 9, "clientLogRequest: http.code='" << al->http.code << "'");

    if (loggingEntry() && loggingEntry()->mem_obj && loggingEntry()->objectLen() >= 0)
        al->cache.objectSize = loggingEntry()->contentLen(); // payload duplicate ?? with or without TE ?

    al->http.clientRequestSz.header = req_sz;
    // the virgin request is saved to al->request
    if (al->request && al->request->body_pipe)
        al->http.clientRequestSz.payloadData = al->request->body_pipe->producedSize();
    al->http.clientReplySz.header = out.headers_sz;
    // XXX: calculate without payload encoding or headers !!
    al->http.clientReplySz.payloadData = out.size - out.headers_sz; // pretend its all un-encoded data for now.

    al->cache.highOffset = out.offset;

    tvSub(al->cache.trTime, al->cache.start_time, current_time);

    if (request)
        prepareLogWithRequestDetails(request, al);

#if USE_OPENSSL && 0

    /* This is broken. Fails if the connection has been closed. Needs
     * to snarf the ssl details some place earlier..
     */
    if (getConn() != NULL)
        al->cache.ssluser = sslGetUserEmail(fd_table[getConn()->fd].ssl);

#endif

    if (request) {
        SBuf matched;
        for (auto h: Config.notes) {
            if (h->match(request, al->reply.getRaw(), al, matched)) {
                request->notes()->add(h->key(), matched);
                debugs(33, 3, h->key() << " " << matched);
            }
        }
        // The al->notes and request->notes must point to the same object.
        al->syncNotes(request);

<<<<<<< HEAD
    ACLFilledChecklist checklist(nullptr, request);
    if (al->reply) {
        checklist.reply = al->reply.getRaw();
        HTTPMSGLOCK(checklist.reply);
    }

    if (request) {
=======
>>>>>>> e5827d49
        HTTPMSGUNLOCK(al->adapted_request);
        al->adapted_request = request;
        HTTPMSGLOCK(al->adapted_request);
    }

    ACLFilledChecklist checklist(nullptr, request, nullptr);
    checklist.updateAle(al);
    // no need checklist.syncAle(): already synced
    accessLogLog(al, &checklist);

    bool updatePerformanceCounters = true;
    if (Config.accessList.stats_collection) {
<<<<<<< HEAD
        ACLFilledChecklist statsCheck(Config.accessList.stats_collection, request);
        statsCheck.al = al;
        if (al->reply) {
            statsCheck.reply = al->reply.getRaw();
            HTTPMSGLOCK(statsCheck.reply);
        }
=======
        ACLFilledChecklist statsCheck(Config.accessList.stats_collection, request, nullptr);
        statsCheck.updateAle(al);
>>>>>>> e5827d49
        updatePerformanceCounters = statsCheck.fastCheck().allowed();
    }

    if (updatePerformanceCounters) {
        if (request)
            updateCounters();

        if (getConn() != nullptr && getConn()->clientConnection != nullptr)
            clientdbUpdate(getConn()->clientConnection->remote, loggingTags(), AnyP::PROTO_HTTP, out.size);
    }
}

void
ClientHttpRequest::freeResources()
{
    safe_free(uri);
    safe_free(redirect.location);
    range_iter.boundary.clean();
    clearRequest();

    if (client_stream.tail)
        clientStreamAbort((clientStreamNode *)client_stream.tail->data, this);
}

void
httpRequestFree(void *data)
{
    ClientHttpRequest *http = (ClientHttpRequest *)data;
    assert(http != nullptr);
    delete http;
}

/* This is a handler normally called by comm_close() */
void ConnStateData::connStateClosed(const CommCloseCbParams &)
{
    if (clientConnection) {
        clientConnection->noteClosure();
        // keep closed clientConnection for logging, clientdb cleanup, etc.
    }
    deleteThis("ConnStateData::connStateClosed");
}

#if USE_AUTH
void
ConnStateData::setAuth(const Auth::UserRequest::Pointer &aur, const char *by)
{
    if (auth_ == nullptr) {
        if (aur != nullptr) {
            debugs(33, 2, "Adding connection-auth to " << clientConnection << " from " << by);
            auth_ = aur;
        }
        return;
    }

    // clobered with self-pointer
    // NP: something nasty is going on in Squid, but harmless.
    if (aur == auth_) {
        debugs(33, 2, "WARNING: Ignoring duplicate connection-auth for " << clientConnection << " from " << by);
        return;
    }

    /*
     * Connection-auth relies on a single set of credentials being preserved
     * for all requests on a connection once they have been setup.
     * There are several things which need to happen to preserve security
     * when connection-auth credentials change unexpectedly or are unset.
     *
     * 1) auth helper released from any active state
     *
     * They can only be reserved by a handshake process which this
     * connection can now never complete.
     * This prevents helpers hanging when their connections close.
     *
     * 2) pinning is expected to be removed and server conn closed
     *
     * The upstream link is authenticated with the same credentials.
     * Expecting the same level of consistency we should have received.
     * This prevents upstream being faced with multiple or missing
     * credentials after authentication.
     * NP: un-pin is left to the cleanup in ConnStateData::swanSong()
     *     we just trigger that cleanup here via comm_reset_close() or
     *     ConnStateData::stopReceiving()
     *
     * 3) the connection needs to close.
     *
     * This prevents attackers injecting requests into a connection,
     * or gateways wrongly multiplexing users into a single connection.
     *
     * When credentials are missing closure needs to follow an auth
     * challenge for best recovery by the client.
     *
     * When credentials change there is nothing we can do but abort as
     * fast as possible. Sending TCP RST instead of an HTTP response
     * is the best-case action.
     */

    // clobbered with nul-pointer
    if (aur == nullptr) {
        debugs(33, 2, "WARNING: Graceful closure on " << clientConnection << " due to connection-auth erase from " << by);
        auth_->releaseAuthServer();
        auth_ = nullptr;
        // XXX: need to test whether the connection re-auth challenge is sent. If not, how to trigger it from here.
        // NP: the current situation seems to fix challenge loops in Safari without visible issues in others.
        // we stop receiving more traffic but can leave the Job running to terminate after the error or challenge is delivered.
        stopReceiving("connection-auth removed");
        return;
    }

    // clobbered with alternative credentials
    if (aur != auth_) {
        debugs(33, 2, "ERROR: Closing " << clientConnection << " due to change of connection-auth from " << by);
        auth_->releaseAuthServer();
        auth_ = nullptr;
        // this is a fatal type of problem.
        // Close the connection immediately with TCP RST to abort all traffic flow
        comm_reset_close(clientConnection);
        return;
    }

    /* NOT REACHABLE */
}
#endif

void
ConnStateData::resetReadTimeout(const time_t timeout)
{
    typedef CommCbMemFunT<ConnStateData, CommTimeoutCbParams> TimeoutDialer;
    AsyncCall::Pointer callback = JobCallback(33, 5, TimeoutDialer, this, ConnStateData::requestTimeout);
    commSetConnTimeout(clientConnection, timeout, callback);
}

void
ConnStateData::extendLifetime()
{
    typedef CommCbMemFunT<ConnStateData, CommTimeoutCbParams> TimeoutDialer;
    AsyncCall::Pointer callback = JobCallback(5, 4, TimeoutDialer, this, ConnStateData::lifetimeTimeout);
    commSetConnTimeout(clientConnection, Config.Timeout.lifetime, callback);
}

// cleans up before destructor is called
void
ConnStateData::swanSong()
{
    debugs(33, 2, clientConnection);

    flags.readMore = false;
    clientdbEstablished(clientConnection->remote, -1);  /* decrement */

    terminateAll(ERR_NONE, LogTagsErrors());
    checkLogging();

    // XXX: Closing pinned conn is too harsh: The Client may want to continue!
    unpinConnection(true);

    Server::swanSong();

#if USE_AUTH
    // NP: do this bit after closing the connections to avoid side effects from unwanted TCP RST
    setAuth(nullptr, "ConnStateData::SwanSong cleanup");
#endif

    flags.swanSang = true;
}

void
ConnStateData::callException(const std::exception &ex)
{
    Server::callException(ex); // logs ex and stops the job

    ErrorDetail::Pointer errorDetail;
    if (const auto tex = dynamic_cast<const TextException*>(&ex))
        errorDetail = new ExceptionErrorDetail(tex->id());
    else
        errorDetail = new ExceptionErrorDetail(Here().id());
    updateError(ERR_GATEWAY_FAILURE, errorDetail);
}

void
ConnStateData::updateError(const Error &error)
{
    if (const auto context = pipeline.front()) {
        const auto http = context->http;
        assert(http);
        http->updateError(error);
    } else {
        bareError.update(error);
    }
}

bool
ConnStateData::isOpen() const
{
    return cbdataReferenceValid(this) && // XXX: checking "this" in a method
           Comm::IsConnOpen(clientConnection) &&
           !fd_table[clientConnection->fd].closing();
}

ConnStateData::~ConnStateData()
{
    debugs(33, 3, clientConnection);

    if (isOpen())
        debugs(33, DBG_IMPORTANT, "ERROR: Squid BUG: ConnStateData did not close " << clientConnection);

    if (!flags.swanSang)
        debugs(33, DBG_IMPORTANT, "ERROR: Squid BUG: ConnStateData was not destroyed properly; " << clientConnection);

    if (bodyPipe != nullptr)
        stopProducingFor(bodyPipe, false);

    delete bodyParser; // TODO: pool

#if USE_OPENSSL
    delete sslServerBump;
#endif
}

/**
 * clientSetKeepaliveFlag() sets request->flags.proxyKeepalive.
 * This is the client-side persistent connection flag.  We need
 * to set this relatively early in the request processing
 * to handle hacks for broken servers and clients.
 */
void
clientSetKeepaliveFlag(ClientHttpRequest * http)
{
    HttpRequest *request = http->request;

    debugs(33, 3, "http_ver = " << request->http_ver);
    debugs(33, 3, "method = " << request->method);

    // TODO: move to HttpRequest::hdrCacheInit, just like HttpReply.
    request->flags.proxyKeepalive = request->persistent();
}

int
clientIsRequestBodyTooLargeForPolicy(int64_t bodyLength)
{
    if (Config.maxRequestBodySize &&
            bodyLength > Config.maxRequestBodySize)
        return 1;       /* too large */

    return 0;
}

bool
ClientHttpRequest::multipartRangeRequest() const
{
    return request->multipartRangeRequest();
}

void
clientPackTermBound(String boundary, MemBuf *mb)
{
    mb->appendf("\r\n--" SQUIDSTRINGPH "--\r\n", SQUIDSTRINGPRINT(boundary));
    debugs(33, 6, "buf offset: " << mb->size);
}

void
clientPackRangeHdr(const HttpReplyPointer &rep, const HttpHdrRangeSpec * spec, String boundary, MemBuf * mb)
{
    HttpHeader hdr(hoReply);
    assert(rep);
    assert(spec);

    /* put boundary */
    debugs(33, 5, "appending boundary: " << boundary);
    /* rfc2046 requires to _prepend_ boundary with <crlf>! */
    mb->appendf("\r\n--" SQUIDSTRINGPH "\r\n", SQUIDSTRINGPRINT(boundary));

    /* stuff the header with required entries and pack it */

    if (rep->header.has(Http::HdrType::CONTENT_TYPE))
        hdr.putStr(Http::HdrType::CONTENT_TYPE, rep->header.getStr(Http::HdrType::CONTENT_TYPE));

    httpHeaderAddContRange(&hdr, *spec, rep->content_length);

    hdr.packInto(mb);
    hdr.clean();

    /* append <crlf> (we packed a header, not a reply) */
    mb->append("\r\n", 2);
}

/** returns expected content length for multi-range replies
 * note: assumes that httpHdrRangeCanonize has already been called
 * warning: assumes that HTTP headers for individual ranges at the
 *          time of the actuall assembly will be exactly the same as
 *          the headers when clientMRangeCLen() is called */
int64_t
ClientHttpRequest::mRangeCLen() const
{
    int64_t clen = 0;
    MemBuf mb;

    assert(memObject());

    mb.init();
    HttpHdrRange::iterator pos = request->range->begin();

    while (pos != request->range->end()) {
        /* account for headers for this range */
        mb.reset();
        clientPackRangeHdr(&storeEntry()->mem().freshestReply(),
                           *pos, range_iter.boundary, &mb);
        clen += mb.size;

        /* account for range content */
        clen += (*pos)->length;

        debugs(33, 6, "clientMRangeCLen: (clen += " << mb.size << " + " << (*pos)->length << ") == " << clen);
        ++pos;
    }

    /* account for the terminating boundary */
    mb.reset();

    clientPackTermBound(range_iter.boundary, &mb);

    clen += mb.size;

    mb.clean();

    return clen;
}

/**
 * generates a "unique" boundary string for multipart responses
 * the caller is responsible for cleaning the string */
String
ClientHttpRequest::rangeBoundaryStr() const
{
    const char *key;
    String b(visible_appname_string);
    b.append(":",1);
    key = storeEntry()->getMD5Text();
    b.append(key, strlen(key));
    return b;
}

/**
 * Write a chunk of data to a client socket. If the reply is present,
 * send the reply headers down the wire too, and clean them up when
 * finished.
 * Pre-condition:
 *   The request is one backed by a connection, not an internal request.
 *   data context is not NULL
 *   There are no more entries in the stream chain.
 */
void
clientSocketRecipient(clientStreamNode * node, ClientHttpRequest * http,
                      HttpReply * rep, StoreIOBuffer receivedData)
{
    // do not try to deliver if client already ABORTED
    if (!http->getConn() || !cbdataReferenceValid(http->getConn()) || !Comm::IsConnOpen(http->getConn()->clientConnection))
        return;

    /* Test preconditions */
    assert(node != nullptr);
    /* TODO: handle this rather than asserting
     * - it should only ever happen if we cause an abort and
     * the callback chain loops back to here, so we can simply return.
     * However, that itself shouldn't happen, so it stays as an assert for now.
     */
    assert(cbdataReferenceValid(node));
    assert(node->node.next == nullptr);
    Http::StreamPointer context = dynamic_cast<Http::Stream *>(node->data.getRaw());
    assert(context != nullptr);

    /* TODO: check offset is what we asked for */

    // TODO: enforces HTTP/1 MUST on pipeline order, but is irrelevant to HTTP/2
    if (context != http->getConn()->pipeline.front())
        context->deferRecipientForLater(node, rep, receivedData);
    else if (http->getConn()->cbControlMsgSent) // 1xx to the user is pending
        context->deferRecipientForLater(node, rep, receivedData);
    else
        http->getConn()->handleReply(rep, receivedData);
}

/**
 * Called when a downstream node is no longer interested in
 * our data. As we are a terminal node, this means on aborts
 * only
 */
void
clientSocketDetach(clientStreamNode * node, ClientHttpRequest * http)
{
    /* Test preconditions */
    assert(node != nullptr);
    /* TODO: handle this rather than asserting
     * - it should only ever happen if we cause an abort and
     * the callback chain loops back to here, so we can simply return.
     * However, that itself shouldn't happen, so it stays as an assert for now.
     */
    assert(cbdataReferenceValid(node));
    /* Set null by ContextFree */
    assert(node->node.next == nullptr);
    /* this is the assert discussed above */
    assert(nullptr == dynamic_cast<Http::Stream *>(node->data.getRaw()));
    /* We are only called when the client socket shutsdown.
     * Tell the prev pipeline member we're finished
     */
    clientStreamDetach(node, http);
}

void
ConnStateData::readNextRequest()
{
    debugs(33, 5, clientConnection << " reading next req");

    fd_note(clientConnection->fd, "Idle client: Waiting for next request");
    /**
     * Set the timeout BEFORE calling readSomeData().
     */
    resetReadTimeout(clientConnection->timeLeft(idleTimeout()));

    readSomeData();
    /** Please don't do anything with the FD past here! */
}

static void
ClientSocketContextPushDeferredIfNeeded(Http::StreamPointer deferredRequest, ConnStateData * conn)
{
    debugs(33, 2, conn->clientConnection << " Sending next");

    /** If the client stream is waiting on a socket write to occur, then */

    if (deferredRequest->flags.deferred) {
        /** NO data is allowed to have been sent. */
        assert(deferredRequest->http->out.size == 0);
        /** defer now. */
        clientSocketRecipient(deferredRequest->deferredparams.node,
                              deferredRequest->http,
                              deferredRequest->deferredparams.rep,
                              deferredRequest->deferredparams.queuedBuffer);
    }

    /** otherwise, the request is still active in a callbacksomewhere,
     * and we are done
     */
}

void
ConnStateData::kick()
{
    if (!Comm::IsConnOpen(clientConnection)) {
        debugs(33, 2, clientConnection << " Connection was closed");
        return;
    }

    if (pinning.pinned && !Comm::IsConnOpen(pinning.serverConnection)) {
        debugs(33, 2, clientConnection << " Connection was pinned but server side gone. Terminating client connection");
        clientConnection->close();
        return;
    }

    /** \par
     * We are done with the response, and we are either still receiving request
     * body (early response!) or have already stopped receiving anything.
     *
     * If we are still receiving, then parseRequests() below will fail.
     * (XXX: but then we will call readNextRequest() which may succeed and
     * execute a smuggled request as we are not done with the current request).
     *
     * If we stopped because we got everything, then try the next request.
     *
     * If we stopped receiving because of an error, then close now to avoid
     * getting stuck and to prevent accidental request smuggling.
     */

    if (const char *reason = stoppedReceiving()) {
        debugs(33, 3, "closing for earlier request error: " << reason);
        clientConnection->close();
        return;
    }

    /** \par
     * Attempt to parse a request from the request buffer.
     * If we've been fed a pipelined request it may already
     * be in our read buffer.
     */

    parseRequests();

    if (!isOpen())
        return;

    /** \par
     * At this point we either have a parsed request (which we've
     * kicked off the processing for) or not. If we have a deferred
     * request (parsed but deferred for pipeling processing reasons)
     * then look at processing it. If not, simply kickstart
     * another read.
     */
    Http::StreamPointer deferredRequest = pipeline.front();
    if (deferredRequest != nullptr) {
        debugs(33, 3, clientConnection << ": calling PushDeferredIfNeeded");
        ClientSocketContextPushDeferredIfNeeded(deferredRequest, this);
    } else if (flags.readMore) {
        debugs(33, 3, clientConnection << ": calling readNextRequest()");
        readNextRequest();
    } else {
        // XXX: Can this happen? CONNECT tunnels have deferredRequest set.
        debugs(33, DBG_IMPORTANT, MYNAME << "abandoning " << clientConnection);
    }
}

void
ConnStateData::stopSending(const char *error)
{
    debugs(33, 4, "sending error (" << clientConnection << "): " << error <<
           "; old receiving error: " <<
           (stoppedReceiving() ? stoppedReceiving_ : "none"));

    if (const char *oldError = stoppedSending()) {
        debugs(33, 3, "already stopped sending: " << oldError);
        return; // nothing has changed as far as this connection is concerned
    }
    stoppedSending_ = error;

    if (!stoppedReceiving()) {
        if (const int64_t expecting = mayNeedToReadMoreBody()) {
            debugs(33, 5, "must still read " << expecting <<
                   " request body bytes with " << inBuf.length() << " unused");
            return; // wait for the request receiver to finish reading
        }
    }

    clientConnection->close();
}

void
ConnStateData::afterClientWrite(size_t size)
{
    if (pipeline.empty())
        return;

    auto ctx = pipeline.front();
    if (size) {
        statCounter.client_http.kbytes_out += size;
        if (ctx->http->loggingTags().isTcpHit())
            statCounter.client_http.hit_kbytes_out += size;
    }
    ctx->writeComplete(size);
}

Http::Stream *
ConnStateData::abortRequestParsing(const char *const uri)
{
    ClientHttpRequest *http = new ClientHttpRequest(this);
    http->req_sz = inBuf.length();
    http->setErrorUri(uri);
    auto *context = new Http::Stream(clientConnection, http);
    StoreIOBuffer tempBuffer;
    tempBuffer.data = context->reqbuf;
    tempBuffer.length = HTTP_REQBUF_SZ;
    clientStreamInit(&http->client_stream, clientGetMoreData, clientReplyDetach,
                     clientReplyStatus, new clientReplyContext(http), clientSocketRecipient,
                     clientSocketDetach, context, tempBuffer);
    return context;
}

void
ConnStateData::startShutdown()
{
    // RegisteredRunner API callback - Squid has been shut down

    // if connection is idle terminate it now,
    // otherwise wait for grace period to end
    if (pipeline.empty())
        endingShutdown();
}

void
ConnStateData::endingShutdown()
{
    // RegisteredRunner API callback - Squid shutdown grace period is over

    // force the client connection to close immediately
    // swanSong() in the close handler will cleanup.
    if (Comm::IsConnOpen(clientConnection))
        clientConnection->close();
}

char *
skipLeadingSpace(char *aString)
{
    char *result = aString;

    while (xisspace(*aString))
        ++aString;

    return result;
}

/**
 * 'end' defaults to NULL for backwards compatibility
 * remove default value if we ever get rid of NULL-terminated
 * request buffers.
 */
const char *
findTrailingHTTPVersion(const char *uriAndHTTPVersion, const char *end)
{
    if (nullptr == end) {
        end = uriAndHTTPVersion + strcspn(uriAndHTTPVersion, "\r\n");
        assert(end);
    }

    for (; end > uriAndHTTPVersion; --end) {
        if (*end == '\n' || *end == '\r')
            continue;

        if (xisspace(*end)) {
            if (strncasecmp(end + 1, "HTTP/", 5) == 0)
                return end + 1;
            else
                break;
        }
    }

    return nullptr;
}

static char *
prepareAcceleratedURL(ConnStateData * conn, const Http1::RequestParserPointer &hp)
{
    int vhost = conn->port->vhost;
    int vport = conn->port->vport;
    static char ipbuf[MAX_IPSTRLEN];

    /* BUG: Squid cannot deal with '*' URLs (RFC2616 5.1.2) */

    // XXX: re-use proper URL parser for this
    SBuf url = hp->requestUri(); // use full provided URI if we abort
    do { // use a loop so we can break out of it
        ::Parser::Tokenizer tok(url);
        if (tok.skip('/')) // origin-form URL already.
            break;

        if (conn->port->vhost)
            return nullptr; /* already in good shape */

        // skip the URI scheme
        static const CharacterSet uriScheme = CharacterSet("URI-scheme","+-.") + CharacterSet::ALPHA + CharacterSet::DIGIT;
        static const SBuf uriSchemeEnd("://");
        if (!tok.skipAll(uriScheme) || !tok.skip(uriSchemeEnd))
            break;

        // skip the authority segment
        // RFC 3986 complex nested ABNF for "authority" boils down to this:
        static const CharacterSet authority = CharacterSet("authority","-._~%:@[]!$&'()*+,;=") +
                                              CharacterSet::HEXDIG + CharacterSet::ALPHA + CharacterSet::DIGIT;
        if (!tok.skipAll(authority))
            break;

        static const SBuf slashUri("/");
        const SBuf t = tok.remaining();
        if (t.isEmpty())
            url = slashUri;
        else if (t[0]=='/') // looks like path
            url = t;
        else if (t[0]=='?' || t[0]=='#') { // looks like query or fragment. fix '/'
            url = slashUri;
            url.append(t);
        } // else do nothing. invalid path

    } while(false);

#if SHOULD_REJECT_UNKNOWN_URLS
    // reject URI which are not well-formed even after the processing above
    if (url.isEmpty() || url[0] != '/') {
        hp->parseStatusCode = Http::scBadRequest;
        return conn->abortRequestParsing("error:invalid-request");
    }
#endif

    if (vport < 0)
        vport = conn->clientConnection->local.port();

    char *receivedHost = nullptr;
    if (vhost && (receivedHost = hp->getHostHeaderField())) {
        SBuf host(receivedHost);
        debugs(33, 5, "ACCEL VHOST REWRITE: vhost=" << host << " + vport=" << vport);
        if (vport > 0) {
            // remove existing :port (if any), cope with IPv6+ without port
            const auto lastColonPos = host.rfind(':');
            if (lastColonPos != SBuf::npos && *host.rbegin() != ']') {
                host.chop(0, lastColonPos); // truncate until the last colon
            }
            host.appendf(":%d", vport);
        } // else nothing to alter port-wise.
        const SBuf &scheme = AnyP::UriScheme(conn->transferProtocol.protocol).image();
        const auto url_sz = scheme.length() + host.length() + url.length() + 32;
        char *uri = static_cast<char *>(xcalloc(url_sz, 1));
        snprintf(uri, url_sz, SQUIDSBUFPH "://" SQUIDSBUFPH SQUIDSBUFPH, SQUIDSBUFPRINT(scheme), SQUIDSBUFPRINT(host), SQUIDSBUFPRINT(url));
        debugs(33, 5, "ACCEL VHOST REWRITE: " << uri);
        return uri;
    } else if (conn->port->defaultsite /* && !vhost */) {
        debugs(33, 5, "ACCEL DEFAULTSITE REWRITE: defaultsite=" << conn->port->defaultsite << " + vport=" << vport);
        char vportStr[32];
        vportStr[0] = '\0';
        if (vport > 0) {
            snprintf(vportStr, sizeof(vportStr),":%d",vport);
        }
        const SBuf &scheme = AnyP::UriScheme(conn->transferProtocol.protocol).image();
        const int url_sz = scheme.length() + strlen(conn->port->defaultsite) + sizeof(vportStr) + url.length() + 32;
        char *uri = static_cast<char *>(xcalloc(url_sz, 1));
        snprintf(uri, url_sz, SQUIDSBUFPH "://%s%s" SQUIDSBUFPH,
                 SQUIDSBUFPRINT(scheme), conn->port->defaultsite, vportStr, SQUIDSBUFPRINT(url));
        debugs(33, 5, "ACCEL DEFAULTSITE REWRITE: " << uri);
        return uri;
    } else if (vport > 0 /* && (!vhost || no Host:) */) {
        debugs(33, 5, "ACCEL VPORT REWRITE: *_port IP + vport=" << vport);
        /* Put the local socket IP address as the hostname, with whatever vport we found  */
        conn->clientConnection->local.toHostStr(ipbuf,MAX_IPSTRLEN);
        const SBuf &scheme = AnyP::UriScheme(conn->transferProtocol.protocol).image();
        const int url_sz = scheme.length() + sizeof(ipbuf) + url.length() + 32;
        char *uri = static_cast<char *>(xcalloc(url_sz, 1));
        snprintf(uri, url_sz, SQUIDSBUFPH "://%s:%d" SQUIDSBUFPH,
                 SQUIDSBUFPRINT(scheme), ipbuf, vport, SQUIDSBUFPRINT(url));
        debugs(33, 5, "ACCEL VPORT REWRITE: " << uri);
        return uri;
    }

    return nullptr;
}

static char *
buildUrlFromHost(ConnStateData * conn, const Http1::RequestParserPointer &hp)
{
    char *uri = nullptr;
    /* BUG: Squid cannot deal with '*' URLs (RFC2616 5.1.2) */
    if (const char *host = hp->getHostHeaderField()) {
        const SBuf &scheme = AnyP::UriScheme(conn->transferProtocol.protocol).image();
        const int url_sz = scheme.length() + strlen(host) + hp->requestUri().length() + 32;
        uri = static_cast<char *>(xcalloc(url_sz, 1));
        snprintf(uri, url_sz, SQUIDSBUFPH "://%s" SQUIDSBUFPH,
                 SQUIDSBUFPRINT(scheme),
                 host,
                 SQUIDSBUFPRINT(hp->requestUri()));
    }
    return uri;
}

char *
ConnStateData::prepareTlsSwitchingURL(const Http1::RequestParserPointer &hp)
{
    Must(switchedToHttps());

    if (!hp->requestUri().isEmpty() && hp->requestUri()[0] != '/')
        return nullptr; /* already in good shape */

    char *uri = buildUrlFromHost(this, hp);
#if USE_OPENSSL
    if (!uri) {
        Must(tlsConnectPort);
        Must(!tlsConnectHostOrIp.isEmpty());
        SBuf useHost;
        if (!tlsClientSni().isEmpty())
            useHost = tlsClientSni();
        else
            useHost = tlsConnectHostOrIp;

        const SBuf &scheme = AnyP::UriScheme(transferProtocol.protocol).image();
        const int url_sz = scheme.length() + useHost.length() + hp->requestUri().length() + 32;
        uri = static_cast<char *>(xcalloc(url_sz, 1));
        snprintf(uri, url_sz, SQUIDSBUFPH "://" SQUIDSBUFPH ":%hu" SQUIDSBUFPH,
                 SQUIDSBUFPRINT(scheme),
                 SQUIDSBUFPRINT(useHost),
                 *tlsConnectPort,
                 SQUIDSBUFPRINT(hp->requestUri()));
    }
#endif
    if (uri)
        debugs(33, 5, "TLS switching host rewrite: " << uri);
    return uri;
}

static char *
prepareTransparentURL(ConnStateData * conn, const Http1::RequestParserPointer &hp)
{
    // TODO Must() on URI !empty when the parser supports throw. For now avoid assert().
    if (!hp->requestUri().isEmpty() && hp->requestUri()[0] != '/')
        return nullptr; /* already in good shape */

    char *uri = buildUrlFromHost(conn, hp);
    if (!uri) {
        /* Put the local socket IP address as the hostname.  */
        static char ipbuf[MAX_IPSTRLEN];
        conn->clientConnection->local.toHostStr(ipbuf,MAX_IPSTRLEN);
        const SBuf &scheme = AnyP::UriScheme(conn->transferProtocol.protocol).image();
        const int url_sz = sizeof(ipbuf) + hp->requestUri().length() + 32;
        uri = static_cast<char *>(xcalloc(url_sz, 1));
        snprintf(uri, url_sz, SQUIDSBUFPH "://%s:%d" SQUIDSBUFPH,
                 SQUIDSBUFPRINT(scheme),
                 ipbuf, conn->clientConnection->local.port(), SQUIDSBUFPRINT(hp->requestUri()));
    }

    if (uri)
        debugs(33, 5, "TRANSPARENT REWRITE: " << uri);
    return uri;
}

Http::Stream *
ConnStateData::parseHttpRequest(const Http1::RequestParserPointer &hp)
{
    /* Attempt to parse the first line; this will define where the method, url, version and header begin */
    {
        Must(hp);

        if (preservingClientData_)
            preservedClientData = inBuf;

        const bool parsedOk = hp->parse(inBuf);

        // sync the buffers after parsing.
        inBuf = hp->remaining();

        if (hp->needsMoreData()) {
            debugs(33, 5, "Incomplete request, waiting for end of request line");
            return nullptr;
        }

        if (!parsedOk) {
            const bool tooBig =
                hp->parseStatusCode == Http::scRequestHeaderFieldsTooLarge ||
                hp->parseStatusCode == Http::scUriTooLong;
            auto result = abortRequestParsing(
                              tooBig ? "error:request-too-large" : "error:invalid-request");
            // assume that remaining leftovers belong to this bad request
            if (!inBuf.isEmpty())
                consumeInput(inBuf.length());
            return result;
        }
    }

    /* We know the whole request is in parser now */
    debugs(11, 2, "HTTP Client " << clientConnection);
    debugs(11, 2, "HTTP Client REQUEST:\n---------\n" <<
           hp->method() << " " << hp->requestUri() << " " << hp->messageProtocol() << "\n" <<
           hp->mimeHeader() <<
           "\n----------");

    /* deny CONNECT via accelerated ports */
    if (hp->method() == Http::METHOD_CONNECT && port != nullptr && port->flags.accelSurrogate) {
        debugs(33, DBG_IMPORTANT, "WARNING: CONNECT method received on " << transferProtocol << " Accelerator port " << port->s.port());
        debugs(33, DBG_IMPORTANT, "WARNING: for request: " << hp->method() << " " << hp->requestUri() << " " << hp->messageProtocol());
        hp->parseStatusCode = Http::scMethodNotAllowed;
        return abortRequestParsing("error:method-not-allowed");
    }

    /* HTTP/2 connection magic prefix starts with "PRI ".
     * Deny "PRI" method if used in HTTP/1.x or 0.9 versions.
     * If seen it signals a broken client or proxy has corrupted the traffic.
     */
    if (hp->method() == Http::METHOD_PRI && hp->messageProtocol() < Http::ProtocolVersion(2,0)) {
        debugs(33, DBG_IMPORTANT, "WARNING: PRI method received on " << transferProtocol << " port " << port->s.port());
        debugs(33, DBG_IMPORTANT, "WARNING: for request: " << hp->method() << " " << hp->requestUri() << " " << hp->messageProtocol());
        hp->parseStatusCode = Http::scMethodNotAllowed;
        return abortRequestParsing("error:method-not-allowed");
    }

    if (hp->method() == Http::METHOD_NONE) {
        debugs(33, DBG_IMPORTANT, "WARNING: Unsupported method: " << hp->method() << " " << hp->requestUri() << " " << hp->messageProtocol());
        hp->parseStatusCode = Http::scMethodNotAllowed;
        return abortRequestParsing("error:unsupported-request-method");
    }

    // Process headers after request line
    debugs(33, 3, "complete request received. " <<
           "prefix_sz = " << hp->messageHeaderSize() <<
           ", request-line-size=" << hp->firstLineSize() <<
           ", mime-header-size=" << hp->headerBlockSize() <<
           ", mime header block:\n" << hp->mimeHeader() << "\n----------");

    /* Ok, all headers are received */
    ClientHttpRequest *http = new ClientHttpRequest(this);

    http->req_sz = hp->messageHeaderSize();
    Http::Stream *result = new Http::Stream(clientConnection, http);

    StoreIOBuffer tempBuffer;
    tempBuffer.data = result->reqbuf;
    tempBuffer.length = HTTP_REQBUF_SZ;

    ClientStreamData newServer = new clientReplyContext(http);
    ClientStreamData newClient = result;
    clientStreamInit(&http->client_stream, clientGetMoreData, clientReplyDetach,
                     clientReplyStatus, newServer, clientSocketRecipient,
                     clientSocketDetach, newClient, tempBuffer);

    /* set url */
    debugs(33,5, "Prepare absolute URL from " <<
           (transparent()?"intercept":(port->flags.accelSurrogate ? "accel":"")));
    /* Rewrite the URL in transparent or accelerator mode */
    /* NP: there are several cases to traverse here:
     *  - standard mode (forward proxy)
     *  - transparent mode (TPROXY)
     *  - transparent mode with failures
     *  - intercept mode (NAT)
     *  - intercept mode with failures
     *  - accelerator mode (reverse proxy)
     *  - internal relative-URL
     *  - mixed combos of the above with internal URL
     *  - remote interception with PROXY protocol
     *  - remote reverse-proxy with PROXY protocol
     */
    if (switchedToHttps()) {
        http->uri = prepareTlsSwitchingURL(hp);
    } else if (transparent()) {
        /* intercept or transparent mode, properly working with no failures */
        http->uri = prepareTransparentURL(this, hp);

    } else if (internalCheck(hp->requestUri())) { // NP: only matches relative-URI
        /* internal URL mode */
        // XXX: By prepending our name and port, we create an absolute URL
        // that may mismatch the (yet unparsed) Host header in the request.
        http->uri = xstrdup(internalLocalUri(nullptr, hp->requestUri()));

    } else if (port->flags.accelSurrogate) {
        /* accelerator mode */
        http->uri = prepareAcceleratedURL(this, hp);
        http->flags.accel = true;
    }

    if (!http->uri) {
        /* No special rewrites have been applied above, use the
         * requested url. may be rewritten later, so make extra room */
        int url_sz = hp->requestUri().length() + Config.appendDomainLen + 5;
        http->uri = (char *)xcalloc(url_sz, 1);
        SBufToCstring(http->uri, hp->requestUri());
    }

    result->flags.parsed_ok = 1;
    return result;
}

bool
ConnStateData::shouldCloseOnEof() const
{
    if (pipeline.empty() && inBuf.isEmpty()) {
        debugs(33, 4, "yes, without active requests and unparsed input");
        return true;
    }

    if (!Config.onoff.half_closed_clients) {
        debugs(33, 3, "yes, without half_closed_clients");
        return true;
    }

    // Squid currently tries to parse (possibly again) a partially received
    // request after an EOF with half_closed_clients. To give that last parse in
    // afterClientRead() a chance, we ignore partially parsed requests here.
    debugs(33, 3, "no, honoring half_closed_clients");
    return false;
}

void
ConnStateData::consumeInput(const size_t byteCount)
{
    assert(byteCount > 0 && byteCount <= inBuf.length());
    inBuf.consume(byteCount);
    debugs(33, 5, "inBuf has " << inBuf.length() << " unused bytes");
}

void
ConnStateData::clientAfterReadingRequests()
{
    // Were we expecting to read more request body from half-closed connection?
    if (mayNeedToReadMoreBody() && commIsHalfClosed(clientConnection->fd)) {
        debugs(33, 3, "truncated body: closing half-closed " << clientConnection);
        clientConnection->close();
        return;
    }

    if (flags.readMore)
        readSomeData();
}

void
ConnStateData::quitAfterError(HttpRequest *request)
{
    // From HTTP p.o.v., we do not have to close after every error detected
    // at the client-side, but many such errors do require closure and the
    // client-side code is bad at handling errors so we play it safe.
    if (request)
        request->flags.proxyKeepalive = false;
    flags.readMore = false;
    debugs(33,4, "Will close after error: " << clientConnection);
}

#if USE_OPENSSL
bool ConnStateData::serveDelayedError(Http::Stream *context)
{
    ClientHttpRequest *http = context->http;

    if (!sslServerBump)
        return false;

    assert(sslServerBump->entry);
    // Did we create an error entry while processing CONNECT?
    if (!sslServerBump->entry->isEmpty()) {
        quitAfterError(http->request);

        // Get the saved error entry and send it to the client by replacing the
        // ClientHttpRequest store entry with it.
        clientStreamNode *node = context->getClientReplyContext();
        clientReplyContext *repContext = dynamic_cast<clientReplyContext *>(node->data.getRaw());
        assert(repContext);
        debugs(33, 5, "Responding with delated error for " << http->uri);
        repContext->setReplyToStoreEntry(sslServerBump->entry, "delayed SslBump error");

        // Get error details from the fake certificate-peeking request.
        http->request->error.update(sslServerBump->request->error);
        context->pullData();
        return true;
    }

    // In bump-server-first mode, we have not necessarily seen the intended
    // server name at certificate-peeking time. Check for domain mismatch now,
    // when we can extract the intended name from the bumped HTTP request.
    if (const Security::CertPointer &srvCert = sslServerBump->serverCert) {
        HttpRequest *request = http->request;
        if (!Ssl::checkX509ServerValidity(srvCert.get(), request->url.host())) {
            debugs(33, 2, "SQUID_X509_V_ERR_DOMAIN_MISMATCH: Certificate " <<
                   "does not match domainname " << request->url.host());

            bool allowDomainMismatch = false;
            if (Config.ssl_client.cert_error) {
                ACLFilledChecklist check(Config.ssl_client.cert_error, nullptr);
                const auto sslErrors = std::make_unique<Security::CertErrors>(Security::CertError(SQUID_X509_V_ERR_DOMAIN_MISMATCH, srvCert));
                check.sslErrors = sslErrors.get();
                clientAclChecklistFill(check, http);
                allowDomainMismatch = check.fastCheck().allowed();
            }

            if (!allowDomainMismatch) {
                quitAfterError(request);

                clientStreamNode *node = context->getClientReplyContext();
                clientReplyContext *repContext = dynamic_cast<clientReplyContext *>(node->data.getRaw());
                assert (repContext);

                request->hier = sslServerBump->request->hier;

                // Create an error object and fill it
                const auto err = new ErrorState(ERR_SECURE_CONNECT_FAIL, Http::scServiceUnavailable, request, http->al);
                err->src_addr = clientConnection->remote;
                const Security::ErrorDetail::Pointer errDetail = new Security::ErrorDetail(
                    SQUID_X509_V_ERR_DOMAIN_MISMATCH,
                    srvCert, nullptr);
                updateError(ERR_SECURE_CONNECT_FAIL, errDetail);
                repContext->setReplyToError(request->method, err);
                assert(context->http->out.offset == 0);
                context->pullData();
                return true;
            }
        }
    }

    return false;
}
#endif // USE_OPENSSL

/// initiate tunneling if possible or return false otherwise
bool
ConnStateData::tunnelOnError(const err_type requestError)
{
    if (!Config.accessList.on_unsupported_protocol) {
        debugs(33, 5, "disabled; send error: " << requestError);
        return false;
    }

    if (!preservingClientData_) {
        debugs(33, 3, "may have forgotten client data; send error: " << requestError);
        return false;
    }

    ACLFilledChecklist checklist(Config.accessList.on_unsupported_protocol, nullptr);
    checklist.requestErrorType = requestError;
    fillChecklist(checklist);
    auto answer = checklist.fastCheck();
    if (answer.allowed() && answer.kind == 1) {
        debugs(33, 3, "Request will be tunneled to server");
        const auto context = pipeline.front();
        const auto http = context ? context->http : nullptr;
        const auto request = http ? http->request : nullptr;
        if (context)
            context->finished(); // Will remove from pipeline queue
        Comm::SetSelect(clientConnection->fd, COMM_SELECT_READ, nullptr, nullptr, 0);
        return initiateTunneledRequest(request, "unknown-protocol", preservedClientData);
    }
    debugs(33, 3, "denied; send error: " << requestError);
    return false;
}

void
clientProcessRequestFinished(ConnStateData *conn, const HttpRequest::Pointer &request)
{
    /*
     * DPW 2007-05-18
     * Moved the TCP_RESET feature from clientReplyContext::sendMoreData
     * to here because calling comm_reset_close() causes http to
     * be freed before accessing.
     */
    if (request != nullptr && request->flags.resetTcp && Comm::IsConnOpen(conn->clientConnection)) {
        debugs(33, 3, "Sending TCP RST on " << conn->clientConnection);
        conn->flags.readMore = false;
        comm_reset_close(conn->clientConnection);
    }
}

void
clientProcessRequest(ConnStateData *conn, const Http1::RequestParserPointer &hp, Http::Stream *context)
{
    ClientHttpRequest *http = context->http;
    bool mustReplyToOptions = false;
    bool expectBody = false;

    // We already have the request parsed and checked, so we
    // only need to go through the final body/conn setup to doCallouts().
    assert(http->request);
    HttpRequest::Pointer request = http->request;

    // temporary hack to avoid splitting this huge function with sensitive code
    const bool isFtp = !hp;

    // Some blobs below are still HTTP-specific, but we would have to rewrite
    // this entire function to remove them from the FTP code path. Connection
    // setup and body_pipe preparation blobs are needed for FTP.

    request->manager(conn, http->al);

    request->flags.accelerated = http->flags.accel;
    request->flags.sslBumped=conn->switchedToHttps();
    // TODO: decouple http->flags.accel from request->flags.sslBumped
    request->flags.noDirect = (request->flags.accelerated && !request->flags.sslBumped) ?
                              !conn->port->allow_direct : 0;
    request->sources |= isFtp ? Http::Message::srcFtp :
                        ((request->flags.sslBumped || conn->port->transport.protocol == AnyP::PROTO_HTTPS) ? Http::Message::srcHttps : Http::Message::srcHttp);
#if USE_AUTH
    if (request->flags.sslBumped) {
        if (conn->getAuth() != nullptr)
            request->auth_user_request = conn->getAuth();
    }
#endif

    http->checkForInternalAccess();

    if (!isFtp) {
        // XXX: for non-HTTP messages instantiate a different Http::Message child type
        // for now Squid only supports HTTP requests
        const AnyP::ProtocolVersion &http_ver = hp->messageProtocol();
        assert(request->http_ver.protocol == http_ver.protocol);
        request->http_ver.major = http_ver.major;
        request->http_ver.minor = http_ver.minor;
    }

    mustReplyToOptions = (request->method == Http::METHOD_OPTIONS) &&
                         (request->header.getInt64(Http::HdrType::MAX_FORWARDS) == 0);
    if (!urlCheckRequest(request.getRaw()) || mustReplyToOptions) {
        clientStreamNode *node = context->getClientReplyContext();
        conn->quitAfterError(request.getRaw());
        clientReplyContext *repContext = dynamic_cast<clientReplyContext *>(node->data.getRaw());
        assert (repContext);
        repContext->setReplyToError(ERR_UNSUP_REQ, Http::scNotImplemented, nullptr,
                                    conn, request.getRaw(), nullptr, nullptr);
        assert(context->http->out.offset == 0);
        context->pullData();
        clientProcessRequestFinished(conn, request);
        return;
    }

    const auto frameStatus = request->checkEntityFraming();
    if (frameStatus != Http::scNone) {
        clientStreamNode *node = context->getClientReplyContext();
        clientReplyContext *repContext = dynamic_cast<clientReplyContext *>(node->data.getRaw());
        assert (repContext);
        conn->quitAfterError(request.getRaw());
        repContext->setReplyToError(ERR_INVALID_REQ, frameStatus, nullptr, conn, request.getRaw(), nullptr, nullptr);
        assert(context->http->out.offset == 0);
        context->pullData();
        clientProcessRequestFinished(conn, request);
        return;
    }

    clientSetKeepaliveFlag(http);
    // Let tunneling code be fully responsible for CONNECT requests
    if (http->request->method == Http::METHOD_CONNECT) {
        context->mayUseConnection(true);
        conn->flags.readMore = false;
    }

#if USE_OPENSSL
    if (conn->switchedToHttps() && conn->serveDelayedError(context)) {
        clientProcessRequestFinished(conn, request);
        return;
    }
#endif

    /* Do we expect a request-body? */
    const auto chunked = request->header.chunked();
    expectBody = chunked || request->content_length > 0;
    if (!context->mayUseConnection() && expectBody) {
        request->body_pipe = conn->expectRequestBody(
                                 chunked ? -1 : request->content_length);

        /* Is it too large? */
        if (!chunked && // if chunked, we will check as we accumulate
                clientIsRequestBodyTooLargeForPolicy(request->content_length)) {
            clientStreamNode *node = context->getClientReplyContext();
            clientReplyContext *repContext = dynamic_cast<clientReplyContext *>(node->data.getRaw());
            assert (repContext);
            conn->quitAfterError(request.getRaw());
            repContext->setReplyToError(ERR_TOO_BIG,
                                        Http::scContentTooLarge, nullptr,
                                        conn, http->request, nullptr, nullptr);
            assert(context->http->out.offset == 0);
            context->pullData();
            clientProcessRequestFinished(conn, request);
            return;
        }

        if (!isFtp) {
            // We may stop producing, comm_close, and/or call setReplyToError()
            // below, so quit on errors to avoid http->doCallouts()
            if (!conn->handleRequestBodyData()) {
                clientProcessRequestFinished(conn, request);
                return;
            }

            if (!request->body_pipe->productionEnded()) {
                debugs(33, 5, "need more request body");
                context->mayUseConnection(true);
                assert(conn->flags.readMore);
            }
        }
    }

    http->calloutContext = new ClientRequestContext(http);

    http->doCallouts();

    clientProcessRequestFinished(conn, request);
}

void
ConnStateData::add(const Http::StreamPointer &context)
{
    debugs(33, 3, context << " to " << pipeline.count() << '/' << pipeline.nrequests);
    if (bareError) {
        debugs(33, 5, "assigning " << bareError);
        assert(context);
        assert(context->http);
        context->http->updateError(bareError);
        bareError.clear();
    }
    pipeline.add(context);
}

int
ConnStateData::pipelinePrefetchMax() const
{
    // TODO: Support pipelined requests through pinned connections.
    if (pinning.pinned)
        return 0;
    return Config.pipeline_max_prefetch;
}

/**
 * Limit the number of concurrent requests.
 * \return true  when there are available position(s) in the pipeline queue for another request.
 * \return false when the pipeline queue is full or disabled.
 */
bool
ConnStateData::concurrentRequestQueueFilled() const
{
    const int existingRequestCount = pipeline.count();

    // default to the configured pipeline size.
    // add 1 because the head of pipeline is counted in concurrent requests and not prefetch queue
#if USE_OPENSSL
    const int internalRequest = (transparent() && sslBumpMode == Ssl::bumpSplice) ? 1 : 0;
#else
    const int internalRequest = 0;
#endif
    const int concurrentRequestLimit = pipelinePrefetchMax() + 1 + internalRequest;

    // when queue filled already we can't add more.
    if (existingRequestCount >= concurrentRequestLimit) {
        debugs(33, 3, clientConnection << " max concurrent requests reached (" << concurrentRequestLimit << ")");
        debugs(33, 5, clientConnection << " deferring new request until one is done");
        return true;
    }

    return false;
}

/**
 * Perform proxy_protocol_access ACL tests on the client which
 * connected to PROXY protocol port to see if we trust the
 * sender enough to accept their PROXY header claim.
 */
bool
ConnStateData::proxyProtocolValidateClient()
{
    if (!Config.accessList.proxyProtocol)
        return proxyProtocolError("PROXY client not permitted by default ACL");

    ACLFilledChecklist ch(Config.accessList.proxyProtocol, nullptr);
    fillChecklist(ch);
    if (!ch.fastCheck().allowed())
        return proxyProtocolError("PROXY client not permitted by ACLs");

    return true;
}

/**
 * Perform cleanup on PROXY protocol errors.
 * If header parsing hits a fatal error terminate the connection,
 * otherwise wait for more data.
 */
bool
ConnStateData::proxyProtocolError(const char *msg)
{
    if (msg) {
        // This is important to know, but maybe not so much that flooding the log is okay.
#if QUIET_PROXY_PROTOCOL
        // display the first of every 32 occurrences at level 1, the others at level 2.
        static uint8_t hide = 0;
        debugs(33, (hide++ % 32 == 0 ? DBG_IMPORTANT : 2), msg << " from " << clientConnection);
#else
        debugs(33, DBG_IMPORTANT, msg << " from " << clientConnection);
#endif
        mustStop(msg);
    }
    return false;
}

/// Attempts to extract a PROXY protocol header from the input buffer and,
/// upon success, stores the parsed header in proxyProtocolHeader_.
/// \returns true if the header was successfully parsed
/// \returns false if more data is needed to parse the header or on error
bool
ConnStateData::parseProxyProtocolHeader()
{
    try {
        const auto parsed = ProxyProtocol::Parse(inBuf);
        proxyProtocolHeader_ = parsed.header;
        assert(bool(proxyProtocolHeader_));
        inBuf.consume(parsed.size);
        needProxyProtocolHeader_ = false;
        if (proxyProtocolHeader_->hasForwardedAddresses()) {
            clientConnection->local = proxyProtocolHeader_->destinationAddress;
            clientConnection->remote = proxyProtocolHeader_->sourceAddress;
            if ((clientConnection->flags & COMM_TRANSPARENT))
                clientConnection->flags ^= COMM_TRANSPARENT; // prevent TPROXY spoofing of this new IP.
            debugs(33, 5, "PROXY/" << proxyProtocolHeader_->version() << " upgrade: " << clientConnection);
        }
    } catch (const Parser::BinaryTokenizer::InsufficientInput &) {
        debugs(33, 3, "PROXY protocol: waiting for more than " << inBuf.length() << " bytes");
        return false;
    } catch (const std::exception &e) {
        return proxyProtocolError(e.what());
    }
    return true;
}

void
ConnStateData::receivedFirstByte()
{
    if (receivedFirstByte_)
        return;

    receivedFirstByte_ = true;
    resetReadTimeout(Config.Timeout.request);
}

/// Attempt to parse one or more requests from the input buffer.
/// May close the connection.
void
ConnStateData::parseRequests()
{
    debugs(33, 5, clientConnection << ": attempting to parse");

    // Loop while we have read bytes that are not needed for producing the body
    // On errors, bodyPipe may become nil, but readMore will be cleared
    while (!inBuf.isEmpty() && !bodyPipe && flags.readMore) {

        // Prohibit concurrent requests when using a pinned to-server connection
        // because our Client classes do not support request pipelining.
        if (pinning.pinned && !pinning.readHandler) {
            debugs(33, 3, clientConnection << " waits for busy " << pinning.serverConnection);
            break;
        }

        /* Limit the number of concurrent requests */
        if (concurrentRequestQueueFilled())
            break;

        // try to parse the PROXY protocol header magic bytes
        if (needProxyProtocolHeader_) {
            if (!parseProxyProtocolHeader())
                break;

            // we have been waiting for PROXY to provide client-IP
            // for some lookups, ie rDNS and IDENT.
            whenClientIpKnown();

            // Done with PROXY protocol which has cleared preservingClientData_.
            // If the next protocol supports on_unsupported_protocol, then its
            // parseOneRequest() must reset preservingClientData_.
            assert(!preservingClientData_);
        }

        if (Http::StreamPointer context = parseOneRequest()) {
            debugs(33, 5, clientConnection << ": done parsing a request");
            extendLifetime();
            context->registerWithConn();

#if USE_OPENSSL
            if (switchedToHttps())
                parsedBumpedRequestCount++;
#endif

            processParsedRequest(context);

            if (context->mayUseConnection()) {
                debugs(33, 3, "Not parsing new requests, as this request may need the connection");
                break;
            }
        } else {
            debugs(33, 5, clientConnection << ": not enough request data: " <<
                   inBuf.length() << " < " << Config.maxRequestHeaderSize);
            Must(inBuf.length() < Config.maxRequestHeaderSize);
            break;
        }
    }

    debugs(33, 7, "buffered leftovers: " << inBuf.length());

    if (isOpen() && commIsHalfClosed(clientConnection->fd)) {
        if (pipeline.empty()) {
            // we processed what we could parse, and no more data is coming
            debugs(33, 5, "closing half-closed without parsed requests: " << clientConnection);
            clientConnection->close();
        } else {
            // we parsed what we could, and no more data is coming
            debugs(33, 5, "monitoring half-closed while processing parsed requests: " << clientConnection);
            flags.readMore = false; // may already be false
        }
    }
}

void
ConnStateData::afterClientRead()
{
#if USE_OPENSSL
    if (parsingTlsHandshake) {
        parseTlsHandshake();
        return;
    }
#endif

    /* Process next request */
    if (pipeline.empty())
        fd_note(clientConnection->fd, "Reading next request");

    parseRequests();

    if (!isOpen())
        return;

    clientAfterReadingRequests();
}

/**
 * called when new request data has been read from the socket
 *
 * \retval false called comm_close or setReplyToError (the caller should bail)
 * \retval true  we did not call comm_close or setReplyToError
 */
bool
ConnStateData::handleReadData()
{
    // if we are reading a body, stuff data into the body pipe
    if (bodyPipe != nullptr)
        return handleRequestBodyData();
    return true;
}

/**
 * called when new request body data has been buffered in inBuf
 * may close the connection if we were closing and piped everything out
 *
 * \retval false called comm_close or setReplyToError (the caller should bail)
 * \retval true  we did not call comm_close or setReplyToError
 */
bool
ConnStateData::handleRequestBodyData()
{
    assert(bodyPipe != nullptr);

    if (bodyParser) { // chunked encoding
        if (const err_type error = handleChunkedRequestBody()) {
            abortChunkedRequestBody(error);
            return false;
        }
    } else { // identity encoding
        debugs(33,5, "handling plain request body for " << clientConnection);
        const size_t putSize = bodyPipe->putMoreData(inBuf.c_str(), inBuf.length());
        if (putSize > 0)
            consumeInput(putSize);

        if (!bodyPipe->mayNeedMoreData()) {
            // BodyPipe will clear us automagically when we produced everything
            bodyPipe = nullptr;
        }
    }

    if (!bodyPipe) {
        debugs(33,5, "produced entire request body for " << clientConnection);

        if (const char *reason = stoppedSending()) {
            /* we've finished reading like good clients,
             * now do the close that initiateClose initiated.
             */
            debugs(33, 3, "closing for earlier sending error: " << reason);
            clientConnection->close();
            return false;
        }
    }

    return true;
}

/// parses available chunked encoded body bytes, checks size, returns errors
err_type
ConnStateData::handleChunkedRequestBody()
{
    debugs(33, 7, "chunked from " << clientConnection << ": " << inBuf.length());

    try { // the parser will throw on errors

        if (inBuf.isEmpty()) // nothing to do
            return ERR_NONE;

        BodyPipeCheckout bpc(*bodyPipe);
        bodyParser->setPayloadBuffer(&bpc.buf);
        const bool parsed = bodyParser->parse(inBuf);
        inBuf = bodyParser->remaining(); // sync buffers
        bpc.checkIn();

        // dechunk then check: the size limit applies to _dechunked_ content
        if (clientIsRequestBodyTooLargeForPolicy(bodyPipe->producedSize()))
            return ERR_TOO_BIG;

        if (parsed) {
            finishDechunkingRequest(true);
            Must(!bodyPipe);
            return ERR_NONE; // nil bodyPipe implies body end for the caller
        }

        // if chunk parser needs data, then the body pipe must need it too
        Must(!bodyParser->needsMoreData() || bodyPipe->mayNeedMoreData());

        // if parser needs more space and we can consume nothing, we will stall
        Must(!bodyParser->needsMoreSpace() || bodyPipe->buf().hasContent());
    } catch (...) { // TODO: be more specific
        debugs(33, 3, "malformed chunks" << bodyPipe->status());
        return ERR_INVALID_REQ;
    }

    debugs(33, 7, "need more chunked data" << *bodyPipe->status());
    return ERR_NONE;
}

/// quit on errors related to chunked request body handling
void
ConnStateData::abortChunkedRequestBody(const err_type error)
{
    finishDechunkingRequest(false);

    // XXX: The code below works if we fail during initial request parsing,
    // but if we fail when the server connection is used already, the server may send
    // us its response too, causing various assertions. How to prevent that?
#if WE_KNOW_HOW_TO_SEND_ERRORS
    Http::StreamPointer context = pipeline.front();
    if (context != NULL && !context->http->out.offset) { // output nothing yet
        clientStreamNode *node = context->getClientReplyContext();
        clientReplyContext *repContext = dynamic_cast<clientReplyContext*>(node->data.getRaw());
        assert(repContext);
        const Http::StatusCode scode = (error == ERR_TOO_BIG) ?
                                       Http::scContentTooLarge : HTTP_BAD_REQUEST;
        repContext->setReplyToError(error, scode,
                                    repContext->http->uri,
                                    CachePeer,
                                    repContext->http->request,
                                    inBuf, nullptr);
        context->pullData();
    } else {
        // close or otherwise we may get stuck as nobody will notice the error?
        comm_reset_close(clientConnection);
    }
#else
    debugs(33, 3, "aborting chunked request without error " << error);
    comm_reset_close(clientConnection);
#endif
    flags.readMore = false;
}

void
ConnStateData::noteBodyConsumerAborted(BodyPipe::Pointer )
{
    // request reader may get stuck waiting for space if nobody consumes body
    if (bodyPipe != nullptr)
        bodyPipe->enableAutoConsumption();

    // kids extend
}

/** general lifetime handler for HTTP requests */
void
ConnStateData::requestTimeout(const CommTimeoutCbParams &io)
{
    if (!Comm::IsConnOpen(io.conn))
        return;

    const err_type error = receivedFirstByte_ ? ERR_REQUEST_PARSE_TIMEOUT : ERR_REQUEST_START_TIMEOUT;
    updateError(error);
    if (tunnelOnError(error))
        return;

    /*
    * Just close the connection to not confuse browsers
    * using persistent connections. Some browsers open
    * a connection and then do not use it until much
    * later (presumeably because the request triggering
    * the open has already been completed on another
    * connection)
    */
    debugs(33, 3, "requestTimeout: FD " << io.fd << ": lifetime is expired.");
    io.conn->close();
}

void
ConnStateData::lifetimeTimeout(const CommTimeoutCbParams &io)
{
    debugs(33, DBG_IMPORTANT, "WARNING: Closing client connection due to lifetime timeout" <<
           Debug::Extra << "connection: " << io.conn);

    LogTagsErrors lte;
    lte.timedout = true;
    terminateAll(ERR_LIFETIME_EXP, lte);
}

ConnStateData::ConnStateData(const MasterXaction::Pointer &xact) :
    AsyncJob("ConnStateData"), // kids overwrite
    Server(xact)
#if USE_OPENSSL
    , tlsParser(Security::HandshakeParser::fromClient)
#endif
{
    // store the details required for creating more MasterXaction objects as new requests come in
    log_addr = xact->tcpClient->remote;
    log_addr.applyClientMask(Config.Addrs.client_netmask);

    // register to receive notice of Squid signal events
    // which may affect long persisting client connections
    registerRunner();
}

void
ConnStateData::start()
{
    BodyProducer::start();
    HttpControlMsgSink::start();

    if (port->disable_pmtu_discovery != DISABLE_PMTU_OFF &&
            (transparent() || port->disable_pmtu_discovery == DISABLE_PMTU_ALWAYS)) {
#if defined(IP_MTU_DISCOVER) && defined(IP_PMTUDISC_DONT)
        int i = IP_PMTUDISC_DONT;
        if (setsockopt(clientConnection->fd, SOL_IP, IP_MTU_DISCOVER, &i, sizeof(i)) < 0) {
            int xerrno = errno;
            debugs(33, 2, "WARNING: Path MTU discovery disabling failed on " << clientConnection << " : " << xstrerr(xerrno));
        }
#else
        static bool reported = false;

        if (!reported) {
            debugs(33, DBG_IMPORTANT, "WARNING: Path MTU discovery disabling is not supported on your platform.");
            reported = true;
        }
#endif
    }

    typedef CommCbMemFunT<ConnStateData, CommCloseCbParams> Dialer;
    AsyncCall::Pointer call = JobCallback(33, 5, Dialer, this, ConnStateData::connStateClosed);
    comm_add_close_handler(clientConnection->fd, call);

    needProxyProtocolHeader_ = port->flags.proxySurrogate;
    if (needProxyProtocolHeader_) {
        if (!proxyProtocolValidateClient()) // will close the connection on failure
            return;
    } else
        whenClientIpKnown();

    // requires needProxyProtocolHeader_ which is initialized above
    preservingClientData_ = shouldPreserveClientData();
}

void
ConnStateData::whenClientIpKnown()
{
    debugs(33, 7, clientConnection->remote);
    if (Dns::ResolveClientAddressesAsap)
        fqdncache_gethostbyaddr(clientConnection->remote, FQDN_LOOKUP_IF_MISS);

    if (Ident::TheConfig.identLookup) {
        ACLFilledChecklist identChecklist(Ident::TheConfig.identLookup, nullptr);
        fillChecklist(identChecklist);
        if (identChecklist.fastCheck().allowed())
            Ident::Start(clientConnection, clientIdentDone, this);
    }

    clientdbEstablished(clientConnection->remote, 1);

#if USE_DELAY_POOLS
    fd_table[clientConnection->fd].clientInfo = nullptr;

    if (!Config.onoff.client_db)
        return; // client delay pools require client_db

    const auto &pools = ClientDelayPools::Instance()->pools;
    if (pools.size()) {
        ACLFilledChecklist ch(nullptr, nullptr);
        fillChecklist(ch);
        // TODO: we check early to limit error response bandwidth but we
        // should recheck when we can honor delay_pool_uses_indirect
        for (unsigned int pool = 0; pool < pools.size(); ++pool) {

            /* pools require explicit 'allow' to assign a client into them */
            if (pools[pool]->access) {
                ch.changeAcl(pools[pool]->access);
                auto answer = ch.fastCheck();
                if (answer.allowed()) {

                    /*  request client information from db after we did all checks
                        this will save hash lookup if client failed checks */
                    ClientInfo * cli = clientdbGetInfo(clientConnection->remote);
                    assert(cli);

                    /* put client info in FDE */
                    fd_table[clientConnection->fd].clientInfo = cli;

                    /* setup write limiter for this request */
                    const double burst = floor(0.5 +
                                               (pools[pool]->highwatermark * Config.ClientDelay.initial)/100.0);
                    cli->setWriteLimiter(pools[pool]->rate, burst, pools[pool]->highwatermark);
                    break;
                } else {
                    debugs(83, 4, "Delay pool " << pool << " skipped because ACL " << answer);
                }
            }
        }
    }
#endif

    // kids must extend to actually start doing something (e.g., reading)
}

Security::IoResult
ConnStateData::acceptTls()
{
    const auto handshakeResult = Security::Accept(*clientConnection);

#if USE_OPENSSL
    // log ASAP, even if the handshake has not completed (or failed)
    const auto fd = clientConnection->fd;
    assert(fd >= 0);
    keyLogger.checkpoint(*fd_table[fd].ssl, *this);
#else
    // TODO: Support fd_table[fd].ssl dereference in other builds.
#endif

    return handshakeResult;
}

/** Handle a new connection on an HTTP socket. */
void
httpAccept(const CommAcceptCbParams &params)
{
    Assure(params.port);

    // NP: it is possible the port was reconfigured when the call or accept() was queued.

    if (params.flag != Comm::OK) {
        // Its possible the call was still queued when the client disconnected
        debugs(33, 2, params.port->listenConn << ": accept failure: " << xstrerr(params.xerrno));
        return;
    }

    debugs(33, 4, params.conn << ": accepted");
    fd_note(params.conn->fd, "client http connect");
    const auto xact = MasterXaction::MakePortful(params.port);
    xact->tcpClient = params.conn;

    // Socket is ready, setup the connection manager to start using it
    auto *srv = Http::NewServer(xact);
    // XXX: do not abandon the MasterXaction object
    AsyncJob::Start(srv); // usually async-calls readSomeData()
}

/// Create TLS connection structure and update fd_table
static bool
httpsCreate(const ConnStateData *connState, const Security::ContextPointer &ctx)
{
    const auto conn = connState->clientConnection;
    if (Security::CreateServerSession(ctx, conn, connState->port->secure, "client https start")) {
        debugs(33, 5, "will negotiate TLS on " << conn);
        return true;
    }

    debugs(33, DBG_IMPORTANT, "ERROR: could not create TLS server context for " << conn);
    conn->close();
    return false;
}

/** negotiate an SSL connection */
static void
clientNegotiateSSL(int fd, void *data)
{
    ConnStateData *conn = (ConnStateData *)data;

    const auto handshakeResult = conn->acceptTls();
    switch (handshakeResult.category) {
    case Security::IoResult::ioSuccess:
        break;

    case Security::IoResult::ioWantRead:
        Comm::SetSelect(conn->clientConnection->fd, COMM_SELECT_READ, clientNegotiateSSL, conn, 0);
        return;

    case Security::IoResult::ioWantWrite:
        Comm::SetSelect(conn->clientConnection->fd, COMM_SELECT_WRITE, clientNegotiateSSL, conn, 0);
        return;

    case Security::IoResult::ioError:
        debugs(83, (handshakeResult.important ? Important(62) : 2), "ERROR: " << handshakeResult.errorDescription <<
               " while accepting a TLS connection on " << conn->clientConnection << ": " << handshakeResult.errorDetail);
        // TODO: No ConnStateData::tunnelOnError() on this forward-proxy code
        // path because we cannot know the intended connection target?
        conn->updateError(ERR_SECURE_ACCEPT_FAIL, handshakeResult.errorDetail);
        conn->clientConnection->close();
        return;
    }

    Security::SessionPointer session(fd_table[fd].ssl);

#if USE_OPENSSL
    if (Security::SessionIsResumed(session)) {
        debugs(83, 2, "Session " << SSL_get_session(session.get()) <<
               " reused on FD " << fd << " (" << fd_table[fd].ipaddr <<
               ":" << (int)fd_table[fd].remote_port << ")");
    } else {
        if (Debug::Enabled(83, 4)) {
            /* Write out the SSL session details.. actually the call below, but
             * OpenSSL headers do strange typecasts confusing GCC.. */
            /* PEM_write_SSL_SESSION(debug_log, SSL_get_session(ssl)); */
#if defined(OPENSSL_VERSION_NUMBER) && OPENSSL_VERSION_NUMBER >= 0x00908000L
            PEM_ASN1_write(reinterpret_cast<i2d_of_void *>(i2d_SSL_SESSION),
                           PEM_STRING_SSL_SESSION, debug_log,
                           reinterpret_cast<char *>(SSL_get_session(session.get())),
                           nullptr, nullptr, 0, nullptr, nullptr);

#elif (ALLOW_ALWAYS_SSL_SESSION_DETAIL == 1)

            /* When using gcc 3.3.x and OpenSSL 0.9.7x sometimes a compile error can occur here.
            * This is caused by an unpredicatble gcc behaviour on a cast of the first argument
            * of PEM_ASN1_write(). For this reason this code section is disabled. To enable it,
            * define ALLOW_ALWAYS_SSL_SESSION_DETAIL=1.
            * Because there are two possible usable cast, if you get an error here, try the other
            * commented line. */

            PEM_ASN1_write((int(*)())i2d_SSL_SESSION, PEM_STRING_SSL_SESSION,
                           debug_log,
                           reinterpret_cast<char *>(SSL_get_session(session.get())),
                           nullptr, nullptr, 0, nullptr, nullptr);
            /* PEM_ASN1_write((int(*)(...))i2d_SSL_SESSION, PEM_STRING_SSL_SESSION,
                           debug_log,
                           reinterpret_cast<char *>(SSL_get_session(session.get())),
                           nullptr, nullptr, 0, nullptr, nullptr);
             */
#else
            debugs(83, 4, "With " OPENSSL_VERSION_TEXT ", session details are available only defining ALLOW_ALWAYS_SSL_SESSION_DETAIL=1 in the source.");

#endif
            /* Note: This does not automatically fflush the log file.. */
        }

        debugs(83, 2, "New session " << SSL_get_session(session.get()) <<
               " on FD " << fd << " (" << fd_table[fd].ipaddr << ":" <<
               fd_table[fd].remote_port << ")");
    }
#else
    debugs(83, 2, "TLS session reuse not yet implemented.");
#endif

    // Connection established. Retrieve TLS connection parameters for logging.
    conn->clientConnection->tlsNegotiations()->retrieveNegotiatedInfo(session);

#if USE_OPENSSL
    X509 *client_cert = SSL_get_peer_certificate(session.get());

    if (client_cert) {
        debugs(83, 3, "FD " << fd << " client certificate: subject: " <<
               Security::SubjectName(*client_cert));

        debugs(83, 3, "FD " << fd << " client certificate: issuer: " <<
               Security::IssuerName(*client_cert));

        X509_free(client_cert);
    } else {
        debugs(83, 5, "FD " << fd << " has no client certificate.");
    }
#else
    debugs(83, 2, "Client certificate requesting not yet implemented.");
#endif

    // If we are called, then bumped CONNECT has succeeded. Finalize it.
    if (auto xact = conn->pipeline.front()) {
        if (xact->http && xact->http->request && xact->http->request->method == Http::METHOD_CONNECT)
            xact->finished();
        // cannot proceed with encryption if requests wait for plain responses
        Must(conn->pipeline.empty());
    }
    /* careful: finished() above frees request, host, etc. */

    conn->readSomeData();
}

/**
 * If Security::ContextPointer is given, starts reading the TLS handshake.
 * Otherwise, calls switchToHttps to generate a dynamic Security::ContextPointer.
 */
static void
httpsEstablish(ConnStateData *connState, const Security::ContextPointer &ctx)
{
    assert(connState);
    const Comm::ConnectionPointer &details = connState->clientConnection;

    if (!ctx || !httpsCreate(connState, ctx))
        return;

    connState->resetReadTimeout(Config.Timeout.request);

    Comm::SetSelect(details->fd, COMM_SELECT_READ, clientNegotiateSSL, connState, 0);
}

#if USE_OPENSSL
/**
 * A callback function to use with the ACLFilledChecklist callback.
 */
static void
httpsSslBumpAccessCheckDone(Acl::Answer answer, void *data)
{
    ConnStateData *connState = (ConnStateData *) data;

    // if the connection is closed or closing, just return.
    if (!connState->isOpen())
        return;

    if (answer.allowed()) {
        debugs(33, 2, "sslBump action " << Ssl::bumpMode(answer.kind) << "needed for " << connState->clientConnection);
        connState->sslBumpMode = static_cast<Ssl::BumpMode>(answer.kind);
    } else {
        debugs(33, 3, "sslBump not needed for " << connState->clientConnection);
        connState->sslBumpMode = Ssl::bumpSplice;
    }

    if (connState->sslBumpMode == Ssl::bumpTerminate) {
        connState->clientConnection->close();
        return;
    }

    if (!connState->fakeAConnectRequest("ssl-bump", connState->inBuf))
        connState->clientConnection->close();
}
#endif

/** handle a new HTTPS connection */
static void
httpsAccept(const CommAcceptCbParams &params)
{
    Assure(params.port);

    // NP: it is possible the port was reconfigured when the call or accept() was queued.

    if (params.flag != Comm::OK) {
        // Its possible the call was still queued when the client disconnected
        debugs(33, 2, "httpsAccept: " << params.port->listenConn << ": accept failure: " << xstrerr(params.xerrno));
        return;
    }

    const auto xact = MasterXaction::MakePortful(params.port);
    xact->tcpClient = params.conn;

    debugs(33, 4, params.conn << " accepted, starting SSL negotiation.");
    fd_note(params.conn->fd, "client https connect");

    // Socket is ready, setup the connection manager to start using it
    auto *srv = Https::NewServer(xact);
    // XXX: do not abandon the MasterXaction object
    AsyncJob::Start(srv); // usually async-calls postHttpsAccept()
}

void
ConnStateData::postHttpsAccept()
{
    if (port->flags.tunnelSslBumping) {
#if USE_OPENSSL
        debugs(33, 5, "accept transparent connection: " << clientConnection);

        if (!Config.accessList.ssl_bump) {
            httpsSslBumpAccessCheckDone(ACCESS_DENIED, this);
            return;
        }

        const auto mx = MasterXaction::MakePortful(port);
        mx->tcpClient = clientConnection;
        // Create a fake HTTP request and ALE for the ssl_bump ACL check,
        // using tproxy/intercept provided destination IP and port.
        // XXX: Merge with subsequent fakeAConnectRequest(), buildFakeRequest().
        // XXX: Do this earlier (e.g., in Http[s]::One::Server constructor).
        HttpRequest *request = new HttpRequest(mx);
        static char ip[MAX_IPSTRLEN];
        assert(clientConnection->flags & (COMM_TRANSPARENT | COMM_INTERCEPTION));
        request->url.host(clientConnection->local.toStr(ip, sizeof(ip)));
        request->url.port(clientConnection->local.port());
        request->myportname = port->name;
        const AccessLogEntry::Pointer connectAle = new AccessLogEntry;
        CodeContext::Reset(connectAle);
        // TODO: Use these request/ALE when waiting for new bumped transactions.

        const auto acl_checklist = new ACLFilledChecklist(Config.accessList.ssl_bump, request);
        fillChecklist(*acl_checklist);
        // Build a local AccessLogEntry to allow requiresAle() acls work
        acl_checklist->al = connectAle;
        acl_checklist->al->cache.start_time = current_time;
        acl_checklist->al->initAcceptedConnection(clientConnection);
        acl_checklist->al->cache.port = port;
        acl_checklist->al->cache.caddr = log_addr;
        acl_checklist->al->proxyProtocolHeader = proxyProtocolHeader_;
        acl_checklist->al->updateError(bareError);
        HTTPMSGUNLOCK(acl_checklist->al->request);
        acl_checklist->al->request = request;
        HTTPMSGLOCK(acl_checklist->al->request);
        Http::StreamPointer context = pipeline.front();
        ClientHttpRequest *http = context ? context->http : nullptr;
        const char *log_uri = http ? http->log_uri : nullptr;
        acl_checklist->syncAle(request, log_uri);
        acl_checklist->nonBlockingCheck(httpsSslBumpAccessCheckDone, this);
#else
        fatal("FATAL: SSL-Bump requires --with-openssl");
#endif
        return;
    } else {
        httpsEstablish(this, port->secure.staticContext);
    }
}

#if USE_OPENSSL
void
ConnStateData::sslCrtdHandleReplyWrapper(void *data, const Helper::Reply &reply)
{
    ConnStateData * state_data = (ConnStateData *)(data);
    state_data->sslCrtdHandleReply(reply);
}

void
ConnStateData::sslCrtdHandleReply(const Helper::Reply &reply)
{
    if (!isOpen()) {
        debugs(33, 3, "Connection gone while waiting for ssl_crtd helper reply; helper reply:" << reply);
        return;
    }

    if (reply.result == Helper::BrokenHelper) {
        debugs(33, 5, "Certificate for " << tlsConnectHostOrIp << " cannot be generated. ssl_crtd response: " << reply);
    } else if (!reply.other().hasContent()) {
        debugs(1, DBG_IMPORTANT, "\"ssl_crtd\" helper returned <NULL> reply.");
    } else {
        Ssl::CrtdMessage reply_message(Ssl::CrtdMessage::REPLY);
        if (reply_message.parse(reply.other().content(), reply.other().contentSize()) != Ssl::CrtdMessage::OK) {
            debugs(33, 5, "Reply from ssl_crtd for " << tlsConnectHostOrIp << " is incorrect");
        } else {
            if (reply.result != Helper::Okay) {
                debugs(33, 5, "Certificate for " << tlsConnectHostOrIp << " cannot be generated. ssl_crtd response: " << reply_message.getBody());
            } else {
                debugs(33, 5, "Certificate for " << tlsConnectHostOrIp << " was successfully received from ssl_crtd");
                if (sslServerBump && (sslServerBump->act.step1 == Ssl::bumpPeek || sslServerBump->act.step1 == Ssl::bumpStare)) {
                    doPeekAndSpliceStep();
                    auto ssl = fd_table[clientConnection->fd].ssl.get();
                    bool ret = Ssl::configureSSLUsingPkeyAndCertFromMemory(ssl, reply_message.getBody().c_str(), *port);
                    if (!ret)
                        debugs(33, 5, "Failed to set certificates to ssl object for PeekAndSplice mode");

                    Security::ContextPointer ctx(Security::GetFrom(fd_table[clientConnection->fd].ssl));
                    Ssl::configureUnconfiguredSslContext(ctx, signAlgorithm, *port);
                } else {
                    Security::ContextPointer ctx(Ssl::GenerateSslContextUsingPkeyAndCertFromMemory(reply_message.getBody().c_str(), port->secure, (signAlgorithm == Ssl::algSignTrusted)));
                    if (ctx && !sslBumpCertKey.isEmpty())
                        storeTlsContextToCache(sslBumpCertKey, ctx);
                    getSslContextDone(ctx);
                }
                return;
            }
        }
    }
    Security::ContextPointer nil;
    getSslContextDone(nil);
}

void ConnStateData::buildSslCertGenerationParams(Ssl::CertificateProperties &certProperties)
{
    certProperties.commonName = sslCommonName_.isEmpty() ? tlsConnectHostOrIp.c_str() : sslCommonName_.c_str();

    const bool connectedOk = sslServerBump && sslServerBump->connectedOk();
    if (connectedOk) {
        if (X509 *mimicCert = sslServerBump->serverCert.get())
            certProperties.mimicCert.resetAndLock(mimicCert);

        ACLFilledChecklist checklist(nullptr, sslServerBump->request.getRaw());
        fillChecklist(checklist);

        for (sslproxy_cert_adapt *ca = Config.ssl_client.cert_adapt; ca != nullptr; ca = ca->next) {
            // If the algorithm already set, then ignore it.
            if ((ca->alg == Ssl::algSetCommonName && certProperties.setCommonName) ||
                    (ca->alg == Ssl::algSetValidAfter && certProperties.setValidAfter) ||
                    (ca->alg == Ssl::algSetValidBefore && certProperties.setValidBefore) )
                continue;

            if (ca->aclList && checklist.fastCheck(ca->aclList).allowed()) {
                const char *alg = Ssl::CertAdaptAlgorithmStr[ca->alg];
                const char *param = ca->param;

                // For parameterless CN adaptation, use hostname from the
                // CONNECT request.
                if (ca->alg == Ssl::algSetCommonName) {
                    if (!param)
                        param = tlsConnectHostOrIp.c_str();
                    certProperties.commonName = param;
                    certProperties.setCommonName = true;
                } else if (ca->alg == Ssl::algSetValidAfter)
                    certProperties.setValidAfter = true;
                else if (ca->alg == Ssl::algSetValidBefore)
                    certProperties.setValidBefore = true;

                debugs(33, 5, "Matches certificate adaptation aglorithm: " <<
                       alg << " param: " << (param ? param : "-"));
            }
        }

        certProperties.signAlgorithm = Ssl::algSignEnd;
        for (sslproxy_cert_sign *sg = Config.ssl_client.cert_sign; sg != nullptr; sg = sg->next) {
            if (sg->aclList && checklist.fastCheck(sg->aclList).allowed()) {
                certProperties.signAlgorithm = (Ssl::CertSignAlgorithm)sg->alg;
                break;
            }
        }
    } else {// did not try to connect (e.g. client-first) or failed to connect
        // In case of an error while connecting to the secure server, use a
        // trusted certificate, with no mimicked fields and no adaptation
        // algorithms. There is nothing we can mimic, so we want to minimize the
        // number of warnings the user will have to see to get to the error page.
        // We will close the connection, so that the trust is not extended to
        // non-Squid content.
        certProperties.signAlgorithm = Ssl::algSignTrusted;
    }

    assert(certProperties.signAlgorithm != Ssl::algSignEnd);

    if (certProperties.signAlgorithm == Ssl::algSignUntrusted) {
        assert(port->secure.untrustedSigningCa.cert);
        certProperties.signWithX509.resetAndLock(port->secure.untrustedSigningCa.cert.get());
        certProperties.signWithPkey.resetAndLock(port->secure.untrustedSigningCa.pkey.get());
    } else {
        assert(port->secure.signingCa.cert.get());
        certProperties.signWithX509.resetAndLock(port->secure.signingCa.cert.get());

        if (port->secure.signingCa.pkey)
            certProperties.signWithPkey.resetAndLock(port->secure.signingCa.pkey.get());
    }
    signAlgorithm = certProperties.signAlgorithm;

    certProperties.signHash = Ssl::DefaultSignHash;
}

Security::ContextPointer
ConnStateData::getTlsContextFromCache(const SBuf &cacheKey, const Ssl::CertificateProperties &certProperties)
{
    debugs(33, 5, "Finding SSL certificate for " << cacheKey << " in cache");
    Ssl::LocalContextStorage * ssl_ctx_cache = Ssl::TheGlobalContextStorage.getLocalStorage(port->s);
    if (const auto ctx = ssl_ctx_cache ? ssl_ctx_cache->get(cacheKey) : nullptr) {
        if (Ssl::verifySslCertificate(*ctx, certProperties)) {
            debugs(33, 5, "Cached SSL certificate for " << certProperties.commonName << " is valid");
            return *ctx;
        } else {
            debugs(33, 5, "Cached SSL certificate for " << certProperties.commonName << " is out of date. Delete this certificate from cache");
            if (ssl_ctx_cache)
                ssl_ctx_cache->del(cacheKey);
        }
    }
    return Security::ContextPointer(nullptr);
}

void
ConnStateData::storeTlsContextToCache(const SBuf &cacheKey, Security::ContextPointer &ctx)
{
    Ssl::LocalContextStorage *ssl_ctx_cache = Ssl::TheGlobalContextStorage.getLocalStorage(port->s);
    if (!ssl_ctx_cache || !ssl_ctx_cache->add(cacheKey, ctx)) {
        // If it is not in storage delete after using. Else storage deleted it.
        fd_table[clientConnection->fd].dynamicTlsContext = ctx;
    }
}

void
ConnStateData::getSslContextStart()
{
    if (port->secure.generateHostCertificates) {
        Ssl::CertificateProperties certProperties;
        buildSslCertGenerationParams(certProperties);

        // Disable caching for bumpPeekAndSplice mode
        if (!(sslServerBump && (sslServerBump->act.step1 == Ssl::bumpPeek || sslServerBump->act.step1 == Ssl::bumpStare))) {
            sslBumpCertKey.clear();
            Ssl::InRamCertificateDbKey(certProperties, sslBumpCertKey);
            assert(!sslBumpCertKey.isEmpty());

            Security::ContextPointer ctx(getTlsContextFromCache(sslBumpCertKey, certProperties));
            if (ctx) {
                getSslContextDone(ctx);
                return;
            }
        }

#if USE_SSL_CRTD
        try {
            debugs(33, 5, "Generating SSL certificate for " << certProperties.commonName << " using ssl_crtd.");
            Ssl::CrtdMessage request_message(Ssl::CrtdMessage::REQUEST);
            request_message.setCode(Ssl::CrtdMessage::code_new_certificate);
            request_message.composeRequest(certProperties);
            debugs(33, 5, "SSL crtd request: " << request_message.compose().c_str());
            Ssl::Helper::Submit(request_message, sslCrtdHandleReplyWrapper, this);
            return;
        } catch (const std::exception &e) {
            debugs(33, DBG_IMPORTANT, "ERROR: Failed to compose ssl_crtd " <<
                   "request for " << certProperties.commonName <<
                   " certificate: " << e.what() << "; will now block to " <<
                   "generate that certificate.");
            // fall through to do blocking in-process generation.
        }
#endif // USE_SSL_CRTD

        debugs(33, 5, "Generating SSL certificate for " << certProperties.commonName);
        if (sslServerBump && (sslServerBump->act.step1 == Ssl::bumpPeek || sslServerBump->act.step1 == Ssl::bumpStare)) {
            doPeekAndSpliceStep();
            auto ssl = fd_table[clientConnection->fd].ssl.get();
            if (!Ssl::configureSSL(ssl, certProperties, *port))
                debugs(33, 5, "Failed to set certificates to ssl object for PeekAndSplice mode");

            Security::ContextPointer ctx(Security::GetFrom(fd_table[clientConnection->fd].ssl));
            Ssl::configureUnconfiguredSslContext(ctx, certProperties.signAlgorithm, *port);
        } else {
            Security::ContextPointer dynCtx(Ssl::GenerateSslContext(certProperties, port->secure, (signAlgorithm == Ssl::algSignTrusted)));
            if (dynCtx && !sslBumpCertKey.isEmpty())
                storeTlsContextToCache(sslBumpCertKey, dynCtx);
            getSslContextDone(dynCtx);
        }
        return;
    }

    Security::ContextPointer nil;
    getSslContextDone(nil);
}

void
ConnStateData::getSslContextDone(Security::ContextPointer &ctx)
{
    if (port->secure.generateHostCertificates && !ctx) {
        debugs(33, 2, "Failed to generate TLS context for " << tlsConnectHostOrIp);
    }

    // If generated ssl context = nullptr, try to use static ssl context.
    if (!ctx) {
        if (!port->secure.staticContext) {
            debugs(83, DBG_IMPORTANT, "Closing " << clientConnection->remote << " as lacking TLS context");
            clientConnection->close();
            return;
        } else {
            debugs(33, 5, "Using static TLS context.");
            ctx = port->secure.staticContext;
        }
    }

    if (!httpsCreate(this, ctx))
        return;

    // bumped intercepted conns should already have Config.Timeout.request set
    // but forwarded connections may only have Config.Timeout.lifetime. [Re]set
    // to make sure the connection does not get stuck on non-SSL clients.
    resetReadTimeout(Config.Timeout.request);

    switchedToHttps_ = true;

    auto ssl = fd_table[clientConnection->fd].ssl.get();
    BIO *b = SSL_get_rbio(ssl);
    Ssl::ClientBio *bio = static_cast<Ssl::ClientBio *>(BIO_get_data(b));
    bio->setReadBufData(inBuf);
    inBuf.clear();
    clientNegotiateSSL(clientConnection->fd, this);
}

void
ConnStateData::switchToHttps(ClientHttpRequest *http, Ssl::BumpMode bumpServerMode)
{
    assert(!switchedToHttps_);
    Must(http->request);
    auto &request = http->request;

    // Depending on receivedFirstByte_, we are at the start of either an
    // established CONNECT tunnel with the client or an intercepted TCP (and
    // presumably TLS) connection from the client. Expect TLS Client Hello.
    const auto insideConnectTunnel = receivedFirstByte_;
    debugs(33, 5, (insideConnectTunnel ? "post-CONNECT " : "raw TLS ") << clientConnection);

    tlsConnectHostOrIp = request->url.hostOrIp();
    tlsConnectPort = request->url.port();
    resetSslCommonName(request->url.host());

    // We are going to read new request
    flags.readMore = true;

    // keep version major.minor details the same.
    // but we are now performing the HTTPS handshake traffic
    transferProtocol.protocol = AnyP::PROTO_HTTPS;

    // If sslServerBump is set, then we have decided to deny CONNECT
    // and now want to switch to SSL to send the error to the client
    // without even peeking at the origin server certificate.
    if (bumpServerMode == Ssl::bumpServerFirst && !sslServerBump) {
        request->flags.sslPeek = true;
        sslServerBump = new Ssl::ServerBump(http);
    } else if (bumpServerMode == Ssl::bumpPeek || bumpServerMode == Ssl::bumpStare) {
        request->flags.sslPeek = true;
        sslServerBump = new Ssl::ServerBump(http, nullptr, bumpServerMode);
    }

    // commSetConnTimeout() was called for this request before we switched.
    // Fix timeout to request_start_timeout
    resetReadTimeout(Config.Timeout.request_start_timeout);
    // Also reset receivedFirstByte_ flag to allow this timeout work in the case we have
    // a bumbed "connect" request on non transparent port.
    receivedFirstByte_ = false;
    // Get more data to peek at Tls
    parsingTlsHandshake = true;

    // If the protocol has changed, then reset preservingClientData_.
    // Otherwise, its value initially set in start() is still valid/fresh.
    // shouldPreserveClientData() uses parsingTlsHandshake which is reset above.
    if (insideConnectTunnel)
        preservingClientData_ = shouldPreserveClientData();

    readSomeData();
}

void
ConnStateData::parseTlsHandshake()
{
    Must(parsingTlsHandshake);

    assert(!inBuf.isEmpty());
    receivedFirstByte();
    fd_note(clientConnection->fd, "Parsing TLS handshake");

    // stops being nil if we fail to parse the handshake
    ErrorDetail::Pointer parseErrorDetails;

    try {
        if (!tlsParser.parseHello(inBuf)) {
            // need more data to finish parsing
            readSomeData();
            return;
        }
    }
    catch (const TextException &ex) {
        debugs(83, 2, "exception: " << ex);
        parseErrorDetails = new ExceptionErrorDetail(ex.id());
    }
    catch (...) {
        debugs(83, 2, "exception: " << CurrentException);
        static const auto d = MakeNamedErrorDetail("TLS_ACCEPT_PARSE");
        parseErrorDetails = d;
    }

    parsingTlsHandshake = false;

    // client data may be needed for splicing and for
    // tunneling unsupportedProtocol after an error
    preservedClientData = inBuf;

    // Even if the parser failed, each TLS detail should either be set
    // correctly or still be "unknown"; copying unknown detail is a no-op.
    Security::TlsDetails::Pointer const &details = tlsParser.details;
    clientConnection->tlsNegotiations()->retrieveParsedInfo(details);
    if (details && !details->serverName.isEmpty()) {
        resetSslCommonName(details->serverName.c_str());
        tlsClientSni_ = details->serverName;
    }

    // We should disable read/write handlers
    Comm::ResetSelect(clientConnection->fd);

    if (parseErrorDetails) {
        Http::StreamPointer context = pipeline.front();
        Must(context && context->http);
        HttpRequest::Pointer request = context->http->request;
        debugs(83, 5, "Got something other than TLS Client Hello. Cannot SslBump.");
        updateError(ERR_PROTOCOL_UNKNOWN, parseErrorDetails);
        if (!tunnelOnError(ERR_PROTOCOL_UNKNOWN))
            clientConnection->close();
        return;
    }

    if (!sslServerBump || sslServerBump->act.step1 == Ssl::bumpClientFirst) { // Either means client-first.
        getSslContextStart();
        return;
    } else if (sslServerBump->act.step1 == Ssl::bumpServerFirst) {
        debugs(83, 5, "server-first skips step2; start forwarding the request");
        sslServerBump->step = XactionStep::tlsBump3;
        Http::StreamPointer context = pipeline.front();
        ClientHttpRequest *http = context ? context->http : nullptr;
        // will call httpsPeeked() with certificate and connection, eventually
        FwdState::Start(clientConnection, sslServerBump->entry, sslServerBump->request.getRaw(), http ? http->al : nullptr);
    } else {
        Must(sslServerBump->act.step1 == Ssl::bumpPeek || sslServerBump->act.step1 == Ssl::bumpStare);
        startPeekAndSplice();
    }
}

static void
httpsSslBumpStep2AccessCheckDone(Acl::Answer answer, void *data)
{
    ConnStateData *connState = (ConnStateData *) data;

    // if the connection is closed or closing, just return.
    if (!connState->isOpen())
        return;

    debugs(33, 5, "Answer: " << answer << " kind:" << answer.kind);
    assert(connState->serverBump());
    Ssl::BumpMode bumpAction;
    if (answer.allowed()) {
        bumpAction = (Ssl::BumpMode)answer.kind;
    } else
        bumpAction = Ssl::bumpSplice;

    connState->serverBump()->act.step2 = bumpAction;
    connState->sslBumpMode = bumpAction;
    Http::StreamPointer context = connState->pipeline.front();
    if (ClientHttpRequest *http = (context ? context->http : nullptr))
        http->al->ssl.bumpMode = bumpAction;

    if (bumpAction == Ssl::bumpTerminate) {
        connState->clientConnection->close();
    } else if (bumpAction != Ssl::bumpSplice) {
        connState->startPeekAndSplice();
    } else if (!connState->splice())
        connState->clientConnection->close();
}

bool
ConnStateData::splice()
{
    // normally we can splice here, because we just got client hello message

    // fde::ssl/tls_read_method() probably reads from our own inBuf. If so, then
    // we should not lose any raw bytes when switching to raw I/O here.
    if (fd_table[clientConnection->fd].ssl.get())
        fd_table[clientConnection->fd].useDefaultIo();

    // XXX: assuming that there was an HTTP/1.1 CONNECT to begin with...
    // reset the current protocol to HTTP/1.1 (was "HTTPS" for the bumping process)
    transferProtocol = Http::ProtocolVersion();
    assert(!pipeline.empty());
    Http::StreamPointer context = pipeline.front();
    Must(context);
    Must(context->http);
    ClientHttpRequest *http = context->http;
    HttpRequest::Pointer request = http->request;
    context->finished();
    if (transparent()) {
        // For transparent connections, make a new fake CONNECT request, now
        // with SNI as target. doCallout() checks, adaptations may need that.
        return fakeAConnectRequest("splice", preservedClientData);
    } else {
        // For non transparent connections  make a new tunneled CONNECT, which
        // also sets the HttpRequest::flags::forceTunnel flag to avoid
        // respond with "Connection Established" to the client.
        // This fake CONNECT request required to allow use of SNI in
        // doCallout() checks and adaptations.
        return initiateTunneledRequest(request, "splice", preservedClientData);
    }
}

void
ConnStateData::startPeekAndSplice()
{
    // This is the Step2 of the SSL bumping
    assert(sslServerBump);
    Http::StreamPointer context = pipeline.front();
    ClientHttpRequest *http = context ? context->http : nullptr;

    if (sslServerBump->at(XactionStep::tlsBump1)) {
        sslServerBump->step = XactionStep::tlsBump2;
        // Run a accessList check to check if want to splice or continue bumping

        const auto acl_checklist = new ACLFilledChecklist(Config.accessList.ssl_bump, sslServerBump->request.getRaw());
        acl_checklist->banAction(Acl::Answer(ACCESS_ALLOWED, Ssl::bumpNone));
        acl_checklist->banAction(Acl::Answer(ACCESS_ALLOWED, Ssl::bumpClientFirst));
        acl_checklist->banAction(Acl::Answer(ACCESS_ALLOWED, Ssl::bumpServerFirst));
        fillChecklist(*acl_checklist);
        acl_checklist->nonBlockingCheck(httpsSslBumpStep2AccessCheckDone, this);
        return;
    }

    // will call httpsPeeked() with certificate and connection, eventually
    Security::ContextPointer unConfiguredCTX(Ssl::createSSLContext(port->secure.signingCa.cert, port->secure.signingCa.pkey, port->secure));
    fd_table[clientConnection->fd].dynamicTlsContext = unConfiguredCTX;

    if (!httpsCreate(this, unConfiguredCTX))
        return;

    switchedToHttps_ = true;

    auto ssl = fd_table[clientConnection->fd].ssl.get();
    BIO *b = SSL_get_rbio(ssl);
    Ssl::ClientBio *bio = static_cast<Ssl::ClientBio *>(BIO_get_data(b));
    bio->setReadBufData(inBuf);
    bio->hold(true);

    // We have successfully parsed client Hello, but our TLS handshake parser is
    // forgiving. Now we use a TLS library to parse the same bytes, so that we
    // can honor on_unsupported_protocol if needed. If there are no errors, we
    // expect Security::Accept() to ask us to write (our) TLS server Hello. We
    // also allow an ioWantRead result in case some fancy TLS extension that
    // Squid does not yet understand requires reading post-Hello client bytes.
    const auto handshakeResult = acceptTls();
    if (!handshakeResult.wantsIo())
        return handleSslBumpHandshakeError(handshakeResult);

    // We need to reset inBuf here, to be used by incoming requests in the case
    // of SSL bump
    inBuf.clear();

    debugs(83, 5, "Peek and splice at step2 done. Start forwarding the request!!! ");
    sslServerBump->step = XactionStep::tlsBump3;
    FwdState::Start(clientConnection, sslServerBump->entry, sslServerBump->request.getRaw(), http ? http->al : nullptr);
}

/// process a problematic Security::Accept() result on the SslBump code path
void
ConnStateData::handleSslBumpHandshakeError(const Security::IoResult &handshakeResult)
{
    auto errCategory = ERR_NONE;

    switch (handshakeResult.category) {
    case Security::IoResult::ioSuccess: {
        static const auto d = MakeNamedErrorDetail("TLS_ACCEPT_UNEXPECTED_SUCCESS");
        updateError(errCategory = ERR_GATEWAY_FAILURE, d);
        break;
    }

    case Security::IoResult::ioWantRead: {
        static const auto d = MakeNamedErrorDetail("TLS_ACCEPT_UNEXPECTED_READ");
        updateError(errCategory = ERR_GATEWAY_FAILURE, d);
        break;
    }

    case Security::IoResult::ioWantWrite: {
        static const auto d = MakeNamedErrorDetail("TLS_ACCEPT_UNEXPECTED_WRITE");
        updateError(errCategory = ERR_GATEWAY_FAILURE, d);
        break;
    }

    case Security::IoResult::ioError:
        debugs(83, (handshakeResult.important ? DBG_IMPORTANT : 2), "ERROR: " << handshakeResult.errorDescription <<
               " while SslBump-accepting a TLS connection on " << clientConnection << ": " << handshakeResult.errorDetail);
        updateError(errCategory = ERR_SECURE_ACCEPT_FAIL, handshakeResult.errorDetail);
        break;

    }

    if (!tunnelOnError(errCategory))
        clientConnection->close();
}

void
ConnStateData::doPeekAndSpliceStep()
{
    auto ssl = fd_table[clientConnection->fd].ssl.get();
    BIO *b = SSL_get_rbio(ssl);
    assert(b);
    Ssl::ClientBio *bio = static_cast<Ssl::ClientBio *>(BIO_get_data(b));

    debugs(33, 5, "PeekAndSplice mode, proceed with client negotiation. Current state:" << SSL_state_string_long(ssl));
    bio->hold(false);

    Comm::SetSelect(clientConnection->fd, COMM_SELECT_WRITE, clientNegotiateSSL, this, 0);
    switchedToHttps_ = true;
}

void
ConnStateData::httpsPeeked(PinnedIdleContext pic)
{
    Must(sslServerBump != nullptr);
    Must(sslServerBump->request == pic.request);
    Must(pipeline.empty() || pipeline.front()->http == nullptr || pipeline.front()->http->request == pic.request.getRaw());

    if (Comm::IsConnOpen(pic.connection)) {
        notePinnedConnectionBecameIdle(pic);
        debugs(33, 5, "bumped HTTPS server: " << tlsConnectHostOrIp);
    } else
        debugs(33, 5, "Error while bumping: " << tlsConnectHostOrIp);

    getSslContextStart();
}

#endif /* USE_OPENSSL */

bool
ConnStateData::initiateTunneledRequest(HttpRequest::Pointer const &cause, const char *reason, const SBuf &payload)
{
    // fake a CONNECT request to force connState to tunnel
    SBuf connectHost;
    AnyP::Port connectPort;

    if (pinning.serverConnection != nullptr) {
        static char ip[MAX_IPSTRLEN];
        connectHost = pinning.serverConnection->remote.toStr(ip, sizeof(ip));
        if (const auto remotePort = pinning.serverConnection->remote.port())
            connectPort = remotePort;
    } else if (cause) {
        connectHost = cause->url.hostOrIp();
        connectPort = cause->url.port();
#if USE_OPENSSL
    } else if (!tlsConnectHostOrIp.isEmpty()) {
        connectHost = tlsConnectHostOrIp;
        connectPort = tlsConnectPort;
#endif
    } else if (transparent()) {
        static char ip[MAX_IPSTRLEN];
        connectHost = clientConnection->local.toStr(ip, sizeof(ip));
        connectPort = clientConnection->local.port();
    }

    if (!connectPort) {
        // Typical cases are malformed HTTP requests on http_port and malformed
        // TLS handshakes on non-bumping https_port. TODO: Discover these
        // problems earlier so that they can be classified/detailed better.
        debugs(33, 2, "Not able to compute URL, abort request tunneling for " << reason);
        // TODO: throw when nonBlockingCheck() callbacks gain job protections
        static const auto d = MakeNamedErrorDetail("TUNNEL_TARGET");
        updateError(ERR_INVALID_REQ, d);
        return false;
    }

    debugs(33, 2, "Request tunneling for " << reason);
    const auto http = buildFakeRequest(connectHost, *connectPort, payload);
    HttpRequest::Pointer request = http->request;
    request->flags.forceTunnel = true;
    http->calloutContext = new ClientRequestContext(http);
    http->doCallouts();
    clientProcessRequestFinished(this, request);
    return true;
}

bool
ConnStateData::fakeAConnectRequest(const char *reason, const SBuf &payload)
{
    debugs(33, 2, "fake a CONNECT request to force connState to tunnel for " << reason);

    SBuf connectHost;
    assert(transparent());
    const unsigned short connectPort = clientConnection->local.port();

#if USE_OPENSSL
    if (!tlsClientSni_.isEmpty())
        connectHost.assign(tlsClientSni_);
    else
#endif
    {
        static char ip[MAX_IPSTRLEN];
        clientConnection->local.toHostStr(ip, sizeof(ip));
        connectHost.assign(ip);
    }

    ClientHttpRequest *http = buildFakeRequest(connectHost, connectPort, payload);

    http->calloutContext = new ClientRequestContext(http);
    HttpRequest::Pointer request = http->request;
    http->doCallouts();
    clientProcessRequestFinished(this, request);
    return true;
}

ClientHttpRequest *
ConnStateData::buildFakeRequest(SBuf &useHost, const AnyP::KnownPort usePort, const SBuf &payload)
{
    ClientHttpRequest *http = new ClientHttpRequest(this);
    Http::Stream *stream = new Http::Stream(clientConnection, http);

    StoreIOBuffer tempBuffer;
    tempBuffer.data = stream->reqbuf;
    tempBuffer.length = HTTP_REQBUF_SZ;

    ClientStreamData newServer = new clientReplyContext(http);
    ClientStreamData newClient = stream;
    clientStreamInit(&http->client_stream, clientGetMoreData, clientReplyDetach,
                     clientReplyStatus, newServer, clientSocketRecipient,
                     clientSocketDetach, newClient, tempBuffer);

    stream->flags.parsed_ok = 1; // Do we need it?
    stream->mayUseConnection(true);
    extendLifetime();
    stream->registerWithConn();

    const auto mx = MasterXaction::MakePortful(port);
    mx->tcpClient = clientConnection;
    // Setup Http::Request object. Maybe should be replaced by a call to (modified)
    // clientProcessRequest
    HttpRequest::Pointer request = new HttpRequest(mx);
    request->url.setScheme(AnyP::PROTO_AUTHORITY_FORM, nullptr);
    request->method = Http::METHOD_CONNECT;
    request->url.host(useHost.c_str());
    request->url.port(usePort);

    http->uri = SBufToCstring(request->effectiveRequestUri());
    http->initRequest(request.getRaw());

    request->manager(this, http->al);

    request->header.putStr(Http::HOST, useHost.c_str());

    request->sources |= ((switchedToHttps() || port->transport.protocol == AnyP::PROTO_HTTPS) ? Http::Message::srcHttps : Http::Message::srcHttp);
#if USE_AUTH
    if (getAuth())
        request->auth_user_request = getAuth();
#endif

    inBuf = payload;
    flags.readMore = false;

    return http;
}

/// check FD after clientHttp[s]ConnectionOpened, adjust HttpSockets as needed
static bool
OpenedHttpSocket(const Comm::ConnectionPointer &c, const Ipc::FdNoteId portType)
{
    if (!Comm::IsConnOpen(c)) {
        Must(NHttpSockets > 0); // we tried to open some
        --NHttpSockets; // there will be fewer sockets than planned
        Must(HttpSockets[NHttpSockets] < 0); // no extra fds received

        if (!NHttpSockets) // we could not open any listen sockets at all
            fatalf("Unable to open %s",FdNote(portType));

        return false;
    }
    return true;
}

/// find any unused HttpSockets[] slot and store fd there or return false
static bool
AddOpenedHttpSocket(const Comm::ConnectionPointer &conn)
{
    bool found = false;
    for (int i = 0; i < NHttpSockets && !found; ++i) {
        if ((found = HttpSockets[i] < 0))
            HttpSockets[i] = conn->fd;
    }
    return found;
}

static void
clientHttpConnectionsOpen(void)
{
    const auto savedContext = CodeContext::Current();
    for (AnyP::PortCfgPointer s = HttpPortList; s != nullptr; s = s->next) {
        CodeContext::Reset(s);
        const SBuf &scheme = AnyP::UriScheme(s->transport.protocol).image();

        if (MAXTCPLISTENPORTS == NHttpSockets) {
            debugs(1, DBG_IMPORTANT, "WARNING: You have too many '" << scheme << "_port' lines." <<
                   Debug::Extra << "The limit is " << MAXTCPLISTENPORTS << " HTTP ports.");
            continue;
        }

#if USE_OPENSSL
        if (s->flags.tunnelSslBumping) {
            if (!Config.accessList.ssl_bump) {
                debugs(33, DBG_IMPORTANT, "WARNING: No ssl_bump configured. Disabling ssl-bump on " << scheme << "_port " << s->s);
                s->flags.tunnelSslBumping = false;
            }
            if (!s->secure.staticContext && !s->secure.generateHostCertificates) {
                debugs(1, DBG_IMPORTANT, "Will not bump SSL at " << scheme << "_port " << s->s << " due to TLS initialization failure.");
                s->flags.tunnelSslBumping = false;
                if (s->transport.protocol == AnyP::PROTO_HTTP)
                    s->secure.encryptTransport = false;
            }
            if (s->flags.tunnelSslBumping) {
                // Create ssl_ctx cache for this port.
                Ssl::TheGlobalContextStorage.addLocalStorage(s->s, s->secure.dynamicCertMemCacheSize);
            }
        }
#endif

        if (s->secure.encryptTransport && !s->secure.staticContext) {
            debugs(1, DBG_CRITICAL, "ERROR: Ignoring " << scheme << "_port " << s->s << " due to TLS context initialization failure.");
            continue;
        }

        const auto protocol = s->transport.protocol;
        assert(protocol == AnyP::PROTO_HTTP || protocol == AnyP::PROTO_HTTPS);
        const auto isHttps = protocol == AnyP::PROTO_HTTPS;
        using AcceptCall = CommCbFunPtrCallT<CommAcceptCbPtrFun>;
        RefCount<AcceptCall> subCall = commCbCall(5, 5, isHttps ? "httpsAccept" : "httpAccept",
                                       CommAcceptCbPtrFun(isHttps ? httpsAccept : httpAccept, CommAcceptCbParams(nullptr)));
        clientStartListeningOn(s, subCall, isHttps ? Ipc::fdnHttpsSocket : Ipc::fdnHttpSocket);
    }
    CodeContext::Reset(savedContext);
}

void
clientStartListeningOn(AnyP::PortCfgPointer &port, const RefCount< CommCbFunPtrCallT<CommAcceptCbPtrFun> > &subCall, const Ipc::FdNoteId fdNote)
{
    // Fill out a Comm::Connection which IPC will open as a listener for us
    port->listenConn = new Comm::Connection;
    port->listenConn->local = port->s;
    port->listenConn->flags =
        COMM_NONBLOCKING |
        (port->flags.tproxyIntercept ? COMM_TRANSPARENT : 0) |
        (port->flags.natIntercept ? COMM_INTERCEPTION : 0) |
        (port->workerQueues ? COMM_REUSEPORT : 0);

    // route new connections to subCall
    typedef CommCbFunPtrCallT<CommAcceptCbPtrFun> AcceptCall;
    Subscription::Pointer sub = new CallSubscription<AcceptCall>(subCall);
    const auto listenCall =
        asyncCall(33, 2, "clientListenerConnectionOpened",
                  ListeningStartedDialer(&clientListenerConnectionOpened,
                                         port, fdNote, sub));
    AsyncCallback<Ipc::StartListeningAnswer> callback(listenCall);
    Ipc::StartListening(SOCK_STREAM, IPPROTO_TCP, port->listenConn, fdNote, callback);

    assert(NHttpSockets < MAXTCPLISTENPORTS);
    HttpSockets[NHttpSockets] = -1;
    ++NHttpSockets;
}

/// process clientHttpConnectionsOpen result
static void
clientListenerConnectionOpened(AnyP::PortCfgPointer &s, const Ipc::FdNoteId portTypeNote, const Subscription::Pointer &sub)
{
    Must(s != nullptr);

    if (!OpenedHttpSocket(s->listenConn, portTypeNote))
        return;

    Must(Comm::IsConnOpen(s->listenConn));

    // TCP: setup a job to handle accept() with subscribed handler
    AsyncJob::Start(new Comm::TcpAcceptor(s, FdNote(portTypeNote), sub));

    debugs(1, Important(13), "Accepting " <<
           (s->flags.natIntercept ? "NAT intercepted " : "") <<
           (s->flags.tproxyIntercept ? "TPROXY intercepted " : "") <<
           (s->flags.tunnelSslBumping ? "SSL bumped " : "") <<
           (s->flags.accelSurrogate ? "reverse-proxy " : "")
           << FdNote(portTypeNote) << " connections at "
           << s->listenConn);

    Must(AddOpenedHttpSocket(s->listenConn)); // otherwise, we have received a fd we did not ask for

#if HAVE_LIBSYSTEMD
    // When the very first port opens, tell systemd we are able to serve connections.
    // Subsequent sd_notify() calls, including calls during reconfiguration,
    // do nothing because the first call parameter is 1.
    // XXX: Send the notification only after opening all configured ports.
    if (opt_foreground || opt_no_daemon) {
        const auto result = sd_notify(1, "READY=1");
        if (result < 0) {
            debugs(1, DBG_IMPORTANT, "WARNING: failed to send start-up notification to systemd" <<
                   Debug::Extra << "sd_notify() error: " << xstrerr(-result));
        }
    }
#endif
}

void
clientOpenListenSockets(void)
{
    clientHttpConnectionsOpen();
    Ftp::StartListening();

    if (NHttpSockets < 1)
        fatal("No HTTP, HTTPS, or FTP ports configured");
}

void
clientConnectionsClose()
{
    const auto savedContext = CodeContext::Current();
    for (AnyP::PortCfgPointer s = HttpPortList; s != nullptr; s = s->next) {
        CodeContext::Reset(s);
        if (s->listenConn != nullptr) {
            debugs(1, Important(14), "Closing HTTP(S) port " << s->listenConn->local);
            s->listenConn->close();
            s->listenConn = nullptr;
        }
    }
    CodeContext::Reset(savedContext);

    Ftp::StopListening();

    // TODO see if we can drop HttpSockets array entirely */
    for (int i = 0; i < NHttpSockets; ++i) {
        HttpSockets[i] = -1;
    }

    NHttpSockets = 0;
}

int
varyEvaluateMatch(StoreEntry * entry, HttpRequest * request)
{
    SBuf vary(request->vary_headers);
    const auto &reply = entry->mem().freshestReply();
    auto has_vary = reply.header.has(Http::HdrType::VARY);
#if X_ACCELERATOR_VARY

    has_vary |=
        reply.header.has(Http::HdrType::HDR_X_ACCELERATOR_VARY);
#endif

    if (!has_vary || entry->mem_obj->vary_headers.isEmpty()) {
        if (!vary.isEmpty()) {
            /* Oops... something odd is going on here.. */
            debugs(33, DBG_IMPORTANT, "varyEvaluateMatch: Oops. Not a Vary object on second attempt, '" <<
                   entry->mem_obj->urlXXX() << "' '" << vary << "'");
            request->vary_headers.clear();
            return VARY_CANCEL;
        }

        if (!has_vary) {
            /* This is not a varying object */
            return VARY_NONE;
        }

        /* virtual "vary" object found. Calculate the vary key and
         * continue the search
         */
        vary = httpMakeVaryMark(request, &reply);

        if (!vary.isEmpty()) {
            request->vary_headers = vary;
            return VARY_OTHER;
        } else {
            /* Ouch.. we cannot handle this kind of variance */
            /* XXX This cannot really happen, but just to be complete */
            return VARY_CANCEL;
        }
    } else {
        if (vary.isEmpty()) {
            vary = httpMakeVaryMark(request, &reply);

            if (!vary.isEmpty())
                request->vary_headers = vary;
        }

        if (vary.isEmpty()) {
            /* Ouch.. we cannot handle this kind of variance */
            /* XXX This cannot really happen, but just to be complete */
            return VARY_CANCEL;
        } else if (vary.cmp(entry->mem_obj->vary_headers) == 0) {
            return VARY_MATCH;
        } else {
            /* Oops.. we have already been here and still haven't
             * found the requested variant. Bail out
             */
            debugs(33, DBG_IMPORTANT, "varyEvaluateMatch: Oops. Not a Vary match on second attempt, '" <<
                   entry->mem_obj->urlXXX() << "' '" << vary << "'");
            return VARY_CANCEL;
        }
    }
}

ACLFilledChecklist *
clientAclChecklistCreate(const acl_access * acl, ClientHttpRequest * http)
{
    const auto checklist = new ACLFilledChecklist(acl, nullptr);
    clientAclChecklistFill(*checklist, http);
    return checklist;
}

void
clientAclChecklistFill(ACLFilledChecklist &checklist, ClientHttpRequest *http)
{
    assert(http);

    if (!checklist.request && http->request)
        checklist.setRequest(http->request);

    if (!checklist.al && http->al) {
        checklist.updateAle(http->al);
        checklist.syncAle(http->request, http->log_uri);
    }

    if (const auto conn = http->getConn())
        checklist.setConn(conn); // may already be set
}

void
ConnStateData::fillChecklist(ACLFilledChecklist &checklist) const
{
    const auto context = pipeline.front();
    if (const auto http = context ? context->http : nullptr)
        return clientAclChecklistFill(checklist, http); // calls checklist.setConn()

    // no requests, but we always have connection-level details
    // TODO: ACL checks should not require a mutable ConnStateData. Adjust the
    // code that accidentally violates that principle to remove this const_cast!
    checklist.setConn(const_cast<ConnStateData*>(this));

    // Set other checklist fields inside our fillConnectionLevelDetails() rather
    // than here because clientAclChecklistFill() code path calls that method
    // (via ACLFilledChecklist::setConn()) rather than calling us directly.
}

void
ConnStateData::fillConnectionLevelDetails(ACLFilledChecklist &checklist) const
{
    assert(checklist.conn() == this);
    assert(clientConnection);

    if (!checklist.request) { // preserve (better) addresses supplied by setRequest()
        checklist.src_addr = clientConnection->remote;
        checklist.my_addr = clientConnection->local; // TODO: or port->s?
    }

#if USE_OPENSSL
    if (!checklist.sslErrors && sslServerBump)
        checklist.sslErrors = sslServerBump->sslErrors();
#endif
}

bool
ConnStateData::transparent() const
{
    return clientConnection != nullptr && (clientConnection->flags & (COMM_TRANSPARENT|COMM_INTERCEPTION));
}

BodyPipe::Pointer
ConnStateData::expectRequestBody(int64_t size)
{
    bodyPipe = new BodyPipe(this);
    if (size >= 0)
        bodyPipe->setBodySize(size);
    else
        startDechunkingRequest();
    return bodyPipe;
}

int64_t
ConnStateData::mayNeedToReadMoreBody() const
{
    if (!bodyPipe)
        return 0; // request without a body or read/produced all body bytes

    if (!bodyPipe->bodySizeKnown())
        return -1; // probably need to read more, but we cannot be sure

    const int64_t needToProduce = bodyPipe->unproducedSize();
    const int64_t haveAvailable = static_cast<int64_t>(inBuf.length());

    if (needToProduce <= haveAvailable)
        return 0; // we have read what we need (but are waiting for pipe space)

    return needToProduce - haveAvailable;
}

void
ConnStateData::stopReceiving(const char *error)
{
    debugs(33, 4, "receiving error (" << clientConnection << "): " << error <<
           "; old sending error: " <<
           (stoppedSending() ? stoppedSending_ : "none"));

    if (const char *oldError = stoppedReceiving()) {
        debugs(33, 3, "already stopped receiving: " << oldError);
        return; // nothing has changed as far as this connection is concerned
    }

    stoppedReceiving_ = error;

    if (const char *sendError = stoppedSending()) {
        debugs(33, 3, "closing because also stopped sending: " << sendError);
        clientConnection->close();
    }
}

void
ConnStateData::expectNoForwarding()
{
    if (bodyPipe != nullptr) {
        debugs(33, 4, "no consumer for virgin body " << bodyPipe->status());
        bodyPipe->expectNoConsumption();
    }
}

/// initialize dechunking state
void
ConnStateData::startDechunkingRequest()
{
    Must(bodyPipe != nullptr);
    debugs(33, 5, "start dechunking" << bodyPipe->status());
    assert(!bodyParser);
    bodyParser = new Http1::TeChunkedParser;
}

/// put parsed content into input buffer and clean up
void
ConnStateData::finishDechunkingRequest(bool withSuccess)
{
    debugs(33, 5, "finish dechunking: " << withSuccess);

    if (bodyPipe != nullptr) {
        debugs(33, 7, "dechunked tail: " << bodyPipe->status());
        BodyPipe::Pointer myPipe = bodyPipe;
        stopProducingFor(bodyPipe, withSuccess); // sets bodyPipe->bodySize()
        Must(!bodyPipe); // we rely on it being nil after we are done with body
        if (withSuccess) {
            Must(myPipe->bodySizeKnown());
            Http::StreamPointer context = pipeline.front();
            if (context != nullptr && context->http && context->http->request)
                context->http->request->setContentLength(myPipe->bodySize());
        }
    }

    delete bodyParser;
    bodyParser = nullptr;
}

// XXX: this is an HTTP/1-only operation
void
ConnStateData::sendControlMsg(HttpControlMsg msg)
{
    if (const auto context = pipeline.front()) {
        if (context->http)
            context->http->al->reply = msg.reply;
    }

    if (!isOpen()) {
        debugs(33, 3, "ignoring 1xx due to earlier closure");
        return;
    }

    // HTTP/1 1xx status messages are only valid when there is a transaction to trigger them
    if (!pipeline.empty()) {
        HttpReply::Pointer rep(msg.reply);
        Must(rep);
        // remember the callback
        cbControlMsgSent = msg.cbSuccess;

        typedef CommCbMemFunT<HttpControlMsgSink, CommIoCbParams> Dialer;
        AsyncCall::Pointer call = JobCallback(33, 5, Dialer, this, HttpControlMsgSink::wroteControlMsg);

        if (!writeControlMsgAndCall(rep.getRaw(), call)) {
            // but still inform the caller (so it may resume its operation)
            doneWithControlMsg();
        }
        return;
    }

    debugs(33, 3, " closing due to missing context for 1xx");
    clientConnection->close();
}

void
ConnStateData::doneWithControlMsg()
{
    HttpControlMsgSink::doneWithControlMsg();

    if (Http::StreamPointer deferredRequest = pipeline.front()) {
        debugs(33, 3, clientConnection << ": calling PushDeferredIfNeeded after control msg wrote");
        ClientSocketContextPushDeferredIfNeeded(deferredRequest, this);
    }
}

/// Our close handler called by Comm when the pinned connection is closed
void
ConnStateData::clientPinnedConnectionClosed(const CommCloseCbParams &io)
{
    // FwdState might repin a failed connection sooner than this close
    // callback is called for the failed connection.
    assert(pinning.serverConnection == io.conn);
    pinning.closeHandler = nullptr; // Comm unregisters handlers before calling
    const bool sawZeroReply = pinning.zeroReply; // reset when unpinning
    pinning.serverConnection->noteClosure();
    unpinConnection(false);

    if (sawZeroReply && clientConnection != nullptr) {
        debugs(33, 3, "Closing client connection on pinned zero reply.");
        clientConnection->close();
    }

}

void
ConnStateData::pinBusyConnection(const Comm::ConnectionPointer &pinServer, const HttpRequest::Pointer &request)
{
    pinConnection(pinServer, *request);
}

void
ConnStateData::notePinnedConnectionBecameIdle(PinnedIdleContext pic)
{
    Must(pic.connection);
    Must(pic.request);
    pinConnection(pic.connection, *pic.request);

    // monitor pinned server connection for remote-end closures.
    startPinnedConnectionMonitoring();

    if (pipeline.empty())
        kick(); // in case parseRequests() was blocked by a busy pic.connection
}

/// Forward future client requests using the given server connection.
void
ConnStateData::pinConnection(const Comm::ConnectionPointer &pinServer, const HttpRequest &request)
{
    if (Comm::IsConnOpen(pinning.serverConnection) &&
            pinning.serverConnection->fd == pinServer->fd) {
        debugs(33, 3, "already pinned" << pinServer);
        return;
    }

    unpinConnection(true); // closes pinned connection, if any, and resets fields

    pinning.serverConnection = pinServer;

    debugs(33, 3, pinning.serverConnection);

    Must(pinning.serverConnection != nullptr);

    const char *pinnedHost = "[unknown]";
    pinning.host = xstrdup(request.url.host());
    pinning.port = request.url.port();
    pinnedHost = pinning.host;
    pinning.pinned = true;
    if (CachePeer *aPeer = pinServer->getPeer())
        pinning.peer = cbdataReference(aPeer);
    pinning.auth = request.flags.connectionAuth;
    char stmp[MAX_IPSTRLEN];
    char desc[FD_DESC_SZ];
    snprintf(desc, FD_DESC_SZ, "%s pinned connection for %s (%d)",
             (pinning.auth || !pinning.peer) ? pinnedHost : pinning.peer->name,
             clientConnection->remote.toUrl(stmp,MAX_IPSTRLEN),
             clientConnection->fd);
    fd_note(pinning.serverConnection->fd, desc);

    typedef CommCbMemFunT<ConnStateData, CommCloseCbParams> Dialer;
    pinning.closeHandler = JobCallback(33, 5,
                                       Dialer, this, ConnStateData::clientPinnedConnectionClosed);
    // remember the pinned connection so that cb does not unpin a fresher one
    typedef CommCloseCbParams Params;
    Params &params = GetCommParams<Params>(pinning.closeHandler);
    params.conn = pinning.serverConnection;
    comm_add_close_handler(pinning.serverConnection->fd, pinning.closeHandler);
}

/// [re]start monitoring pinned connection for peer closures so that we can
/// propagate them to an _idle_ client pinned to that peer
void
ConnStateData::startPinnedConnectionMonitoring()
{
    if (pinning.readHandler != nullptr)
        return; // already monitoring

    typedef CommCbMemFunT<ConnStateData, CommIoCbParams> Dialer;
    pinning.readHandler = JobCallback(33, 3,
                                      Dialer, this, ConnStateData::clientPinnedConnectionRead);
    Comm::Read(pinning.serverConnection, pinning.readHandler);
}

void
ConnStateData::stopPinnedConnectionMonitoring()
{
    if (pinning.readHandler != nullptr) {
        Comm::ReadCancel(pinning.serverConnection->fd, pinning.readHandler);
        pinning.readHandler = nullptr;
    }
}

#if USE_OPENSSL
bool
ConnStateData::handleIdleClientPinnedTlsRead()
{
    // A ready-for-reading connection means that the TLS server either closed
    // the connection, sent us some unexpected HTTP data, or started TLS
    // renegotiations. We should close the connection except for the last case.

    Must(pinning.serverConnection != nullptr);
    auto ssl = fd_table[pinning.serverConnection->fd].ssl.get();
    if (!ssl)
        return false;

    char buf[1];
    const int readResult = SSL_read(ssl, buf, sizeof(buf));

    if (readResult > 0 || SSL_pending(ssl) > 0) {
        debugs(83, 2, pinning.serverConnection << " TLS application data read");
        return false;
    }

    switch(const int error = SSL_get_error(ssl, readResult)) {
    case SSL_ERROR_WANT_WRITE:
        debugs(83, DBG_IMPORTANT, pinning.serverConnection << " TLS SSL_ERROR_WANT_WRITE request for idle pinned connection");
        [[fallthrough]]; // to restart monitoring, for now

    case SSL_ERROR_NONE:
    case SSL_ERROR_WANT_READ:
        startPinnedConnectionMonitoring();
        return true;

    default:
        debugs(83, 2, pinning.serverConnection << " TLS error: " << error);
        return false;
    }

    // not reached
    return true;
}
#endif

/// Our read handler called by Comm when the server either closes an idle pinned connection or
/// perhaps unexpectedly sends something on that idle (from Squid p.o.v.) connection.
void
ConnStateData::clientPinnedConnectionRead(const CommIoCbParams &io)
{
    pinning.readHandler = nullptr; // Comm unregisters handlers before calling

    if (io.flag == Comm::ERR_CLOSING)
        return; // close handler will clean up

    Must(pinning.serverConnection == io.conn);

#if USE_OPENSSL
    if (handleIdleClientPinnedTlsRead())
        return;
#endif

    const bool clientIsIdle = pipeline.empty();

    debugs(33, 3, "idle pinned " << pinning.serverConnection << " read " <<
           io.size << (clientIsIdle ? " with idle client" : ""));

    pinning.serverConnection->close();

    // If we are still sending data to the client, do not close now. When we are done sending,
    // ConnStateData::kick() checks pinning.serverConnection and will close.
    // However, if we are idle, then we must close to inform the idle client and minimize races.
    if (clientIsIdle && clientConnection != nullptr)
        clientConnection->close();
}

Comm::ConnectionPointer
ConnStateData::borrowPinnedConnection(HttpRequest *request, const AccessLogEntryPointer &ale)
{
    debugs(33, 7, pinning.serverConnection);
    Must(request);

    const auto pinningError = [&](const err_type type) {
        unpinConnection(true);
        HttpRequestPointer requestPointer = request;
        return ErrorState::NewForwarding(type, requestPointer, ale);
    };

    if (!Comm::IsConnOpen(pinning.serverConnection))
        throw pinningError(ERR_ZERO_SIZE_OBJECT);

    if (pinning.auth && pinning.host && strcasecmp(pinning.host, request->url.host()) != 0)
        throw pinningError(ERR_CANNOT_FORWARD); // or generalize ERR_CONFLICT_HOST

    if (pinning.port != request->url.port())
        throw pinningError(ERR_CANNOT_FORWARD); // or generalize ERR_CONFLICT_HOST

    if (pinning.peer && !cbdataReferenceValid(pinning.peer))
        throw pinningError(ERR_ZERO_SIZE_OBJECT);

    if (pinning.peerAccessDenied)
        throw pinningError(ERR_CANNOT_FORWARD); // or generalize ERR_FORWARDING_DENIED

    stopPinnedConnectionMonitoring();
    return pinning.serverConnection;
}

Comm::ConnectionPointer
ConnStateData::BorrowPinnedConnection(HttpRequest *request, const AccessLogEntryPointer &ale)
{
    if (const auto connManager = request ? request->pinnedConnection() : nullptr)
        return connManager->borrowPinnedConnection(request, ale);

    // ERR_CANNOT_FORWARD is somewhat misleading here; we can still forward, but
    // there is no point since the client connection is now gone
    HttpRequestPointer requestPointer = request;
    throw ErrorState::NewForwarding(ERR_CANNOT_FORWARD, requestPointer, ale);
}

void
ConnStateData::unpinConnection(const bool andClose)
{
    debugs(33, 3, pinning.serverConnection);

    cbdataReferenceDone(pinning.peer);

    if (Comm::IsConnOpen(pinning.serverConnection)) {
        if (pinning.closeHandler != nullptr) {
            comm_remove_close_handler(pinning.serverConnection->fd, pinning.closeHandler);
            pinning.closeHandler = nullptr;
        }

        stopPinnedConnectionMonitoring();

        // close the server side socket if requested
        if (andClose)
            pinning.serverConnection->close();
        pinning.serverConnection = nullptr;
    }

    safe_free(pinning.host);

    pinning.zeroReply = false;
    pinning.peerAccessDenied = false;

    /* NOTE: pinning.pinned should be kept. This combined with fd == -1 at the end of a request indicates that the host
     * connection has gone away */
}

void
ConnStateData::terminateAll(const Error &rawError, const LogTagsErrors &lte)
{
    auto error = rawError; // (cheap) copy so that we can detail
    // We detail even ERR_NONE: There should be no transactions left, and
    // detailed ERR_NONE will be unused. Otherwise, this detail helps in triage.
    if (error.details.empty()) {
        static const auto d = MakeNamedErrorDetail("WITH_CLIENT");
        error.details.push_back(d);
    }

    debugs(33, 3, pipeline.count() << '/' << pipeline.nrequests << " after " << error);

    if (pipeline.empty()) {
        bareError.update(error); // XXX: bareLogTagsErrors
    } else {
        // We terminate the current CONNECT/PUT/etc. context below, logging any
        // error details, but that context may leave unparsed bytes behind.
        // Consume them to stop checkLogging() from logging them again later.
        const auto intputToConsume =
#if USE_OPENSSL
            parsingTlsHandshake ? "TLS handshake" : // more specific than CONNECT
#endif
            bodyPipe ? "HTTP request body" :
            pipeline.back()->mayUseConnection() ? "HTTP CONNECT" :
            nullptr;

        while (const auto context = pipeline.front()) {
            context->noteIoError(error, lte);
            context->finished(); // cleanup and self-deregister
            assert(context != pipeline.front());
        }

        if (intputToConsume && !inBuf.isEmpty()) {
            debugs(83, 5, "forgetting client " << intputToConsume << " bytes: " << inBuf.length());
            inBuf.clear();
        }
    }

    clientConnection->close();
}

/// log the last (attempt at) transaction if nobody else did
void
ConnStateData::checkLogging()
{
    // to simplify our logic, we assume that terminateAll() has been called
    assert(pipeline.empty());

    // do not log connections that closed after a transaction (it is normal)
    // TODO: access_log needs ACLs to match received-no-bytes connections
    if (pipeline.nrequests && inBuf.isEmpty())
        return;

    /* Create a temporary ClientHttpRequest object. Its destructor will log. */
    ClientHttpRequest http(this);
    http.req_sz = inBuf.length();
    // XXX: Or we died while waiting for the pinned connection to become idle.
    http.setErrorUri("error:transaction-end-before-headers");
    http.updateError(bareError);
}

bool
ConnStateData::shouldPreserveClientData() const
{
    // PROXY protocol bytes are meant for us and, hence, cannot be tunneled
    if (needProxyProtocolHeader_)
        return false;

    // If our decision here is negative, configuration changes are irrelevant.
    // Otherwise, clientTunnelOnError() rechecks configuration before tunneling.
    if (!Config.accessList.on_unsupported_protocol)
        return false;

    // TODO: Figure out whether/how we can support FTP tunneling.
    if (port->transport.protocol == AnyP::PROTO_FTP)
        return false;

#if USE_OPENSSL
    if (parsingTlsHandshake)
        return true;

    // the 1st HTTP request on a bumped connection
    if (!parsedBumpedRequestCount && switchedToHttps())
        return true;
#endif

    // the 1st HTTP(S) request on a connection to an intercepting port
    if (!pipeline.nrequests && transparent())
        return true;

    return false;
}

NotePairs::Pointer
ConnStateData::notes()
{
    if (!theNotes)
        theNotes = new NotePairs;
    return theNotes;
}

std::ostream &
operator <<(std::ostream &os, const ConnStateData::PinnedIdleContext &pic)
{
    return os << pic.connection << ", request=" << pic.request;
}

std::ostream &
operator <<(std::ostream &os, const ConnStateData::ServerConnectionContext &scc)
{
    return os << scc.conn_ << ", srv_bytes=" << scc.preReadServerBytes.length();
}
<|MERGE_RESOLUTION|>--- conflicted
+++ resolved
@@ -442,39 +442,20 @@
         // The al->notes and request->notes must point to the same object.
         al->syncNotes(request);
 
-<<<<<<< HEAD
-    ACLFilledChecklist checklist(nullptr, request);
-    if (al->reply) {
-        checklist.reply = al->reply.getRaw();
-        HTTPMSGLOCK(checklist.reply);
-    }
-
-    if (request) {
-=======
->>>>>>> e5827d49
         HTTPMSGUNLOCK(al->adapted_request);
         al->adapted_request = request;
         HTTPMSGLOCK(al->adapted_request);
     }
 
-    ACLFilledChecklist checklist(nullptr, request, nullptr);
+    ACLFilledChecklist checklist(nullptr, request);
     checklist.updateAle(al);
     // no need checklist.syncAle(): already synced
     accessLogLog(al, &checklist);
 
     bool updatePerformanceCounters = true;
     if (Config.accessList.stats_collection) {
-<<<<<<< HEAD
         ACLFilledChecklist statsCheck(Config.accessList.stats_collection, request);
-        statsCheck.al = al;
-        if (al->reply) {
-            statsCheck.reply = al->reply.getRaw();
-            HTTPMSGLOCK(statsCheck.reply);
-        }
-=======
-        ACLFilledChecklist statsCheck(Config.accessList.stats_collection, request, nullptr);
         statsCheck.updateAle(al);
->>>>>>> e5827d49
         updatePerformanceCounters = statsCheck.fastCheck().allowed();
     }
 
