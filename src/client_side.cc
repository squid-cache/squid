--- conflicted
+++ resolved
@@ -155,11 +155,7 @@
 #include <climits>
 #include <cmath>
 #include <limits>
-<<<<<<< HEAD
-#endif
 #include <set>
-=======
->>>>>>> 6ee88490
 
 #if LINGERING_CLOSE
 #define comm_close comm_lingering_close
@@ -231,6 +227,7 @@
 char *skipLeadingSpace(char *aString);
 static void connNoteUseOfBuffer(ConnStateData* conn, size_t byteCount);
 
+static void FtpChangeState(ConnStateData *connState, const ConnStateData::FtpState newState, const char *reason);
 static IOACB FtpAcceptDataConnection;
 static void FtpCloseDataConnection(ConnStateData *conn);
 static ClientSocketContext *FtpParseRequest(ConnStateData *connState, HttpRequestMethod *method_p, Http::ProtocolVersion *http_ver);
@@ -705,20 +702,8 @@
 
     debugs(33, 9, "clientLogRequest: http.code='" << al->http.code << "'");
 
-<<<<<<< HEAD
     if (loggingEntry() && loggingEntry()->mem_obj && loggingEntry()->objectLen() >= 0)
-        al->cache.objectSize = loggingEntry()->contentLen();
-
-    al->cache.caddr.setNoAddr();
-
-    if (getConn() != NULL) {
-        al->cache.caddr = getConn()->log_addr;
-        al->cache.port =  cbdataReference(getConn()->port);
-    }
-=======
-    if (loggingEntry() && loggingEntry()->mem_obj)
         al->cache.objectSize = loggingEntry()->contentLen(); // payload duplicate ?? with or without TE ?
->>>>>>> 6ee88490
 
     al->http.clientRequestSz.header = req_sz;
     al->http.clientReplySz.header = out.headers_sz;
@@ -3104,24 +3089,12 @@
         if (concurrentRequestQueueFilled())
             break;
 
-<<<<<<< HEAD
-        /* Should not be needed anymore */
-        /* Terminate the string */
-        in.buf[in.notYetUsed] = '\0';
-
-=======
-        /* Begin the parsing */
-        PROF_start(parseHttpRequest);
-        HttpParserInit(&parser_, in.buf.c_str(), in.buf.length());
-
-        /* Process request */
->>>>>>> 6ee88490
+        ClientSocketContext *context = NULL;
         Http::ProtocolVersion http_ver;
-        ClientSocketContext *context = NULL;
         if (!isFtp) {
             /* Begin the parsing */
             PROF_start(parseHttpRequest);
-            HttpParserInit(&parser_, in.buf, in.notYetUsed);
+            HttpParserInit(&parser_, in.buf.c_str(), in.buf.length());
 
             /* Process request */
             context = parseHttpRequest(this, &parser_, &method, &http_ver);
@@ -3328,7 +3301,7 @@
 /**
  * called when new request body data has been buffered in in.buf
  * may close the connection if we were closing and piped everything out
-e *
+ *
  * \retval false called comm_close or setReplyToError (the caller should bail)
  * \retval true  we did not call comm_close or setReplyToError
  */
@@ -3515,12 +3488,8 @@
 
 ConnStateData::ConnStateData(const MasterXaction::Pointer &xact):
         AsyncJob("ConnStateData"),
-<<<<<<< HEAD
-        isFtp(strcmp(xact->squidPort->protocol, "ftp") == 0), // TODO: convert into a method?
-#if USE_SSL
-=======
+        isFtp(xact->squidPort->transport.protocol == AnyP::PROTO_FTP), // TODO: convert into a method?
 #if USE_OPENSSL
->>>>>>> 6ee88490
         sslBumpMode(Ssl::bumpEnd),
         switchedToHttps_(false),
         sslServerBump(NULL),
@@ -4777,44 +4746,35 @@
     assert(pinning.serverConnection == io.conn);
     pinning.closeHandler = NULL; // Comm unregisters handlers before calling
     const bool sawZeroReply = pinning.zeroReply; // reset when unpinning
-<<<<<<< HEAD
     unpinConnection(false);
-    if (sawZeroReply) {
-=======
-    unpinConnection();
+
+    if (isFtp) {
+        // if the server control connection is gone, reset state to login again
+        // TODO: merge with similar code in FtpHandleUserRequest()
+        debugs(33, 5, "will need to re-login due to FTP server closure");
+        ftp.readGreeting = false;
+        FtpChangeState(this, ConnStateData::FTP_BEGIN, "server closure");
+        // XXX: Not enough. Gateway::ServerStateData::sendCommand() will not
+        // re-login because clientState() is not ConnStateData::FTP_CONNECTED.
+    }
+
     if (sawZeroReply && clientConnection != NULL) {
->>>>>>> 6ee88490
         debugs(33, 3, "Closing client connection on pinned zero reply.");
         clientConnection->close();
     }
-    if (isFtp) {
-        // XXX
-        /*
-        debugs(33, 5, HERE << "FTP server connection closed, closing client "
-               "connection.");
-        clientConnection->close();
-        */
-    }
-}
-
-void
-ConnStateData::pinConnection(const Comm::ConnectionPointer &pinServer, HttpRequest *request, CachePeer *aPeer, bool auth)
+
+}
+
+void
+ConnStateData::pinConnection(const Comm::ConnectionPointer &pinServer, HttpRequest *request, CachePeer *aPeer, bool auth, bool monitor)
 {
     if (!Comm::IsConnOpen(pinning.serverConnection) || 
         pinning.serverConnection->fd != pinServer->fd)
         pinNewConnection(pinServer, request, aPeer, auth);
 
-<<<<<<< HEAD
-    startMonitoringPinnedConnection();
-}
-=======
-    if (Comm::IsConnOpen(pinning.serverConnection)) {
-        if (pinning.serverConnection->fd == pinServer->fd) {
-            startPinnedConnectionMonitoring();
-            return;
-        }
-    }
->>>>>>> 6ee88490
+    if (monitor)
+        startPinnedConnectionMonitoring();
+}
 
 void
 ConnStateData::pinNewConnection(const Comm::ConnectionPointer &pinServer, HttpRequest *request, CachePeer *aPeer, bool auth)
@@ -4856,11 +4816,10 @@
     Params &params = GetCommParams<Params>(pinning.closeHandler);
     params.conn = pinning.serverConnection;
     comm_add_close_handler(pinning.serverConnection->fd, pinning.closeHandler);
-
-    startPinnedConnectionMonitoring();
-}
-
-/// Assign a read handler to an idle pinned connection so that we can detect connection closures.
+}
+
+/// [re]start monitoring pinned connection for server closures so that we can
+/// propagate them to an _idle_ client pinned to the server
 void
 ConnStateData::startPinnedConnectionMonitoring()
 {
@@ -4939,54 +4898,9 @@
 {
     debugs(33, 7, pinning.serverConnection);
     if (validatePinnedConnection(request, aPeer) != NULL)
-        stopMonitoringPinnedConnection();
+        stopPinnedConnectionMonitoring();
 
     return pinning.serverConnection; // closed if validation failed
-}
-
-/// [re]start monitoring pinned connection for server closures so that we can
-/// propagate them to an _idle_ client pinned to the server
-void
-ConnStateData::startMonitoringPinnedConnection()
-{
-    if (!pinning.reading) {
-         pinning.reading = true;
-         Comm::SetSelect(pinning.serverConnection->fd, COMM_SELECT_READ,
-                         &ConnStateData::ReadPinnedConnection,
-                         new Pointer(this), 0);
-    }
-}
-
-/// stop or suspend monitoring pinned connection for server closures
-void
-ConnStateData::stopMonitoringPinnedConnection()
-{
-    if (pinning.reading) {
-         Comm::SetSelect(pinning.serverConnection->fd, COMM_SELECT_READ, NULL, NULL, 0);
-         pinning.reading = false;
-    }
-}
-
-/// read callback for the idle pinned server connection
-void
-ConnStateData::ReadPinnedConnection(int fd, void *data)
-{
-    Pointer *ptr = static_cast<Pointer*>(data);
-    if (ConnStateData *client = dynamic_cast<ConnStateData*>(ptr->valid())) {
-        // get back inside job call protection
-        typedef NullaryMemFunT<ConnStateData> Dialer;
-        AsyncCall::Pointer call = JobCallback(33, 5, Dialer, client,
-                                              ConnStateData::readPinnedConnection);
-        ScheduleCallHere(call);
-    }
-    delete ptr;
-}
-
-void
-ConnStateData::readPinnedConnection()
-{
-    pinning.reading = false; // select loop clears our subscription before cb
-    mustStop("suspected pinned server eof");
 }
 
 void
@@ -5003,7 +4917,7 @@
             pinning.closeHandler = NULL;
         }
 
-        stopMonitoringPinnedConnection();
+        stopPinnedConnectionMonitoring();
 
         // close the server side socket if requested
         if (andClose)
@@ -5212,12 +5126,14 @@
 {
     *http_ver = Http::ProtocolVersion(1, 1);
 
+    // TODO: Use tokenizer for parsing instead of raw pointer manipulation.
+    const char *inBuf = connState->in.buf.rawContent();
+
     const char *const eor =
-        static_cast<const char *>(memchr(connState->in.buf, '\n',
-            min(connState->in.notYetUsed, Config.maxRequestHeaderSize)));
-    const size_t req_sz = eor + 1 - connState->in.buf;
-
-    if (eor == NULL && connState->in.notYetUsed >= Config.maxRequestHeaderSize) {
+        static_cast<const char *>(memchr(inBuf, '\n',
+            min(static_cast<size_t>(connState->in.buf.length()), Config.maxRequestHeaderSize)));
+
+    if (eor == NULL && connState->in.buf.length() >= Config.maxRequestHeaderSize) {
         FtpChangeState(connState, ConnStateData::FTP_ERROR, "huge req");
         FtpWriteEarlyReply(connState, 421, "Too large request");
         return NULL;
@@ -5228,27 +5144,28 @@
         return NULL;
     }
 
-    connNoteUseOfBuffer(connState, req_sz);
+    const size_t req_sz = eor + 1 - inBuf;
 
     // skip leading whitespaces
-    const char *boc = connState->in.buf;
+    const char *boc = inBuf; // beginning of command
     while (boc < eor && isspace(*boc)) ++boc;
     if (boc >= eor) {
         debugs(33, 5, HERE << "Empty request, ignoring");
+        connNoteUseOfBuffer(connState, req_sz);
         return NULL;
     }
 
-    const char *eoc = boc;
+    const char *eoc = boc; // end of command
     while (eoc < eor && !isspace(*eoc)) ++eoc;
-    connState->in.buf[eoc - connState->in.buf] = '\0';
-
-    const char *bop = eoc + 1;
+    connState->in.buf.setAt(eoc - inBuf, '\0');
+
+    const char *bop = eoc + 1; // beginning of parameter
     while (bop < eor && isspace(*bop)) ++bop;
     if (bop < eor) {
         const char *eop = eor - 1;
         while (isspace(*eop)) --eop;
         assert(eop >= bop);
-        connState->in.buf[eop + 1 - connState->in.buf] = '\0';
+        connState->in.buf.setAt(eop + 1 - inBuf, '\0');
     } else
         bop = NULL;
 
@@ -5256,8 +5173,11 @@
            (bop == NULL ? "no " : "") << "parameters" <<
            (bop != NULL ? ": " : "") << bop);
 
+    // TODO: Use SBuf instead of String
     const String cmd = boc;
     String params = bop;
+
+    connNoteUseOfBuffer(connState, req_sz);
 
     if (!connState->ftp.readGreeting) {
         // the first command must be USER
@@ -5315,7 +5235,7 @@
     http->uri = uri;
 
     ClientSocketContext *const result =
-        ClientSocketContextNew(connState->clientConnection, http);
+        new ClientSocketContext(connState->clientConnection, http);
 
     StoreIOBuffer tempBuffer;
     tempBuffer.data = result->reqbuf;
