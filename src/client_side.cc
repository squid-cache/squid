--- conflicted
+++ resolved
@@ -3655,16 +3655,9 @@
         request->myportname = port->name;
 
         ACLFilledChecklist *acl_checklist = new ACLFilledChecklist(Config.accessList.ssl_bump, request, NULL);
-<<<<<<< HEAD
-        acl_checklist->conn(connState);
-        acl_checklist->src_addr = params.conn->remote;
-        acl_checklist->my_addr = s->s;
-        acl_checklist->nonBlockingCheck(httpsSslBumpAccessCheckDone, connState);
-=======
         acl_checklist->src_addr = clientConnection->remote;
         acl_checklist->my_addr = port->s;
         acl_checklist->nonBlockingCheck(httpsSslBumpAccessCheckDone, this);
->>>>>>> 01103f34
         return;
     } else {
         SSL_CTX *sslContext = port->staticSslContext.get();
