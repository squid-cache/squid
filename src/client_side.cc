--- conflicted
+++ resolved
@@ -3298,11 +3298,7 @@
 {
     const auto savedContext = CodeContext::Current();
     for (AnyP::PortCfgPointer s = HttpPortList; s != nullptr; s = s->next) {
-<<<<<<< HEAD
-=======
         CodeContext::Reset(s);
-        const SBuf &scheme = AnyP::UriScheme(s->transport.protocol).image();
->>>>>>> 6ea12e8f
 
         if (MAXTCPLISTENPORTS == NHttpSockets) {
             debugs(1, DBG_IMPORTANT, "WARNING: You have too many '" << s->directiveName << "' lines." <<
