--- conflicted
+++ resolved
@@ -2294,21 +2294,13 @@
 void
 httpAccept(const CommAcceptCbParams &params)
 {
-<<<<<<< HEAD
-    MasterXaction::Pointer xact = params.xaction;
-=======
     Assure(params.port);
->>>>>>> 80a5f33b
 
     // NP: it is possible the port was reconfigured when the call or accept() was queued.
 
     if (params.flag != Comm::OK) {
         // Its possible the call was still queued when the client disconnected
-<<<<<<< HEAD
-        debugs(33, 2, *(xact->squidPort) << ": accept failure: " << xstrerr(params.xerrno));
-=======
         debugs(33, 2, params.port->listenConn << ": accept failure: " << xstrerr(params.xerrno));
->>>>>>> 80a5f33b
         return;
     }
 
@@ -2504,21 +2496,13 @@
 static void
 httpsAccept(const CommAcceptCbParams &params)
 {
-<<<<<<< HEAD
-    MasterXaction::Pointer xact = params.xaction;
-=======
     Assure(params.port);
->>>>>>> 80a5f33b
 
     // NP: it is possible the port was reconfigured when the call or accept() was queued.
 
     if (params.flag != Comm::OK) {
         // Its possible the call was still queued when the client disconnected
-<<<<<<< HEAD
-        debugs(33, 2, *(xact->squidPort) << ": accept failure: " << xstrerr(params.xerrno));
-=======
         debugs(33, 2, "httpsAccept: " << params.port->listenConn << ": accept failure: " << xstrerr(params.xerrno));
->>>>>>> 80a5f33b
         return;
     }
 
@@ -3332,38 +3316,6 @@
             continue;
         }
 
-<<<<<<< HEAD
-        // Fill out a Comm::Connection which IPC will open as a listener for us
-        //  then pass back when active so we can start a TcpAcceptor subscription.
-        s->listenConn = new Comm::Connection;
-        s->listenConn->local = s->s;
-
-        s->listenConn->flags = COMM_NONBLOCKING | (s->workerQueues ? COMM_REUSEPORT : 0);
-
-        typedef CommCbFunPtrCallT<CommAcceptCbPtrFun> AcceptCall;
-        if (s->transport.protocol == AnyP::PROTO_HTTP) {
-            // setup the subscriptions such that new connections accepted by listenConn are handled by HTTP
-            RefCount<AcceptCall> subCall = commCbCall(5, 5, "httpAccept", CommAcceptCbPtrFun(httpAccept, CommAcceptCbParams(NULL)));
-            Subscription::Pointer sub = new CallSubscription<AcceptCall>(subCall);
-
-            AsyncCall::Pointer listenCall = asyncCall(33,2, "clientListenerConnectionOpened",
-                                            ListeningStartedDialer(&clientListenerConnectionOpened, s, Ipc::fdnHttpSocket, sub));
-            Ipc::StartListening(SOCK_STREAM, IPPROTO_TCP, s->listenConn, Ipc::fdnHttpSocket, listenCall);
-
-        } else if (s->transport.protocol == AnyP::PROTO_HTTPS) {
-            // setup the subscriptions such that new connections accepted by listenConn are handled by HTTPS
-            RefCount<AcceptCall> subCall = commCbCall(5, 5, "httpsAccept", CommAcceptCbPtrFun(httpsAccept, CommAcceptCbParams(NULL)));
-            Subscription::Pointer sub = new CallSubscription<AcceptCall>(subCall);
-
-            AsyncCall::Pointer listenCall = asyncCall(33, 2, "clientListenerConnectionOpened",
-                                            ListeningStartedDialer(&clientListenerConnectionOpened,
-                                                    s, Ipc::fdnHttpsSocket, sub));
-            Ipc::StartListening(SOCK_STREAM, IPPROTO_TCP, s->listenConn, Ipc::fdnHttpsSocket, listenCall);
-        }
-
-        HttpSockets[NHttpSockets] = -1; // set in clientListenerConnectionOpened
-        ++NHttpSockets;
-=======
         const auto protocol = s->transport.protocol;
         assert(protocol == AnyP::PROTO_HTTP || protocol == AnyP::PROTO_HTTPS);
         const auto isHttps = protocol == AnyP::PROTO_HTTPS;
@@ -3371,7 +3323,6 @@
         RefCount<AcceptCall> subCall = commCbCall(5, 5, isHttps ? "httpsAccept" : "httpAccept",
                 CommAcceptCbPtrFun(isHttps ? httpsAccept : httpAccept, CommAcceptCbParams(nullptr)));
         clientStartListeningOn(s, subCall, isHttps ? Ipc::fdnHttpsSocket : Ipc::fdnHttpSocket);
->>>>>>> 80a5f33b
     }
 }
 
@@ -3381,15 +3332,7 @@
     // Fill out a Comm::Connection which IPC will open as a listener for us
     port->listenConn = new Comm::Connection;
     port->listenConn->local = port->s;
-<<<<<<< HEAD
-    port->listenConn->flags = COMM_NONBLOCKING;
-=======
-    port->listenConn->flags =
-        COMM_NONBLOCKING |
-        (port->flags.tproxyIntercept ? COMM_TRANSPARENT : 0) |
-        (port->flags.natIntercept ? COMM_INTERCEPTION : 0) |
-        (port->workerQueues ? COMM_REUSEPORT : 0);
->>>>>>> 80a5f33b
+    port->listenConn->flags = COMM_NONBLOCKING | (port->workerQueues ? COMM_REUSEPORT : 0);
 
     // route new connections to subCall
     typedef CommCbFunPtrCallT<CommAcceptCbPtrFun> AcceptCall;
