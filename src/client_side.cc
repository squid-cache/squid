/*
 * $Id$
 *
 * DEBUG: section 33    Client-side Routines
 * AUTHOR: Duane Wessels
 *
 * SQUID Web Proxy Cache          http://www.squid-cache.org/
 * ----------------------------------------------------------
 *
 *  Squid is the result of efforts by numerous individuals from
 *  the Internet community; see the CONTRIBUTORS file for full
 *  details.   Many organizations have provided support for Squid's
 *  development; see the SPONSORS file for full details.  Squid is
 *  Copyrighted (C) 2001 by the Regents of the University of
 *  California; see the COPYRIGHT file for full details.  Squid
 *  incorporates software developed and/or copyrighted by other
 *  sources; see the CREDITS file for full details.
 *
 *  This program is free software; you can redistribute it and/or modify
 *  it under the terms of the GNU General Public License as published by
 *  the Free Software Foundation; either version 2 of the License, or
 *  (at your option) any later version.
 *
 *  This program is distributed in the hope that it will be useful,
 *  but WITHOUT ANY WARRANTY; without even the implied warranty of
 *  MERCHANTABILITY or FITNESS FOR A PARTICULAR PURPOSE.  See the
 *  GNU General Public License for more details.
 *
 *  You should have received a copy of the GNU General Public License
 *  along with this program; if not, write to the Free Software
 *  Foundation, Inc., 59 Temple Place, Suite 330, Boston, MA 02111, USA.
 *
 */

/**
 \defgroup ClientSide Client-Side Logics
 *
 \section cserrors Errors and client side
 *
 \par Problem the first:
 * the store entry is no longer authoritative on the
 * reply status. EBITTEST (E_ABORT) is no longer a valid test outside
 * of client_side_reply.c.
 * Problem the second: resources are wasted if we delay in cleaning up.
 * Problem the third we can't depend on a connection close to clean up.
 *
 \par Nice thing the first:
 * Any step in the stream can callback with data
 * representing an error.
 * Nice thing the second: once you stop requesting reads from upstream,
 * upstream can be stopped too.
 *
 \par Solution #1:
 * Error has a callback mechanism to hand over a membuf
 * with the error content. The failing node pushes that back as the
 * reply. Can this be generalised to reduce duplicate efforts?
 * A: Possibly. For now, only one location uses this.
 * How to deal with pre-stream errors?
 * Tell client_side_reply that we *want* an error page before any
 * stream calls occur. Then we simply read as normal.
 *
 *
 \section pconn_logic Persistent connection logic:
 *
 \par
 * requests (httpClientRequest structs) get added to the connection
 * list, with the current one being chr
 *
 \par
 * The request is *immediately* kicked off, and data flows through
 * to clientSocketRecipient.
 *
 \par
 * If the data that arrives at clientSocketRecipient is not for the current
 * request, clientSocketRecipient simply returns, without requesting more
 * data, or sending it.
 *
 \par
 * ClientKeepAliveNextRequest will then detect the presence of data in
 * the next ClientHttpRequest, and will send it, restablishing the
 * data flow.
 */

#include "squid-old.h"

#include "acl/FilledChecklist.h"
#if USE_AUTH
#include "auth/UserRequest.h"
#endif
#include "anyp/PortCfg.h"
#include "base/Subscription.h"
#include "base/TextException.h"
#include "ChunkedCodingParser.h"
#include "client_side.h"
#include "client_side_reply.h"
#include "client_side_request.h"
#if USE_DELAY_POOLS
#include "ClientInfo.h"
#endif
#include "ClientRequestContext.h"
#include "clientStream.h"
#include "comm.h"
#include "comm/Connection.h"
#include "CommCalls.h"
#include "comm/Loops.h"
#include "comm/Write.h"
#include "comm/TcpAcceptor.h"
#include "errorpage.h"
#include "eui/Config.h"
#include "fde.h"
#include "forward.h"
#include "HttpHdrContRange.h"
#include "HttpReply.h"
#include "HttpRequest.h"
#include "ident/Config.h"
#include "ident/Ident.h"
#include "ipc/FdNotes.h"
#include "ipc/StartListening.h"
#include "MemBuf.h"
#include "MemObject.h"
#include "rfc1738.h"
#include "StatCounters.h"
#include "StatHist.h"
#include "SquidTime.h"
#if USE_SSL
#include "ssl/context_storage.h"
#include "ssl/helper.h"
#include "ssl/ServerBump.h"
#include "ssl/support.h"
#include "ssl/gadgets.h"
#endif
#if USE_SSL_CRTD
#include "ssl/crtd_message.h"
#include "ssl/certificate_db.h"
#endif
#include "Store.h"
#include "TimeOrTag.h"

#if HAVE_LIMITS
#include <limits>
#endif

#if LINGERING_CLOSE
#define comm_close comm_lingering_close
#endif

/// dials clientListenerConnectionOpened call
class ListeningStartedDialer: public CallDialer, public Ipc::StartListeningCb
{
public:
    typedef void (*Handler)(AnyP::PortCfg *portCfg, const Ipc::FdNoteId note, const Subscription::Pointer &sub);
    ListeningStartedDialer(Handler aHandler, AnyP::PortCfg *aPortCfg, const Ipc::FdNoteId note, const Subscription::Pointer &aSub):
            handler(aHandler), portCfg(aPortCfg), portTypeNote(note), sub(aSub) {}

    virtual void print(std::ostream &os) const {
        startPrint(os) <<
        ", " << FdNote(portTypeNote) << " port=" << (void*)portCfg << ')';
    }

    virtual bool canDial(AsyncCall &) const { return true; }
    virtual void dial(AsyncCall &) { (handler)(portCfg, portTypeNote, sub); }

public:
    Handler handler;

private:
    AnyP::PortCfg *portCfg;   ///< from Config.Sockaddr.http
    Ipc::FdNoteId portTypeNote;    ///< Type of IPC socket being opened
    Subscription::Pointer sub; ///< The handler to be subscribed for this connetion listener
};

static void clientListenerConnectionOpened(AnyP::PortCfg *s, const Ipc::FdNoteId portTypeNote, const Subscription::Pointer &sub);

/* our socket-related context */


CBDATA_CLASS_INIT(ClientSocketContext);

void *
ClientSocketContext::operator new (size_t byteCount)
{
    /* derived classes with different sizes must implement their own new */
    assert (byteCount == sizeof (ClientSocketContext));
    CBDATA_INIT_TYPE(ClientSocketContext);
    return cbdataAlloc(ClientSocketContext);
}

void
ClientSocketContext::operator delete (void *address)
{
    cbdataFree (address);
}

/* Local functions */
/* ClientSocketContext */
static ClientSocketContext *ClientSocketContextNew(const Comm::ConnectionPointer &clientConn, ClientHttpRequest *);
/* other */
static IOCB clientWriteComplete;
static IOCB clientWriteBodyComplete;
static IOACB httpAccept;
#if USE_SSL
static IOACB httpsAccept;
#endif
static CTCB clientLifetimeTimeout;
static ClientSocketContext *parseHttpRequestAbort(ConnStateData * conn, const char *uri);
static ClientSocketContext *parseHttpRequest(ConnStateData *, HttpParser *, HttpRequestMethod *, HttpVersion *);
#if USE_IDENT
static IDCB clientIdentDone;
#endif
static CSCB clientSocketRecipient;
static CSD clientSocketDetach;
static void clientSetKeepaliveFlag(ClientHttpRequest *);
static int clientIsContentLengthValid(HttpRequest * r);
static int clientIsRequestBodyTooLargeForPolicy(int64_t bodyLength);

static void clientUpdateStatHistCounters(log_type logType, int svc_time);
static void clientUpdateStatCounters(log_type logType);
static void clientUpdateHierCounters(HierarchyLogEntry *);
static bool clientPingHasFinished(ping_data const *aPing);
void prepareLogWithRequestDetails(HttpRequest *, AccessLogEntry *);
#ifndef PURIFY
static bool connIsUsable(ConnStateData * conn);
#endif
static int responseFinishedOrFailed(HttpReply * rep, StoreIOBuffer const &receivedData);
static void ClientSocketContextPushDeferredIfNeeded(ClientSocketContext::Pointer deferredRequest, ConnStateData * conn);
static void clientUpdateSocketStats(log_type logType, size_t size);

char *skipLeadingSpace(char *aString);
static void connNoteUseOfBuffer(ConnStateData* conn, size_t byteCount);

static ConnStateData *connStateCreate(const Comm::ConnectionPointer &client, AnyP::PortCfg *port);


clientStreamNode *
ClientSocketContext::getTail() const
{
    if (http->client_stream.tail)
        return (clientStreamNode *)http->client_stream.tail->data;

    return NULL;
}

clientStreamNode *
ClientSocketContext::getClientReplyContext() const
{
    return (clientStreamNode *)http->client_stream.tail->prev->data;
}

/**
 * This routine should be called to grow the inbuf and then
 * call comm_read().
 */
void
ConnStateData::readSomeData()
{
    if (reading())
        return;

    debugs(33, 4, HERE << clientConnection << ": reading request...");

    if (!maybeMakeSpaceAvailable())
        return;

    typedef CommCbMemFunT<ConnStateData, CommIoCbParams> Dialer;
    reader = JobCallback(33, 5, Dialer, this, ConnStateData::clientReadRequest);
    comm_read(clientConnection, in.addressToReadInto(), getAvailableBufferLength(), reader);
}


void
ClientSocketContext::removeFromConnectionList(ConnStateData * conn)
{
    ClientSocketContext::Pointer *tempContextPointer;
    assert(conn != NULL && cbdataReferenceValid(conn));
    assert(conn->getCurrentContext() != NULL);
    /* Unlink us from the connection request list */
    tempContextPointer = & conn->currentobject;

    while (tempContextPointer->getRaw()) {
        if (*tempContextPointer == this)
            break;

        tempContextPointer = &(*tempContextPointer)->next;
    }

    assert(tempContextPointer->getRaw() != NULL);
    *tempContextPointer = next;
    next = NULL;
}

ClientSocketContext::~ClientSocketContext()
{
    clientStreamNode *node = getTail();

    if (node) {
        ClientSocketContext *streamContext = dynamic_cast<ClientSocketContext *> (node->data.getRaw());

        if (streamContext) {
            /* We are *always* the tail - prevent recursive free */
            assert(this == streamContext);
            node->data = NULL;
        }
    }

    if (connRegistered_)
        deRegisterWithConn();

    httpRequestFree(http);

    /* clean up connection links to us */
    assert(this != next.getRaw());
}

void
ClientSocketContext::registerWithConn()
{
    assert (!connRegistered_);
    assert (http);
    assert (http->getConn() != NULL);
    connRegistered_ = true;
    http->getConn()->addContextToQueue(this);
}

void
ClientSocketContext::deRegisterWithConn()
{
    assert (connRegistered_);
    removeFromConnectionList(http->getConn());
    connRegistered_ = false;
}

void
ClientSocketContext::connIsFinished()
{
    assert (http);
    assert (http->getConn() != NULL);
    deRegisterWithConn();
    /* we can't handle any more stream data - detach */
    clientStreamDetach(getTail(), http);
}

ClientSocketContext::ClientSocketContext() : http(NULL), reply(NULL), next(NULL),
        writtenToSocket(0),
        mayUseConnection_ (false),
        connRegistered_ (false)
{
    memset (reqbuf, '\0', sizeof (reqbuf));
    flags.deferred = 0;
    flags.parsed_ok = 0;
    deferredparams.node = NULL;
    deferredparams.rep = NULL;
}

ClientSocketContext *
ClientSocketContextNew(const Comm::ConnectionPointer &client, ClientHttpRequest * http)
{
    ClientSocketContext *newContext;
    assert(http != NULL);
    newContext = new ClientSocketContext;
    newContext->http = http;
    newContext->clientConnection = client;
    return newContext;
}

void
ClientSocketContext::writeControlMsg(HttpControlMsg &msg)
{
    HttpReply *rep = msg.reply;
    Must(rep);

    // apply selected clientReplyContext::buildReplyHeader() mods
    // it is not clear what headers are required for control messages
    rep->header.removeHopByHopEntries();
    rep->header.putStr(HDR_CONNECTION, "keep-alive");
    httpHdrMangleList(&rep->header, http->request, ROR_REPLY);

    // remember the callback
    cbControlMsgSent = msg.cbSuccess;

    MemBuf *mb = rep->pack();

    debugs(11, 2, "HTTP Client " << clientConnection);
    debugs(11, 2, "HTTP Client CONTROL MSG:\n---------\n" << mb->buf << "\n----------");

    AsyncCall::Pointer call = commCbCall(33, 5, "ClientSocketContext::wroteControlMsg",
                                         CommIoCbPtrFun(&WroteControlMsg, this));
    Comm::Write(clientConnection, mb, call);

    delete mb;
}

/// called when we wrote the 1xx response
void
ClientSocketContext::wroteControlMsg(const Comm::ConnectionPointer &conn, char *, size_t, comm_err_t errflag, int xerrno)
{
    if (errflag == COMM_ERR_CLOSING)
        return;

    if (errflag == COMM_OK) {
        ScheduleCallHere(cbControlMsgSent);
        return;
    }

    debugs(33, 3, HERE << "1xx writing failed: " << xstrerr(xerrno));
    // no error notification: see HttpControlMsg.h for rationale and
    // note that some errors are detected elsewhere (e.g., close handler)

    // close on 1xx errors to be conservative and to simplify the code
    // (if we do not close, we must notify the source of a failure!)
    conn->close();
}

/// wroteControlMsg() wrapper: ClientSocketContext is not an AsyncJob
void
ClientSocketContext::WroteControlMsg(const Comm::ConnectionPointer &conn, char *bufnotused, size_t size, comm_err_t errflag, int xerrno, void *data)
{
    ClientSocketContext *context = static_cast<ClientSocketContext*>(data);
    context->wroteControlMsg(conn, bufnotused, size, errflag, xerrno);
}

#if USE_IDENT
static void
clientIdentDone(const char *ident, void *data)
{
    ConnStateData *conn = (ConnStateData *)data;
    xstrncpy(conn->clientConnection->rfc931, ident ? ident : dash_str, USER_IDENT_SZ);
}
#endif

void
clientUpdateStatCounters(log_type logType)
{
    ++statCounter.client_http.requests;

    if (logTypeIsATcpHit(logType))
        ++statCounter.client_http.hits;

    if (logType == LOG_TCP_HIT)
        ++statCounter.client_http.disk_hits;
    else if (logType == LOG_TCP_MEM_HIT)
        ++statCounter.client_http.mem_hits;
}

void
clientUpdateStatHistCounters(log_type logType, int svc_time)
{
    statCounter.client_http.allSvcTime.count(svc_time);
    /**
     * The idea here is not to be complete, but to get service times
     * for only well-defined types.  For example, we don't include
     * LOG_TCP_REFRESH_FAIL because its not really a cache hit
     * (we *tried* to validate it, but failed).
     */

    switch (logType) {

    case LOG_TCP_REFRESH_UNMODIFIED:
        statCounter.client_http.nearHitSvcTime.count(svc_time);
        break;

    case LOG_TCP_IMS_HIT:
        statCounter.client_http.nearMissSvcTime.count(svc_time);
        break;

    case LOG_TCP_HIT:

    case LOG_TCP_MEM_HIT:

    case LOG_TCP_OFFLINE_HIT:
        statCounter.client_http.hitSvcTime.count(svc_time);
        break;

    case LOG_TCP_MISS:

    case LOG_TCP_CLIENT_REFRESH_MISS:
        statCounter.client_http.missSvcTime.count(svc_time);
        break;

    default:
        /* make compiler warnings go away */
        break;
    }
}

bool
clientPingHasFinished(ping_data const *aPing)
{
    if (0 != aPing->stop.tv_sec && 0 != aPing->start.tv_sec)
        return true;

    return false;
}

void
clientUpdateHierCounters(HierarchyLogEntry * someEntry)
{
    ping_data *i;

    switch (someEntry->code) {
#if USE_CACHE_DIGESTS

    case CD_PARENT_HIT:

    case CD_SIBLING_HIT:
        statCounter.cd.times_used++;
        break;
#endif

    case SIBLING_HIT:

    case PARENT_HIT:

    case FIRST_PARENT_MISS:

    case CLOSEST_PARENT_MISS:
        statCounter.icp.times_used++;
        i = &someEntry->ping;

        if (clientPingHasFinished(i))
            statCounter.icp.querySvcTime.count(tvSubUsec(i->start, i->stop));

        if (i->timeout)
            statCounter.icp.query_timeouts++;

        break;

    case CLOSEST_PARENT:

    case CLOSEST_DIRECT:
        statCounter.netdb.times_used++;

        break;

    default:
        break;
    }
}

void
ClientHttpRequest::updateCounters()
{
    clientUpdateStatCounters(logType);

    if (request->errType != ERR_NONE)
        statCounter.client_http.errors++;

    clientUpdateStatHistCounters(logType,
                                 tvSubMsec(start_time, current_time));

    clientUpdateHierCounters(&request->hier);
}

void
prepareLogWithRequestDetails(HttpRequest * request, AccessLogEntry * aLogEntry)
{
    assert(request);
    assert(aLogEntry);

    if (Config.onoff.log_mime_hdrs) {
        Packer p;
        MemBuf mb;
        mb.init();
        packerToMemInit(&p, &mb);
        request->header.packInto(&p);
        //This is the request after adaptation or redirection
        aLogEntry->headers.adapted_request = xstrdup(mb.buf);

        // the virgin request is saved to aLogEntry->request
        if (aLogEntry->request) {
            packerClean(&p);
            mb.reset();
            packerToMemInit(&p, &mb);
            aLogEntry->request->header.packInto(&p);
            aLogEntry->headers.request = xstrdup(mb.buf);
        }

#if USE_ADAPTATION
        const Adaptation::History::Pointer ah = request->adaptLogHistory();
        if (ah != NULL) {
            packerClean(&p);
            mb.reset();
            packerToMemInit(&p, &mb);
            ah->lastMeta.packInto(&p);
            aLogEntry->adapt.last_meta = xstrdup(mb.buf);
        }
#endif

        packerClean(&p);
        mb.clean();
    }

#if ICAP_CLIENT
    const Adaptation::Icap::History::Pointer ih = request->icapHistory();
    if (ih != NULL)
        aLogEntry->icap.processingTime = ih->processingTime();
#endif

    aLogEntry->http.method = request->method;
    aLogEntry->http.version = request->http_ver;
    aLogEntry->hier = request->hier;
    if (request->content_length > 0) // negative when no body or unknown length
        aLogEntry->cache.requestSize += request->content_length;
    aLogEntry->cache.extuser = request->extacl_user.termedBuf();

#if USE_AUTH
    if (request->auth_user_request != NULL) {
        if (request->auth_user_request->username())
            aLogEntry->cache.authuser = xstrdup(request->auth_user_request->username());
    }
#endif

    // Adapted request, if any, inherits and then collects all the stats, but
    // the virgin request gets logged instead; copy the stats to log them.
    // TODO: avoid losses by keeping these stats in a shared history object?
    if (aLogEntry->request) {
        aLogEntry->request->dnsWait = request->dnsWait;
        aLogEntry->request->errType = request->errType;
        aLogEntry->request->errDetail = request->errDetail;
    }
}

void
ClientHttpRequest::logRequest()
{
    if (!out.size && !logType)
        debugs(33, 5, HERE << "logging half-baked transaction: " << log_uri);

    al.icp.opcode = ICP_INVALID;
    al.url = log_uri;
    debugs(33, 9, "clientLogRequest: al.url='" << al.url << "'");

    if (al.reply) {
        al.http.code = al.reply->sline.status;
        al.http.content_type = al.reply->content_type.termedBuf();
    } else if (loggingEntry() && loggingEntry()->mem_obj) {
        al.http.code = loggingEntry()->mem_obj->getReply()->sline.status;
        al.http.content_type = loggingEntry()->mem_obj->getReply()->content_type.termedBuf();
    }

    debugs(33, 9, "clientLogRequest: http.code='" << al.http.code << "'");

    if (loggingEntry() && loggingEntry()->mem_obj)
        al.cache.objectSize = loggingEntry()->contentLen();

    al.cache.caddr.SetNoAddr();

    if (getConn() != NULL) {
        al.cache.caddr = getConn()->log_addr;
        al.cache.port =  cbdataReference(getConn()->port);
    }

    al.cache.requestSize = req_sz;
    al.cache.requestHeadersSize = req_sz;

    al.cache.replySize = out.size;
    al.cache.replyHeadersSize = out.headers_sz;

    al.cache.highOffset = out.offset;

    al.cache.code = logType;

    al.cache.msec = tvSubMsec(start_time, current_time);

    if (request)
        prepareLogWithRequestDetails(request, &al);

    if (getConn() != NULL && getConn()->clientConnection != NULL && getConn()->clientConnection->rfc931[0])
        al.cache.rfc931 = getConn()->clientConnection->rfc931;

#if USE_SSL && 0

    /* This is broken. Fails if the connection has been closed. Needs
     * to snarf the ssl details some place earlier..
     */
    if (getConn() != NULL)
        al.cache.ssluser = sslGetUserEmail(fd_table[getConn()->fd].ssl);

#endif

    ACLFilledChecklist *checklist = clientAclChecklistCreate(Config.accessList.log, this);

    if (al.reply)
        checklist->reply = HTTPMSGLOCK(al.reply);

    if (!Config.accessList.log || checklist->fastCheck() == ACCESS_ALLOWED) {
        if (request)
            al.adapted_request = HTTPMSGLOCK(request);
        accessLogLog(&al, checklist);
        updateCounters();

        if (getConn() != NULL && getConn()->clientConnection != NULL)
            clientdbUpdate(getConn()->clientConnection->remote, logType, AnyP::PROTO_HTTP, out.size);
    }

    delete checklist;

    accessLogFreeMemory(&al);
}

void
ClientHttpRequest::freeResources()
{
    safe_free(uri);
    safe_free(log_uri);
    safe_free(redirect.location);
    range_iter.boundary.clean();
    HTTPMSGUNLOCK(request);

    if (client_stream.tail)
        clientStreamAbort((clientStreamNode *)client_stream.tail->data, this);
}

void
httpRequestFree(void *data)
{
    ClientHttpRequest *http = (ClientHttpRequest *)data;
    assert(http != NULL);
    delete http;
}

bool
ConnStateData::areAllContextsForThisConnection() const
{
    assert(this != NULL);
    ClientSocketContext::Pointer context = getCurrentContext();

    while (context.getRaw()) {
        if (context->http->getConn() != this)
            return false;

        context = context->next;
    }

    return true;
}

void
ConnStateData::freeAllContexts()
{
    ClientSocketContext::Pointer context;

    while ((context = getCurrentContext()).getRaw() != NULL) {
        assert(getCurrentContext() !=
               getCurrentContext()->next);
        context->connIsFinished();
        assert (context != currentobject);
    }
}

/// propagates abort event to all contexts
void
ConnStateData::notifyAllContexts(int xerrno)
{
    typedef ClientSocketContext::Pointer CSCP;
    for (CSCP c = getCurrentContext(); c.getRaw(); c = c->next)
        c->noteIoError(xerrno);
}

/* This is a handler normally called by comm_close() */
void ConnStateData::connStateClosed(const CommCloseCbParams &io)
{
    deleteThis("ConnStateData::connStateClosed");
}

// cleans up before destructor is called
void
ConnStateData::swanSong()
{
    debugs(33, 2, HERE << clientConnection);
    flags.readMore = false;
    clientdbEstablished(clientConnection->remote, -1);	/* decrement */
    assert(areAllContextsForThisConnection());
    freeAllContexts();
#if USE_AUTH
    if (auth_user_request != NULL) {
        debugs(33, 4, "ConnStateData::swanSong: freeing auth_user_request '" << auth_user_request << "' (this is '" << this << "')");
        auth_user_request->onConnectionClose(this);
    }
#endif

    if (Comm::IsConnOpen(pinning.serverConnection))
        pinning.serverConnection->close();
    pinning.serverConnection = NULL;

    if (Comm::IsConnOpen(clientConnection))
        clientConnection->close();
    clientConnection = NULL;

    BodyProducer::swanSong();
    flags.swanSang = true;
}

bool
ConnStateData::isOpen() const
{
    return cbdataReferenceValid(this) && // XXX: checking "this" in a method
           Comm::IsConnOpen(clientConnection) &&
           !fd_table[clientConnection->fd].closing();
}

ConnStateData::~ConnStateData()
{
    assert(this != NULL);
    debugs(33, 3, HERE << clientConnection);

    if (isOpen())
        debugs(33, 1, "BUG: ConnStateData did not close " << clientConnection);

    if (!flags.swanSang)
        debugs(33, 1, "BUG: ConnStateData was not destroyed properly; " << clientConnection);

    cbdataReferenceDone(port);

    if (bodyPipe != NULL)
        stopProducingFor(bodyPipe, false);
   
#if USE_SSL
    delete sslServerBump;
#endif
}

/**
 * clientSetKeepaliveFlag() sets request->flags.proxy_keepalive.
 * This is the client-side persistent connection flag.  We need
 * to set this relatively early in the request processing
 * to handle hacks for broken servers and clients.
 */
static void
clientSetKeepaliveFlag(ClientHttpRequest * http)
{
    HttpRequest *request = http->request;

    debugs(33, 3, "clientSetKeepaliveFlag: http_ver = " <<
           request->http_ver.major << "." << request->http_ver.minor);
    debugs(33, 3, "clientSetKeepaliveFlag: method = " <<
           RequestMethodStr(request->method));

    // TODO: move to HttpRequest::hdrCacheInit, just like HttpReply.
    request->flags.proxy_keepalive = request->persistent() ? 1 : 0;
}

static int
clientIsContentLengthValid(HttpRequest * r)
{
    switch (r->method.id()) {

    case METHOD_GET:

    case METHOD_HEAD:
        /* We do not want to see a request entity on GET/HEAD requests */
        return (r->content_length <= 0 || Config.onoff.request_entities);

    default:
        /* For other types of requests we don't care */
        return 1;
    }

    /* NOT REACHED */
}

int
clientIsRequestBodyTooLargeForPolicy(int64_t bodyLength)
{
    if (Config.maxRequestBodySize &&
            bodyLength > Config.maxRequestBodySize)
        return 1;		/* too large */

    return 0;
}

#ifndef PURIFY
bool
connIsUsable(ConnStateData * conn)
{
    if (conn == NULL || !cbdataReferenceValid(conn) || !Comm::IsConnOpen(conn->clientConnection))
        return false;

    return true;
}

#endif

// careful: the "current" context may be gone if we wrote an early response
ClientSocketContext::Pointer
ConnStateData::getCurrentContext() const
{
    assert(this);
    return currentobject;
}

void
ClientSocketContext::deferRecipientForLater(clientStreamNode * node, HttpReply * rep, StoreIOBuffer receivedData)
{
    debugs(33, 2, "clientSocketRecipient: Deferring request " << http->uri);
    assert(flags.deferred == 0);
    flags.deferred = 1;
    deferredparams.node = node;
    deferredparams.rep = rep;
    deferredparams.queuedBuffer = receivedData;
    return;
}

int
responseFinishedOrFailed(HttpReply * rep, StoreIOBuffer const & receivedData)
{
    if (rep == NULL && receivedData.data == NULL && receivedData.length == 0)
        return 1;

    return 0;
}

bool
ClientSocketContext::startOfOutput() const
{
    return http->out.size == 0;
}

size_t
ClientSocketContext::lengthToSend(Range<int64_t> const &available)
{
    /*the size of available range can always fit in a size_t type*/
    size_t maximum = (size_t)available.size();

    if (!http->request->range)
        return maximum;

    assert (canPackMoreRanges());

    if (http->range_iter.debt() == -1)
        return maximum;

    assert (http->range_iter.debt() > 0);

    /* TODO this + the last line could be a range intersection calculation */
    if (available.start < http->range_iter.currentSpec()->offset)
        return 0;

    return min(http->range_iter.debt(), (int64_t)maximum);
}

void
ClientSocketContext::noteSentBodyBytes(size_t bytes)
{
    http->out.offset += bytes;

    if (!http->request->range)
        return;

    if (http->range_iter.debt() != -1) {
        http->range_iter.debt(http->range_iter.debt() - bytes);
        assert (http->range_iter.debt() >= 0);
    }

    /* debt() always stops at -1, below that is a bug */
    assert (http->range_iter.debt() >= -1);
}

bool
ClientHttpRequest::multipartRangeRequest() const
{
    return request->multipartRangeRequest();
}

bool
ClientSocketContext::multipartRangeRequest() const
{
    return http->multipartRangeRequest();
}

void
ClientSocketContext::sendBody(HttpReply * rep, StoreIOBuffer bodyData)
{
    assert(rep == NULL);

    if (!multipartRangeRequest() && !http->request->flags.chunked_reply) {
        size_t length = lengthToSend(bodyData.range());
        noteSentBodyBytes (length);
        AsyncCall::Pointer call = commCbCall(33, 5, "clientWriteBodyComplete",
                                             CommIoCbPtrFun(clientWriteBodyComplete, this));
        Comm::Write(clientConnection, bodyData.data, length, call, NULL);
        return;
    }

    MemBuf mb;
    mb.init();
    if (multipartRangeRequest())
        packRange(bodyData, &mb);
    else
        packChunk(bodyData, mb);

    if (mb.contentSize()) {
        /* write */
        AsyncCall::Pointer call = commCbCall(33, 5, "clientWriteComplete",
                                             CommIoCbPtrFun(clientWriteComplete, this));
        Comm::Write(clientConnection, &mb, call);
    }  else
        writeComplete(clientConnection, NULL, 0, COMM_OK);
}

/**
 * Packs bodyData into mb using chunked encoding. Packs the last-chunk
 * if bodyData is empty.
 */
void
ClientSocketContext::packChunk(const StoreIOBuffer &bodyData, MemBuf &mb)
{
    const uint64_t length =
        static_cast<uint64_t>(lengthToSend(bodyData.range()));
    noteSentBodyBytes(length);

    mb.Printf("%"PRIX64"\r\n", length);
    mb.append(bodyData.data, length);
    mb.Printf("\r\n");
}

/** put terminating boundary for multiparts */
static void
clientPackTermBound(String boundary, MemBuf * mb)
{
    mb->Printf("\r\n--" SQUIDSTRINGPH "--\r\n", SQUIDSTRINGPRINT(boundary));
    debugs(33, 6, "clientPackTermBound: buf offset: " << mb->size);
}

/** appends a "part" HTTP header (as in a multi-part/range reply) to the buffer */
static void
clientPackRangeHdr(const HttpReply * rep, const HttpHdrRangeSpec * spec, String boundary, MemBuf * mb)
{
    HttpHeader hdr(hoReply);
    Packer p;
    assert(rep);
    assert(spec);

    /* put boundary */
    debugs(33, 5, "clientPackRangeHdr: appending boundary: " << boundary);
    /* rfc2046 requires to _prepend_ boundary with <crlf>! */
    mb->Printf("\r\n--" SQUIDSTRINGPH "\r\n", SQUIDSTRINGPRINT(boundary));

    /* stuff the header with required entries and pack it */

    if (rep->header.has(HDR_CONTENT_TYPE))
        hdr.putStr(HDR_CONTENT_TYPE, rep->header.getStr(HDR_CONTENT_TYPE));

    httpHeaderAddContRange(&hdr, *spec, rep->content_length);

    packerToMemInit(&p, mb);

    hdr.packInto(&p);

    packerClean(&p);

    hdr.clean();

    /* append <crlf> (we packed a header, not a reply) */
    mb->Printf("\r\n");
}

/**
 * extracts a "range" from *buf and appends them to mb, updating
 * all offsets and such.
 */
void
ClientSocketContext::packRange(StoreIOBuffer const &source, MemBuf * mb)
{
    HttpHdrRangeIter * i = &http->range_iter;
    Range<int64_t> available (source.range());
    char const *buf = source.data;

    while (i->currentSpec() && available.size()) {
        const size_t copy_sz = lengthToSend(available);

        if (copy_sz) {
            /*
             * intersection of "have" and "need" ranges must not be empty
             */
            assert(http->out.offset < i->currentSpec()->offset + i->currentSpec()->length);
            assert(http->out.offset + (int64_t)available.size() > i->currentSpec()->offset);

            /*
             * put boundary and headers at the beginning of a range in a
             * multi-range
             */

            if (http->multipartRangeRequest() && i->debt() == i->currentSpec()->length) {
                assert(http->memObject());
                clientPackRangeHdr(
                    http->memObject()->getReply(),	/* original reply */
                    i->currentSpec(),		/* current range */
                    i->boundary,	/* boundary, the same for all */
                    mb);
            }

            /*
             * append content
             */
            debugs(33, 3, "clientPackRange: appending " << copy_sz << " bytes");

            noteSentBodyBytes (copy_sz);

            mb->append(buf, copy_sz);

            /*
             * update offsets
             */
            available.start += copy_sz;

            buf += copy_sz;

        }

        if (!canPackMoreRanges()) {
            debugs(33, 3, "clientPackRange: Returning because !canPackMoreRanges.");

            if (i->debt() == 0)
                /* put terminating boundary for multiparts */
                clientPackTermBound(i->boundary, mb);

            return;
        }

        int64_t nextOffset = getNextRangeOffset();

        assert (nextOffset >= http->out.offset);

        int64_t skip = nextOffset - http->out.offset;

        /* adjust for not to be transmitted bytes */
        http->out.offset = nextOffset;

        if (available.size() <= (uint64_t)skip)
            return;

        available.start += skip;

        buf += skip;

        if (copy_sz == 0)
            return;
    }
}

/** returns expected content length for multi-range replies
 * note: assumes that httpHdrRangeCanonize has already been called
 * warning: assumes that HTTP headers for individual ranges at the
 *          time of the actuall assembly will be exactly the same as
 *          the headers when clientMRangeCLen() is called */
int
ClientHttpRequest::mRangeCLen()
{
    int64_t clen = 0;
    MemBuf mb;

    assert(memObject());

    mb.init();
    HttpHdrRange::iterator pos = request->range->begin();

    while (pos != request->range->end()) {
        /* account for headers for this range */
        mb.reset();
        clientPackRangeHdr(memObject()->getReply(),
                           *pos, range_iter.boundary, &mb);
        clen += mb.size;

        /* account for range content */
        clen += (*pos)->length;

        debugs(33, 6, "clientMRangeCLen: (clen += " << mb.size << " + " << (*pos)->length << ") == " << clen);
        ++pos;
    }

    /* account for the terminating boundary */
    mb.reset();

    clientPackTermBound(range_iter.boundary, &mb);

    clen += mb.size;

    mb.clean();

    return clen;
}

/**
 * returns true if If-Range specs match reply, false otherwise
 */
static int
clientIfRangeMatch(ClientHttpRequest * http, HttpReply * rep)
{
    const TimeOrTag spec = http->request->header.getTimeOrTag(HDR_IF_RANGE);
    /* check for parsing falure */

    if (!spec.valid)
        return 0;

    /* got an ETag? */
    if (spec.tag.str) {
        ETag rep_tag = rep->header.getETag(HDR_ETAG);
        debugs(33, 3, "clientIfRangeMatch: ETags: " << spec.tag.str << " and " <<
               (rep_tag.str ? rep_tag.str : "<none>"));

        if (!rep_tag.str)
            return 0;		/* entity has no etag to compare with! */

        if (spec.tag.weak || rep_tag.weak) {
            debugs(33, 1, "clientIfRangeMatch: Weak ETags are not allowed in If-Range: " << spec.tag.str << " ? " << rep_tag.str);
            return 0;		/* must use strong validator for sub-range requests */
        }

        return etagIsStrongEqual(rep_tag, spec.tag);
    }

    /* got modification time? */
    if (spec.time >= 0) {
        return http->storeEntry()->lastmod <= spec.time;
    }

    assert(0);			/* should not happen */
    return 0;
}

/**
 * generates a "unique" boundary string for multipart responses
 * the caller is responsible for cleaning the string */
String
ClientHttpRequest::rangeBoundaryStr() const
{
    assert(this);
    const char *key;
    String b(APP_FULLNAME);
    b.append(":",1);
    key = storeEntry()->getMD5Text();
    b.append(key, strlen(key));
    return b;
}

/** adds appropriate Range headers if needed */
void
ClientSocketContext::buildRangeHeader(HttpReply * rep)
{
    HttpHeader *hdr = rep ? &rep->header : 0;
    const char *range_err = NULL;
    HttpRequest *request = http->request;
    assert(request->range);
    /* check if we still want to do ranges */

    int64_t roffLimit = request->getRangeOffsetLimit();

    if (!rep)
        range_err = "no [parse-able] reply";
    else if ((rep->sline.status != HTTP_OK) && (rep->sline.status != HTTP_PARTIAL_CONTENT))
        range_err = "wrong status code";
    else if (hdr->has(HDR_CONTENT_RANGE))
        range_err = "origin server does ranges";
    else if (rep->content_length < 0)
        range_err = "unknown length";
    else if (rep->content_length != http->memObject()->getReply()->content_length)
        range_err = "INCONSISTENT length";	/* a bug? */

    /* hits only - upstream peer determines correct behaviour on misses, and client_side_reply determines
     * hits candidates
     */
    else if (logTypeIsATcpHit(http->logType) && http->request->header.has(HDR_IF_RANGE) && !clientIfRangeMatch(http, rep))
        range_err = "If-Range match failed";
    else if (!http->request->range->canonize(rep))
        range_err = "canonization failed";
    else if (http->request->range->isComplex())
        range_err = "too complex range header";
    else if (!logTypeIsATcpHit(http->logType) && http->request->range->offsetLimitExceeded(roffLimit))
        range_err = "range outside range_offset_limit";

    /* get rid of our range specs on error */
    if (range_err) {
        /* XXX We do this here because we need canonisation etc. However, this current
         * code will lead to incorrect store offset requests - the store will have the
         * offset data, but we won't be requesting it.
         * So, we can either re-request, or generate an error
         */
        debugs(33, 3, "clientBuildRangeHeader: will not do ranges: " << range_err << ".");
        delete http->request->range;
        http->request->range = NULL;
    } else {
        /* XXX: TODO: Review, this unconditional set may be wrong. - TODO: review. */
        httpStatusLineSet(&rep->sline, rep->sline.version,
                          HTTP_PARTIAL_CONTENT, NULL);
        // web server responded with a valid, but unexpected range.
        // will (try-to) forward as-is.
        //TODO: we should cope with multirange request/responses
        bool replyMatchRequest = rep->content_range != NULL ?
                                 request->range->contains(rep->content_range->spec) :
                                 true;
        const int spec_count = http->request->range->specs.count;
        int64_t actual_clen = -1;

        debugs(33, 3, "clientBuildRangeHeader: range spec count: " <<
               spec_count << " virgin clen: " << rep->content_length);
        assert(spec_count > 0);
        /* append appropriate header(s) */

        if (spec_count == 1) {
            if (!replyMatchRequest) {
                hdr->delById(HDR_CONTENT_RANGE);
                hdr->putContRange(rep->content_range);
                actual_clen = rep->content_length;
                //http->range_iter.pos = rep->content_range->spec.begin();
                (*http->range_iter.pos)->offset = rep->content_range->spec.offset;
                (*http->range_iter.pos)->length = rep->content_range->spec.length;

            } else {
                HttpHdrRange::iterator pos = http->request->range->begin();
                assert(*pos);
                /* append Content-Range */

                if (!hdr->has(HDR_CONTENT_RANGE)) {
                    /* No content range, so this was a full object we are
                     * sending parts of.
                     */
                    httpHeaderAddContRange(hdr, **pos, rep->content_length);
                }

                /* set new Content-Length to the actual number of bytes
                 * transmitted in the message-body */
                actual_clen = (*pos)->length;
            }
        } else {
            /* multipart! */
            /* generate boundary string */
            http->range_iter.boundary = http->rangeBoundaryStr();
            /* delete old Content-Type, add ours */
            hdr->delById(HDR_CONTENT_TYPE);
            httpHeaderPutStrf(hdr, HDR_CONTENT_TYPE,
                              "multipart/byteranges; boundary=\"" SQUIDSTRINGPH "\"",
                              SQUIDSTRINGPRINT(http->range_iter.boundary));
            /* Content-Length is not required in multipart responses
             * but it is always nice to have one */
            actual_clen = http->mRangeCLen();
            /* http->out needs to start where we want data at */
            http->out.offset = http->range_iter.currentSpec()->offset;
        }

        /* replace Content-Length header */
        assert(actual_clen >= 0);

        hdr->delById(HDR_CONTENT_LENGTH);

        hdr->putInt64(HDR_CONTENT_LENGTH, actual_clen);

        debugs(33, 3, "clientBuildRangeHeader: actual content length: " << actual_clen);

        /* And start the range iter off */
        http->range_iter.updateSpec();
    }
}

void
ClientSocketContext::prepareReply(HttpReply * rep)
{
    reply = rep;

    if (http->request->range)
        buildRangeHeader(rep);
}

void
ClientSocketContext::sendStartOfMessage(HttpReply * rep, StoreIOBuffer bodyData)
{
    prepareReply(rep);
    assert (rep);
    MemBuf *mb = rep->pack();

    // dump now, so we dont output any body.
    debugs(11, 2, "HTTP Client " << clientConnection);
    debugs(11, 2, "HTTP Client REPLY:\n---------\n" << mb->buf << "\n----------");

    /* Save length of headers for persistent conn checks */
    http->out.headers_sz = mb->contentSize();
#if HEADERS_LOG

    headersLog(0, 0, http->request->method, rep);
#endif

    if (bodyData.data && bodyData.length) {
        if (multipartRangeRequest())
            packRange(bodyData, mb);
        else if (http->request->flags.chunked_reply) {
            packChunk(bodyData, *mb);
        } else {
            size_t length = lengthToSend(bodyData.range());
            noteSentBodyBytes (length);

            mb->append(bodyData.data, length);
        }
    }

    /* write */
    debugs(33,7, HERE << "sendStartOfMessage schedules clientWriteComplete");
    AsyncCall::Pointer call = commCbCall(33, 5, "clientWriteComplete",
                                         CommIoCbPtrFun(clientWriteComplete, this));
    Comm::Write(clientConnection, mb, call);
    delete mb;
}

/**
 * Write a chunk of data to a client socket. If the reply is present,
 * send the reply headers down the wire too, and clean them up when
 * finished.
 * Pre-condition:
 *   The request is one backed by a connection, not an internal request.
 *   data context is not NULL
 *   There are no more entries in the stream chain.
 */
static void
clientSocketRecipient(clientStreamNode * node, ClientHttpRequest * http,
                      HttpReply * rep, StoreIOBuffer receivedData)
{
    /* Test preconditions */
    assert(node != NULL);
    PROF_start(clientSocketRecipient);
    /* TODO: handle this rather than asserting
     * - it should only ever happen if we cause an abort and
     * the callback chain loops back to here, so we can simply return.
     * However, that itself shouldn't happen, so it stays as an assert for now.
     */
    assert(cbdataReferenceValid(node));
    assert(node->node.next == NULL);
    ClientSocketContext::Pointer context = dynamic_cast<ClientSocketContext *>(node->data.getRaw());
    assert(context != NULL);
    assert(connIsUsable(http->getConn()));

    /* TODO: check offset is what we asked for */

    if (context != http->getConn()->getCurrentContext()) {
        context->deferRecipientForLater(node, rep, receivedData);
        PROF_stop(clientSocketRecipient);
        return;
    }

    // After sending Transfer-Encoding: chunked (at least), always send
    // the last-chunk if there was no error, ignoring responseFinishedOrFailed.
    const bool mustSendLastChunk = http->request->flags.chunked_reply &&
                                   !http->request->flags.stream_error && !context->startOfOutput();
    if (responseFinishedOrFailed(rep, receivedData) && !mustSendLastChunk) {
        context->writeComplete(context->clientConnection, NULL, 0, COMM_OK);
        PROF_stop(clientSocketRecipient);
        return;
    }

    if (!context->startOfOutput())
        context->sendBody(rep, receivedData);
    else {
        assert(rep);
        http->al.reply = HTTPMSGLOCK(rep);
        context->sendStartOfMessage(rep, receivedData);
    }

    PROF_stop(clientSocketRecipient);
}

/**
 * Called when a downstream node is no longer interested in
 * our data. As we are a terminal node, this means on aborts
 * only
 */
void
clientSocketDetach(clientStreamNode * node, ClientHttpRequest * http)
{
    /* Test preconditions */
    assert(node != NULL);
    /* TODO: handle this rather than asserting
     * - it should only ever happen if we cause an abort and
     * the callback chain loops back to here, so we can simply return.
     * However, that itself shouldn't happen, so it stays as an assert for now.
     */
    assert(cbdataReferenceValid(node));
    /* Set null by ContextFree */
    assert(node->node.next == NULL);
    /* this is the assert discussed above */
    assert(NULL == dynamic_cast<ClientSocketContext *>(node->data.getRaw()));
    /* We are only called when the client socket shutsdown.
     * Tell the prev pipeline member we're finished
     */
    clientStreamDetach(node, http);
}

static void
clientWriteBodyComplete(const Comm::ConnectionPointer &conn, char *buf, size_t size, comm_err_t errflag, int xerrno, void *data)
{
    debugs(33,7, HERE << "clientWriteBodyComplete schedules clientWriteComplete");
    clientWriteComplete(conn, NULL, size, errflag, xerrno, data);
}

void
ConnStateData::readNextRequest()
{
    debugs(33, 5, HERE << clientConnection << " reading next req");

    fd_note(clientConnection->fd, "Idle client: Waiting for next request");
    /**
     * Set the timeout BEFORE calling clientReadRequest().
     */
    typedef CommCbMemFunT<ConnStateData, CommTimeoutCbParams> TimeoutDialer;
    AsyncCall::Pointer timeoutCall = JobCallback(33, 5,
                                     TimeoutDialer, this, ConnStateData::requestTimeout);
    commSetConnTimeout(clientConnection, Config.Timeout.clientIdlePconn, timeoutCall);

    readSomeData();
    /** Please don't do anything with the FD past here! */
}

static void
ClientSocketContextPushDeferredIfNeeded(ClientSocketContext::Pointer deferredRequest, ConnStateData * conn)
{
    debugs(33, 2, HERE << conn->clientConnection << " Sending next");

    /** If the client stream is waiting on a socket write to occur, then */

    if (deferredRequest->flags.deferred) {
        /** NO data is allowed to have been sent. */
        assert(deferredRequest->http->out.size == 0);
        /** defer now. */
        clientSocketRecipient(deferredRequest->deferredparams.node,
                              deferredRequest->http,
                              deferredRequest->deferredparams.rep,
                              deferredRequest->deferredparams.queuedBuffer);
    }

    /** otherwise, the request is still active in a callbacksomewhere,
     * and we are done
     */
}

/// called when we have successfully finished writing the response
void
ClientSocketContext::keepaliveNextRequest()
{
    ConnStateData * conn = http->getConn();

    debugs(33, 3, HERE << "ConnnStateData(" << conn->clientConnection << "), Context(" << clientConnection << ")");
    connIsFinished();

    if (conn->pinning.pinned && !Comm::IsConnOpen(conn->pinning.serverConnection)) {
        debugs(33, 2, HERE << conn->clientConnection << " Connection was pinned but server side gone. Terminating client connection");
        conn->clientConnection->close();
        return;
    }

    /** \par
     * We are done with the response, and we are either still receiving request
     * body (early response!) or have already stopped receiving anything.
     *
     * If we are still receiving, then clientParseRequest() below will fail.
     * (XXX: but then we will call readNextRequest() which may succeed and
     * execute a smuggled request as we are not done with the current request).
     *
     * If we stopped because we got everything, then try the next request.
     *
     * If we stopped receiving because of an error, then close now to avoid
     * getting stuck and to prevent accidental request smuggling.
     */

    if (const char *reason = conn->stoppedReceiving()) {
        debugs(33, 3, HERE << "closing for earlier request error: " << reason);
        conn->clientConnection->close();
        return;
    }

    /** \par
     * Attempt to parse a request from the request buffer.
     * If we've been fed a pipelined request it may already
     * be in our read buffer.
     *
     \par
     * This needs to fall through - if we're unlucky and parse the _last_ request
     * from our read buffer we may never re-register for another client read.
     */

    if (conn->clientParseRequests()) {
        debugs(33, 3, HERE << conn->clientConnection << ": parsed next request from buffer");
    }

    /** \par
     * Either we need to kick-start another read or, if we have
     * a half-closed connection, kill it after the last request.
     * This saves waiting for half-closed connections to finished being
     * half-closed _AND_ then, sometimes, spending "Timeout" time in
     * the keepalive "Waiting for next request" state.
     */
    if (commIsHalfClosed(conn->clientConnection->fd) && (conn->getConcurrentRequestCount() == 0)) {
        debugs(33, 3, "ClientSocketContext::keepaliveNextRequest: half-closed client with no pending requests, closing");
        conn->clientConnection->close();
        return;
    }

    ClientSocketContext::Pointer deferredRequest;

    /** \par
     * At this point we either have a parsed request (which we've
     * kicked off the processing for) or not. If we have a deferred
     * request (parsed but deferred for pipeling processing reasons)
     * then look at processing it. If not, simply kickstart
     * another read.
     */

    if ((deferredRequest = conn->getCurrentContext()).getRaw()) {
        debugs(33, 3, HERE << conn->clientConnection << ": calling PushDeferredIfNeeded");
        ClientSocketContextPushDeferredIfNeeded(deferredRequest, conn);
    } else if (conn->flags.readMore) {
        debugs(33, 3, HERE << conn->clientConnection << ": calling conn->readNextRequest()");
        conn->readNextRequest();
    } else {
        // XXX: Can this happen? CONNECT tunnels have deferredRequest set.
        debugs(33, DBG_IMPORTANT, HERE << "abandoning " << conn->clientConnection);
    }
}

void
clientUpdateSocketStats(log_type logType, size_t size)
{
    if (size == 0)
        return;

    kb_incr(&statCounter.client_http.kbytes_out, size);

    if (logTypeIsATcpHit(logType))
        kb_incr(&statCounter.client_http.hit_kbytes_out, size);
}

/**
 * increments iterator "i"
 * used by clientPackMoreRanges
 *
 \retval true    there is still data available to pack more ranges
 \retval false
 */
bool
ClientSocketContext::canPackMoreRanges() const
{
    /** first update iterator "i" if needed */

    if (!http->range_iter.debt()) {
        debugs(33, 5, HERE << "At end of current range spec for " << clientConnection);

        if (http->range_iter.pos.incrementable())
            ++http->range_iter.pos;

        http->range_iter.updateSpec();
    }

    assert(!http->range_iter.debt() == !http->range_iter.currentSpec());

    /* paranoid sync condition */
    /* continue condition: need_more_data */
    debugs(33, 5, "ClientSocketContext::canPackMoreRanges: returning " << (http->range_iter.currentSpec() ? true : false));
    return http->range_iter.currentSpec() ? true : false;
}

int64_t
ClientSocketContext::getNextRangeOffset() const
{
    if (http->request->range) {
        /* offset in range specs does not count the prefix of an http msg */
        debugs (33, 5, "ClientSocketContext::getNextRangeOffset: http offset " << http->out.offset);
        /* check: reply was parsed and range iterator was initialized */
        assert(http->range_iter.valid);
        /* filter out data according to range specs */
        assert (canPackMoreRanges());
        {
            int64_t start;		/* offset of still missing data */
            assert(http->range_iter.currentSpec());
            start = http->range_iter.currentSpec()->offset + http->range_iter.currentSpec()->length - http->range_iter.debt();
            debugs(33, 3, "clientPackMoreRanges: in:  offset: " << http->out.offset);
            debugs(33, 3, "clientPackMoreRanges: out:"
                   " start: " << start <<
                   " spec[" << http->range_iter.pos - http->request->range->begin() << "]:" <<
                   " [" << http->range_iter.currentSpec()->offset <<
                   ", " << http->range_iter.currentSpec()->offset + http->range_iter.currentSpec()->length << "),"
                   " len: " << http->range_iter.currentSpec()->length <<
                   " debt: " << http->range_iter.debt());
            if (http->range_iter.currentSpec()->length != -1)
                assert(http->out.offset <= start);	/* we did not miss it */

            return start;
        }

    } else if (reply && reply->content_range) {
        /* request does not have ranges, but reply does */
        /** \todo FIXME: should use range_iter_pos on reply, as soon as reply->content_range
         *        becomes HttpHdrRange rather than HttpHdrRangeSpec.
         */
        return http->out.offset + reply->content_range->spec.offset;
    }

    return http->out.offset;
}

void
ClientSocketContext::pullData()
{
    debugs(33, 5, HERE << clientConnection << " attempting to pull upstream data");

    /* More data will be coming from the stream. */
    StoreIOBuffer readBuffer;
    /* XXX: Next requested byte in the range sequence */
    /* XXX: length = getmaximumrangelenfgth */
    readBuffer.offset = getNextRangeOffset();
    readBuffer.length = HTTP_REQBUF_SZ;
    readBuffer.data = reqbuf;
    /* we may note we have reached the end of the wanted ranges */
    clientStreamRead(getTail(), http, readBuffer);
}

clientStream_status_t
ClientSocketContext::socketState()
{
    switch (clientStreamStatus(getTail(), http)) {

    case STREAM_NONE:
        /* check for range support ending */

        if (http->request->range) {
            /* check: reply was parsed and range iterator was initialized */
            assert(http->range_iter.valid);
            /* filter out data according to range specs */

            if (!canPackMoreRanges()) {
                debugs(33, 5, HERE << "Range request at end of returnable " <<
                       "range sequence on " << clientConnection);

                if (http->request->flags.proxy_keepalive)
                    return STREAM_COMPLETE;
                else
                    return STREAM_UNPLANNED_COMPLETE;
            }
        } else if (reply && reply->content_range) {
            /* reply has content-range, but Squid is not managing ranges */
            const int64_t &bytesSent = http->out.offset;
            const int64_t &bytesExpected = reply->content_range->spec.length;

            debugs(33, 7, HERE << "body bytes sent vs. expected: " <<
                   bytesSent << " ? " << bytesExpected << " (+" <<
                   reply->content_range->spec.offset << ")");

            // did we get at least what we expected, based on range specs?

            if (bytesSent == bytesExpected) { // got everything
                if (http->request->flags.proxy_keepalive)
                    return STREAM_COMPLETE;
                else
                    return STREAM_UNPLANNED_COMPLETE;
            }

            // The logic below is not clear: If we got more than we
            // expected why would persistency matter? Should not this
            // always be an error?
            if (bytesSent > bytesExpected) { // got extra
                if (http->request->flags.proxy_keepalive)
                    return STREAM_COMPLETE;
                else
                    return STREAM_UNPLANNED_COMPLETE;
            }

            // did not get enough yet, expecting more
        }

        return STREAM_NONE;

    case STREAM_COMPLETE:
        return STREAM_COMPLETE;

    case STREAM_UNPLANNED_COMPLETE:
        return STREAM_UNPLANNED_COMPLETE;

    case STREAM_FAILED:
        return STREAM_FAILED;
    }

    fatal ("unreachable code\n");
    return STREAM_NONE;
}

/**
 * A write has just completed to the client, or we have just realised there is
 * no more data to send.
 */
void
clientWriteComplete(const Comm::ConnectionPointer &conn, char *bufnotused, size_t size, comm_err_t errflag, int xerrno, void *data)
{
    ClientSocketContext *context = (ClientSocketContext *)data;
    context->writeComplete(conn, bufnotused, size, errflag);
}

/// remembers the abnormal connection termination for logging purposes
void
ClientSocketContext::noteIoError(const int xerrno)
{
    if (http) {
        if (xerrno == ETIMEDOUT)
            http->al.http.timedout = true;
        else // even if xerrno is zero (which means read abort/eof)
            http->al.http.aborted = true;
    }
}


void
ClientSocketContext::doClose()
{
    clientConnection->close();
}

/// called when we encounter a response-related error
void
ClientSocketContext::initiateClose(const char *reason)
{
    http->getConn()->stopSending(reason); // closes ASAP
}

void
ConnStateData::stopSending(const char *error)
{
    debugs(33, 4, HERE << "sending error (" << clientConnection << "): " << error <<
           "; old receiving error: " <<
           (stoppedReceiving() ? stoppedReceiving_ : "none"));

    if (const char *oldError = stoppedSending()) {
        debugs(33, 3, HERE << "already stopped sending: " << oldError);
        return; // nothing has changed as far as this connection is concerned
    }
    stoppedSending_ = error;

    if (!stoppedReceiving()) {
        if (const int64_t expecting = mayNeedToReadMoreBody()) {
            debugs(33, 5, HERE << "must still read " << expecting <<
                   " request body bytes with " << in.notYetUsed << " unused");
            return; // wait for the request receiver to finish reading
        }
    }

    clientConnection->close();
}

void
ClientSocketContext::writeComplete(const Comm::ConnectionPointer &conn, char *bufnotused, size_t size, comm_err_t errflag)
{
    const StoreEntry *entry = http->storeEntry();
    http->out.size += size;
    debugs(33, 5, HERE << conn << ", sz " << size <<
           ", err " << errflag << ", off " << http->out.size << ", len " <<
           (entry ? entry->objectLen() : 0));
    clientUpdateSocketStats(http->logType, size);

    /* Bail out quickly on COMM_ERR_CLOSING - close handlers will tidy up */

    if (errflag == COMM_ERR_CLOSING || !Comm::IsConnOpen(conn))
        return;

    if (errflag || clientHttpRequestStatus(conn->fd, http)) {
        initiateClose("failure or true request status");
        /* Do we leak here ? */
        return;
    }

    switch (socketState()) {

    case STREAM_NONE:
        pullData();
        break;

    case STREAM_COMPLETE:
        debugs(33, 5, HERE << conn << " Keeping Alive");
        keepaliveNextRequest();
        return;

    case STREAM_UNPLANNED_COMPLETE:
        initiateClose("STREAM_UNPLANNED_COMPLETE");
        return;

    case STREAM_FAILED:
        initiateClose("STREAM_FAILED");
        return;

    default:
        fatal("Hit unreachable code in clientWriteComplete\n");
    }
}

extern "C" CSR clientGetMoreData;
extern "C" CSS clientReplyStatus;
extern "C" CSD clientReplyDetach;

static ClientSocketContext *
parseHttpRequestAbort(ConnStateData * csd, const char *uri)
{
    ClientHttpRequest *http;
    ClientSocketContext *context;
    StoreIOBuffer tempBuffer;
    http = new ClientHttpRequest(csd);
    http->req_sz = csd->in.notYetUsed;
    http->uri = xstrdup(uri);
    setLogUri (http, uri);
    context = ClientSocketContextNew(csd->clientConnection, http);
    tempBuffer.data = context->reqbuf;
    tempBuffer.length = HTTP_REQBUF_SZ;
    clientStreamInit(&http->client_stream, clientGetMoreData, clientReplyDetach,
                     clientReplyStatus, new clientReplyContext(http), clientSocketRecipient,
                     clientSocketDetach, context, tempBuffer);
    return context;
}

char *
skipLeadingSpace(char *aString)
{
    char *result = aString;

    while (xisspace(*aString))
        ++aString;

    return result;
}

/**
 * 'end' defaults to NULL for backwards compatibility
 * remove default value if we ever get rid of NULL-terminated
 * request buffers.
 */
const char *
findTrailingHTTPVersion(const char *uriAndHTTPVersion, const char *end)
{
    if (NULL == end) {
        end = uriAndHTTPVersion + strcspn(uriAndHTTPVersion, "\r\n");
        assert(end);
    }

    for (; end > uriAndHTTPVersion; end--) {
        if (*end == '\n' || *end == '\r')
            continue;

        if (xisspace(*end)) {
            if (strncasecmp(end + 1, "HTTP/", 5) == 0)
                return end + 1;
            else
                break;
        }
    }

    return NULL;
}

void
setLogUri(ClientHttpRequest * http, char const *uri, bool cleanUrl)
{
    safe_free(http->log_uri);

    if (!cleanUrl)
        // The uri is already clean just dump it.
        http->log_uri = xstrndup(uri, MAX_URL);
    else {
        int flags = 0;
        switch (Config.uri_whitespace) {
        case URI_WHITESPACE_ALLOW:
            flags |= RFC1738_ESCAPE_NOSPACE;

        case URI_WHITESPACE_ENCODE:
            flags |= RFC1738_ESCAPE_UNESCAPED;
            http->log_uri = xstrndup(rfc1738_do_escape(uri, flags), MAX_URL);
            break;

        case URI_WHITESPACE_CHOP: {
            flags |= RFC1738_ESCAPE_NOSPACE;
            flags |= RFC1738_ESCAPE_UNESCAPED;
            http->log_uri = xstrndup(rfc1738_do_escape(uri, flags), MAX_URL);
            int pos = strcspn(http->log_uri, w_space);
            http->log_uri[pos] = '\0';
        }
        break;

        case URI_WHITESPACE_DENY:
        case URI_WHITESPACE_STRIP:
        default: {
            const char *t;
            char *tmp_uri = static_cast<char*>(xmalloc(strlen(uri) + 1));
            char *q = tmp_uri;
            t = uri;
            while (*t) {
                if (!xisspace(*t))
                    *q++ = *t;
                t++;
            }
            *q = '\0';
            http->log_uri = xstrndup(rfc1738_escape_unescaped(tmp_uri), MAX_URL);
            xfree(tmp_uri);
        }
        break;
        }
    }
}

static void
prepareAcceleratedURL(ConnStateData * conn, ClientHttpRequest *http, char *url, const char *req_hdr)
{
    int vhost = conn->port->vhost;
    int vport = conn->port->vport;
    char *host;
    char ipbuf[MAX_IPSTRLEN];

    http->flags.accel = 1;

    /* BUG: Squid cannot deal with '*' URLs (RFC2616 5.1.2) */

    if (strncasecmp(url, "cache_object://", 15) == 0)
        return; /* already in good shape */

    if (*url != '/') {
        if (conn->port->vhost)
            return; /* already in good shape */

        /* else we need to ignore the host name */
        url = strstr(url, "//");

#if SHOULD_REJECT_UNKNOWN_URLS

        if (!url) {
            hp->request_parse_status = HTTP_BAD_REQUEST;
            return parseHttpRequestAbort(conn, "error:invalid-request");
        }
#endif

        if (url)
            url = strchr(url + 2, '/');

        if (!url)
            url = (char *) "/";
    }

    if (vport < 0)
        vport = http->getConn()->clientConnection->local.GetPort();

    const bool switchedToHttps = conn->switchedToHttps();
    const bool tryHostHeader = vhost || switchedToHttps;
    if (tryHostHeader && (host = mime_get_header(req_hdr, "Host")) != NULL) {
        debugs(33, 5, "ACCEL VHOST REWRITE: vhost=" << host << " + vport=" << vport);
        char thost[256];
        if (vport > 0) {
            thost[0] = '\0';
            char *t = NULL;
            if (host[strlen(host)] != ']' && (t = strrchr(host,':')) != NULL) {
                strncpy(thost, host, (t-host));
                snprintf(thost+(t-host), sizeof(thost)-(t-host), ":%d", vport);
                host = thost;
            } else if (!t) {
                snprintf(thost, sizeof(thost), "%s:%d",host, vport);
                host = thost;
            }
        } // else nothing to alter port-wise.
        int url_sz = strlen(url) + 32 + Config.appendDomainLen +
                     strlen(host);
        http->uri = (char *)xcalloc(url_sz, 1);
        const char *protocol = switchedToHttps ?
                               "https" : conn->port->protocol;
        snprintf(http->uri, url_sz, "%s://%s%s", protocol, host, url);
        debugs(33, 5, "ACCEL VHOST REWRITE: '" << http->uri << "'");
    } else if (conn->port->defaultsite /* && !vhost */) {
        debugs(33, 5, "ACCEL DEFAULTSITE REWRITE: defaultsite=" << conn->port->defaultsite << " + vport=" << vport);
        int url_sz = strlen(url) + 32 + Config.appendDomainLen +
                     strlen(conn->port->defaultsite);
        http->uri = (char *)xcalloc(url_sz, 1);
        char vportStr[32];
        vportStr[0] = '\0';
        if (vport > 0) {
            snprintf(vportStr, sizeof(vportStr),":%d",vport);
        }
        snprintf(http->uri, url_sz, "%s://%s%s%s",
                 conn->port->protocol, conn->port->defaultsite, vportStr, url);
        debugs(33, 5, "ACCEL DEFAULTSITE REWRITE: '" << http->uri <<"'");
    } else if (vport > 0 /* && (!vhost || no Host:) */) {
        debugs(33, 5, "ACCEL VPORT REWRITE: http_port IP + vport=" << vport);
        /* Put the local socket IP address as the hostname, with whatever vport we found  */
        int url_sz = strlen(url) + 32 + Config.appendDomainLen;
        http->uri = (char *)xcalloc(url_sz, 1);
        http->getConn()->clientConnection->local.ToHostname(ipbuf,MAX_IPSTRLEN);
        snprintf(http->uri, url_sz, "%s://%s:%d%s",
                 http->getConn()->port->protocol,
                 ipbuf, vport, url);
        debugs(33, 5, "ACCEL VPORT REWRITE: '" << http->uri << "'");
    }
}

static void
prepareTransparentURL(ConnStateData * conn, ClientHttpRequest *http, char *url, const char *req_hdr)
{
    char *host;
    char ipbuf[MAX_IPSTRLEN];

    if (*url != '/')
        return; /* already in good shape */

    /* BUG: Squid cannot deal with '*' URLs (RFC2616 5.1.2) */

    if ((host = mime_get_header(req_hdr, "Host")) != NULL) {
        int url_sz = strlen(url) + 32 + Config.appendDomainLen +
                     strlen(host);
        http->uri = (char *)xcalloc(url_sz, 1);
        snprintf(http->uri, url_sz, "%s://%s%s", conn->port->protocol, host, url);
        debugs(33, 5, "TRANSPARENT HOST REWRITE: '" << http->uri <<"'");
    } else {
        /* Put the local socket IP address as the hostname.  */
        int url_sz = strlen(url) + 32 + Config.appendDomainLen;
        http->uri = (char *)xcalloc(url_sz, 1);
<<<<<<< HEAD
        http->getConn()->clientConnection->local.ToHostname(ipbuf,MAX_IPSTRLEN),
=======
        http->getConn()->clientConnection->local.ToHostname(ipbuf,MAX_IPSTRLEN);
>>>>>>> 2faf9279
        snprintf(http->uri, url_sz, "%s://%s:%d%s",
                 http->getConn()->port->protocol,
                 ipbuf, http->getConn()->clientConnection->local.GetPort(), url);
        debugs(33, 5, "TRANSPARENT REWRITE: '" << http->uri << "'");
    }
}

/**
 *  parseHttpRequest()
 *
 *  Returns
 *  NULL on incomplete requests
 *  a ClientSocketContext structure on success or failure.
 *  Sets result->flags.parsed_ok to 0 if failed to parse the request.
 *  Sets result->flags.parsed_ok to 1 if we have a good request.
 */
static ClientSocketContext *
parseHttpRequest(ConnStateData *csd, HttpParser *hp, HttpRequestMethod * method_p, HttpVersion *http_ver)
{
    char *req_hdr = NULL;
    char *end;
    size_t req_sz;
    ClientHttpRequest *http;
    ClientSocketContext *result;
    StoreIOBuffer tempBuffer;
    int r;

    /* pre-set these values to make aborting simpler */
    *method_p = METHOD_NONE;

    /* NP: don't be tempted to move this down or remove again.
     * It's the only DDoS protection old-String has against long URL */
    if ( hp->bufsiz <= 0) {
        debugs(33, 5, "Incomplete request, waiting for end of request line");
        return NULL;
    } else if ( (size_t)hp->bufsiz >= Config.maxRequestHeaderSize && headersEnd(hp->buf, Config.maxRequestHeaderSize) == 0) {
        debugs(33, 5, "parseHttpRequest: Too large request");
        hp->request_parse_status = HTTP_HEADER_TOO_LARGE;
        return parseHttpRequestAbort(csd, "error:request-too-large");
    }

    /* Attempt to parse the first line; this'll define the method, url, version and header begin */
    r = HttpParserParseReqLine(hp);

    if (r == 0) {
        debugs(33, 5, "Incomplete request, waiting for end of request line");
        return NULL;
    }

    if (r == -1) {
        return parseHttpRequestAbort(csd, "error:invalid-request");
    }

    /* Request line is valid here .. */
    *http_ver = HttpVersion(hp->req.v_maj, hp->req.v_min);

    /* This call scans the entire request, not just the headers */
    if (hp->req.v_maj > 0) {
        if ((req_sz = headersEnd(hp->buf, hp->bufsiz)) == 0) {
            debugs(33, 5, "Incomplete request, waiting for end of headers");
            return NULL;
        }
    } else {
        debugs(33, 3, "parseHttpRequest: Missing HTTP identifier");
        req_sz = HttpParserReqSz(hp);
    }

    /* We know the whole request is in hp->buf now */

    assert(req_sz <= (size_t) hp->bufsiz);

    /* Will the following be true with HTTP/0.9 requests? probably not .. */
    /* So the rest of the code will need to deal with '0'-byte headers (ie, none, so don't try parsing em) */
    assert(req_sz > 0);

    hp->hdr_end = req_sz - 1;

    hp->hdr_start = hp->req.end + 1;

    /* Enforce max_request_size */
    if (req_sz >= Config.maxRequestHeaderSize) {
        debugs(33, 5, "parseHttpRequest: Too large request");
        hp->request_parse_status = HTTP_HEADER_TOO_LARGE;
        return parseHttpRequestAbort(csd, "error:request-too-large");
    }

    /* Set method_p */
    *method_p = HttpRequestMethod(&hp->buf[hp->req.m_start], &hp->buf[hp->req.m_end]+1);

    /* deny CONNECT via accelerated ports */
    if (*method_p == METHOD_CONNECT && csd && csd->port && csd->port->accel) {
        debugs(33, DBG_IMPORTANT, "WARNING: CONNECT method received on " << csd->port->protocol << " Accelerator port " << csd->port->s.GetPort() );
        /* XXX need a way to say "this many character length string" */
        debugs(33, DBG_IMPORTANT, "WARNING: for request: " << hp->buf);
        hp->request_parse_status = HTTP_METHOD_NOT_ALLOWED;
        return parseHttpRequestAbort(csd, "error:method-not-allowed");
    }

    if (*method_p == METHOD_NONE) {
        /* XXX need a way to say "this many character length string" */
        debugs(33, 1, "clientParseRequestMethod: Unsupported method in request '" << hp->buf << "'");
        hp->request_parse_status = HTTP_METHOD_NOT_ALLOWED;
        return parseHttpRequestAbort(csd, "error:unsupported-request-method");
    }

    /*
     * Process headers after request line
     * TODO: Use httpRequestParse here.
     */
    /* XXX this code should be modified to take a const char * later! */
    req_hdr = (char *) hp->buf + hp->req.end + 1;

    debugs(33, 3, "parseHttpRequest: req_hdr = {" << req_hdr << "}");

    end = (char *) hp->buf + hp->hdr_end;

    debugs(33, 3, "parseHttpRequest: end = {" << end << "}");

    debugs(33, 3, "parseHttpRequest: prefix_sz = " <<
           (int) HttpParserRequestLen(hp) << ", req_line_sz = " <<
           HttpParserReqSz(hp));

    /* Ok, all headers are received */
    http = new ClientHttpRequest(csd);

    http->req_sz = HttpParserRequestLen(hp);
    result = ClientSocketContextNew(csd->clientConnection, http);
    tempBuffer.data = result->reqbuf;
    tempBuffer.length = HTTP_REQBUF_SZ;

    ClientStreamData newServer = new clientReplyContext(http);
    ClientStreamData newClient = result;
    clientStreamInit(&http->client_stream, clientGetMoreData, clientReplyDetach,
                     clientReplyStatus, newServer, clientSocketRecipient,
                     clientSocketDetach, newClient, tempBuffer);

    debugs(33, 5, "parseHttpRequest: Request Header is\n" <<(hp->buf) + hp->hdr_start);

    /* set url */
    /*
     * XXX this should eventually not use a malloc'ed buffer; the transformation code
     * below needs to be modified to not expect a mutable nul-terminated string.
     */
    char *url = (char *)xmalloc(hp->req.u_end - hp->req.u_start + 16);

    memcpy(url, hp->buf + hp->req.u_start, hp->req.u_end - hp->req.u_start + 1);

    url[hp->req.u_end - hp->req.u_start + 1] = '\0';

#if THIS_VIOLATES_HTTP_SPECS_ON_URL_TRANSFORMATION

    if ((t = strchr(url, '#')))	/* remove HTML anchors */
        *t = '\0';

#endif

    debugs(33,5, HERE << "repare absolute URL from " << (csd->transparent()?"intercept":(csd->port->accel ? "accel":"")));
    /* Rewrite the URL in transparent or accelerator mode */
    /* NP: there are several cases to traverse here:
     *  - standard mode (forward proxy)
     *  - transparent mode (TPROXY)
     *  - transparent mode with failures
     *  - intercept mode (NAT)
     *  - intercept mode with failures
     *  - accelerator mode (reverse proxy)
     *  - internal URL
     *  - mixed combos of the above with internal URL
     */
    if (csd->transparent()) {
        /* intercept or transparent mode, properly working with no failures */
        prepareTransparentURL(csd, http, url, req_hdr);

    } else if (internalCheck(url)) {
        /* internal URL mode */
        /* prepend our name & port */
        http->uri = xstrdup(internalLocalUri(NULL, url));
        // We just re-wrote the URL. Must replace the Host: header.
        //  But have not parsed there yet!! flag for local-only handling.
        http->flags.internal = 1;

    } else if (csd->port->accel || csd->switchedToHttps()) {
        /* accelerator mode */
        prepareAcceleratedURL(csd, http, url, req_hdr);
    }

    if (!http->uri) {
        /* No special rewrites have been applied above, use the
         * requested url. may be rewritten later, so make extra room */
        int url_sz = strlen(url) + Config.appendDomainLen + 5;
        http->uri = (char *)xcalloc(url_sz, 1);
        strcpy(http->uri, url);
    }

    debugs(33, 5, "parseHttpRequest: Complete request received");

    // XXX: crop this dump at the end of headers. No need for extras
    debugs(11, 2, "HTTP Client " << csd->clientConnection);
    debugs(11, 2, "HTTP Client REQUEST:\n---------\n" << (hp->buf) + hp->req.m_start << "\n----------");

    result->flags.parsed_ok = 1;
    xfree(url);
    return result;
}

int
ConnStateData::getAvailableBufferLength() const
{
    assert (in.allocatedSize > in.notYetUsed); // allocated more than used
    const size_t result = in.allocatedSize - in.notYetUsed - 1;
    // huge request_header_max_size may lead to more than INT_MAX unused space
    assert (static_cast<ssize_t>(result) <= INT_MAX);
    return result;
}

bool
ConnStateData::maybeMakeSpaceAvailable()
{
    if (getAvailableBufferLength() < 2) {
        size_t newSize;
        if (in.allocatedSize >= Config.maxRequestBufferSize) {
            debugs(33, 4, "request buffer full: client_request_buffer_max_size=" << Config.maxRequestBufferSize);
            return false;
        }
        if ((newSize=in.allocatedSize * 2) > Config.maxRequestBufferSize) {
            newSize=Config.maxRequestBufferSize;
        }
        in.buf = (char *)memReallocBuf(in.buf, newSize, &in.allocatedSize);
        debugs(33, 2, "growing request buffer: notYetUsed=" << in.notYetUsed << " size=" << in.allocatedSize);
    }
    return true;
}

void
ConnStateData::addContextToQueue(ClientSocketContext * context)
{
    ClientSocketContext::Pointer *S;

    for (S = (ClientSocketContext::Pointer *) & currentobject; S->getRaw();
            S = &(*S)->next);
    *S = context;

    ++nrequests;
}

int
ConnStateData::getConcurrentRequestCount() const
{
    int result = 0;
    ClientSocketContext::Pointer *T;

    for (T = (ClientSocketContext::Pointer *) &currentobject;
            T->getRaw(); T = &(*T)->next, ++result);
    return result;
}

int
ConnStateData::connReadWasError(comm_err_t flag, int size, int xerrno)
{
    if (flag != COMM_OK) {
        debugs(33, 2, "connReadWasError: FD " << clientConnection << ": got flag " << flag);
        return 1;
    }

    if (size < 0) {
        if (!ignoreErrno(xerrno)) {
            debugs(33, 2, "connReadWasError: FD " << clientConnection << ": " << xstrerr(xerrno));
            return 1;
        } else if (in.notYetUsed == 0) {
            debugs(33, 2, "connReadWasError: FD " << clientConnection << ": no data to process (" << xstrerr(xerrno) << ")");
        }
    }

    return 0;
}

int
ConnStateData::connFinishedWithConn(int size)
{
    if (size == 0) {
        if (getConcurrentRequestCount() == 0 && in.notYetUsed == 0) {
            /* no current or pending requests */
            debugs(33, 4, HERE << clientConnection << " closed");
            return 1;
        } else if (!Config.onoff.half_closed_clients) {
            /* admin doesn't want to support half-closed client sockets */
            debugs(33, 3, HERE << clientConnection << " aborted (half_closed_clients disabled)");
            notifyAllContexts(0); // no specific error implies abort
            return 1;
        }
    }

    return 0;
}

void
connNoteUseOfBuffer(ConnStateData* conn, size_t byteCount)
{
    assert(byteCount > 0 && byteCount <= conn->in.notYetUsed);
    conn->in.notYetUsed -= byteCount;
    debugs(33, 5, HERE << "conn->in.notYetUsed = " << conn->in.notYetUsed);
    /*
     * If there is still data that will be used,
     * move it to the beginning.
     */

    if (conn->in.notYetUsed > 0)
        memmove(conn->in.buf, conn->in.buf + byteCount, conn->in.notYetUsed);
}

/// respond with ERR_TOO_BIG if request header exceeds request_header_max_size
void
ConnStateData::checkHeaderLimits()
{
    if (in.notYetUsed < Config.maxRequestHeaderSize)
        return; // can accumulte more header data

    debugs(33, 3, "Request header is too large (" << in.notYetUsed << " > " <<
           Config.maxRequestHeaderSize << " bytes)");

    ClientSocketContext *context = parseHttpRequestAbort(this, "error:request-too-large");
    clientStreamNode *node = context->getClientReplyContext();
    clientReplyContext *repContext = dynamic_cast<clientReplyContext *>(node->data.getRaw());
    assert (repContext);
    repContext->setReplyToError(ERR_TOO_BIG,
                                HTTP_BAD_REQUEST, METHOD_NONE, NULL,
                                clientConnection->remote, NULL, NULL, NULL);
    context->registerWithConn();
    context->pullData();
}

void
ConnStateData::clientAfterReadingRequests()
{
    // Were we expecting to read more request body from half-closed connection?
    if (mayNeedToReadMoreBody() && commIsHalfClosed(clientConnection->fd)) {
        debugs(33, 3, HERE << "truncated body: closing half-closed " << clientConnection);
        clientConnection->close();
        return;
    }

    if (flags.readMore)
        readSomeData();
}

void
ConnStateData::quitAfterError(HttpRequest *request)
{
    // From HTTP p.o.v., we do not have to close after every error detected
    // at the client-side, but many such errors do require closure and the
    // client-side code is bad at handling errors so we play it safe.
    if (request)
        request->flags.proxy_keepalive = 0;
    flags.readMore = false;
    debugs(33,4, HERE << "Will close after error: " << clientConnection);
}

#if USE_SSL
bool ConnStateData::serveDelayedError(ClientSocketContext *context)
{
    ClientHttpRequest *http = context->http;

    if (!sslServerBump)
        return false;

    assert(sslServerBump->entry);
    if (!sslServerBump->entry->isEmpty()) {
        quitAfterError(http->request);

        //Failed? Here we should get the error from conn and send it to client
        // The error stored in ConnStateData::bumpFirstEntry, replace the
        // ClientHttpRequest store entry with this.
        clientStreamNode *node = context->getClientReplyContext();
        clientReplyContext *repContext = dynamic_cast<clientReplyContext *>(node->data.getRaw());
        assert (repContext);
        debugs(33, 5, "Connection first has failed for " << http->uri << ". Respond with an error");
        repContext->setReplyToStoreEntry(sslServerBump->entry);
        /*Save the original request for logging purposes*/
        if (!context->http->al.request)
            context->http->al.request = HTTPMSGLOCK(http->request);
        /*Get the error details from the fake request used to retrieve SSL server certificate*/
        http->request->detailError(sslServerBump->request->errType, sslServerBump->request->errDetail);
        context->pullData();
        return true;
    }

    // We are in ssl-bump first mode. We have not the server connect name when
    // we connected to server so we have to check certificates subject with our server name
    if (sslServerBump && sslServerBump->serverCert.get()) {
        HttpRequest *request = http->request;
        if (!Ssl::checkX509ServerValidity(sslServerBump->serverCert.get(), request->GetHost())) {
            debugs(33, 2, "SQUID_X509_V_ERR_DOMAIN_MISMATCH: Certificate does not match domainname " << request->GetHost());

            ACLFilledChecklist check(Config.ssl_client.cert_error, request, dash_str);
            check.sslErrorList = new Ssl::Errors(SQUID_X509_V_ERR_DOMAIN_MISMATCH);
            if (Comm::IsConnOpen(pinning.serverConnection))
                check.fd(pinning.serverConnection->fd);
            bool allowDomainMismatch = (check.fastCheck() == ACCESS_ALLOWED);
            delete check.sslErrorList;
            check.sslErrorList = NULL;

            if (!allowDomainMismatch) {
                quitAfterError(request);

                clientStreamNode *node = context->getClientReplyContext();
                clientReplyContext *repContext = dynamic_cast<clientReplyContext *>(node->data.getRaw());
                assert (repContext);

                // Fill the server ip address and server hostname for use with ErrorState
                HttpRequest::Pointer const & peekerRequest = sslServerBump->request;
                request->hier.note(peekerRequest->hier.tcpServer, request->GetHost());
                // Create an error object and fill it
                ErrorState *err = new ErrorState(ERR_SECURE_CONNECT_FAIL, HTTP_SERVICE_UNAVAILABLE, request);

                err->src_addr = clientConnection->remote;
                Ssl::ErrorDetail *errDetail = new Ssl::ErrorDetail( SQUID_X509_V_ERR_DOMAIN_MISMATCH, sslServerBump->serverCert.get(), NULL);
                err->detail = errDetail;
                /*Save the original request for logging purposes*/
                if (!context->http->al.request)
                    context->http->al.request = HTTPMSGLOCK(request);
                repContext->setReplyToError(request->method, err);
                assert(context->http->out.offset == 0);
                context->pullData();
                return true;
            }
        }
    }

    return false;
}
#endif //USE_SSL

static void
clientProcessRequest(ConnStateData *conn, HttpParser *hp, ClientSocketContext *context, const HttpRequestMethod& method, HttpVersion http_ver)
{
    ClientHttpRequest *http = context->http;
    HttpRequest *request = NULL;
    bool notedUseOfBuffer = false;
    bool chunked = false;
    bool mustReplyToOptions = false;
    bool unsupportedTe = false;
    bool expectBody = false;

    /* We have an initial client stream in place should it be needed */
    /* setup our private context */
    context->registerWithConn();

    if (context->flags.parsed_ok == 0) {
        clientStreamNode *node = context->getClientReplyContext();
        debugs(33, 2, "clientProcessRequest: Invalid Request");
        conn->quitAfterError(NULL);
        // setLogUri should called before repContext->setReplyToError
        setLogUri(http, http->uri,  true);
        clientReplyContext *repContext = dynamic_cast<clientReplyContext *>(node->data.getRaw());
        assert (repContext);
        switch (hp->request_parse_status) {
        case HTTP_HEADER_TOO_LARGE:
            repContext->setReplyToError(ERR_TOO_BIG, HTTP_BAD_REQUEST, method, http->uri, conn->clientConnection->remote, NULL, conn->in.buf, NULL);
            break;
        case HTTP_METHOD_NOT_ALLOWED:
            repContext->setReplyToError(ERR_UNSUP_REQ, HTTP_METHOD_NOT_ALLOWED, method, http->uri,
                                        conn->clientConnection->remote, NULL, conn->in.buf, NULL);
            break;
        default:
            repContext->setReplyToError(ERR_INVALID_REQ, hp->request_parse_status, method, http->uri,
                                        conn->clientConnection->remote, NULL, conn->in.buf, NULL);
        }
        assert(context->http->out.offset == 0);
        context->pullData();
        goto finish;
    }

    if ((request = HttpRequest::CreateFromUrlAndMethod(http->uri, method)) == NULL) {
        clientStreamNode *node = context->getClientReplyContext();
        debugs(33, 5, "Invalid URL: " << http->uri);
        conn->quitAfterError(request);
        // setLogUri should called before repContext->setReplyToError
        setLogUri(http, http->uri,  true);
        clientReplyContext *repContext = dynamic_cast<clientReplyContext *>(node->data.getRaw());
        assert (repContext);
        repContext->setReplyToError(ERR_INVALID_URL, HTTP_BAD_REQUEST, method, http->uri, conn->clientConnection->remote, NULL, NULL, NULL);
        assert(context->http->out.offset == 0);
        context->pullData();
        goto finish;
    }

    /* RFC 2616 section 10.5.6 : handle unsupported HTTP versions cleanly. */
    /* We currently only accept 0.9, 1.0, 1.1 */
    if ( (http_ver.major == 0 && http_ver.minor != 9) ||
            (http_ver.major == 1 && http_ver.minor > 1 ) ||
            (http_ver.major > 1) ) {

        clientStreamNode *node = context->getClientReplyContext();
        debugs(33, 5, "Unsupported HTTP version discovered. :\n" << HttpParserHdrBuf(hp));
        conn->quitAfterError(request);
        // setLogUri should called before repContext->setReplyToError
        setLogUri(http, http->uri,  true);
        clientReplyContext *repContext = dynamic_cast<clientReplyContext *>(node->data.getRaw());
        assert (repContext);
        repContext->setReplyToError(ERR_UNSUP_HTTPVERSION, HTTP_HTTP_VERSION_NOT_SUPPORTED, method, http->uri,
                                    conn->clientConnection->remote, NULL, HttpParserHdrBuf(hp), NULL);
        assert(context->http->out.offset == 0);
        context->pullData();
        goto finish;
    }

    /* compile headers */
    /* we should skip request line! */
    /* XXX should actually know the damned buffer size here */
    if (http_ver.major >= 1 && !request->parseHeader(HttpParserHdrBuf(hp), HttpParserHdrSz(hp))) {
        clientStreamNode *node = context->getClientReplyContext();
        debugs(33, 5, "Failed to parse request headers:\n" << HttpParserHdrBuf(hp));
        conn->quitAfterError(request);
        // setLogUri should called before repContext->setReplyToError
        setLogUri(http, http->uri,  true);
        clientReplyContext *repContext = dynamic_cast<clientReplyContext *>(node->data.getRaw());
        assert (repContext);
        repContext->setReplyToError(ERR_INVALID_REQ, HTTP_BAD_REQUEST, method, http->uri, conn->clientConnection->remote, NULL, NULL, NULL);
        assert(context->http->out.offset == 0);
        context->pullData();
        goto finish;
    }

    request->clientConnectionManager = conn;

    request->flags.accelerated = http->flags.accel;
    request->flags.sslBumped = conn->switchedToHttps();
    request->flags.canRePin = request->flags.sslBumped && conn->pinning.pinned;
    request->flags.ignore_cc = conn->port->ignore_cc;
    // TODO: decouple http->flags.accel from request->flags.sslBumped
    request->flags.no_direct = (request->flags.accelerated && !request->flags.sslBumped) ?
        !conn->port->allow_direct : 0;
#if USE_AUTH
    if (request->flags.sslBumped) {
        if (conn->auth_user_request != NULL)
            request->auth_user_request = conn->auth_user_request;
    }
#endif

    /** \par
     * If transparent or interception mode is working clone the transparent and interception flags
     * from the port settings to the request.
     */
    if (http->clientConnection != NULL) {
        request->flags.intercepted = ((http->clientConnection->flags & COMM_INTERCEPTION) != 0);
        request->flags.spoof_client_ip = ((http->clientConnection->flags & COMM_TRANSPARENT) != 0 ) ;
    }

    if (internalCheck(request->urlpath.termedBuf())) {
        if (internalHostnameIs(request->GetHost()) &&
                request->port == getMyPort()) {
            http->flags.internal = 1;
        } else if (Config.onoff.global_internal_static && internalStaticCheck(request->urlpath.termedBuf())) {
            request->SetHost(internalHostname());
            request->port = getMyPort();
            http->flags.internal = 1;
        }
    }

    if (http->flags.internal) {
        request->protocol = AnyP::PROTO_HTTP;
        request->login[0] = '\0';
    }

    request->flags.internal = http->flags.internal;
    setLogUri (http, urlCanonicalClean(request));
    request->client_addr = conn->clientConnection->remote; // XXX: remove reuest->client_addr member.
#if FOLLOW_X_FORWARDED_FOR
    // indirect client gets stored here because it is an HTTP header result (from X-Forwarded-For:)
    // not a details about teh TCP connection itself
    request->indirect_client_addr = conn->clientConnection->remote;
#endif /* FOLLOW_X_FORWARDED_FOR */
    request->my_addr = conn->clientConnection->local;
    request->myportname = conn->port->name;
    request->http_ver = http_ver;

    // Link this HttpRequest to ConnStateData relatively early so the following complex handling can use it
    // TODO: this effectively obsoletes a lot of conn->FOO copying. That needs cleaning up later.
    request->clientConnectionManager = conn;

    if (request->header.chunked()) {
        chunked = true;
    } else if (request->header.has(HDR_TRANSFER_ENCODING)) {
        const String te = request->header.getList(HDR_TRANSFER_ENCODING);
        // HTTP/1.1 requires chunking to be the last encoding if there is one
        unsupportedTe = te.size() && te != "identity";
    } // else implied identity coding

    mustReplyToOptions = (method == METHOD_OPTIONS) &&
                         (request->header.getInt64(HDR_MAX_FORWARDS) == 0);
    if (!urlCheckRequest(request) || mustReplyToOptions || unsupportedTe) {
        clientStreamNode *node = context->getClientReplyContext();
        conn->quitAfterError(request);
        clientReplyContext *repContext = dynamic_cast<clientReplyContext *>(node->data.getRaw());
        assert (repContext);
        repContext->setReplyToError(ERR_UNSUP_REQ, HTTP_NOT_IMPLEMENTED, request->method, NULL,
                                    conn->clientConnection->remote, request, NULL, NULL);
        assert(context->http->out.offset == 0);
        context->pullData();
        goto finish;
    }


    if (!chunked && !clientIsContentLengthValid(request)) {
        clientStreamNode *node = context->getClientReplyContext();
        clientReplyContext *repContext = dynamic_cast<clientReplyContext *>(node->data.getRaw());
        assert (repContext);
        conn->quitAfterError(request);
        repContext->setReplyToError(ERR_INVALID_REQ,
                                    HTTP_LENGTH_REQUIRED, request->method, NULL,
                                    conn->clientConnection->remote, request, NULL, NULL);
        assert(context->http->out.offset == 0);
        context->pullData();
        goto finish;
    }

    if (request->header.has(HDR_EXPECT)) {
        const String expect = request->header.getList(HDR_EXPECT);
        const bool supportedExpect = (expect.caseCmp("100-continue") == 0);
        if (!supportedExpect) {
            clientStreamNode *node = context->getClientReplyContext();
            clientReplyContext *repContext = dynamic_cast<clientReplyContext *>(node->data.getRaw());
            assert (repContext);
            conn->quitAfterError(request);
            repContext->setReplyToError(ERR_INVALID_REQ, HTTP_EXPECTATION_FAILED, request->method, http->uri,
                                        conn->clientConnection->remote, request, NULL, NULL);
            assert(context->http->out.offset == 0);
            context->pullData();
            goto finish;
        }
    }

    http->request = HTTPMSGLOCK(request);
    clientSetKeepaliveFlag(http);

    // Let tunneling code be fully responsible for CONNECT requests
    if (http->request->method == METHOD_CONNECT) {
        context->mayUseConnection(true);
        conn->flags.readMore = false;
    }

#if USE_SSL
    if (conn->switchedToHttps() && conn->serveDelayedError(context))
        goto finish;
#endif

    /* Do we expect a request-body? */
    expectBody = chunked || request->content_length > 0;
    if (!context->mayUseConnection() && expectBody) {
        request->body_pipe = conn->expectRequestBody(
                                 chunked ? -1 : request->content_length);

        // consume header early so that body pipe gets just the body
        connNoteUseOfBuffer(conn, http->req_sz);
        notedUseOfBuffer = true;

        /* Is it too large? */
        if (!chunked && // if chunked, we will check as we accumulate
                clientIsRequestBodyTooLargeForPolicy(request->content_length)) {
            clientStreamNode *node = context->getClientReplyContext();
            clientReplyContext *repContext = dynamic_cast<clientReplyContext *>(node->data.getRaw());
            assert (repContext);
            conn->quitAfterError(request);
            repContext->setReplyToError(ERR_TOO_BIG,
                                        HTTP_REQUEST_ENTITY_TOO_LARGE, METHOD_NONE, NULL,
                                        conn->clientConnection->remote, http->request, NULL, NULL);
            assert(context->http->out.offset == 0);
            context->pullData();
            goto finish;
        }

        // We may stop producing, comm_close, and/or call setReplyToError()
        // below, so quit on errors to avoid http->doCallouts()
        if (!conn->handleRequestBodyData())
            goto finish;

        if (!request->body_pipe->productionEnded()) {
            debugs(33, 5, HERE << "need more request body");
            context->mayUseConnection(true);
            assert(conn->flags.readMore);
        }
    }

    http->calloutContext = new ClientRequestContext(http);

    http->doCallouts();

finish:
    if (!notedUseOfBuffer)
        connNoteUseOfBuffer(conn, http->req_sz);

    /*
     * DPW 2007-05-18
     * Moved the TCP_RESET feature from clientReplyContext::sendMoreData
     * to here because calling comm_reset_close() causes http to
     * be freed and the above connNoteUseOfBuffer() would hit an
     * assertion, not to mention that we were accessing freed memory.
     */
    if (request && request->flags.resetTCP() && Comm::IsConnOpen(conn->clientConnection)) {
        debugs(33, 3, HERE << "Sending TCP RST on " << conn->clientConnection);
        conn->flags.readMore = false;
        comm_reset_close(conn->clientConnection);
    }
}

static void
connStripBufferWhitespace (ConnStateData * conn)
{
    while (conn->in.notYetUsed > 0 && xisspace(conn->in.buf[0])) {
        memmove(conn->in.buf, conn->in.buf + 1, conn->in.notYetUsed - 1);
        --conn->in.notYetUsed;
    }
}

static int
connOkToAddRequest(ConnStateData * conn)
{
    int result = conn->getConcurrentRequestCount() < (Config.onoff.pipeline_prefetch ? 2 : 1);

    if (!result) {
        debugs(33, 3, HERE << conn->clientConnection << " max concurrent requests reached");
        debugs(33, 5, HERE << conn->clientConnection << " defering new request until one is done");
    }

    return result;
}

/**
 * Attempt to parse one or more requests from the input buffer.
 * If a request is successfully parsed, even if the next request
 * is only partially parsed, it will return TRUE.
 */
bool
ConnStateData::clientParseRequests()
{
    HttpRequestMethod method;
    bool parsed_req = false;
    HttpVersion http_ver;

    debugs(33, 5, HERE << clientConnection << ": attempting to parse");

    // Loop while we have read bytes that are not needed for producing the body
    // On errors, bodyPipe may become nil, but readMore will be cleared
    while (in.notYetUsed > 0 && !bodyPipe && flags.readMore) {
        connStripBufferWhitespace(this);

        /* Don't try to parse if the buffer is empty */
        if (in.notYetUsed == 0)
            break;

        /* Limit the number of concurrent requests to 2 */
        if (!connOkToAddRequest(this)) {
            break;
        }

        /* Should not be needed anymore */
        /* Terminate the string */
        in.buf[in.notYetUsed] = '\0';

        /* Begin the parsing */
        PROF_start(parseHttpRequest);
        HttpParserInit(&parser_, in.buf, in.notYetUsed);

        /* Process request */
        ClientSocketContext *context = parseHttpRequest(this, &parser_, &method, &http_ver);
        PROF_stop(parseHttpRequest);

        /* partial or incomplete request */
        if (!context) {
            // TODO: why parseHttpRequest can just return parseHttpRequestAbort
            // (which becomes context) but checkHeaderLimits cannot?
            checkHeaderLimits();
            break;
        }

        /* status -1 or 1 */
        if (context) {
            debugs(33, 5, HERE << clientConnection << ": parsed a request");
            AsyncCall::Pointer timeoutCall = commCbCall(5, 4, "clientLifetimeTimeout",
                                             CommTimeoutCbPtrFun(clientLifetimeTimeout, context->http));
            commSetConnTimeout(clientConnection, Config.Timeout.lifetime, timeoutCall);

            clientProcessRequest(this, &parser_, context, method, http_ver);

            parsed_req = true; // XXX: do we really need to parse everything right NOW ?

            if (context->mayUseConnection()) {
                debugs(33, 3, HERE << "Not parsing new requests, as this request may need the connection");
                break;
            }
        }
    }

    /* XXX where to 'finish' the parsing pass? */
    return parsed_req;
}

void
ConnStateData::clientReadRequest(const CommIoCbParams &io)
{
    debugs(33,5,HERE << io.conn << " size " << io.size);
    Must(reading());
    reader = NULL;

    /* Bail out quickly on COMM_ERR_CLOSING - close handlers will tidy up */

    if (io.flag == COMM_ERR_CLOSING) {
        debugs(33,5, HERE << io.conn << " closing Bailout.");
        return;
    }

    assert(Comm::IsConnOpen(clientConnection));
    assert(io.conn->fd == clientConnection->fd);

    /*
     * Don't reset the timeout value here.  The timeout value will be
     * set to Config.Timeout.request by httpAccept() and
     * clientWriteComplete(), and should apply to the request as a
     * whole, not individual read() calls.  Plus, it breaks our
     * lame half-close detection
     */
    if (connReadWasError(io.flag, io.size, io.xerrno)) {
        notifyAllContexts(io.xerrno);
        io.conn->close();
        return;
    }

    if (io.flag == COMM_OK) {
        if (io.size > 0) {
            kb_incr(&(statCounter.client_http.kbytes_in), io.size);

            // may comm_close or setReplyToError
            if (!handleReadData(io.buf, io.size))
                return;

        } else if (io.size == 0) {
            debugs(33, 5, HERE << io.conn << " closed?");

            if (connFinishedWithConn(io.size)) {
                clientConnection->close();
                return;
            }

            /* It might be half-closed, we can't tell */
            fd_table[io.conn->fd].flags.socket_eof = 1;

            commMarkHalfClosed(io.conn->fd);

            fd_note(io.conn->fd, "half-closed");

            /* There is one more close check at the end, to detect aborted
             * (partial) requests. At this point we can't tell if the request
             * is partial.
             */
            /* Continue to process previously read data */
        }
    }

    /* Process next request */
    if (getConcurrentRequestCount() == 0)
        fd_note(io.fd, "Reading next request");

    if (!clientParseRequests()) {
        if (!isOpen())
            return;
        /*
         * If the client here is half closed and we failed
         * to parse a request, close the connection.
         * The above check with connFinishedWithConn() only
         * succeeds _if_ the buffer is empty which it won't
         * be if we have an incomplete request.
         * XXX: This duplicates ClientSocketContext::keepaliveNextRequest
         */
        if (getConcurrentRequestCount() == 0 && commIsHalfClosed(io.fd)) {
            debugs(33, 5, HERE << io.conn << ": half-closed connection, no completed request parsed, connection closing.");
            clientConnection->close();
            return;
        }
    }

    if (!isOpen())
        return;

    clientAfterReadingRequests();
}

/**
 * called when new request data has been read from the socket
 *
 * \retval false called comm_close or setReplyToError (the caller should bail)
 * \retval true  we did not call comm_close or setReplyToError
 */
bool
ConnStateData::handleReadData(char *buf, size_t size)
{
    char *current_buf = in.addressToReadInto();

    if (buf != current_buf)
        memmove(current_buf, buf, size);

    in.notYetUsed += size;

    in.buf[in.notYetUsed] = '\0'; /* Terminate the string */

    // if we are reading a body, stuff data into the body pipe
    if (bodyPipe != NULL)
        return handleRequestBodyData();
    return true;
}

/**
 * called when new request body data has been buffered in in.buf
 * may close the connection if we were closing and piped everything out
 *
 * \retval false called comm_close or setReplyToError (the caller should bail)
 * \retval true  we did not call comm_close or setReplyToError
 */
bool
ConnStateData::handleRequestBodyData()
{
    assert(bodyPipe != NULL);

    size_t putSize = 0;

    if (in.bodyParser) { // chunked encoding
        if (const err_type error = handleChunkedRequestBody(putSize)) {
            abortChunkedRequestBody(error);
            return false;
        }
    } else { // identity encoding
        debugs(33,5, HERE << "handling plain request body for " << clientConnection);
        putSize = bodyPipe->putMoreData(in.buf, in.notYetUsed);
        if (!bodyPipe->mayNeedMoreData()) {
            // BodyPipe will clear us automagically when we produced everything
            bodyPipe = NULL;
        }
    }

    if (putSize > 0)
        connNoteUseOfBuffer(this, putSize);

    if (!bodyPipe) {
        debugs(33,5, HERE << "produced entire request body for " << clientConnection);

        if (const char *reason = stoppedSending()) {
            /* we've finished reading like good clients,
             * now do the close that initiateClose initiated.
             */
            debugs(33, 3, HERE << "closing for earlier sending error: " << reason);
            clientConnection->close();
            return false;
        }
    }

    return true;
}

/// parses available chunked encoded body bytes, checks size, returns errors
err_type
ConnStateData::handleChunkedRequestBody(size_t &putSize)
{
    debugs(33,7, HERE << "chunked from " << clientConnection << ": " << in.notYetUsed);

    try { // the parser will throw on errors

        if (!in.notYetUsed) // nothing to do (MemBuf::init requires this check)
            return ERR_NONE;

        MemBuf raw; // ChunkedCodingParser only works with MemBufs
        // add one because MemBuf will assert if it cannot 0-terminate
        raw.init(in.notYetUsed, in.notYetUsed+1);
        raw.append(in.buf, in.notYetUsed);

        const mb_size_t wasContentSize = raw.contentSize();
        BodyPipeCheckout bpc(*bodyPipe);
        const bool parsed = in.bodyParser->parse(&raw, &bpc.buf);
        bpc.checkIn();
        putSize = wasContentSize - raw.contentSize();

        // dechunk then check: the size limit applies to _dechunked_ content
        if (clientIsRequestBodyTooLargeForPolicy(bodyPipe->producedSize()))
            return ERR_TOO_BIG;

        if (parsed) {
            finishDechunkingRequest(true);
            Must(!bodyPipe);
            return ERR_NONE; // nil bodyPipe implies body end for the caller
        }

        // if chunk parser needs data, then the body pipe must need it too
        Must(!in.bodyParser->needsMoreData() || bodyPipe->mayNeedMoreData());

        // if parser needs more space and we can consume nothing, we will stall
        Must(!in.bodyParser->needsMoreSpace() || bodyPipe->buf().hasContent());
    } catch (...) { // TODO: be more specific
        debugs(33, 3, HERE << "malformed chunks" << bodyPipe->status());
        return ERR_INVALID_REQ;
    }

    debugs(33, 7, HERE << "need more chunked data" << *bodyPipe->status());
    return ERR_NONE;
}

/// quit on errors related to chunked request body handling
void
ConnStateData::abortChunkedRequestBody(const err_type error)
{
    finishDechunkingRequest(false);

    // XXX: The code below works if we fail during initial request parsing,
    // but if we fail when the server-side works already, the server may send
    // us its response too, causing various assertions. How to prevent that?
#if WE_KNOW_HOW_TO_SEND_ERRORS
    ClientSocketContext::Pointer context = getCurrentContext();
    if (context != NULL && !context->http->out.offset) { // output nothing yet
        clientStreamNode *node = context->getClientReplyContext();
        clientReplyContext *repContext = dynamic_cast<clientReplyContext*>(node->data.getRaw());
        assert(repContext);
        const http_status scode = (error == ERR_TOO_BIG) ?
                                  HTTP_REQUEST_ENTITY_TOO_LARGE : HTTP_BAD_REQUEST;
        repContext->setReplyToError(error, scode,
                                    repContext->http->request->method,
                                    repContext->http->uri,
                                    peer,
                                    repContext->http->request,
                                    in.buf, NULL);
        context->pullData();
    } else {
        // close or otherwise we may get stuck as nobody will notice the error?
        comm_reset_close(clientConnection);
    }
#else
    debugs(33, 3, HERE << "aborting chunked request without error " << error);
    comm_reset_close(clientConnection);
#endif
    flags.readMore = false;
}

void
ConnStateData::noteMoreBodySpaceAvailable(BodyPipe::Pointer )
{
    if (!handleRequestBodyData())
        return;

    // too late to read more body
    if (!isOpen() || stoppedReceiving())
        return;

    readSomeData();
}

void
ConnStateData::noteBodyConsumerAborted(BodyPipe::Pointer )
{
    // request reader may get stuck waiting for space if nobody consumes body
    if (bodyPipe != NULL)
        bodyPipe->enableAutoConsumption();

    stopReceiving("virgin request body consumer aborted"); // closes ASAP
}

/** general lifetime handler for HTTP requests */
void
ConnStateData::requestTimeout(const CommTimeoutCbParams &io)
{
#if THIS_CONFUSES_PERSISTENT_CONNECTION_AWARE_BROWSERS_AND_USERS
    debugs(33, 3, "requestTimeout: FD " << io.fd << ": lifetime is expired.");

    if (COMMIO_FD_WRITECB(io.fd)->active) {
        /* FIXME: If this code is reinstated, check the conn counters,
         * not the fd table state
         */
        /*
         * Some data has been sent to the client, just close the FD
         */
        clientConnection->close();
    } else if (nrequests) {
        /*
         * assume its a persistent connection; just close it
         */
        clientConnection->close();
    } else {
        /*
         * Generate an error
         */
        ClientHttpRequest **H;
        clientStreamNode *node;
        ClientHttpRequest *http = parseHttpRequestAbort(this, "error:Connection%20lifetime%20expired");
        node = http->client_stream.tail->prev->data;
        clientReplyContext *repContext = dynamic_cast<clientReplyContext *>(node->data.getRaw());
        assert (repContext);
        repContext->setReplyToError(ERR_LIFETIME_EXP,
                                    HTTP_REQUEST_TIMEOUT, METHOD_NONE, "N/A", &peer.sin_addr,
                                    NULL, NULL, NULL);
        /* No requests can be outstanded */
        assert(chr == NULL);
        /* add to the client request queue */

        for (H = &chr; *H; H = &(*H)->next);
        *H = http;

        clientStreamRead(http->client_stream.tail->data, http, 0,
                         HTTP_REQBUF_SZ, context->reqbuf);

        /*
         * if we don't close() here, we still need a timeout handler!
         */
        typedef CommCbMemFunT<ConnStateData, CommTimeoutCbParams> TimeoutDialer;
        AsyncCall::Pointer timeoutCall =  JobCallback(33, 5,
                                          TimeoutDialer, this, ConnStateData::requestTimeout);
        commSetConnTimeout(io.conn, 30, timeoutCall);

        /*
         * Aha, but we don't want a read handler!
         */
        Comm::SetSelect(io.fd, COMM_SELECT_READ, NULL, NULL, 0);
    }

#else
    /*
    * Just close the connection to not confuse browsers
    * using persistent connections. Some browsers opens
    * an connection and then does not use it until much
    * later (presumeably because the request triggering
    * the open has already been completed on another
    * connection)
    */
    debugs(33, 3, "requestTimeout: FD " << io.fd << ": lifetime is expired.");
    io.conn->close();
#endif
}

static void
clientLifetimeTimeout(const CommTimeoutCbParams &io)
{
    ClientHttpRequest *http = static_cast<ClientHttpRequest *>(io.data);
    debugs(33, DBG_IMPORTANT, "WARNING: Closing client connection due to lifetime timeout");
    debugs(33, DBG_IMPORTANT, "\t" << http->uri);
    http->al.http.timedout = true;
    if (Comm::IsConnOpen(io.conn))
        io.conn->close();
}

ConnStateData *
connStateCreate(const Comm::ConnectionPointer &client, AnyP::PortCfg *port)
{
    ConnStateData *result = new ConnStateData;

    result->clientConnection = client;
    result->log_addr = client->remote;
    result->log_addr.ApplyMask(Config.Addrs.client_netmask);
    result->in.buf = (char *)memAllocBuf(CLIENT_REQ_BUF_SZ, &result->in.allocatedSize);
    result->port = cbdataReference(port);

    if (port->disable_pmtu_discovery != DISABLE_PMTU_OFF &&
            (result->transparent() || port->disable_pmtu_discovery == DISABLE_PMTU_ALWAYS)) {
#if defined(IP_MTU_DISCOVER) && defined(IP_PMTUDISC_DONT)
        int i = IP_PMTUDISC_DONT;
        setsockopt(client->fd, SOL_IP, IP_MTU_DISCOVER, &i, sizeof i);
#else
        static int reported = 0;

        if (!reported) {
            debugs(33, 1, "Notice: httpd_accel_no_pmtu_disc not supported on your platform");
            reported = 1;
        }
#endif
    }

    typedef CommCbMemFunT<ConnStateData, CommCloseCbParams> Dialer;
    AsyncCall::Pointer call = JobCallback(33, 5, Dialer, result, ConnStateData::connStateClosed);
    comm_add_close_handler(client->fd, call);

    if (Config.onoff.log_fqdn)
        fqdncache_gethostbyaddr(client->remote, FQDN_LOOKUP_IF_MISS);

#if USE_IDENT
    if (Ident::TheConfig.identLookup) {
        ACLFilledChecklist identChecklist(Ident::TheConfig.identLookup, NULL, NULL);
        identChecklist.src_addr = client->remote;
        identChecklist.my_addr = client->local;
        if (identChecklist.fastCheck() == ACCESS_ALLOWED)
            Ident::Start(client, clientIdentDone, result);
    }
#endif

#if USE_SQUID_EUI
    if (Eui::TheConfig.euiLookup) {
        if (client->remote.IsIPv4()) {
            result->clientConnection->remoteEui48.lookup(client->remote);
        } else if (client->remote.IsIPv6()) {
            result->clientConnection->remoteEui64.lookup(client->remote);
        }
    }
#endif

    clientdbEstablished(client->remote, 1);

    result->flags.readMore = true;
    return result;
}

/** Handle a new connection on HTTP socket. */
void
httpAccept(const CommAcceptCbParams &params)
{
    AnyP::PortCfg *s = static_cast<AnyP::PortCfg *>(params.data);

    if (params.flag != COMM_OK) {
        // Its possible the call was still queued when the client disconnected
        debugs(33, 2, "httpAccept: " << s->listenConn << ": accept failure: " << xstrerr(params.xerrno));
        return;
    }

    debugs(33, 4, HERE << params.conn << ": accepted");
    fd_note(params.conn->fd, "client http connect");

    if (s->tcp_keepalive.enabled) {
        commSetTcpKeepalive(params.conn->fd, s->tcp_keepalive.idle, s->tcp_keepalive.interval, s->tcp_keepalive.timeout);
    }

    incoming_sockets_accepted++;

    // Socket is ready, setup the connection manager to start using it
    ConnStateData *connState = connStateCreate(params.conn, s);

    typedef CommCbMemFunT<ConnStateData, CommTimeoutCbParams> TimeoutDialer;
    AsyncCall::Pointer timeoutCall =  JobCallback(33, 5,
                                      TimeoutDialer, connState, ConnStateData::requestTimeout);
    commSetConnTimeout(params.conn, Config.Timeout.request, timeoutCall);

    connState->readSomeData();

#if USE_DELAY_POOLS
    fd_table[params.conn->fd].clientInfo = NULL;

    if (Config.onoff.client_db) {
        /* it was said several times that client write limiter does not work if client_db is disabled */

        ClientDelayPools& pools(Config.ClientDelay.pools);
        ACLFilledChecklist ch(NULL, NULL, NULL);

        // TODO: we check early to limit error response bandwith but we
        // should recheck when we can honor delay_pool_uses_indirect
        // TODO: we should also pass the port details for myportname here.
        ch.src_addr = params.conn->remote;
        ch.my_addr = params.conn->local;

        for (unsigned int pool = 0; pool < pools.size(); pool++) {

            /* pools require explicit 'allow' to assign a client into them */
            if (pools[pool].access) {
                ch.accessList = pools[pool].access;
                allow_t answer = ch.fastCheck();
                if (answer == ACCESS_ALLOWED) {

                    /*  request client information from db after we did all checks
                        this will save hash lookup if client failed checks */
                    ClientInfo * cli = clientdbGetInfo(params.conn->remote);
                    assert(cli);

                    /* put client info in FDE */
                    fd_table[params.conn->fd].clientInfo = cli;

                    /* setup write limiter for this request */
                    const double burst = floor(0.5 +
                                               (pools[pool].highwatermark * Config.ClientDelay.initial)/100.0);
                    cli->setWriteLimiter(pools[pool].rate, burst, pools[pool].highwatermark);
                    break;
                } else {
                    debugs(83, 4, HERE << "Delay pool " << pool << " skipped because ACL " << answer);
                }
            }
        }
    }
#endif
}

#if USE_SSL

/** Create SSL connection structure and update fd_table */
static SSL *
httpsCreate(const Comm::ConnectionPointer &conn, SSL_CTX *sslContext)
{
    SSL *ssl = SSL_new(sslContext);

    if (!ssl) {
        const int ssl_error = ERR_get_error();
        debugs(83, DBG_IMPORTANT, "ERROR: httpsAccept: Error allocating handle: " << ERR_error_string(ssl_error, NULL)  );
        conn->close();
        return NULL;
    }

    SSL_set_fd(ssl, conn->fd);
    fd_table[conn->fd].ssl = ssl;
    fd_table[conn->fd].read_method = &ssl_read_method;
    fd_table[conn->fd].write_method = &ssl_write_method;

    debugs(33, 5, "httpsCreate: will negotate SSL on " << conn);
    fd_note(conn->fd, "client https start");

    return ssl;
}

/** negotiate an SSL connection */
static void
clientNegotiateSSL(int fd, void *data)
{
    ConnStateData *conn = (ConnStateData *)data;
    X509 *client_cert;
    SSL *ssl = fd_table[fd].ssl;
    int ret;

    if ((ret = SSL_accept(ssl)) <= 0) {
        int ssl_error = SSL_get_error(ssl, ret);

        switch (ssl_error) {

        case SSL_ERROR_WANT_READ:
            Comm::SetSelect(fd, COMM_SELECT_READ, clientNegotiateSSL, conn, 0);
            return;

        case SSL_ERROR_WANT_WRITE:
            Comm::SetSelect(fd, COMM_SELECT_WRITE, clientNegotiateSSL, conn, 0);
            return;

        case SSL_ERROR_SYSCALL:

            if (ret == 0) {
                debugs(83, 2, "clientNegotiateSSL: Error negotiating SSL connection on FD " << fd << ": Aborted by client");
                comm_close(fd);
                return;
            } else {
                int hard = 1;

                if (errno == ECONNRESET)
                    hard = 0;

                debugs(83, hard ? 1 : 2, "clientNegotiateSSL: Error negotiating SSL connection on FD " <<
                       fd << ": " << strerror(errno) << " (" << errno << ")");

                comm_close(fd);

                return;
            }

        case SSL_ERROR_ZERO_RETURN:
            debugs(83, 1, "clientNegotiateSSL: Error negotiating SSL connection on FD " << fd << ": Closed by client");
            comm_close(fd);
            return;

        default:
            debugs(83, 1, "clientNegotiateSSL: Error negotiating SSL connection on FD " <<
                   fd << ": " << ERR_error_string(ERR_get_error(), NULL) <<
                   " (" << ssl_error << "/" << ret << ")");
            comm_close(fd);
            return;
        }

        /* NOTREACHED */
    }

    if (SSL_session_reused(ssl)) {
        debugs(83, 2, "clientNegotiateSSL: Session " << SSL_get_session(ssl) <<
               " reused on FD " << fd << " (" << fd_table[fd].ipaddr << ":" << (int)fd_table[fd].remote_port << ")");
    } else {
        if (do_debug(83, 4)) {
            /* Write out the SSL session details.. actually the call below, but
             * OpenSSL headers do strange typecasts confusing GCC.. */
            /* PEM_write_SSL_SESSION(debug_log, SSL_get_session(ssl)); */
#if defined(OPENSSL_VERSION_NUMBER) && OPENSSL_VERSION_NUMBER >= 0x00908000L
            PEM_ASN1_write((i2d_of_void *)i2d_SSL_SESSION, PEM_STRING_SSL_SESSION, debug_log, (char *)SSL_get_session(ssl), NULL,NULL,0,NULL,NULL);

#elif (ALLOW_ALWAYS_SSL_SESSION_DETAIL == 1)

            /* When using gcc 3.3.x and OpenSSL 0.9.7x sometimes a compile error can occur here.
            * This is caused by an unpredicatble gcc behaviour on a cast of the first argument
            * of PEM_ASN1_write(). For this reason this code section is disabled. To enable it,
            * define ALLOW_ALWAYS_SSL_SESSION_DETAIL=1.
            * Because there are two possible usable cast, if you get an error here, try the other
            * commented line. */

            PEM_ASN1_write((int(*)())i2d_SSL_SESSION, PEM_STRING_SSL_SESSION, debug_log, (char *)SSL_get_session(ssl), NULL,NULL,0,NULL,NULL);
            /* PEM_ASN1_write((int(*)(...))i2d_SSL_SESSION, PEM_STRING_SSL_SESSION, debug_log, (char *)SSL_get_session(ssl), NULL,NULL,0,NULL,NULL); */

#else

            debugs(83, 4, "With " OPENSSL_VERSION_TEXT ", session details are available only defining ALLOW_ALWAYS_SSL_SESSION_DETAIL=1 in the source." );

#endif
            /* Note: This does not automatically fflush the log file.. */
        }

        debugs(83, 2, "clientNegotiateSSL: New session " <<
               SSL_get_session(ssl) << " on FD " << fd << " (" <<
               fd_table[fd].ipaddr << ":" << (int)fd_table[fd].remote_port <<
               ")");
    }

    debugs(83, 3, "clientNegotiateSSL: FD " << fd << " negotiated cipher " <<
           SSL_get_cipher(ssl));

    client_cert = SSL_get_peer_certificate(ssl);

    if (client_cert != NULL) {
        debugs(83, 3, "clientNegotiateSSL: FD " << fd <<
               " client certificate: subject: " <<
               X509_NAME_oneline(X509_get_subject_name(client_cert), 0, 0));

        debugs(83, 3, "clientNegotiateSSL: FD " << fd <<
               " client certificate: issuer: " <<
               X509_NAME_oneline(X509_get_issuer_name(client_cert), 0, 0));


        X509_free(client_cert);
    } else {
        debugs(83, 5, "clientNegotiateSSL: FD " << fd <<
               " has no certificate.");
    }

    conn->readSomeData();
}

/**
 * If SSL_CTX is given, starts reading the SSL handshake.
 * Otherwise, calls switchToHttps to generate a dynamic SSL_CTX.
 */
static void
httpsEstablish(ConnStateData *connState,  SSL_CTX *sslContext, Ssl::BumpMode bumpMode)
{
    SSL *ssl = NULL;
    assert(connState);
    const Comm::ConnectionPointer &details = connState->clientConnection;

    if (sslContext && !(ssl = httpsCreate(details, sslContext)))
        return;

     typedef CommCbMemFunT<ConnStateData, CommTimeoutCbParams> TimeoutDialer;
    AsyncCall::Pointer timeoutCall =  JobCallback(33, 5,
                                      TimeoutDialer, connState, ConnStateData::requestTimeout);
    commSetConnTimeout(details, Config.Timeout.request, timeoutCall);

    if (ssl) 
        Comm::SetSelect(details->fd, COMM_SELECT_READ, clientNegotiateSSL, connState, 0);
    else {
        char buf[MAX_IPSTRLEN];
        assert(bumpMode != Ssl::bumpNone && bumpMode != Ssl::bumpEnd);
        HttpRequest *fakeRequest = new HttpRequest;
        fakeRequest->SetHost(details->local.NtoA(buf, sizeof(buf)));
        fakeRequest->port = details->local.GetPort();
        fakeRequest->clientConnectionManager = connState;
        fakeRequest->client_addr = connState->clientConnection->remote;
#if FOLLOW_X_FORWARDED_FOR
        fakeRequest->indirect_client_addr = connState->clientConnection->remote;
#endif
        fakeRequest->my_addr = connState->clientConnection->local;
        fakeRequest->flags.spoof_client_ip = ((connState->clientConnection->flags & COMM_TRANSPARENT) != 0 ) ;
        fakeRequest->flags.intercepted = ((connState->clientConnection->flags & COMM_INTERCEPTION) != 0);
        debugs(33, 4, HERE << details << " try to generate a Dynamic SSL CTX");
        connState->switchToHttps(fakeRequest, bumpMode);
    }
}

/**
 * A callback function to use with the ACLFilledChecklist callback. 
 * In the case of ACCES_ALLOWED answer initializes an ssl bumped connection,
 * else revert the connection to tunnel mode.
 */
static void
httpsSslBumpAccessCheckDone(allow_t answer, void *data)
{
    ConnStateData *connState = (ConnStateData *) data;

    //if connection closed/closing just return.
    if (!connState->isOpen())
        return;

    // Require both a match and a positive mode to work around exceptional
    // cases where ACL code may return ACCESS_ALLOWED with zero answer.kind.
    if (answer == ACCESS_ALLOWED && answer.kind != Ssl::bumpNone) {
        debugs(33, 2, HERE << " sslBump done data: " << connState->clientConnection);
        httpsEstablish(connState, NULL, (Ssl::BumpMode)answer.kind);
    } else {
        // fake a CONNECT request to force connState to tunnel

        debugs(33, 2, HERE << " SslBump denied: " << connState->clientConnection << " revert to tunnel mode");
        static char ip[MAX_IPSTRLEN];
        static char reqStr[MAX_IPSTRLEN + 80];
        connState->clientConnection->local.NtoA(ip, sizeof(ip));
        snprintf(reqStr, sizeof(reqStr), "CONNECT %s:%d HTTP/1.1\r\nHost: %s\r\n\r\n", ip, connState->clientConnection->local.GetPort(), ip);
        bool ret = connState->handleReadData(reqStr, strlen(reqStr));
        if (ret)
            ret = connState->clientParseRequests();

        if (!ret) {
            debugs(33, 2, HERE << "Failed to start fake CONNECT request for ssl bumped connection: " << connState->clientConnection);
            connState->clientConnection->close();
        }
    }
}

/** handle a new HTTPS connection */
static void
httpsAccept(const CommAcceptCbParams &params)
{
    AnyP::PortCfg *s = static_cast<AnyP::PortCfg *>(params.data);

    if (params.flag != COMM_OK) {
        // Its possible the call was still queued when the client disconnected
        debugs(33, 2, "httpsAccept: " << s->listenConn << ": accept failure: " << xstrerr(params.xerrno));
        return;
    }

    debugs(33, 4, HERE << params.conn << " accepted, starting SSL negotiation.");
    fd_note(params.conn->fd, "client https connect");

    if (s->tcp_keepalive.enabled) {
        commSetTcpKeepalive(params.conn->fd, s->tcp_keepalive.idle, s->tcp_keepalive.interval, s->tcp_keepalive.timeout);
    }

    incoming_sockets_accepted++;

    // Socket is ready, setup the connection manager to start using it
    ConnStateData *connState = connStateCreate(params.conn, s);

    if (s->sslBump) {
        debugs(33, 5, "httpsAccept: accept transparent connection: " << params.conn);

        if (!Config.accessList.ssl_bump) {
            httpsSslBumpAccessCheckDone(ACCESS_DENIED, connState);
            return;
        }
  
        // Create a fake HTTP request for ssl_bump ACL check,
        // using tproxy-provided destination IP and port.
        HttpRequest *request = new HttpRequest();
        static char ip[MAX_IPSTRLEN];
        assert(params.conn->flags & (COMM_TRANSPARENT | COMM_INTERCEPTION));
        request->SetHost(params.conn->local.NtoA(ip, sizeof(ip)));
        request->port = params.conn->local.GetPort();
        request->myportname = s->name;
 
        ACLFilledChecklist *acl_checklist = new ACLFilledChecklist(Config.accessList.ssl_bump, request, NULL);
        acl_checklist->src_addr = params.conn->remote;
        acl_checklist->my_addr = s->s;
        acl_checklist->nonBlockingCheck(httpsSslBumpAccessCheckDone, connState);
        return;
    } else {
        SSL_CTX *sslContext = s->staticSslContext.get();
        httpsEstablish(connState, sslContext, Ssl::bumpNone);
    }
}

void
ConnStateData::sslCrtdHandleReplyWrapper(void *data, char *reply)
{
    ConnStateData * state_data = (ConnStateData *)(data);
    state_data->sslCrtdHandleReply(reply);
}

void
ConnStateData::sslCrtdHandleReply(const char * reply)
{
    if (!reply) {
        debugs(1, 1, HERE << "\"ssl_crtd\" helper return <NULL> reply");
    } else {
        Ssl::CrtdMessage reply_message;
        if (reply_message.parse(reply, strlen(reply)) != Ssl::CrtdMessage::OK) {
            debugs(33, 5, HERE << "Reply from ssl_crtd for " << sslConnectHostOrIp << " is incorrect");
        } else {
            if (reply_message.getCode() != "OK") {
                debugs(33, 5, HERE << "Certificate for " << sslConnectHostOrIp << " cannot be generated. ssl_crtd response: " << reply_message.getBody());
            } else {
                debugs(33, 5, HERE << "Certificate for " << sslConnectHostOrIp << " was successfully recieved from ssl_crtd");
                SSL_CTX *ctx = Ssl::generateSslContextUsingPkeyAndCertFromMemory(reply_message.getBody().c_str());
                getSslContextDone(ctx, true);
                return;
            }
        }
    }
    getSslContextDone(NULL);
}

void ConnStateData::buildSslCertGenerationParams(Ssl::CertificateProperties &certProperties)
{
    certProperties.commonName =  sslCommonName.defined() ? sslCommonName.termedBuf() : sslConnectHostOrIp.termedBuf();

    // fake certificate adaptation requires bump-server-first mode
    if (!sslServerBump) {
        assert(port->signingCert.get());
        certProperties.signWithX509.resetAndLock(port->signingCert.get());
        if (port->signPkey.get())
            certProperties.signWithPkey.resetAndLock(port->signPkey.get());
        certProperties.signAlgorithm = Ssl::algSignTrusted;
        return;
    }

    // In the case of error while connecting to secure server, use a fake trusted certificate,
    // with no mimicked fields and no adaptation algorithms
    assert(sslServerBump->entry);
    if (sslServerBump->entry->isEmpty()) {
        if (X509 *mimicCert = sslServerBump->serverCert.get())
            certProperties.mimicCert.resetAndLock(mimicCert);

        ACLFilledChecklist checklist(NULL, sslServerBump->request, 
                                     clientConnection != NULL ? clientConnection->rfc931 : dash_str);
        checklist.conn(this);
        checklist.sslErrorList = cbdataReference(sslServerBump->bumpSslErrorNoList);

        for (sslproxy_cert_adapt *ca = Config.ssl_client.cert_adapt; ca != NULL; ca = ca->next) {
            // If the algorithm already set ignore.
            if ((ca->alg == Ssl::algSetCommonName && certProperties.setCommonName) ||
                (ca->alg == Ssl::algSetValidAfter && certProperties.setValidAfter) ||
                (ca->alg == Ssl::algSetValidBefore && certProperties.setValidBefore) )
                continue;

            if (ca->aclList && checklist.fastCheck(ca->aclList) == ACCESS_ALLOWED) {
                const char *alg = Ssl::CertAdaptAlgorithmStr[ca->alg];
                const char *param = ca->param;
  
                // if not param defined for Common Name adaptation use hostname from 
                // the CONNECT request
                if (ca->alg == Ssl::algSetCommonName) {
                    if (!param)
                        param = sslConnectHostOrIp.termedBuf();
                    certProperties.commonName = param;
                    certProperties.setCommonName = true;
                }
                else if(ca->alg == Ssl::algSetValidAfter)
                    certProperties.setValidAfter = true;
                else if(ca->alg == Ssl::algSetValidBefore)
                    certProperties.setValidBefore = true;

                debugs(33, 5, HERE << "Matches certificate adaptation aglorithm: " << 
                       alg << " param: " << (param ? param : "-"));
            }
        }

        certProperties.signAlgorithm = Ssl::algSignEnd;
        for (sslproxy_cert_sign *sg = Config.ssl_client.cert_sign; sg != NULL; sg = sg->next) {
            if (sg->aclList && checklist.fastCheck(sg->aclList) == ACCESS_ALLOWED) {
                certProperties.signAlgorithm = (Ssl::CertSignAlgorithm)sg->alg;
                break;
            }
        }
    } else {// if (!sslServerBump->entry->isEmpty())
        // Use trusted certificate for a Squid-generated error
        // or the user would have to add a security exception
        // just to see the error page. We will close the connection
        // so that the trust is not extended to non-Squid content.
        certProperties.signAlgorithm = Ssl::algSignTrusted;
    }

    assert(certProperties.signAlgorithm != Ssl::algSignEnd);

    if (certProperties.signAlgorithm == Ssl::algSignUntrusted) {
        assert(port->untrustedSigningCert.get());
        certProperties.signWithX509.resetAndLock(port->untrustedSigningCert.get());
        certProperties.signWithPkey.resetAndLock(port->untrustedSignPkey.get());
    }
    else {
        assert(port->signingCert.get());
        certProperties.signWithX509.resetAndLock(port->signingCert.get());

        if (port->signPkey.get())
            certProperties.signWithPkey.resetAndLock(port->signPkey.get());
    }
    signAlgorithm = certProperties.signAlgorithm;
}

void
ConnStateData::getSslContextStart()
{
    assert(areAllContextsForThisConnection());
    freeAllContexts();
    /* careful: freeAllContexts() above frees request, host, etc. */

    if (port->generateHostCertificates) {
        Ssl::CertificateProperties certProperties;
        buildSslCertGenerationParams(certProperties);
        sslBumpCertKey = certProperties.dbKey().c_str();
        assert(sslBumpCertKey.defined() && sslBumpCertKey[0] != '\0');

        debugs(33, 5, HERE << "Finding SSL certificate for " << sslBumpCertKey << " in cache");
        Ssl::LocalContextStorage & ssl_ctx_cache(Ssl::TheGlobalContextStorage.getLocalStorage(port->s));
        SSL_CTX * dynCtx = ssl_ctx_cache.find(sslBumpCertKey.termedBuf());
        if (dynCtx) {
            debugs(33, 5, HERE << "SSL certificate for " << sslBumpCertKey << " have found in cache");
            if (Ssl::verifySslCertificate(dynCtx, certProperties)) {
                debugs(33, 5, HERE << "Cached SSL certificate for " << sslBumpCertKey << " is valid");
                getSslContextDone(dynCtx);
                return;
            } else {
                debugs(33, 5, HERE << "Cached SSL certificate for " << sslBumpCertKey << " is out of date. Delete this certificate from cache");
                ssl_ctx_cache.remove(sslBumpCertKey.termedBuf());
            }
        } else {
            debugs(33, 5, HERE << "SSL certificate for " << sslBumpCertKey << " haven't found in cache");
        }

#if USE_SSL_CRTD
        try {
        debugs(33, 5, HERE << "Generating SSL certificate for " << certProperties.commonName << " using ssl_crtd.");
        Ssl::CrtdMessage request_message;
        request_message.setCode(Ssl::CrtdMessage::code_new_certificate);
        request_message.composeRequest(certProperties);
        debugs(33, 5, HERE << "SSL crtd request: " << request_message.compose().c_str());
        Ssl::Helper::GetInstance()->sslSubmit(request_message, sslCrtdHandleReplyWrapper, this);
        return;
        }
        catch (const std::exception &e) {
            debugs(33, DBG_IMPORTANT, "ERROR: Failed to compose ssl_crtd " <<
                   "request for " << certProperties.commonName <<
                   " certificate: " << e.what() << "; will now block to " <<
                   "generate that certificate.");
            // fall through to do blocking in-process generation.
        }
#endif // USE_SSL_CRTD

        debugs(33, 5, HERE << "Generating SSL certificate for " << certProperties.commonName);
        dynCtx = Ssl::generateSslContext(certProperties);
        getSslContextDone(dynCtx, true);
        return;
    }
    getSslContextDone(NULL);
}

void
ConnStateData::getSslContextDone(SSL_CTX * sslContext, bool isNew)
{
    // Try to add generated ssl context to storage.
    if (port->generateHostCertificates && isNew) {

        if (signAlgorithm == Ssl::algSignTrusted)
            Ssl::addChainToSslContext(sslContext, port->certsToChain.get());
        //else it is self-signed or untrusted do not attrach any certificate

        Ssl::LocalContextStorage & ssl_ctx_cache(Ssl::TheGlobalContextStorage.getLocalStorage(port->s));
        assert(sslBumpCertKey.defined() && sslBumpCertKey[0] != '\0');
        if (sslContext) {
            if (!ssl_ctx_cache.add(sslBumpCertKey.termedBuf(), sslContext)) {
                // If it is not in storage delete after using. Else storage deleted it.
                fd_table[clientConnection->fd].dynamicSslContext = sslContext;
            }
        } else {
            debugs(33, 2, HERE << "Failed to generate SSL cert for " << sslConnectHostOrIp);
        }
    }

    // If generated ssl context = NULL, try to use static ssl context.
    if (!sslContext) {
        if (!port->staticSslContext) {
            debugs(83, 1, "Closing SSL " << clientConnection->remote << " as lacking SSL context");
            clientConnection->close();
            return;
        } else {
            debugs(33, 5, HERE << "Using static ssl context.");
            sslContext = port->staticSslContext.get();
        }
    }

    SSL *ssl = NULL;
    if (!(ssl = httpsCreate(clientConnection, sslContext)))
        return;

    // commSetConnTimeout() was called for this request before we switched.

    // Disable the client read handler until peer selection is complete
    Comm::SetSelect(clientConnection->fd, COMM_SELECT_READ, NULL, NULL, 0);
    Comm::SetSelect(clientConnection->fd, COMM_SELECT_READ, clientNegotiateSSL, this, 0);
    switchedToHttps_ = true;
}

void
ConnStateData::switchToHttps(HttpRequest *request, Ssl::BumpMode bumpServerMode)
{
    assert(!switchedToHttps_);

    sslConnectHostOrIp = request->GetHost();
    sslCommonName = request->GetHost();

    // We are going to read new request
    flags.readMore = true;
    debugs(33, 5, HERE << "converting " << clientConnection << " to SSL");

    // If sslServerBump is set, then we have decided to deny CONNECT
    // and now want to switch to SSL to send the error to the client
    // without even peeking at the origin server certificate.
    if (bumpServerMode == Ssl::bumpServerFirst && !sslServerBump) {
        request->flags.sslPeek = 1;
        sslServerBump = new Ssl::ServerBump(request);

        // will call httpsPeeked() with certificate and connection, eventually
        FwdState::fwdStart(clientConnection, sslServerBump->entry, sslServerBump->request);
        return;
    }

    // otherwise, use sslConnectHostOrIp
    getSslContextStart();
}

void
ConnStateData::httpsPeeked(Comm::ConnectionPointer serverConnection)
{
    Must(sslServerBump != NULL);

    if (Comm::IsConnOpen(serverConnection)) {
        SSL *ssl = fd_table[serverConnection->fd].ssl;
        assert(ssl);
        Ssl::X509_Pointer serverCert(SSL_get_peer_certificate(ssl));
        assert(serverCert.get() != NULL);
        sslCommonName = Ssl::CommonHostName(serverCert.get());
        debugs(33, 5, HERE << "HTTPS server CN: " << sslCommonName << 
               " bumped: " << *serverConnection);

        pinConnection(serverConnection, NULL, NULL, false);

        debugs(33, 5, HERE << "bumped HTTPS server: " << sslConnectHostOrIp);
    } else {
        debugs(33, 5, HERE << "Error while bumping: " << sslConnectHostOrIp);
        Ip::Address intendedDest;
        intendedDest = sslConnectHostOrIp.termedBuf();
        const bool isConnectRequest = !port->spoof_client_ip && !port->intercepted;

        // Squid serves its own error page and closes, so we want
        // a CN that causes no additional browser errors. Possible
        // only when bumping CONNECT with a user-typed address.
        if (intendedDest.IsAnyAddr() || isConnectRequest)
            sslCommonName = sslConnectHostOrIp;
        else if (sslServerBump->serverCert.get())
            sslCommonName = Ssl::CommonHostName(sslServerBump->serverCert.get());

        //  copy error detail from bump-server-first request to CONNECT request
        if (currentobject != NULL && currentobject->http != NULL && currentobject->http->request)
            currentobject->http->request->detailError(sslServerBump->request->errType, sslServerBump->request->errDetail);
    }

    getSslContextStart();
}

#endif /* USE_SSL */

/// check FD after clientHttp[s]ConnectionOpened, adjust HttpSockets as needed
static bool
OpenedHttpSocket(const Comm::ConnectionPointer &c, const Ipc::FdNoteId portType)
{
    if (!Comm::IsConnOpen(c)) {
        Must(NHttpSockets > 0); // we tried to open some
        --NHttpSockets; // there will be fewer sockets than planned
        Must(HttpSockets[NHttpSockets] < 0); // no extra fds received

        if (!NHttpSockets) // we could not open any listen sockets at all
            fatalf("Unable to open %s",FdNote(portType));

        return false;
    }
    return true;
}

/// find any unused HttpSockets[] slot and store fd there or return false
static bool
AddOpenedHttpSocket(const Comm::ConnectionPointer &conn)
{
    bool found = false;
    for (int i = 0; i < NHttpSockets && !found; i++) {
        if ((found = HttpSockets[i] < 0))
            HttpSockets[i] = conn->fd;
    }
    return found;
}

static void
clientHttpConnectionsOpen(void)
{
    AnyP::PortCfg *s = NULL;

    for (s = Config.Sockaddr.http; s; s = s->next) {
        if (MAXTCPLISTENPORTS == NHttpSockets) {
            debugs(1, 1, "WARNING: You have too many 'http_port' lines.");
            debugs(1, 1, "         The limit is " << MAXTCPLISTENPORTS << " HTTP ports.");
            continue;
        }

#if USE_SSL
        if (s->sslBump && !Config.accessList.ssl_bump) {
            debugs(33, DBG_IMPORTANT, "WARNING: No ssl_bump configured. Disabling ssl-bump on " << s->protocol << "_port " << s->s);
            s->sslBump = 0;
        }

        if (s->sslBump && !s->staticSslContext && !s->generateHostCertificates) {
            debugs(1, DBG_IMPORTANT, "Will not bump SSL at http_port " << s->s << " due to SSL initialization failure.");
            s->sslBump = 0;
        }
        if (s->sslBump) {
            // Create ssl_ctx cache for this port.
            Ssl::TheGlobalContextStorage.addLocalStorage(s->s, s->dynamicCertMemCacheSize == std::numeric_limits<size_t>::max() ? 4194304 : s->dynamicCertMemCacheSize);
        }
#endif

        // Fill out a Comm::Connection which IPC will open as a listener for us
        //  then pass back when active so we can start a TcpAcceptor subscription.
        s->listenConn = new Comm::Connection;
        s->listenConn->local = s->s;
        s->listenConn->flags = COMM_NONBLOCKING | (s->spoof_client_ip ? COMM_TRANSPARENT : 0) | (s->intercepted ? COMM_INTERCEPTION : 0);

        // setup the subscriptions such that new connections accepted by listenConn are handled by HTTP
        typedef CommCbFunPtrCallT<CommAcceptCbPtrFun> AcceptCall;
        RefCount<AcceptCall> subCall = commCbCall(5, 5, "httpAccept", CommAcceptCbPtrFun(httpAccept, s));
        Subscription::Pointer sub = new CallSubscription<AcceptCall>(subCall);

        AsyncCall::Pointer listenCall = asyncCall(33,2, "clientListenerConnectionOpened",
                                        ListeningStartedDialer(&clientListenerConnectionOpened, s, Ipc::fdnHttpSocket, sub));
        Ipc::StartListening(SOCK_STREAM, IPPROTO_TCP, s->listenConn, Ipc::fdnHttpSocket, listenCall);

        HttpSockets[NHttpSockets++] = -1; // set in clientListenerConnectionOpened
    }
}

#if USE_SSL
static void
clientHttpsConnectionsOpen(void)
{
    AnyP::PortCfg *s;

    for (s = Config.Sockaddr.https; s; s = s->next) {
        if (MAXTCPLISTENPORTS == NHttpSockets) {
            debugs(1, 1, "Ignoring 'https_port' lines exceeding the limit.");
            debugs(1, 1, "The limit is " << MAXTCPLISTENPORTS << " HTTPS ports.");
            continue;
        }

        if (!s->staticSslContext) {
            debugs(1, 1, "Ignoring https_port " << s->s <<
                   " due to SSL initialization failure.");
            continue;
        }

        // TODO: merge with similar code in clientHttpConnectionsOpen()
        if (s->sslBump && !Config.accessList.ssl_bump) {
            debugs(33, DBG_IMPORTANT, "WARNING: No ssl_bump configured. Disabling ssl-bump on " << s->protocol << "_port " << s->s);
            s->sslBump = 0;
        }

        if (s->sslBump && !s->staticSslContext && !s->generateHostCertificates) {
            debugs(1, DBG_IMPORTANT, "Will not bump SSL at http_port " << s->s << " due to SSL initialization failure.");
            s->sslBump = 0;
        }

        if (s->sslBump) {
            // Create ssl_ctx cache for this port.
            Ssl::TheGlobalContextStorage.addLocalStorage(s->s, s->dynamicCertMemCacheSize == std::numeric_limits<size_t>::max() ? 4194304 : s->dynamicCertMemCacheSize);
        }

        // Fill out a Comm::Connection which IPC will open as a listener for us
        s->listenConn = new Comm::Connection;
        s->listenConn->local = s->s;
        s->listenConn->flags = COMM_NONBLOCKING | (s->spoof_client_ip ? COMM_TRANSPARENT : 0) |
                               (s->intercepted ? COMM_INTERCEPTION : 0);

        // setup the subscriptions such that new connections accepted by listenConn are handled by HTTPS
        typedef CommCbFunPtrCallT<CommAcceptCbPtrFun> AcceptCall;
        RefCount<AcceptCall> subCall = commCbCall(5, 5, "httpsAccept", CommAcceptCbPtrFun(httpsAccept, s));
        Subscription::Pointer sub = new CallSubscription<AcceptCall>(subCall);

        AsyncCall::Pointer listenCall = asyncCall(33, 2, "clientListenerConnectionOpened",
                                        ListeningStartedDialer(&clientListenerConnectionOpened,
                                                               s, Ipc::fdnHttpsSocket, sub));
        Ipc::StartListening(SOCK_STREAM, IPPROTO_TCP, s->listenConn, Ipc::fdnHttpsSocket, listenCall);
        HttpSockets[NHttpSockets++] = -1;
    }
}
#endif

/// process clientHttpConnectionsOpen result
static void
clientListenerConnectionOpened(AnyP::PortCfg *s, const Ipc::FdNoteId portTypeNote, const Subscription::Pointer &sub)
{
    if (!OpenedHttpSocket(s->listenConn, portTypeNote))
        return;

    Must(s);
    Must(Comm::IsConnOpen(s->listenConn));

    // TCP: setup a job to handle accept() with subscribed handler
    AsyncJob::Start(new Comm::TcpAcceptor(s->listenConn, FdNote(portTypeNote), sub));

    debugs(1, 1, "Accepting " <<
           (s->intercepted ? "NAT intercepted " : "") <<
           (s->spoof_client_ip ? "TPROXY spoofing " : "") <<
           (s->sslBump ? "SSL bumped " : "") <<
           (s->accel ? "reverse-proxy " : "")
           << FdNote(portTypeNote) << " connections at "
           << s->listenConn);

    Must(AddOpenedHttpSocket(s->listenConn)); // otherwise, we have received a fd we did not ask for
}

void
clientOpenListenSockets(void)
{
    clientHttpConnectionsOpen();
#if USE_SSL
    clientHttpsConnectionsOpen();
#endif

    if (NHttpSockets < 1)
        fatal("No HTTP or HTTPS ports configured");
}

void
clientHttpConnectionsClose(void)
{
    for (AnyP::PortCfg *s = Config.Sockaddr.http; s; s = s->next) {
        if (s->listenConn != NULL) {
            debugs(1, 1, "Closing HTTP port " << s->listenConn->local);
            s->listenConn->close();
            s->listenConn = NULL;
        }
    }

#if USE_SSL
    for (AnyP::PortCfg *s = Config.Sockaddr.https; s; s = s->next) {
        if (s->listenConn != NULL) {
            debugs(1, 1, "Closing HTTPS port " << s->listenConn->local);
            s->listenConn->close();
            s->listenConn = NULL;
        }
    }
#endif

    // TODO see if we can drop HttpSockets array entirely */
    for (int i = 0; i < NHttpSockets; i++) {
        HttpSockets[i] = -1;
    }

    NHttpSockets = 0;
}

int
varyEvaluateMatch(StoreEntry * entry, HttpRequest * request)
{
    const char *vary = request->vary_headers;
    int has_vary = entry->getReply()->header.has(HDR_VARY);
#if X_ACCELERATOR_VARY

    has_vary |=
        entry->getReply()->header.has(HDR_X_ACCELERATOR_VARY);
#endif

    if (!has_vary || !entry->mem_obj->vary_headers) {
        if (vary) {
            /* Oops... something odd is going on here.. */
            debugs(33, 1, "varyEvaluateMatch: Oops. Not a Vary object on second attempt, '" <<
                   entry->mem_obj->url << "' '" << vary << "'");
            safe_free(request->vary_headers);
            return VARY_CANCEL;
        }

        if (!has_vary) {
            /* This is not a varying object */
            return VARY_NONE;
        }

        /* virtual "vary" object found. Calculate the vary key and
         * continue the search
         */
        vary = httpMakeVaryMark(request, entry->getReply());

        if (vary) {
            request->vary_headers = xstrdup(vary);
            return VARY_OTHER;
        } else {
            /* Ouch.. we cannot handle this kind of variance */
            /* XXX This cannot really happen, but just to be complete */
            return VARY_CANCEL;
        }
    } else {
        if (!vary) {
            vary = httpMakeVaryMark(request, entry->getReply());

            if (vary)
                request->vary_headers = xstrdup(vary);
        }

        if (!vary) {
            /* Ouch.. we cannot handle this kind of variance */
            /* XXX This cannot really happen, but just to be complete */
            return VARY_CANCEL;
        } else if (strcmp(vary, entry->mem_obj->vary_headers) == 0) {
            return VARY_MATCH;
        } else {
            /* Oops.. we have already been here and still haven't
             * found the requested variant. Bail out
             */
            debugs(33, 1, "varyEvaluateMatch: Oops. Not a Vary match on second attempt, '" <<
                   entry->mem_obj->url << "' '" << vary << "'");
            return VARY_CANCEL;
        }
    }
}

ACLFilledChecklist *
clientAclChecklistCreate(const acl_access * acl, ClientHttpRequest * http)
{
    ConnStateData * conn = http->getConn();
    ACLFilledChecklist *ch = new ACLFilledChecklist(acl, http->request,
            cbdataReferenceValid(conn) && conn != NULL && conn->clientConnection != NULL ? conn->clientConnection->rfc931 : dash_str);

    /*
     * hack for ident ACL. It needs to get full addresses, and a place to store
     * the ident result on persistent connections...
     */
    /* connection oriented auth also needs these two lines for it's operation. */
    /*
     * Internal requests do not have a connection reference, because: A) their
     * byte count may be transformed before being applied to an outbound
     * connection B) they are internal - any limiting on them should be done on
     * the server end.
     */

    if (conn != NULL)
        ch->conn(conn);	/* unreferenced in FilledCheckList.cc */

    return ch;
}

CBDATA_CLASS_INIT(ConnStateData);

ConnStateData::ConnStateData() :
        AsyncJob("ConnStateData"),
#if USE_SSL
        switchedToHttps_(false),
        sslServerBump(NULL),
#endif
        stoppedSending_(NULL),
        stoppedReceiving_(NULL)
{
    pinning.pinned = false;
    pinning.auth = false;
}

bool
ConnStateData::transparent() const
{
    return clientConnection != NULL && (clientConnection->flags & (COMM_TRANSPARENT|COMM_INTERCEPTION));
}

bool
ConnStateData::reading() const
{
    return reader != NULL;
}

void
ConnStateData::stopReading()
{
    if (reading()) {
        comm_read_cancel(clientConnection->fd, reader);
        reader = NULL;
    }
}


BodyPipe::Pointer
ConnStateData::expectRequestBody(int64_t size)
{
    bodyPipe = new BodyPipe(this);
    if (size >= 0)
        bodyPipe->setBodySize(size);
    else
        startDechunkingRequest();
    return bodyPipe;
}

int64_t
ConnStateData::mayNeedToReadMoreBody() const
{
    if (!bodyPipe)
        return 0; // request without a body or read/produced all body bytes

    if (!bodyPipe->bodySizeKnown())
        return -1; // probably need to read more, but we cannot be sure

    const int64_t needToProduce = bodyPipe->unproducedSize();
    const int64_t haveAvailable = static_cast<int64_t>(in.notYetUsed);

    if (needToProduce <= haveAvailable)
        return 0; // we have read what we need (but are waiting for pipe space)

    return needToProduce - haveAvailable;
}

void
ConnStateData::stopReceiving(const char *error)
{
    debugs(33, 4, HERE << "receiving error (" << clientConnection << "): " << error <<
           "; old sending error: " <<
           (stoppedSending() ? stoppedSending_ : "none"));

    if (const char *oldError = stoppedReceiving()) {
        debugs(33, 3, HERE << "already stopped receiving: " << oldError);
        return; // nothing has changed as far as this connection is concerned
    }

    stoppedReceiving_ = error;

    if (const char *sendError = stoppedSending()) {
        debugs(33, 3, HERE << "closing because also stopped sending: " << sendError);
        clientConnection->close();
    }
}

void
ConnStateData::expectNoForwarding()
{
    if (bodyPipe != NULL) {
        debugs(33, 4, HERE << "no consumer for virgin body " << bodyPipe->status());
        bodyPipe->expectNoConsumption();
    }
}

/// initialize dechunking state
void
ConnStateData::startDechunkingRequest()
{
    Must(bodyPipe != NULL);
    debugs(33, 5, HERE << "start dechunking" << bodyPipe->status());
    assert(!in.bodyParser);
    in.bodyParser = new ChunkedCodingParser;
}

/// put parsed content into input buffer and clean up
void
ConnStateData::finishDechunkingRequest(bool withSuccess)
{
    debugs(33, 5, HERE << "finish dechunking: " << withSuccess);

    if (bodyPipe != NULL) {
        debugs(33, 7, HERE << "dechunked tail: " << bodyPipe->status());
        BodyPipe::Pointer myPipe = bodyPipe;
        stopProducingFor(bodyPipe, withSuccess); // sets bodyPipe->bodySize()
        Must(!bodyPipe); // we rely on it being nil after we are done with body
        if (withSuccess) {
            Must(myPipe->bodySizeKnown());
            ClientSocketContext::Pointer context = getCurrentContext();
            if (context != NULL && context->http && context->http->request)
                context->http->request->setContentLength(myPipe->bodySize());
        }
    }

    delete in.bodyParser;
    in.bodyParser = NULL;
}

char *
ConnStateData::In::addressToReadInto() const
{
    return buf + notYetUsed;
}

ConnStateData::In::In() : bodyParser(NULL),
        buf (NULL), notYetUsed (0), allocatedSize (0)
{}

ConnStateData::In::~In()
{
    if (allocatedSize)
        memFreeBuf(allocatedSize, buf);
    delete bodyParser; // TODO: pool
}

void
ConnStateData::sendControlMsg(HttpControlMsg msg)
{
    if (!isOpen()) {
        debugs(33, 3, HERE << "ignoring 1xx due to earlier closure");
        return;
    }

    ClientSocketContext::Pointer context = getCurrentContext();
    if (context != NULL) {
        context->writeControlMsg(msg); // will call msg.cbSuccess
        return;
    }

    debugs(33, 3, HERE << " closing due to missing context for 1xx");
    clientConnection->close();
}

/// Our close handler called by Comm when the pinned connection is closed
void
ConnStateData::clientPinnedConnectionClosed(const CommCloseCbParams &io)
{
    // it might be possible for FwdState to repin a failed connection sooner
    // than this close callback is called for the failed connection
    if (pinning.serverConnection == io.conn) {
        pinning.closeHandler = NULL; // Comm unregisters handlers before calling
        unpinConnection();
    }
}

void
ConnStateData::pinConnection(const Comm::ConnectionPointer &pinServer, HttpRequest *request, struct peer *aPeer, bool auth)
{
    char desc[FD_DESC_SZ];

    if (Comm::IsConnOpen(pinning.serverConnection)) {
        if (pinning.serverConnection->fd == pinServer->fd)
            return;
    }

    unpinConnection(); // closes pinned connection, if any, and resets fields.

    pinning.serverConnection = pinServer;

    debugs(33, 3, HERE << pinning.serverConnection);

    // when pinning an SSL bumped connection, the request may be NULL
    const char *pinnedHost = "[unknown]";
    if (request) {
        pinning.host = xstrdup(request->GetHost());
        pinning.port = request->port;
        pinnedHost = pinning.host;
    } else {
        pinning.port = pinServer->remote.GetPort();
    }
    pinning.pinned = true;
    if (aPeer)
        pinning.peer = cbdataReference(aPeer);
    pinning.auth = auth;
    char stmp[MAX_IPSTRLEN];
    snprintf(desc, FD_DESC_SZ, "%s pinned connection for %s (%d)",
             (auth || !aPeer) ? pinnedHost : aPeer->name,
             clientConnection->remote.ToURL(stmp,MAX_IPSTRLEN),
             clientConnection->fd);
    fd_note(pinning.serverConnection->fd, desc);

    typedef CommCbMemFunT<ConnStateData, CommCloseCbParams> Dialer;
    pinning.closeHandler = JobCallback(33, 5,
                                       Dialer, this, ConnStateData::clientPinnedConnectionClosed);
    // remember the pinned connection so that cb does not unpin a fresher one
    typedef CommCloseCbParams Params;
    Params &params = GetCommParams<Params>(pinning.closeHandler);
    params.conn = pinning.serverConnection;
    comm_add_close_handler(pinning.serverConnection->fd, pinning.closeHandler);
}

const Comm::ConnectionPointer
ConnStateData::validatePinnedConnection(HttpRequest *request, const struct peer *aPeer)
{
    debugs(33, 7, HERE << pinning.serverConnection);

    bool valid = true;
    if (!Comm::IsConnOpen(pinning.serverConnection))
        valid = false;
    if (pinning.auth && request && strcasecmp(pinning.host, request->GetHost()) != 0) {
        valid = false;
    }
    if (request && pinning.port != request->port) {
        valid = false;
    }
    if (pinning.peer && !cbdataReferenceValid(pinning.peer)) {
        valid = false;
    }
    if (aPeer != pinning.peer) {
        valid = false;
    }

    if (!valid) {
        /* The pinning info is not safe, remove any pinning info */
        unpinConnection();
    }

    return pinning.serverConnection;
}

void
ConnStateData::unpinConnection()
{
    debugs(33, 3, HERE << pinning.serverConnection);

    if (pinning.peer)
        cbdataReferenceDone(pinning.peer);

    if (Comm::IsConnOpen(pinning.serverConnection)) {
    if (pinning.closeHandler != NULL) {
        comm_remove_close_handler(pinning.serverConnection->fd, pinning.closeHandler);
        pinning.closeHandler = NULL;
    }
    /// also close the server side socket, we should not use it for any future requests...
    // TODO: do not close if called from our close handler?
    pinning.serverConnection->close();
    }

    safe_free(pinning.host);

    /* NOTE: pinning.pinned should be kept. This combined with fd == -1 at the end of a request indicates that the host
     * connection has gone away */
}<|MERGE_RESOLUTION|>--- conflicted
+++ resolved
@@ -2105,11 +2105,7 @@
         /* Put the local socket IP address as the hostname.  */
         int url_sz = strlen(url) + 32 + Config.appendDomainLen;
         http->uri = (char *)xcalloc(url_sz, 1);
-<<<<<<< HEAD
-        http->getConn()->clientConnection->local.ToHostname(ipbuf,MAX_IPSTRLEN),
-=======
         http->getConn()->clientConnection->local.ToHostname(ipbuf,MAX_IPSTRLEN);
->>>>>>> 2faf9279
         snprintf(http->uri, url_sz, "%s://%s:%d%s",
                  http->getConn()->port->protocol,
                  ipbuf, http->getConn()->clientConnection->local.GetPort(), url);
