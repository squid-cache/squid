/*
 * $Id$
 *
 * DEBUG: section 48    Persistent Connections
 * AUTHOR: Duane Wessels
 *
 * SQUID Web Proxy Cache          http://www.squid-cache.org/
 * ----------------------------------------------------------
 *
 *  Squid is the result of efforts by numerous individuals from
 *  the Internet community; see the CONTRIBUTORS file for full
 *  details.   Many organizations have provided support for Squid's
 *  development; see the SPONSORS file for full details.  Squid is
 *  Copyrighted (C) 2001 by the Regents of the University of
 *  California; see the COPYRIGHT file for full details.  Squid
 *  incorporates software developed and/or copyrighted by other
 *  sources; see the CREDITS file for full details.
 *
 *  This program is free software; you can redistribute it and/or modify
 *  it under the terms of the GNU General Public License as published by
 *  the Free Software Foundation; either version 2 of the License, or
 *  (at your option) any later version.
 *
 *  This program is distributed in the hope that it will be useful,
 *  but WITHOUT ANY WARRANTY; without even the implied warranty of
 *  MERCHANTABILITY or FITNESS FOR A PARTICULAR PURPOSE.  See the
 *  GNU General Public License for more details.
 *
 *  You should have received a copy of the GNU General Public License
 *  along with this program; if not, write to the Free Software
 *  Foundation, Inc., 59 Temple Place, Suite 330, Boston, MA 02111, USA.
 *
 */

#include "squid.h"
#include "CacheManager.h"
#include "Store.h"
#include "comm.h"
#include "pconn.h"
#include "fde.h"

#define PCONN_FDS_SZ	8	/* pconn set size, increase for better memcache hit rate */

static MemAllocator *pconn_fds_pool = NULL;
PconnModule * PconnModule::instance = NULL;
CBDATA_CLASS_INIT(IdleConnList);

/* ========== IdleConnList ============================================ */

IdleConnList::IdleConnList(const char *key, PconnPool *thePool) : parent(thePool)
{
    hash.key = xstrdup(key);
    nfds_alloc = PCONN_FDS_SZ;
    nfds = 0;
    fds = (int *)pconn_fds_pool->alloc();
}

IdleConnList::~IdleConnList()
{

    parent->unlinkList(this);

    if (nfds_alloc == PCONN_FDS_SZ)
        pconn_fds_pool->free(fds);
    else
        xfree(fds);

    xfree(hash.key);
}

int
IdleConnList::findFDIndex (int fd)
{
    int index;

    for (index = nfds - 1; index >= 0; --index) {
        if (fds[index] == fd)
            return index;
    }

    return -1;
}

void
IdleConnList::removeFD(int fd)
{
    int index = findFDIndex(fd);
    if (index < 0) {
        debugs(48, 0, "IdleConnList::removeFD: FD " << fd << " NOT FOUND!");
        return;
    }
    debugs(48, 3, "IdleConnList::removeFD: found FD " << fd << " at index " << index);

    for (; index < nfds - 1; index++)
        fds[index] = fds[index + 1];

    if (--nfds == 0) {
        debugs(48, 3, "IdleConnList::removeFD: deleting " << hashKeyStr(&hash));
        delete this;
    }
}

void
IdleConnList::clearHandlers(int fd)
{
    comm_read_cancel(fd, IdleConnList::read, this);
    commSetTimeout(fd, -1, NULL, NULL);
}

void
IdleConnList::push(int fd)
{
    if (nfds == nfds_alloc) {
        debugs(48, 3, "IdleConnList::push: growing FD array");
        nfds_alloc <<= 1;
        int *old = fds;
        fds = (int *)xmalloc(nfds_alloc * sizeof(int));
        xmemcpy(fds, old, nfds * sizeof(int));

        if (nfds == PCONN_FDS_SZ)
            pconn_fds_pool->free(old);
        else
            xfree(old);
    }

    fds[nfds++] = fd;
    comm_read(fd, fakeReadBuf, sizeof(fakeReadBuf), IdleConnList::read, this);
    commSetTimeout(fd, Config.Timeout.pconn, IdleConnList::timeout, this);
}

/*
 * XXX this routine isn't terribly efficient - if there's a pending
 * read event (which signifies the fd will close in the next IO loop!)
 * we ignore the FD and move onto the next one. This means, as an example,
 * if we have a lot of FDs open to a very popular server and we get a bunch
 * of requests JUST as they timeout (say, it shuts down) we'll be wasting
 * quite a bit of CPU. Just keep it in mind.
 */
int
IdleConnList::findUseableFD()
{
    assert(nfds);

    for (int i=nfds-1; i>=0; i--) {
        if (!comm_has_pending_read_callback(fds[i])) {
            return fds[i];
        }
    }

    return -1;
}

void
IdleConnList::read(int fd, char *buf, size_t len, comm_err_t flag, int xerrno, void *data)
{
    debugs(48, 3, "IdleConnList::read: " << len << " bytes from FD " << fd);

    if (flag == COMM_ERR_CLOSING) {
        /* Bail out early on COMM_ERR_CLOSING - close handlers will tidy up for us */
        return;
    }

    IdleConnList *list = (IdleConnList *) data;
    list->removeFD(fd);	/* might delete list */
    comm_close(fd);
}

void
IdleConnList::timeout(int fd, void *data)
{
    debugs(48, 3, "IdleConnList::timeout: FD " << fd);
    IdleConnList *list = (IdleConnList *) data;
    list->removeFD(fd);	/* might delete list */
    comm_close(fd);
}

/* ========== PconnPool PRIVATE FUNCTIONS ============================================ */

const char *
PconnPool::key(const char *host, u_short port, const char *domain, IpAddress &client_address)
{
    LOCAL_ARRAY(char, buf, SQUIDHOSTNAMELEN * 3 + 10);
    char ntoabuf[MAX_IPSTRLEN];

    if (domain && !client_address.IsAnyAddr())
        snprintf(buf, SQUIDHOSTNAMELEN * 3 + 10, "%s:%d-%s/%s", host, (int) port, client_address.NtoA(ntoabuf,MAX_IPSTRLEN), domain);
    else if (domain && client_address.IsAnyAddr())
        snprintf(buf, SQUIDHOSTNAMELEN * 3 + 10, "%s:%d/%s", host, (int) port, domain);
    else if ((!domain) && !client_address.IsAnyAddr())
        snprintf(buf, SQUIDHOSTNAMELEN * 3 + 10, "%s:%d-%s", host, (int) port, client_address.NtoA(ntoabuf,MAX_IPSTRLEN));
    else
        snprintf(buf, SQUIDHOSTNAMELEN * 3 + 10, "%s:%d", host, (int) port);

    debugs(48,6,"PconnPool::key(" << host << "," << port << "," << domain << "," << client_address << "is {" << buf << "}" );
    return buf;
}

void
PconnPool::dumpHist(StoreEntry * e)
{
    int i;
    storeAppendPrintf(e,
                      "%s persistent connection counts:\n"
                      "\n"
                      "\treq/\n"
                      "\tconn      count\n"
                      "\t----  ---------\n",
                      descr);

    for (i = 0; i < PCONN_HIST_SZ; i++) {
        if (hist[i] == 0)
            continue;

        storeAppendPrintf(e, "\t%4d  %9d\n", i, hist[i]);
    }
}

void
PconnPool::dumpHash(StoreEntry *e)
{
    int i;
    hash_link *walker = NULL;
    hash_table *hid = table;
    hash_first(hid);

    for (i = 0, walker = hid->next; walker; walker = hash_next(hid)) {
        storeAppendPrintf(e, "\t item %5d: %s\n", i++, (char *)(walker->key));
    }
}

/* ========== PconnPool PUBLIC FUNCTIONS ============================================ */

PconnPool::PconnPool(const char *aDescr) : table(NULL), descr(aDescr)
{
    int i;
    table = hash_create((HASHCMP *) strcmp, 229, hash_string);

    for (i = 0; i < PCONN_HIST_SZ; i++)
        hist[i] = 0;

    PconnModule::GetInstance()->add
    (this);
}

void
PconnPool::push(int fd, const char *host, u_short port, const char *domain, IpAddress &client_address)
{

    IdleConnList *list;
    const char *aKey;
    LOCAL_ARRAY(char, desc, FD_DESC_SZ);

    if (fdUsageHigh()) {
        debugs(48, 3, "PconnPool::push: Not many unused FDs");
        comm_close(fd);
        return;
    } else if (shutting_down) {
        comm_close(fd);
        debugs(48, 3, "PconnPool::push: Squid is shutting down. Refusing to do anything");
        return;
    }

    aKey = key(host, port, domain, client_address);

    list = (IdleConnList *) hash_lookup(table, aKey);

    if (list == NULL) {
        list = new IdleConnList(aKey, this);
        debugs(48, 3, "PconnPool::push: new IdleConnList for {" << hashKeyStr(&list->hash) << "}" );
        hash_join(table, &list->hash);
    } else {
        debugs(48, 3, "PconnPool::push: found IdleConnList for {" << hashKeyStr(&list->hash) << "}" );
    }

    list->push(fd);

    assert(!comm_has_incomplete_write(fd));
    snprintf(desc, FD_DESC_SZ, "%s idle connection", host);
    fd_note(fd, desc);
    debugs(48, 3, "PconnPool::push: pushed FD " << fd << " for " << aKey);
}

/**
 * Return a pconn fd for host:port if available and retriable.
 * Otherwise, return -1.
 *
 * We close available persistent connection if the caller transaction is not
 * retriable to avoid having a growing number of open connections when many
 * transactions create persistent connections but are not retriable.
 */
int
<<<<<<< HEAD

PconnPool::pop(const char *host, u_short port, const char *domain, IpAddress &client_address, bool isRetriable)
=======
PconnPool::pop(const char *host, u_short port, const char *domain, IPAddress &client_address, bool isRetriable)
>>>>>>> 7d5f62a4
{
    const char * aKey = key(host, port, domain, client_address);

    IdleConnList *list = (IdleConnList *)hash_lookup(table, aKey);
    if (list == NULL) {
        debugs(48, 3, "PconnPool::pop: lookup for key {" << aKey << "} failed.");
        return -1;
    } else { 
        debugs(48, 3, "PconnPool::pop: found " << hashKeyStr(&list->hash) << (isRetriable?"(to use)":"(to kill)") );
    }

    int fd = list->findUseableFD(); // search from the end. skip pending reads.

    if (fd >= 0) {
        list->clearHandlers(fd);
        list->removeFD(fd);	/* might delete list */

        if (!isRetriable) {
            comm_close(fd);
            return -1;
        }
    }

    return fd;
}

void
PconnPool::unlinkList(IdleConnList *list) const
{
    hash_remove_link(table, &list->hash);
}

void
PconnPool::count(int uses)
{
    if (uses >= PCONN_HIST_SZ)
        uses = PCONN_HIST_SZ - 1;

    hist[uses]++;
}

/* ========== PconnModule ============================================ */

/*
 * This simple class exists only for the cache manager
 */

PconnModule::PconnModule() : pools(NULL), poolCount(0)
{
    pools = (PconnPool **) xcalloc(MAX_NUM_PCONN_POOLS, sizeof(*pools));
    pconn_fds_pool = memPoolCreate("pconn_fds", PCONN_FDS_SZ * sizeof(int));
    debugs(48, 0, "persistent connection module initialized");
    registerWithCacheManager();
}

PconnModule *
PconnModule::GetInstance()
{
    if (instance == NULL)
        instance = new PconnModule;

    return instance;
}

void
PconnModule::registerWithCacheManager(void)
{
    CacheManager::GetInstance()->
    registerAction("pconn",
                   "Persistent Connection Utilization Histograms",
                   DumpWrapper, 0, 1);
}

void

PconnModule::add
(PconnPool *aPool)
{
    assert(poolCount < MAX_NUM_PCONN_POOLS);
    *(pools+poolCount) = aPool;
    poolCount++;
}

void
PconnModule::dump(StoreEntry *e)
{
    int i;

    for (i = 0; i < poolCount; i++) {
        storeAppendPrintf(e, "\n Pool %d Stats\n", i);
        (*(pools+i))->dumpHist(e);
        storeAppendPrintf(e, "\n Pool %d Hash Table\n",i);
        (*(pools+i))->dumpHash(e);
    }
}

void
PconnModule::DumpWrapper(StoreEntry *e)
{
    PconnModule::GetInstance()->dump(e);
}<|MERGE_RESOLUTION|>--- conflicted
+++ resolved
@@ -289,12 +289,7 @@
  * transactions create persistent connections but are not retriable.
  */
 int
-<<<<<<< HEAD
-
 PconnPool::pop(const char *host, u_short port, const char *domain, IpAddress &client_address, bool isRetriable)
-=======
-PconnPool::pop(const char *host, u_short port, const char *domain, IPAddress &client_address, bool isRetriable)
->>>>>>> 7d5f62a4
 {
     const char * aKey = key(host, port, domain, client_address);
 
