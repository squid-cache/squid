/*
 * $Id$
 *
 *
 * SQUID Web Proxy Cache          http://www.squid-cache.org/
 * ----------------------------------------------------------
 *
 *  Squid is the result of efforts by numerous individuals from
 *  the Internet community; see the CONTRIBUTORS file for full
 *  details.   Many organizations have provided support for Squid's
 *  development; see the SPONSORS file for full details.  Squid is
 *  Copyrighted (C) 2001 by the Regents of the University of
 *  California; see the COPYRIGHT file for full details.  Squid
 *  incorporates software developed and/or copyrighted by other
 *  sources; see the CREDITS file for full details.
 *
 *  This program is free software; you can redistribute it and/or modify
 *  it under the terms of the GNU General Public License as published by
 *  the Free Software Foundation; either version 2 of the License, or
 *  (at your option) any later version.
 *
 *  This program is distributed in the hope that it will be useful,
 *  but WITHOUT ANY WARRANTY; without even the implied warranty of
 *  MERCHANTABILITY or FITNESS FOR A PARTICULAR PURPOSE.  See the
 *  GNU General Public License for more details.
 *
 *  You should have received a copy of the GNU General Public License
 *  along with this program; if not, write to the Free Software
 *  Foundation, Inc., 59 Temple Place, Suite 330, Boston, MA 02111, USA.
 *
 *
 * Copyright (c) 2003, Robert Collins <robertc@squid-cache.org>
 */
#ifndef SQUID_EXTERNALACL_H
#define SQUID_EXTERNALACL_H

#include "acl/Checklist.h"

/** \todo CLEANUP: kill this typedef. */
typedef struct _external_acl_data external_acl_data;

class ExternalACLLookup : public ACLChecklist::AsyncState
{

public:
    static ExternalACLLookup *Instance();
    virtual void checkForAsync(ACLChecklist *)const;

    // If possible, starts an asynchronous lookup of an external ACL.
    // Otherwise, asserts (or bails if background refresh is requested).
    static void Start(ACLChecklist *checklist, external_acl_data *acl, bool bg);

private:
    static ExternalACLLookup instance_;
    static void LookupDone(void *data, void *result);
};

#include "acl/Acl.h"

class ACLExternal : public ACL
{

public:
    MEMPROXY_CLASS(ACLExternal);

    static void ExternalAclLookup(ACLChecklist * ch, ACLExternal *);

    ACLExternal(char const *);
    ACLExternal(ACLExternal const &);
    ~ACLExternal();
    ACLExternal&operator=(ACLExternal const &);

    virtual ACL *clone()const;
    virtual char const *typeString() const;
    virtual void parse();
    virtual int match(ACLChecklist *checklist);
    /* This really should be dynamic based on the external class defn */
    virtual bool requiresRequest() const {return true;}

    /* when requiresRequest is made dynamic, review this too */
    //    virtual bool requiresReply() const {return true;}
    virtual bool isProxyAuth() const;
    virtual wordlist *dump() const;
    virtual bool valid () const;
    virtual bool empty () const;

protected:
    static Prototype RegistryProtoype;
    static ACLExternal RegistryEntry_;
    external_acl_data *data;
    char const *class_;
};

MEMPROXY_CLASS_INLINE(ACLExternal);

class ACLChecklist;
class StoreEntry;

extern void parse_externalAclHelper(external_acl **);
extern void dump_externalAclHelper(StoreEntry * sentry, const char *name, const external_acl *);
extern void free_externalAclHelper(external_acl **);
typedef void EAH(void *data, void *result);
extern void externalAclLookup(ACLChecklist * ch, void *acl_data, EAH * handler, void *data);
extern void externalAclInit(void);
extern void externalAclShutdown(void);

<<<<<<< HEAD

=======
>>>>>>> 8fdaa8af
#endif /* SQUID_EXTERNALACL_H */<|MERGE_RESOLUTION|>--- conflicted
+++ resolved
@@ -104,8 +104,4 @@
 extern void externalAclInit(void);
 extern void externalAclShutdown(void);
 
-<<<<<<< HEAD
-
-=======
->>>>>>> 8fdaa8af
 #endif /* SQUID_EXTERNALACL_H */