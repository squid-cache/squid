--- conflicted
+++ resolved
@@ -104,8 +104,4 @@
 extern void externalAclInit(void);
 extern void externalAclShutdown(void);
 
-<<<<<<< HEAD
-
-=======
->>>>>>> 5404fa6a
 #endif /* SQUID_EXTERNALACL_H */