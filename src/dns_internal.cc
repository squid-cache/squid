/*
 * $Id$
 *
 * DEBUG: section 78    DNS lookups; interacts with lib/rfc1035.c
 * AUTHOR: Duane Wessels
 *
 * SQUID Web Proxy Cache          http://www.squid-cache.org/
 * ----------------------------------------------------------
 *
 *  Squid is the result of efforts by numerous individuals from
 *  the Internet community; see the CONTRIBUTORS file for full
 *  details.   Many organizations have provided support for Squid's
 *  development; see the SPONSORS file for full details.  Squid is
 *  Copyrighted (C) 2001 by the Regents of the University of
 *  California; see the COPYRIGHT file for full details.  Squid
 *  incorporates software developed and/or copyrighted by other
 *  sources; see the CREDITS file for full details.
 *
 *  This program is free software; you can redistribute it and/or modify
 *  it under the terms of the GNU General Public License as published by
 *  the Free Software Foundation; either version 2 of the License, or
 *  (at your option) any later version.
 *
 *  This program is distributed in the hope that it will be useful,
 *  but WITHOUT ANY WARRANTY; without even the implied warranty of
 *  MERCHANTABILITY or FITNESS FOR A PARTICULAR PURPOSE.  See the
 *  GNU General Public License for more details.
 *
 *  You should have received a copy of the GNU General Public License
 *  along with this program; if not, write to the Free Software
 *  Foundation, Inc., 59 Temple Place, Suite 330, Boston, MA 02111, USA.
 *
 */

#include "squid.h"
#include "CacheManager.h"
#include "comm/Connection.h"
#include "comm/ConnOpener.h"
#include "comm.h"
#include "event.h"
#include "fde.h"
#include "ip/tools.h"
#include "MemBuf.h"
#include "SquidTime.h"
#include "Store.h"
#include "wordlist.h"

#if HAVE_ARPA_NAMESER_H
#include <arpa/nameser.h>
#endif
#if HAVE_RESOLV_H
#include <resolv.h>
#endif

/* MS Visual Studio Projects are monolithic, so we need the following
   #ifndef to exclude the internal DNS code from compile process when
   using external DNS process.
 */
#if !USE_DNSSERVERS
#ifdef _SQUID_WIN32_
#include "squid_windows.h"
#define REG_TCPIP_PARA_INTERFACES "SYSTEM\\CurrentControlSet\\Services\\Tcpip\\Parameters\\Interfaces"
#define REG_TCPIP_PARA "SYSTEM\\CurrentControlSet\\Services\\Tcpip\\Parameters"
#define REG_VXD_MSTCP "SYSTEM\\CurrentControlSet\\Services\\VxD\\MSTCP"
#endif
#ifndef _PATH_RESCONF
#define _PATH_RESCONF "/etc/resolv.conf"
#endif
#ifndef NS_DEFAULTPORT
#define NS_DEFAULTPORT 53
#endif

#ifndef NS_MAXDNAME
#define NS_MAXDNAME 1025
#endif

#ifndef MAXDNSRCH
#define MAXDNSRCH 6
#endif

/* The buffer size required to store the maximum allowed search path */
#ifndef RESOLV_BUFSZ
#define RESOLV_BUFSZ NS_MAXDNAME * MAXDNSRCH + sizeof("search ") + 1
#endif

#define IDNS_MAX_TRIES 20
#define MAX_RCODE 6
#define MAX_ATTEMPT 3
static int RcodeMatrix[MAX_RCODE][MAX_ATTEMPT];

typedef struct _idns_query idns_query;

typedef struct _ns ns;

typedef struct _sp sp;

typedef struct _nsvc nsvc;

struct _idns_query {
    hash_link hash;
    rfc1035_query query;
    char buf[RESOLV_BUFSZ];
    char name[NS_MAXDNAME + 1];
    char orig[NS_MAXDNAME + 1];
    size_t sz;
    unsigned short id;
    int nsends;
    int need_vc;

    struct timeval start_t;
    struct timeval sent_t;
    struct timeval queue_t;
    dlink_node lru;
    IDNSCB *callback;
    void *callback_data;
    int attempt;
    int rcode;
    idns_query *queue;
    unsigned short domain;
    unsigned short do_searchpath;
    bool need_A;
    struct {
        int count;
        rfc1035_rr *answers;
    } initial_AAAA;
};

struct _nsvc {
    int ns;
    int fd;
    unsigned short msglen;
    int read_msglen;
    MemBuf *msg;
    MemBuf *queue;
    bool busy;
};

struct _ns {
    Ip::Address S;
    int nqueries;
    int nreplies;
    nsvc *vc;
};

struct _sp {
    char domain[NS_MAXDNAME];
    int queries;
};

CBDATA_TYPE(nsvc);
CBDATA_TYPE(idns_query);

static ns *nameservers = NULL;
static sp *searchpath = NULL;
static int nns = 0;
static int nns_alloc = 0;
static int npc = 0;
static int npc_alloc = 0;
static int ndots = 1;
static dlink_list lru_list;
static int event_queued = 0;
static hash_table *idns_lookup_hash = NULL;

static OBJH idnsStats;
static void idnsAddNameserver(const char *buf);
static void idnsAddPathComponent(const char *buf);
static void idnsFreeNameservers(void);
static void idnsFreeSearchpath(void);
static void idnsParseNameservers(void);
#ifndef _SQUID_MSWIN_
static void idnsParseResolvConf(void);
#endif
#ifdef _SQUID_WIN32_
static void idnsParseWIN32Registry(void);
static void idnsParseWIN32SearchList(const char *);
#endif
static void idnsCacheQuery(idns_query * q);
static void idnsSendQuery(idns_query * q);
static CNCB idnsInitVCConnected;
static IOCB idnsReadVCHeader;
static void idnsDoSendQueryVC(nsvc *vc);

static int idnsFromKnownNameserver(Ip::Address const &from);
static idns_query *idnsFindQuery(unsigned short id);
static void idnsGrokReply(const char *buf, size_t sz);
static PF idnsRead;
static EVH idnsCheckQueue;
static void idnsTickleQueue(void);
static void idnsRcodeCount(int, int);
static void idnsVCClosed(int fd, void *data);

static void
idnsAddNameserver(const char *buf)
{
    Ip::Address A;

    if (!(A = buf)) {
        debugs(78, 0, "WARNING: rejecting '" << buf << "' as a name server, because it is not a numeric IP address");
        return;
    }

    if (A.IsAnyAddr()) {
        debugs(78, 0, "WARNING: Squid does not accept " << A << " in DNS server specifications.");
        A.SetLocalhost();
        debugs(78, 0, "Will be using " << A << " instead, assuming you meant that DNS is running on the same machine");
    }

    if (!Ip::EnableIpv6 && !A.SetIPv4()) {
        debugs(78, DBG_IMPORTANT, "WARNING: IPv6 is disabled. Discarding " << A << " in DNS server specifications.");
        return;
    }

    if (nns == nns_alloc) {
        int oldalloc = nns_alloc;
        ns *oldptr = nameservers;

        if (nns_alloc == 0)
            nns_alloc = 2;
        else
            nns_alloc <<= 1;

        nameservers = (ns *)xcalloc(nns_alloc, sizeof(*nameservers));

        if (oldptr && oldalloc)
            xmemcpy(nameservers, oldptr, oldalloc * sizeof(*nameservers));

        if (oldptr)
            safe_free(oldptr);
    }

    assert(nns < nns_alloc);
    A.SetPort(NS_DEFAULTPORT);
    nameservers[nns].S = A;
    debugs(78, 3, "idnsAddNameserver: Added nameserver #" << nns << " (" << A << ")");
    nns++;
}

static void
idnsAddPathComponent(const char *buf)
{
    if (npc == npc_alloc) {
        int oldalloc = npc_alloc;
        sp *oldptr = searchpath;

        if (0 == npc_alloc)
            npc_alloc = 2;
        else
            npc_alloc <<= 1;

        searchpath = (sp *)xcalloc(npc_alloc, sizeof(*searchpath));

        if (oldptr && oldalloc)
            xmemcpy(searchpath, oldptr, oldalloc * sizeof(*searchpath));

        if (oldptr)
            safe_free(oldptr);
    }

    assert(npc < npc_alloc);
    strcpy(searchpath[npc].domain, buf);
    debugs(78, 3, "idnsAddPathComponent: Added domain #" << npc << ": " << searchpath[npc].domain);
    npc++;
}


static void
idnsFreeNameservers(void)
{
    safe_free(nameservers);
    nns = nns_alloc = 0;
}

static void
idnsFreeSearchpath(void)
{
    safe_free(searchpath);
    npc = npc_alloc = 0;
}



static void
idnsParseNameservers(void)
{
    wordlist *w;

    for (w = Config.dns_nameservers; w; w = w->next) {
        debugs(78, 1, "Adding nameserver " << w->key << " from squid.conf");
        idnsAddNameserver(w->key);
    }
}

#ifndef _SQUID_MSWIN_
static void
idnsParseResolvConf(void)
{
    FILE *fp;
    char buf[RESOLV_BUFSZ];
    const char *t;
    fp = fopen(_PATH_RESCONF, "r");

    if (fp == NULL) {
        debugs(78, 1, "" << _PATH_RESCONF << ": " << xstrerror());
        return;
    }

#if defined(_SQUID_CYGWIN_)
    setmode(fileno(fp), O_TEXT);

#endif

    while (fgets(buf, RESOLV_BUFSZ, fp)) {
        t = strtok(buf, w_space);

        if (NULL == t) {
            continue;
        } else if (strcasecmp(t, "nameserver") == 0) {
            t = strtok(NULL, w_space);

            if (NULL == t)
                continue;

            debugs(78, 1, "Adding nameserver " << t << " from " << _PATH_RESCONF);

            idnsAddNameserver(t);
        } else if (strcasecmp(t, "domain") == 0) {
            idnsFreeSearchpath();
            t = strtok(NULL, w_space);

            if (NULL == t)
                continue;

            debugs(78, 1, "Adding domain " << t << " from " << _PATH_RESCONF);

            idnsAddPathComponent(t);
        } else if (strcasecmp(t, "search") == 0) {
            idnsFreeSearchpath();
            while (NULL != t) {
                t = strtok(NULL, w_space);

                if (NULL == t)
                    continue;

                debugs(78, 1, "Adding domain " << t << " from " << _PATH_RESCONF);

                idnsAddPathComponent(t);
            }
        } else if (strcasecmp(t, "options") == 0) {
            while (NULL != t) {
                t = strtok(NULL, w_space);

                if (NULL == t)
                    continue;

                if (strncmp(t, "ndots:", 6) == 0) {
                    ndots = atoi(t + 6);

                    if (ndots < 1)
                        ndots = 1;

                    debugs(78, 1, "Adding ndots " << ndots << " from " << _PATH_RESCONF);
                }
            }
        }
    }
    if (npc == 0 && (t = getMyHostname())) {
        t = strchr(t, '.');
        if (t)
            idnsAddPathComponent(t+1);
    }

    fclose(fp);
}

#endif

#ifdef _SQUID_WIN32_
static void
idnsParseWIN32SearchList(const char * Separator)
{
    char *t;
    char *token;
    HKEY hndKey;

    if (RegOpenKeyEx(HKEY_LOCAL_MACHINE, REG_TCPIP_PARA, 0, KEY_QUERY_VALUE, &hndKey) == ERROR_SUCCESS) {
        DWORD Type = 0;
        DWORD Size = 0;
        LONG Result;
        Result = RegQueryValueEx(hndKey, "Domain", NULL, &Type, NULL, &Size);

        if (Result == ERROR_SUCCESS && Size) {
            t = (char *) xmalloc(Size);
            RegQueryValueEx(hndKey, "Domain", NULL, &Type, (LPBYTE) t, &Size);
            debugs(78, 1, "Adding domain " << t << " from Registry");
            idnsAddPathComponent(t);
            xfree(t);
        }
        Result = RegQueryValueEx(hndKey, "SearchList", NULL, &Type, NULL, &Size);

        if (Result == ERROR_SUCCESS && Size) {
            t = (char *) xmalloc(Size);
            RegQueryValueEx(hndKey, "SearchList", NULL, &Type, (LPBYTE) t, &Size);
            token = strtok(t, Separator);

            while (token) {
                idnsAddPathComponent(token);
                debugs(78, 1, "Adding domain " << token << " from Registry");
                token = strtok(NULL, Separator);
            }
            xfree(t);
        }

        RegCloseKey(hndKey);
    }
    if (npc == 0 && (t = (char *) getMyHostname())) {
        t = strchr(t, '.');
        if (t)
            idnsAddPathComponent(t + 1);
    }
}

static void
idnsParseWIN32Registry(void)
{
    char *t;
    char *token;
    HKEY hndKey, hndKey2;

    switch (WIN32_OS_version) {

    case _WIN_OS_WINNT:
        /* get nameservers from the Windows NT registry */

        if (RegOpenKeyEx(HKEY_LOCAL_MACHINE, REG_TCPIP_PARA, 0, KEY_QUERY_VALUE, &hndKey) == ERROR_SUCCESS) {
            DWORD Type = 0;
            DWORD Size = 0;
            LONG Result;
            Result = RegQueryValueEx(hndKey, "DhcpNameServer", NULL, &Type, NULL, &Size);

            if (Result == ERROR_SUCCESS && Size) {
                t = (char *) xmalloc(Size);
                RegQueryValueEx(hndKey, "DhcpNameServer", NULL, &Type, (LPBYTE) t, &Size);
                token = strtok(t, ", ");

                while (token) {
                    idnsAddNameserver(token);
                    debugs(78, 1, "Adding DHCP nameserver " << token << " from Registry");
                    token = strtok(NULL, ",");
                }
                xfree(t);
            }

            Result = RegQueryValueEx(hndKey, "NameServer", NULL, &Type, NULL, &Size);

            if (Result == ERROR_SUCCESS && Size) {
                t = (char *) xmalloc(Size);
                RegQueryValueEx(hndKey, "NameServer", NULL, &Type, (LPBYTE) t, &Size);
                token = strtok(t, ", ");

                while (token) {
                    debugs(78, 1, "Adding nameserver " << token << " from Registry");
                    idnsAddNameserver(token);
                    token = strtok(NULL, ", ");
                }
                xfree(t);
            }

            RegCloseKey(hndKey);
        }

        idnsParseWIN32SearchList(" ");

        break;

    case _WIN_OS_WIN2K:

    case _WIN_OS_WINXP:

    case _WIN_OS_WINNET:

    case _WIN_OS_WINLON:

    case _WIN_OS_WIN7:
        /* get nameservers from the Windows 2000 registry */
        /* search all interfaces for DNS server addresses */

        if (RegOpenKeyEx(HKEY_LOCAL_MACHINE, REG_TCPIP_PARA_INTERFACES, 0, KEY_READ, &hndKey) == ERROR_SUCCESS) {
            int i;
            DWORD MaxSubkeyLen, InterfacesCount;
            char *keyname;
            FILETIME ftLastWriteTime;

            if (RegQueryInfoKey(hndKey, NULL, NULL, NULL, &InterfacesCount, &MaxSubkeyLen, NULL, NULL, NULL, NULL, NULL, NULL) == ERROR_SUCCESS) {
                keyname = (char *) xmalloc(++MaxSubkeyLen);
                for (i = 0; i < (int) InterfacesCount; i++) {
                    DWORD j;
                    j = MaxSubkeyLen;
                    if (RegEnumKeyEx(hndKey, i, keyname, &j, NULL, NULL, NULL, &ftLastWriteTime) == ERROR_SUCCESS) {
                        char *newkeyname;
                        newkeyname = (char *) xmalloc(sizeof(REG_TCPIP_PARA_INTERFACES) + j + 2);
                        strcpy(newkeyname, REG_TCPIP_PARA_INTERFACES);
                        strcat(newkeyname, "\\");
                        strcat(newkeyname, keyname);
                        if (RegOpenKeyEx(HKEY_LOCAL_MACHINE, newkeyname, 0, KEY_QUERY_VALUE, &hndKey2) == ERROR_SUCCESS) {
                            DWORD Type = 0;
                            DWORD Size = 0;
                            LONG Result;
                            Result = RegQueryValueEx(hndKey2, "DhcpNameServer", NULL, &Type, NULL, &Size);
                            if (Result == ERROR_SUCCESS && Size) {
                                t = (char *) xmalloc(Size);
                                RegQueryValueEx(hndKey2, "DhcpNameServer", NULL, &Type, (LPBYTE)t, &Size);
                                token = strtok(t, ", ");
                                while (token) {
                                    debugs(78, 1, "Adding DHCP nameserver " << token << " from Registry");
                                    idnsAddNameserver(token);
                                    token = strtok(NULL, ", ");
                                }
                                xfree(t);
                            }

                            Result = RegQueryValueEx(hndKey2, "NameServer", NULL, &Type, NULL, &Size);
                            if (Result == ERROR_SUCCESS && Size) {
                                t = (char *) xmalloc(Size);
                                RegQueryValueEx(hndKey2, "NameServer", NULL, &Type, (LPBYTE)t, &Size);
                                token = strtok(t, ", ");
                                while (token) {
                                    debugs(78, 1, "Adding nameserver " << token << " from Registry");
                                    idnsAddNameserver(token);
                                    token = strtok(NULL, ", ");
                                }

                                xfree(t);
                            }

                            RegCloseKey(hndKey2);
                        }

                        xfree(newkeyname);
                    }
                }

                xfree(keyname);
            }

            RegCloseKey(hndKey);
        }

        idnsParseWIN32SearchList(", ");

        break;

    case _WIN_OS_WIN95:

    case _WIN_OS_WIN98:

    case _WIN_OS_WINME:
        /* get nameservers from the Windows 9X registry */

        if (RegOpenKeyEx(HKEY_LOCAL_MACHINE, REG_VXD_MSTCP, 0, KEY_QUERY_VALUE, &hndKey) == ERROR_SUCCESS) {
            DWORD Type = 0;
            DWORD Size = 0;
            LONG Result;
            Result = RegQueryValueEx(hndKey, "NameServer", NULL, &Type, NULL, &Size);

            if (Result == ERROR_SUCCESS && Size) {
                t = (char *) xmalloc(Size);
                RegQueryValueEx(hndKey, "NameServer", NULL, &Type, (LPBYTE) t, &Size);
                token = strtok(t, ", ");

                while (token) {
                    debugs(78, 1, "Adding nameserver " << token << " from Registry");
                    idnsAddNameserver(token);
                    token = strtok(NULL, ", ");
                }
                xfree(t);
            }

            RegCloseKey(hndKey);
        }

        break;

    default:
        debugs(78, 1, "Failed to read nameserver from Registry: Unknown System Type.");
        return;
    }
}

#endif

static void
idnsStats(StoreEntry * sentry)
{
    dlink_node *n;
    idns_query *q;
    int i;
    int j;
    char buf[MAX_IPSTRLEN];
    storeAppendPrintf(sentry, "Internal DNS Statistics:\n");
    storeAppendPrintf(sentry, "\nThe Queue:\n");
    storeAppendPrintf(sentry, "                       DELAY SINCE\n");
    storeAppendPrintf(sentry, "  ID   SIZE SENDS FIRST SEND LAST SEND\n");
    storeAppendPrintf(sentry, "------ ---- ----- ---------- ---------\n");

    for (n = lru_list.head; n; n = n->next) {
        q = (idns_query *)n->data;
        storeAppendPrintf(sentry, "%#06x %4d %5d %10.3f %9.3f\n",
                          (int) q->id, (int) q->sz, q->nsends,
                          tvSubDsec(q->start_t, current_time),
                          tvSubDsec(q->sent_t, current_time));
    }

    storeAppendPrintf(sentry, "\nNameservers:\n");
    storeAppendPrintf(sentry, "IP ADDRESS                                     # QUERIES # REPLIES\n");
    storeAppendPrintf(sentry, "---------------------------------------------- --------- ---------\n");

    for (i = 0; i < nns; i++) {
        storeAppendPrintf(sentry, "%-45s %9d %9d\n",  /* Let's take the maximum: (15 IPv4/45 IPv6) */
                          nameservers[i].S.NtoA(buf,MAX_IPSTRLEN),
                          nameservers[i].nqueries,
                          nameservers[i].nreplies);
    }

    storeAppendPrintf(sentry, "\nRcode Matrix:\n");
    storeAppendPrintf(sentry, "RCODE");

    for (i = 0; i < MAX_ATTEMPT; i++)
        storeAppendPrintf(sentry, " ATTEMPT%d", i + 1);

    storeAppendPrintf(sentry, "\n");

    for (j = 0; j < MAX_RCODE; j++) {
        storeAppendPrintf(sentry, "%5d", j);

        for (i = 0; i < MAX_ATTEMPT; i++)
            storeAppendPrintf(sentry, " %8d", RcodeMatrix[j][i]);

        storeAppendPrintf(sentry, "\n");
    }

    if (npc) {
        storeAppendPrintf(sentry, "\nSearch list:\n");

        for (i=0; i < npc; i++)
            storeAppendPrintf(sentry, "%s\n", searchpath[i].domain);

        storeAppendPrintf(sentry, "\n");
    }
}

static void
idnsTickleQueue(void)
{
    if (event_queued)
        return;

    if (NULL == lru_list.tail)
        return;

    eventAdd("idnsCheckQueue", idnsCheckQueue, NULL, 1.0, 1);

    event_queued = 1;
}

static void
idnsSentQueryVC(int fd, char *buf, size_t size, comm_err_t flag, int xerrno, void *data)
{
    nsvc * vc = (nsvc *)data;

    if (flag == COMM_ERR_CLOSING)
        return;

    if (fd_table[fd].closing())
        return;

    if (flag != COMM_OK || size <= 0) {
        comm_close(fd);
        return;
    }

    vc->busy = 0;
    idnsDoSendQueryVC(vc);
}

static void
idnsDoSendQueryVC(nsvc *vc)
{
    if (vc->busy)
        return;

    if (vc->queue->contentSize() == 0)
        return;

    MemBuf *mb = vc->queue;

    vc->queue = new MemBuf;

    vc->busy = 1;

    commSetTimeout(vc->fd, Config.Timeout.idns_query, NULL, NULL);

    comm_write_mbuf(vc->fd, mb, idnsSentQueryVC, vc);

    delete mb;
}

static void
idnsInitVCConnected(Comm::ConnectionPointer &conn, comm_err_t status, int xerrno, void *data)
{
    nsvc * vc = (nsvc *)data;

    if (status != COMM_OK || !conn) {
        char buf[MAX_IPSTRLEN];
        debugs(78, DBG_IMPORTANT, "Failed to connect to nameserver " << nameservers[vc->ns].S.NtoA(buf,MAX_IPSTRLEN) << " using TCP!");
        conn = NULL;
        return;
    }

    vc->fd = conn->fd; // TODO: make the vc store the conn instead?

    comm_add_close_handler(conn->fd, idnsVCClosed, vc);
    comm_read(conn->fd, (char *)&vc->msglen, 2 , idnsReadVCHeader, vc);
    vc->busy = 0;
    idnsDoSendQueryVC(vc);
}

static void
idnsVCClosed(int fd, void *data)
{
    nsvc * vc = (nsvc *)data;
    delete vc->queue;
    delete vc->msg;
    nameservers[vc->ns].vc = NULL;
    cbdataFree(vc);
}

static void
idnsInitVC(int ns)
{
    nsvc *vc = cbdataAlloc(nsvc);
    nameservers[ns].vc = vc;
    vc->ns = ns;
<<<<<<< HEAD
=======

    Ip::Address addr;

    if (!Config.Addrs.udp_outgoing.IsNoAddr())
        addr = Config.Addrs.udp_outgoing;
    else
        addr = Config.Addrs.udp_incoming;

    if (nameservers[ns].S.IsIPv4() && !addr.SetIPv4()) {
        debugs(31, DBG_CRITICAL, "ERROR: Cannot contact DNS nameserver " << nameservers[ns].S << " from " << addr);
        addr.SetAnyAddr();
        addr.SetIPv4();
    }

>>>>>>> 98be457f
    vc->queue = new MemBuf;
    vc->msg = new MemBuf;
    vc->busy = 1;

    Comm::ConnectionPointer conn = new Comm::Connection;

    if (!Config.Addrs.udp_outgoing.IsNoAddr())
        conn->local = Config.Addrs.udp_outgoing;
    else
        conn->local = Config.Addrs.udp_incoming;

    conn->remote = nameservers[ns].S;

    AsyncCall::Pointer call = commCbCall(78,3, "idnsInitVCConnected", CommConnectCbPtrFun(idnsInitVCConnected, vc));

    Comm::ConnOpener *cs = new Comm::ConnOpener(conn, call, Config.Timeout.connect);
    cs->setHost("DNS TCP Socket");
    AsyncJob::AsyncStart(cs);
}

static void
idnsSendQueryVC(idns_query * q, int ns)
{
    if (nameservers[ns].vc == NULL)
        idnsInitVC(ns);

    nsvc *vc = nameservers[ns].vc;

    if (!vc) {
        char buf[MAX_IPSTRLEN];
        debugs(78, 1, "idnsSendQuery: Failed to initiate TCP connection to nameserver " << nameservers[ns].S.NtoA(buf,MAX_IPSTRLEN) << "!");

        return;
    }

    vc->queue->reset();

    short head = htons(q->sz);

    vc->queue->append((char *)&head, 2);

    vc->queue->append(q->buf, q->sz);

    idnsDoSendQueryVC(vc);
}

static void
idnsSendQuery(idns_query * q)
{
    if (DnsSocketA < 0 && DnsSocketB < 0) {
        debugs(78, 1, "WARNING: idnsSendQuery: Can't send query, no DNS socket!");
        return;
    }

    if (nns <= 0) {
        debugs(78, 1, "WARNING: idnsSendQuery: Can't send query, no DNS nameservers known!");
        return;
    }

    assert(q->lru.next == NULL);

    assert(q->lru.prev == NULL);

    int x = -1, y = -1;
    int ns;

    do {
        ns = q->nsends % nns;

        if (q->need_vc) {
            idnsSendQueryVC(q, ns);
            x = y = 0;
        } else {
            if (DnsSocketB >= 0 && nameservers[ns].S.IsIPv6())
                y = comm_udp_sendto(DnsSocketB, nameservers[ns].S, q->buf, q->sz);
            else
                x = comm_udp_sendto(DnsSocketA, nameservers[ns].S, q->buf, q->sz);
        }

        q->nsends++;

        q->queue_t = q->sent_t = current_time;

        if (y < 0 && nameservers[ns].S.IsIPv6())
            debugs(50, 1, "idnsSendQuery: FD " << DnsSocketB << ": sendto: " << xstrerror());
        if (x < 0 && nameservers[ns].S.IsIPv4())
            debugs(50, 1, "idnsSendQuery: FD " << DnsSocketA << ": sendto: " << xstrerror());

    } while ( (x<0 && y<0) && q->nsends % nns != 0);

    if (y >= 0) {
        fd_bytes(DnsSocketB, y, FD_WRITE);
        commSetSelect(DnsSocketB, COMM_SELECT_READ, idnsRead, NULL, 0);
    }

    if (x >= 0) {
        fd_bytes(DnsSocketA, x, FD_WRITE);
        commSetSelect(DnsSocketA, COMM_SELECT_READ, idnsRead, NULL, 0);
    }

    nameservers[ns].nqueries++;
    q->queue_t = current_time;
    dlinkAdd(q, &q->lru, &lru_list);
    idnsTickleQueue();
}

static int
idnsFromKnownNameserver(Ip::Address const &from)
{
    int i;

    for (i = 0; i < nns; i++) {
        if (nameservers[i].S != from)
            continue;

        if (nameservers[i].S.GetPort() != from.GetPort())
            continue;

        return i;
    }

    return -1;
}

static idns_query *
idnsFindQuery(unsigned short id)
{
    dlink_node *n;
    idns_query *q;

    for (n = lru_list.tail; n; n = n->prev) {
        q = (idns_query*)n->data;

        if (q->id == id)
            return q;
    }

    return NULL;
}

static unsigned short
idnsQueryID(void)
{
    unsigned short id = squid_random() & 0xFFFF;
    unsigned short first_id = id;

    while (idnsFindQuery(id)) {
        id++;

        if (id == first_id) {
            debugs(78, 1, "idnsQueryID: Warning, too many pending DNS requests");
            break;
        }
    }

    return id;
}

static void
idnsCallback(idns_query *q, rfc1035_rr *answers, int n, const char *error)
{
    IDNSCB *callback;
    void *cbdata;

    callback = q->callback;
    q->callback = NULL;

    if (cbdataReferenceValidDone(q->callback_data, &cbdata))
        callback(cbdata, answers, n, error);

    while (q->queue) {
        idns_query *q2 = q->queue;
        q->queue = q2->queue;
        callback = q2->callback;
        q2->callback = NULL;

        if (cbdataReferenceValidDone(q2->callback_data, &cbdata))
            callback(cbdata, answers, n, error);

        cbdataFree(q2);
    }

    if (q->hash.key) {
        hash_remove_link(idns_lookup_hash, &q->hash);
        q->hash.key = NULL;
    }
}

void
idnsDropMessage(rfc1035_message *message, idns_query *q)
{
    rfc1035MessageDestroy(&message);
    if (q->hash.key) {
        hash_remove_link(idns_lookup_hash, &q->hash);
        q->hash.key = NULL;
    }
}

static void
idnsGrokReply(const char *buf, size_t sz)
{
    int n;
    rfc1035_message *message = NULL;
    idns_query *q;

    n = rfc1035MessageUnpack(buf, sz, &message);

    if (message == NULL) {
        debugs(78, 1, "idnsGrokReply: Malformed DNS response");
        return;
    }

    debugs(78, 3, "idnsGrokReply: ID 0x" << std::hex << message->id << ", " << std::dec << n << " answers");

    q = idnsFindQuery(message->id);

    if (q == NULL) {
        debugs(78, 3, "idnsGrokReply: Late response");
        rfc1035MessageDestroy(&message);
        return;
    }

    if (rfc1035QueryCompare(&q->query, message->query) != 0) {
        debugs(78, 3, "idnsGrokReply: Query mismatch (" << q->query.name << " != " << message->query->name << ")");
        rfc1035MessageDestroy(&message);
        return;
    }

    if (message->tc) {
        debugs(78, 3, HERE << "Resolver requested TC (" << q->query.name << ")");
        dlinkDelete(&q->lru, &lru_list);
        rfc1035MessageDestroy(&message);

        if (!q->need_vc) {
            q->need_vc = 1;
            q->nsends--;
            idnsSendQuery(q);
        }

        return;
    }

    dlinkDelete(&q->lru, &lru_list);
    idnsRcodeCount(n, q->attempt);

    if (n < 0) {
        q->rcode = -n;
        debugs(78, 3, "idnsGrokReply: error " << rfc1035ErrorMessage(n) << " (" << q->rcode << ")");

        if (q->rcode == 2 && ++q->attempt < MAX_ATTEMPT) {
            /*
             * RCODE 2 is "Server failure - The name server was
             * unable to process this query due to a problem with
             * the name server."
             */
            debugs(78, 3, "idnsGrokReply: Query result: SERV_FAIL");
            rfc1035MessageDestroy(&message);
            q->start_t = current_time;
            q->id = idnsQueryID();
            rfc1035SetQueryID(q->buf, q->id);
            idnsSendQuery(q);
            return;
        }

        if (q->rcode == 3 && q->do_searchpath && q->attempt < MAX_ATTEMPT) {
            assert(NULL == message->answer);
            strcpy(q->name, q->orig);

            debugs(78, 3, "idnsGrokReply: Query result: NXDOMAIN - " << q->name );

            if (q->domain < npc) {
                strcat(q->name, ".");
                strcat(q->name, searchpath[q->domain].domain);
                debugs(78, 3, "idnsGrokReply: searchpath used for " << q->name);
                q->domain++;
            } else {
                q->attempt++;
            }

            idnsDropMessage(message, q);

            q->start_t = current_time;
            q->id = idnsQueryID();
            rfc1035SetQueryID(q->buf, q->id);
            if (Ip::EnableIpv6 && q->query.qtype == RFC1035_TYPE_AAAA) {
                debugs(78, 3, "idnsGrokReply: Trying AAAA Query for " << q->name);
                q->sz = rfc3596BuildAAAAQuery(q->name, q->buf, sizeof(q->buf), q->id, &q->query);
            } else {
                debugs(78, 3, "idnsGrokReply: Trying A Query for " << q->name);
                q->sz = rfc3596BuildAQuery(q->name, q->buf, sizeof(q->buf), q->id, &q->query);
            }
            idnsCacheQuery(q);
            idnsSendQuery(q);
            return;
        }
    }

    if (q->need_A && (Config.onoff.dns_require_A == 1 || n <= 0 ) ) {
        /* ERROR or NO AAAA exist. Failover to A records. */
        /*      Apparently its also a good idea to lookup and store the A records
         *      just in case the AAAA are not available when we need them.
         *      This could occur due to number of network failings beyond our control
         *      thus the || above allowing the user to request always both.
         */

        if (n == 0)
            debugs(78, 3, "idnsGrokReply: " << q->name << " has no AAAA records. Looking up A record instead.");
        else if (q->need_A && n <= 0)
            debugs(78, 3, "idnsGrokReply: " << q->name << " AAAA query failed. Trying A now instead.");
        else // admin requested this.
            debugs(78, 3, "idnsGrokReply: " << q->name << " AAAA query done. Configured to retrieve A now also.");

        // move the initial message results into the failover query for merging later.
        if (n > 0) {
            q->initial_AAAA.count = message->ancount;
            q->initial_AAAA.answers = message->answer;
            message->answer = NULL;
        }

        // remove the hashed query info
        idnsDropMessage(message, q);

        // reset the query as an A query
        q->nsends = 0;
        q->start_t = current_time;
        q->id = idnsQueryID();
        rfc1035SetQueryID(q->buf, q->id);
        q->sz = rfc3596BuildAQuery(q->name, q->buf, sizeof(q->buf), q->id, &q->query);
        q->need_A = false;
        idnsCacheQuery(q);
        idnsSendQuery(q);
        return;
    }

    /** If there are two result sets from preceeding AAAA and A lookups merge them with a preference for AAAA */
    if (q->initial_AAAA.count > 0 && n > 0) {
        /* two sets of RR need merging */
        rfc1035_rr *result = (rfc1035_rr*) xmalloc( sizeof(rfc1035_rr)*(n + q->initial_AAAA.count) );
        rfc1035_rr *tmp = result;

        debugs(78, 6, HERE << "Merging DNS results " << q->name << " AAAA has " << q->initial_AAAA.count << " RR, A has " << n << " RR");

        memcpy(tmp, q->initial_AAAA.answers, (sizeof(rfc1035_rr)*(q->initial_AAAA.count)) );
        tmp += q->initial_AAAA.count;
        /* free the RR object without freeing its child strings (they are now taken by the copy above) */
        safe_free(q->initial_AAAA.answers);

        memcpy( tmp, message->answer, (sizeof(rfc1035_rr)*n) );
        /* free the RR object without freeing its child strings (they are now taken by the copy above) */
        safe_free(message->answer);

        message->answer = result;
        n += q->initial_AAAA.count;
        q->initial_AAAA.count=0;
    } else if (q->initial_AAAA.count > 0 && n <= 0) {
        /* initial of dual queries was the only result set. */
        debugs(78, 6, HERE << "Merging DNS results " << q->name << " AAAA has " << q->initial_AAAA.count << " RR, A has " << n << " RR");
        rfc1035RRDestroy(&(message->answer), n);
        message->answer = q->initial_AAAA.answers;
        n = q->initial_AAAA.count;
    }
    /* else initial results were empty. just use the final set as authoritative */

    debugs(78, 6, HERE << "Sending " << n << " DNS results to caller.");
    idnsCallback(q, message->answer, n, rfc1035ErrorMessage(n));
    rfc1035MessageDestroy(&message);
    cbdataFree(q);
}

static void
idnsRead(int fd, void *data)
{
    int *N = &incoming_sockets_accepted;
    int len;
    int max = INCOMING_DNS_MAX;
    static char rbuf[SQUID_UDP_SO_RCVBUF];
    int ns;
    Ip::Address from;

    debugs(78, 3, "idnsRead: starting with FD " << fd);

    /* BUG (UNRESOLVED)
     *  two code lines after returning from comm_udprecvfrom()
     *  something overwrites the memory behind the from parameter.
     *  NO matter where in the stack declaration list above it is placed
     *  The cause of this is still unknown, however copying the data appears
     *  to allow it to be passed further without this erasure.
     */
    Ip::Address bugbypass;

    while (max--) {
        len = comm_udp_recvfrom(fd, rbuf, SQUID_UDP_SO_RCVBUF, 0, bugbypass);

        from = bugbypass; // BUG BYPASS. see notes above.

        if (len == 0)
            break;

        if (len < 0) {
            if (ignoreErrno(errno))
                break;

#ifdef _SQUID_LINUX_
            /* Some Linux systems seem to set the FD for reading and then
             * return ECONNREFUSED when sendto() fails and generates an ICMP
             * port unreachable message. */
            /* or maybe an EHOSTUNREACH "No route to host" message */
            if (errno != ECONNREFUSED && errno != EHOSTUNREACH)
#endif

                debugs(50, 1, "idnsRead: FD " << fd << " recvfrom: " << xstrerror());

            break;
        }

        fd_bytes(fd, len, FD_READ);

        assert(N);
        (*N)++;

        debugs(78, 3, "idnsRead: FD " << fd << ": received " << len << " bytes from " << from);

        /* BUG: see above. Its here that it becomes apparent that the content of bugbypass is gone. */
        ns = idnsFromKnownNameserver(from);

        if (ns >= 0) {
            nameservers[ns].nreplies++;
        } else if (Config.onoff.ignore_unknown_nameservers) {
            static time_t last_warning = 0;

            if (squid_curtime - last_warning > 60) {
                debugs(78, 1, "WARNING: Reply from unknown nameserver " << from);
                last_warning = squid_curtime;
            } else {
                debugs(78, 1, "WARNING: Reply from unknown nameserver " << from << " (retrying..." <<  (squid_curtime-last_warning) << "<=60)" );
            }
            continue;
        }

        idnsGrokReply(rbuf, len);
    }

    if (lru_list.head) {
        commSetSelect(fd, COMM_SELECT_READ, idnsRead, NULL, 0);
    }
}

static void
idnsCheckQueue(void *unused)
{
    dlink_node *n;
    dlink_node *p = NULL;
    idns_query *q;
    event_queued = 0;

    if (0 == nns)
        /* name servers went away; reconfiguring or shutting down */
        return;

    for (n = lru_list.tail; n; n = p) {

        p = n->prev;
        q = static_cast<idns_query*>(n->data);

        /* Anything to process in the queue? */
        if (tvSubDsec(q->queue_t, current_time) < Config.Timeout.idns_retransmit )
            break;

        /* Query timer expired? */
        if (tvSubDsec(q->sent_t, current_time) < Config.Timeout.idns_retransmit * 1 << ((q->nsends - 1) / nns)) {
            dlinkDelete(&q->lru, &lru_list);
            q->queue_t = current_time;
            dlinkAdd(q, &q->lru, &lru_list);
            continue;
        }

        debugs(78, 3, "idnsCheckQueue: ID 0x" << std::hex << std::setfill('0') << std::setw(4) << q->id << "timeout" );

        dlinkDelete(&q->lru, &lru_list);

        if (tvSubDsec(q->start_t, current_time) < Config.Timeout.idns_query) {
            idnsSendQuery(q);
        } else {
            debugs(78, 2, "idnsCheckQueue: ID " << std::hex << q->id <<
                   ": giving up after " << std::dec << q->nsends << " tries and " <<
                   std::setw(5)<< std::setprecision(2) << tvSubDsec(q->start_t, current_time) << " seconds");

            if (q->rcode != 0)
                idnsCallback(q, NULL, -q->rcode, rfc1035ErrorMessage(q->rcode));
            else
                idnsCallback(q, NULL, -16, "Timeout");

            cbdataFree(q);
        }
    }

    idnsTickleQueue();
}

static void
idnsReadVC(int fd, char *buf, size_t len, comm_err_t flag, int xerrno, void *data)
{
    nsvc * vc = (nsvc *)data;

    if (flag == COMM_ERR_CLOSING)
        return;

    if (flag != COMM_OK || len <= 0) {
        comm_close(fd);
        return;
    }

    vc->msg->size += len;	// XXX should not access -> size directly

    if (vc->msg->contentSize() < vc->msglen) {
        comm_read(fd, buf + len, vc->msglen - vc->msg->contentSize(), idnsReadVC, vc);
        return;
    }

    debugs(78, 3, "idnsReadVC: FD " << fd << ": received " <<
           (int) vc->msg->contentSize() << " bytes via tcp from " <<
           nameservers[vc->ns].S << ".");

    idnsGrokReply(vc->msg->buf, vc->msg->contentSize());
    vc->msg->clean();
    comm_read(fd, (char *)&vc->msglen, 2 , idnsReadVCHeader, vc);
}

static void
idnsReadVCHeader(int fd, char *buf, size_t len, comm_err_t flag, int xerrno, void *data)
{
    nsvc * vc = (nsvc *)data;

    if (flag == COMM_ERR_CLOSING)
        return;

    if (flag != COMM_OK || len <= 0) {
        comm_close(fd);
        return;
    }

    vc->read_msglen += len;

    assert(vc->read_msglen <= 2);

    if (vc->read_msglen < 2) {
        comm_read(fd, buf + len, 2 - vc->read_msglen, idnsReadVCHeader, vc);
        return;
    }

    vc->read_msglen = 0;

    vc->msglen = ntohs(vc->msglen);

    vc->msg->init(vc->msglen, vc->msglen);
    comm_read(fd, vc->msg->buf, vc->msglen, idnsReadVC, vc);
}

/*
 * rcode < 0 indicates an error, rocde >= 0 indicates success
 */
static void
idnsRcodeCount(int rcode, int attempt)
{
    if (rcode > 0)
        rcode = 0;
    else if (rcode < 0)
        rcode = -rcode;

    if (rcode < MAX_RCODE)
        if (attempt < MAX_ATTEMPT)
            RcodeMatrix[rcode][attempt]++;
}

/* ====================================================================== */

static void
idnsRegisterWithCacheManager(void)
{
    CacheManager::GetInstance()->
    registerAction("idns", "Internal DNS Statistics", idnsStats, 0, 1);
}

void
idnsInit(void)
{
    static int init = 0;

    CBDATA_INIT_TYPE(nsvc);
    CBDATA_INIT_TYPE(idns_query);

    if (DnsSocketA < 0 && DnsSocketB < 0) {
        int port;

        Ip::Address addrA; // since we don't want to alter Config.Addrs.udp_* and dont have one of our own.

        if (!Config.Addrs.udp_outgoing.IsNoAddr())
            addrA = Config.Addrs.udp_outgoing;
        else
            addrA = Config.Addrs.udp_incoming;

        Ip::Address addrB = addrA;
        addrA.SetIPv4();

        if (Ip::EnableIpv6 && (addrB.IsAnyAddr() || addrB.IsIPv6())) {
            debugs(78, 2, "idnsInit: attempt open DNS socket to: " << addrB);
            DnsSocketB = comm_open_listener(SOCK_DGRAM,
                                            IPPROTO_UDP,
                                            addrB,
                                            COMM_NONBLOCKING,
                                            "DNS Socket IPv6");
        }

        if (addrA.IsAnyAddr() || addrA.IsIPv4()) {
            debugs(78, 2, "idnsInit: attempt open DNS socket to: " << addrA);
            DnsSocketA = comm_open_listener(SOCK_DGRAM,
                                            IPPROTO_UDP,
                                            addrA,
                                            COMM_NONBLOCKING,
                                            "DNS Socket IPv4");
        }

        if (DnsSocketA < 0 && DnsSocketB < 0)
            fatal("Could not create a DNS socket");

        /* Ouch... we can't call functions using debug from a debug
         * statement. Doing so messes up the internal Debug::level
         */
        if (DnsSocketB >= 0) {
            port = comm_local_port(DnsSocketB);
            debugs(78, 1, "DNS Socket created at " << addrB << ", FD " << DnsSocketB);
        }
        if (DnsSocketA >= 0) {
            port = comm_local_port(DnsSocketA);
            debugs(78, 1, "DNS Socket created at " << addrA << ", FD " << DnsSocketA);
        }
    }

    assert(0 == nns);
    idnsParseNameservers();
#ifndef _SQUID_MSWIN_

    if (0 == nns)
        idnsParseResolvConf();

#endif
#ifdef _SQUID_WIN32_

    if (0 == nns)
        idnsParseWIN32Registry();

#endif

    if (0 == nns) {
        debugs(78, 1, "Warning: Could not find any nameservers. Trying to use localhost");
#ifdef _SQUID_WIN32_

        debugs(78, 1, "Please check your TCP-IP settings or /etc/resolv.conf file");
#else

        debugs(78, 1, "Please check your /etc/resolv.conf file");
#endif

        debugs(78, 1, "or use the 'dns_nameservers' option in squid.conf.");
        idnsAddNameserver("127.0.0.1");
    }

    if (!init) {
        memDataInit(MEM_IDNS_QUERY, "idns_query", sizeof(idns_query), 0);
        memset(RcodeMatrix, '\0', sizeof(RcodeMatrix));
        idns_lookup_hash = hash_create((HASHCMP *) strcmp, 103, hash_string);
        init++;
    }

    idnsRegisterWithCacheManager();
}

void
idnsShutdown(void)
{
    if (DnsSocketA < 0 && DnsSocketB < 0)
        return;

    if (DnsSocketA >= 0 ) {
        comm_close(DnsSocketA);
        DnsSocketA = -1;
    }

    if (DnsSocketB >= 0 ) {
        comm_close(DnsSocketB);
        DnsSocketB = -1;
    }

    for (int i = 0; i < nns; i++) {
        if (nsvc *vc = nameservers[i].vc) {
            if (vc->fd >= 0)
                comm_close(vc->fd);
        }
    }

    idnsFreeNameservers();
    idnsFreeSearchpath();
}

static int
idnsCachedLookup(const char *key, IDNSCB * callback, void *data)
{
    idns_query *q;

    idns_query *old = (idns_query *) hash_lookup(idns_lookup_hash, key);

    if (!old)
        return 0;

    q = cbdataAlloc(idns_query);

    q->callback = callback;

    q->callback_data = cbdataReference(data);

    q->queue = old->queue;

    old->queue = q;

    return 1;
}

static void
idnsCacheQuery(idns_query *q)
{
    q->hash.key = q->query.name;
    hash_join(idns_lookup_hash, &q->hash);
}

void
idnsALookup(const char *name, IDNSCB * callback, void *data)
{
    unsigned int i;
    int nd = 0;
    idns_query *q;

    if (idnsCachedLookup(name, callback, data))
        return;

    q = cbdataAlloc(idns_query);

    q->id = idnsQueryID();

    for (i = 0; i < strlen(name); i++)
        if (name[i] == '.')
            nd++;

    if (Config.onoff.res_defnames && npc > 0 && name[strlen(name)-1] != '.') {
        q->do_searchpath = 1;
    } else {
        q->do_searchpath = 0;
    }

    strcpy(q->orig, name);
    strcpy(q->name, q->orig);

    if (q->do_searchpath && nd < ndots) {
        q->domain = 0;
        strcat(q->name, ".");
        strcat(q->name, searchpath[q->domain].domain);
        debugs(78, 3, "idnsALookup: searchpath used for " << q->name);
    }

    if (Ip::EnableIpv6) {
        q->sz = rfc3596BuildAAAAQuery(q->name, q->buf, sizeof(q->buf), q->id, &q->query);
        q->need_A = true;
    } else {
        q->sz = rfc3596BuildAQuery(q->name, q->buf, sizeof(q->buf), q->id, &q->query);
        q->need_A = false;
    }

    if (q->sz < 0) {
        /* problem with query data -- query not sent */
        callback(data, NULL, 0, "Internal error");
        cbdataFree(q);
        return;
    }

    debugs(78, 3, "idnsALookup: buf is " << q->sz << " bytes for " << q->name <<
           ", id = 0x" << std::hex << q->id);

    q->callback = callback;

    q->callback_data = cbdataReference(data);

    q->start_t = current_time;

    idnsCacheQuery(q);

    idnsSendQuery(q);
}

void
idnsPTRLookup(const Ip::Address &addr, IDNSCB * callback, void *data)
{
    idns_query *q;

    char ip[MAX_IPSTRLEN];

    addr.NtoA(ip,MAX_IPSTRLEN);

    q = cbdataAlloc(idns_query);

    q->id = idnsQueryID();

    if (Ip::EnableIpv6 && addr.IsIPv6()) {
        struct in6_addr addr6;
        addr.GetInAddr(addr6);
        q->sz = rfc3596BuildPTRQuery6(addr6, q->buf, sizeof(q->buf), q->id, &q->query);
    } else {
        struct in_addr addr4;
        addr.GetInAddr(addr4);
        q->sz = rfc3596BuildPTRQuery4(addr4, q->buf, sizeof(q->buf), q->id, &q->query);
    }

    /* PTR does not do inbound A/AAAA */
    q->need_A = false;

    if (q->sz < 0) {
        /* problem with query data -- query not sent */
        callback(data, NULL, 0, "Internal error");
        cbdataFree(q);
        return;
    }

    if (idnsCachedLookup(q->query.name, callback, data)) {
        cbdataFree(q);
        return;
    }

    debugs(78, 3, "idnsPTRLookup: buf is " << q->sz << " bytes for " << ip <<
           ", id = 0x" << std::hex << q->id);

    q->callback = callback;

    q->callback_data = cbdataReference(data);

    q->start_t = current_time;

    idnsCacheQuery(q);

    idnsSendQuery(q);
}

#if SQUID_SNMP
/*
 * The function to return the DNS via SNMP
 */
variable_list *
snmp_netIdnsFn(variable_list * Var, snint * ErrP)
{
    int i, n = 0;
    variable_list *Answer = NULL;
    MemBuf tmp;
    debugs(49, 5, "snmp_netDnsFn: Processing request: " << snmpDebugOid(Var->name, Var->name_length, tmp));
    *ErrP = SNMP_ERR_NOERROR;

    switch (Var->name[LEN_SQ_NET + 1]) {

    case DNS_REQ:

        for (i = 0; i < nns; i++)
            n += nameservers[i].nqueries;

        Answer = snmp_var_new_integer(Var->name, Var->name_length,
                                      n,
                                      SMI_COUNTER32);

        break;

    case DNS_REP:
        for (i = 0; i < nns; i++)
            n += nameservers[i].nreplies;

        Answer = snmp_var_new_integer(Var->name, Var->name_length,
                                      n,
                                      SMI_COUNTER32);

        break;

    case DNS_SERVERS:
        Answer = snmp_var_new_integer(Var->name, Var->name_length,
                                      nns,
                                      SMI_COUNTER32);

        break;

    default:
        *ErrP = SNMP_ERR_NOSUCHNAME;

        break;
    }

    return Answer;
}

#endif /*SQUID_SNMP */
#endif /* USE_DNSSERVERS */<|MERGE_RESOLUTION|>--- conflicted
+++ resolved
@@ -195,14 +195,14 @@
     Ip::Address A;
 
     if (!(A = buf)) {
-        debugs(78, 0, "WARNING: rejecting '" << buf << "' as a name server, because it is not a numeric IP address");
+        debugs(78, DBG_CRITICAL, "WARNING: rejecting '" << buf << "' as a name server, because it is not a numeric IP address");
         return;
     }
 
     if (A.IsAnyAddr()) {
-        debugs(78, 0, "WARNING: Squid does not accept " << A << " in DNS server specifications.");
+        debugs(78, DBG_CRITICAL, "WARNING: Squid does not accept " << A << " in DNS server specifications.");
         A.SetLocalhost();
-        debugs(78, 0, "Will be using " << A << " instead, assuming you meant that DNS is running on the same machine");
+        debugs(78, DBG_CRITICAL, "Will be using " << A << " instead, assuming you meant that DNS is running on the same machine");
     }
 
     if (!Ip::EnableIpv6 && !A.SetIPv4()) {
@@ -740,23 +740,6 @@
     nsvc *vc = cbdataAlloc(nsvc);
     nameservers[ns].vc = vc;
     vc->ns = ns;
-<<<<<<< HEAD
-=======
-
-    Ip::Address addr;
-
-    if (!Config.Addrs.udp_outgoing.IsNoAddr())
-        addr = Config.Addrs.udp_outgoing;
-    else
-        addr = Config.Addrs.udp_incoming;
-
-    if (nameservers[ns].S.IsIPv4() && !addr.SetIPv4()) {
-        debugs(31, DBG_CRITICAL, "ERROR: Cannot contact DNS nameserver " << nameservers[ns].S << " from " << addr);
-        addr.SetAnyAddr();
-        addr.SetIPv4();
-    }
-
->>>>>>> 98be457f
     vc->queue = new MemBuf;
     vc->msg = new MemBuf;
     vc->busy = 1;
