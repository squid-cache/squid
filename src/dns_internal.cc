--- conflicted
+++ resolved
@@ -705,26 +705,17 @@
 }
 
 static void
-<<<<<<< HEAD
-idnsInitVCConnected(const Comm::ConnectionPointer &conn, comm_err_t status, int xerrno, void *data)
+idnsInitVCConnected(const Comm::ConnectionPointer &conn, const DnsLookupDetails &details, comm_err_t status, int xerrno, void *data)
 {
     nsvc * vc = (nsvc *)data;
 
     if (status != COMM_OK || !conn) {
-        char buf[MAX_IPSTRLEN];
-        debugs(78, DBG_IMPORTANT, "Failed to connect to nameserver " << nameservers[vc->ns].S.NtoA(buf,MAX_IPSTRLEN) << " using TCP!");
-=======
-idnsInitVCConnected(int fd, const DnsLookupDetails &details, comm_err_t status, int xerrno, void *data)
-{
-    nsvc * vc = (nsvc *)data;
-
-    if (status != COMM_OK) {
         char buf[MAX_IPSTRLEN] = "";
         if (vc->ns < nns)
             nameservers[vc->ns].S.NtoA(buf,MAX_IPSTRLEN);
         debugs(78, 1, HERE << "Failed to connect to nameserver " << buf << " using TCP: " << details);
-        comm_close(fd);
->>>>>>> 3ff816ee
+        Comm::ConnectionPOinter nonConst = conn;
+        nonConst->close();
         return;
     }
 
