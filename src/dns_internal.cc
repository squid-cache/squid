/*
 * $Id$
 *
 * DEBUG: section 78    DNS lookups; interacts with lib/rfc1035.c
 * AUTHOR: Duane Wessels
 *
 * SQUID Web Proxy Cache          http://www.squid-cache.org/
 * ----------------------------------------------------------
 *
 *  Squid is the result of efforts by numerous individuals from
 *  the Internet community; see the CONTRIBUTORS file for full
 *  details.   Many organizations have provided support for Squid's
 *  development; see the SPONSORS file for full details.  Squid is
 *  Copyrighted (C) 2001 by the Regents of the University of
 *  California; see the COPYRIGHT file for full details.  Squid
 *  incorporates software developed and/or copyrighted by other
 *  sources; see the CREDITS file for full details.
 *
 *  This program is free software; you can redistribute it and/or modify
 *  it under the terms of the GNU General Public License as published by
 *  the Free Software Foundation; either version 2 of the License, or
 *  (at your option) any later version.
 *
 *  This program is distributed in the hope that it will be useful,
 *  but WITHOUT ANY WARRANTY; without even the implied warranty of
 *  MERCHANTABILITY or FITNESS FOR A PARTICULAR PURPOSE.  See the
 *  GNU General Public License for more details.
 *
 *  You should have received a copy of the GNU General Public License
 *  along with this program; if not, write to the Free Software
 *  Foundation, Inc., 59 Temple Place, Suite 330, Boston, MA 02111, USA.
 *
 */

#include "squid.h"
#include "comm/Connection.h"
#include "comm/ConnOpener.h"
#include "comm.h"
#include "comm/Loops.h"
#include "comm/Write.h"
#include "event.h"
#include "SquidTime.h"
#include "Store.h"
#include "fde.h"
#include "ip/tools.h"
#include "MemBuf.h"
#include "mgr/Registration.h"
#include "util.h"
#include "wordlist.h"
#include "base/InstanceId.h"

#if HAVE_ARPA_NAMESER_H
#include <arpa/nameser.h>
#endif
#if HAVE_RESOLV_H
#include <resolv.h>
#endif

/* MS Visual Studio Projects are monolithic, so we need the following
   #ifndef to exclude the internal DNS code from compile process when
   using external DNS process.
 */
#if !USE_DNSSERVERS
#if _SQUID_WINDOWS_
#include "squid_windows.h"
#define REG_TCPIP_PARA_INTERFACES "SYSTEM\\CurrentControlSet\\Services\\Tcpip\\Parameters\\Interfaces"
#define REG_TCPIP_PARA "SYSTEM\\CurrentControlSet\\Services\\Tcpip\\Parameters"
#define REG_VXD_MSTCP "SYSTEM\\CurrentControlSet\\Services\\VxD\\MSTCP"
#endif
#ifndef _PATH_RESCONF
#define _PATH_RESCONF "/etc/resolv.conf"
#endif
#ifndef NS_DEFAULTPORT
#define NS_DEFAULTPORT 53
#endif

#ifndef NS_MAXDNAME
#define NS_MAXDNAME 1025
#endif

#ifndef MAXDNSRCH
#define MAXDNSRCH 6
#endif

/* The buffer size required to store the maximum allowed search path */
#ifndef RESOLV_BUFSZ
#define RESOLV_BUFSZ NS_MAXDNAME * MAXDNSRCH + sizeof("search ") + 1
#endif

#define IDNS_MAX_TRIES 20
#define MAX_RCODE 17
#define MAX_ATTEMPT 3
static int RcodeMatrix[MAX_RCODE][MAX_ATTEMPT];
// NP: see http://www.iana.org/assignments/dns-parameters
static const char *Rcodes[] = {
    /* RFC 1035 */
    "Success",
    "Packet Format Error",
    "DNS Server Failure",
    "Non-Existent Domain",
    "Not Implemented",
    "Query Refused",
    /* RFC 2136 */
    "Name Exists when it should not",
    "RR Set Exists when it should not",
    "RR Set that should exist does not",
    "Server Not Authoritative for zone",
    "Name not contained in zone",
    /* unassigned */
    "","","","","",
    /* RFC 2671 */
    "Bad OPT Version or TSIG Signature Failure"
};

typedef struct _idns_query idns_query;

typedef struct _ns ns;

typedef struct _sp sp;

typedef struct _nsvc nsvc;

struct _idns_query {
    hash_link hash;
    rfc1035_query query;
    char buf[RESOLV_BUFSZ];
    char name[NS_MAXDNAME + 1];
    char orig[NS_MAXDNAME + 1];
    ssize_t sz;
    unsigned short msg_id; /// random query ID sent to server; changes with every query sent
    InstanceId<idns_query> xact_id; /// identifies our "transaction", stays constant when query is retried

    int nsends;
    int need_vc;

    struct timeval start_t;
    struct timeval sent_t;
    struct timeval queue_t;
    dlink_node lru;
    IDNSCB *callback;
    void *callback_data;
    int attempt;
    int rcode;
    idns_query *queue;
    unsigned short domain;
    unsigned short do_searchpath;
    bool need_A;
    struct {
        int count;
        rfc1035_rr *answers;
    } initial_AAAA;
};
InstanceIdDefinitions(idns_query,  "dns");

struct _nsvc {
    int ns;
    Comm::ConnectionPointer conn;
    unsigned short msglen;
    int read_msglen;
    MemBuf *msg;
    MemBuf *queue;
    bool busy;
};

struct _ns {
    Ip::Address S;
    int nqueries;
    int nreplies;
#if WHEN_EDNS_RESPONSES_ARE_PARSED
    int last_seen_edns;
#endif
    nsvc *vc;
};

struct _sp {
    char domain[NS_MAXDNAME];
    int queries;
};

CBDATA_TYPE(nsvc);
CBDATA_TYPE(idns_query);

static ns *nameservers = NULL;
static sp *searchpath = NULL;
static int nns = 0;
static int nns_alloc = 0;
static int npc = 0;
static int npc_alloc = 0;
static int ndots = 1;
static dlink_list lru_list;
static int event_queued = 0;
static hash_table *idns_lookup_hash = NULL;

/*
 * Notes on EDNS:
 *
 * IPv4:
 *   EDNS as specified may be sent as an additional record for any request.
 *   early testing has revealed that it works on common devices, but cannot
 *   be reliably used on any A or PTR requet done for IPv4 addresses.
 *
 * As such the IPv4 packets are still hard-coded not to contain EDNS (0)
 *
 * Squid design:
 *   Squid is optimized to generate one packet and re-send it to all NS
 *   due to this we cannot customize the EDNS size per NS.
 *
 * As such we take the configuration option value as fixed.
 *
 * FUTURE TODO:
 *   This may not be worth doing, but if/when additional-records are parsed
 *   we will be able to recover the OPT value specific to any one NS and
 *   cache it. Effectively automating the tuning of EDNS advertised to the
 *   size our active NS are capable.
 * Default would need to start with 512 bytes RFC1035 says every NS must accept.
 * Responses from the configured NS may cause this to be raised or turned off.
 */
#if WHEN_EDNS_RESPONSES_ARE_PARSED
static int max_shared_edns = RFC1035_DEFAULT_PACKET_SZ;
#endif

static OBJH idnsStats;
static void idnsAddNameserver(const char *buf);
static void idnsAddPathComponent(const char *buf);
static void idnsFreeNameservers(void);
static void idnsFreeSearchpath(void);
static void idnsParseNameservers(void);
#if !_SQUID_MSWIN_
static void idnsParseResolvConf(void);
#endif
#if _SQUID_WINDOWS_
static void idnsParseWIN32Registry(void);
static void idnsParseWIN32SearchList(const char *);
#endif
static void idnsCacheQuery(idns_query * q);
static void idnsSendQuery(idns_query * q);
static IOCB idnsReadVCHeader;
static void idnsDoSendQueryVC(nsvc *vc);
static CNCB idnsInitVCConnected;
static IOCB idnsReadVC;
static IOCB idnsSentQueryVC;

static int idnsFromKnownNameserver(Ip::Address const &from);
static idns_query *idnsFindQuery(unsigned short id);
static void idnsGrokReply(const char *buf, size_t sz, int from_ns);
static PF idnsRead;
static EVH idnsCheckQueue;
static void idnsTickleQueue(void);
static void idnsRcodeCount(int, int);
static void idnsVCClosed(int fd, void *data);
static unsigned short idnsQueryID(void);

static void
idnsAddNameserver(const char *buf)
{
    Ip::Address A;

    if (!(A = buf)) {
        debugs(78, 0, "WARNING: rejecting '" << buf << "' as a name server, because it is not a numeric IP address");
        return;
    }

    if (A.IsAnyAddr()) {
        debugs(78, 0, "WARNING: Squid does not accept " << A << " in DNS server specifications.");
        A.SetLocalhost();
        debugs(78, 0, "Will be using " << A << " instead, assuming you meant that DNS is running on the same machine");
    }

    if (!Ip::EnableIpv6 && !A.SetIPv4()) {
        debugs(78, DBG_IMPORTANT, "WARNING: IPv6 is disabled. Discarding " << A << " in DNS server specifications.");
        return;
    }

    if (nns == nns_alloc) {
        int oldalloc = nns_alloc;
        ns *oldptr = nameservers;

        if (nns_alloc == 0)
            nns_alloc = 2;
        else
            nns_alloc <<= 1;

        nameservers = (ns *)xcalloc(nns_alloc, sizeof(*nameservers));

        if (oldptr && oldalloc)
            memcpy(nameservers, oldptr, oldalloc * sizeof(*nameservers));

        if (oldptr)
            safe_free(oldptr);
    }

    assert(nns < nns_alloc);
    A.SetPort(NS_DEFAULTPORT);
    nameservers[nns].S = A;
#if WHEN_EDNS_RESPONSES_ARE_PARSED
    nameservers[nns].last_seen_edns = RFC1035_DEFAULT_PACKET_SZ;
    // TODO generate a test packet to probe this NS from EDNS size and ability.
#endif
    debugs(78, 3, "idnsAddNameserver: Added nameserver #" << nns << " (" << A << ")");
    nns++;
}

static void
idnsAddPathComponent(const char *buf)
{
    if (npc == npc_alloc) {
        int oldalloc = npc_alloc;
        sp *oldptr = searchpath;

        if (0 == npc_alloc)
            npc_alloc = 2;
        else
            npc_alloc <<= 1;

        searchpath = (sp *)xcalloc(npc_alloc, sizeof(*searchpath));

        if (oldptr && oldalloc)
            memcpy(searchpath, oldptr, oldalloc * sizeof(*searchpath));

        if (oldptr)
            safe_free(oldptr);
    }

    assert(npc < npc_alloc);
    strcpy(searchpath[npc].domain, buf);
    Tolower(searchpath[npc].domain);
    debugs(78, 3, "idnsAddPathComponent: Added domain #" << npc << ": " << searchpath[npc].domain);
    npc++;
}


static void
idnsFreeNameservers(void)
{
    safe_free(nameservers);
    nns = nns_alloc = 0;
}

static void
idnsFreeSearchpath(void)
{
    safe_free(searchpath);
    npc = npc_alloc = 0;
}



static void
idnsParseNameservers(void)
{
    wordlist *w;

    for (w = Config.dns_nameservers; w; w = w->next) {
        debugs(78, 1, "Adding nameserver " << w->key << " from squid.conf");
        idnsAddNameserver(w->key);
    }
}

#if !_SQUID_MSWIN_
static void
idnsParseResolvConf(void)
{
    FILE *fp;
    char buf[RESOLV_BUFSZ];
    const char *t;
    fp = fopen(_PATH_RESCONF, "r");

    if (fp == NULL) {
        debugs(78, 1, "" << _PATH_RESCONF << ": " << xstrerror());
        return;
    }

#if _SQUID_CYGWIN_
    setmode(fileno(fp), O_TEXT);
#endif

    while (fgets(buf, RESOLV_BUFSZ, fp)) {
        t = strtok(buf, w_space);

        if (NULL == t) {
            continue;
        } else if (strcasecmp(t, "nameserver") == 0) {
            t = strtok(NULL, w_space);

            if (NULL == t)
                continue;

            debugs(78, 1, "Adding nameserver " << t << " from " << _PATH_RESCONF);

            idnsAddNameserver(t);
        } else if (strcasecmp(t, "domain") == 0) {
            idnsFreeSearchpath();
            t = strtok(NULL, w_space);

            if (NULL == t)
                continue;

            debugs(78, 1, "Adding domain " << t << " from " << _PATH_RESCONF);

            idnsAddPathComponent(t);
        } else if (strcasecmp(t, "search") == 0) {
            idnsFreeSearchpath();
            while (NULL != t) {
                t = strtok(NULL, w_space);

                if (NULL == t)
                    continue;

                debugs(78, 1, "Adding domain " << t << " from " << _PATH_RESCONF);

                idnsAddPathComponent(t);
            }
        } else if (strcasecmp(t, "options") == 0) {
            while (NULL != t) {
                t = strtok(NULL, w_space);

                if (NULL == t)
                    continue;

                if (strncmp(t, "ndots:", 6) == 0) {
                    ndots = atoi(t + 6);

                    if (ndots < 1)
                        ndots = 1;

                    debugs(78, 1, "Adding ndots " << ndots << " from " << _PATH_RESCONF);
                }
            }
        }
    }
    if (npc == 0 && (t = getMyHostname())) {
        t = strchr(t, '.');
        if (t)
            idnsAddPathComponent(t+1);
    }

    fclose(fp);
}

#endif

#if _SQUID_WINDOWS_
static void
idnsParseWIN32SearchList(const char * Separator)
{
    char *t;
    char *token;
    HKEY hndKey;

    if (RegOpenKeyEx(HKEY_LOCAL_MACHINE, REG_TCPIP_PARA, 0, KEY_QUERY_VALUE, &hndKey) == ERROR_SUCCESS) {
        DWORD Type = 0;
        DWORD Size = 0;
        LONG Result;
        Result = RegQueryValueEx(hndKey, "Domain", NULL, &Type, NULL, &Size);

        if (Result == ERROR_SUCCESS && Size) {
            t = (char *) xmalloc(Size);
            RegQueryValueEx(hndKey, "Domain", NULL, &Type, (LPBYTE) t, &Size);
            debugs(78, 1, "Adding domain " << t << " from Registry");
            idnsAddPathComponent(t);
            xfree(t);
        }
        Result = RegQueryValueEx(hndKey, "SearchList", NULL, &Type, NULL, &Size);

        if (Result == ERROR_SUCCESS && Size) {
            t = (char *) xmalloc(Size);
            RegQueryValueEx(hndKey, "SearchList", NULL, &Type, (LPBYTE) t, &Size);
            token = strtok(t, Separator);

            while (token) {
                idnsAddPathComponent(token);
                debugs(78, 1, "Adding domain " << token << " from Registry");
                token = strtok(NULL, Separator);
            }
            xfree(t);
        }

        RegCloseKey(hndKey);
    }
    if (npc == 0 && (t = (char *) getMyHostname())) {
        t = strchr(t, '.');
        if (t)
            idnsAddPathComponent(t + 1);
    }
}

static void
idnsParseWIN32Registry(void)
{
    char *t;
    char *token;
    HKEY hndKey, hndKey2;

    switch (WIN32_OS_version) {

    case _WIN_OS_WINNT:
        /* get nameservers from the Windows NT registry */

        if (RegOpenKeyEx(HKEY_LOCAL_MACHINE, REG_TCPIP_PARA, 0, KEY_QUERY_VALUE, &hndKey) == ERROR_SUCCESS) {
            DWORD Type = 0;
            DWORD Size = 0;
            LONG Result;
            Result = RegQueryValueEx(hndKey, "DhcpNameServer", NULL, &Type, NULL, &Size);

            if (Result == ERROR_SUCCESS && Size) {
                t = (char *) xmalloc(Size);
                RegQueryValueEx(hndKey, "DhcpNameServer", NULL, &Type, (LPBYTE) t, &Size);
                token = strtok(t, ", ");

                while (token) {
                    idnsAddNameserver(token);
                    debugs(78, 1, "Adding DHCP nameserver " << token << " from Registry");
                    token = strtok(NULL, ",");
                }
                xfree(t);
            }

            Result = RegQueryValueEx(hndKey, "NameServer", NULL, &Type, NULL, &Size);

            if (Result == ERROR_SUCCESS && Size) {
                t = (char *) xmalloc(Size);
                RegQueryValueEx(hndKey, "NameServer", NULL, &Type, (LPBYTE) t, &Size);
                token = strtok(t, ", ");

                while (token) {
                    debugs(78, 1, "Adding nameserver " << token << " from Registry");
                    idnsAddNameserver(token);
                    token = strtok(NULL, ", ");
                }
                xfree(t);
            }

            RegCloseKey(hndKey);
        }

        idnsParseWIN32SearchList(" ");

        break;

    case _WIN_OS_WIN2K:

    case _WIN_OS_WINXP:

    case _WIN_OS_WINNET:

    case _WIN_OS_WINLON:

    case _WIN_OS_WIN7:
        /* get nameservers from the Windows 2000 registry */
        /* search all interfaces for DNS server addresses */

        if (RegOpenKeyEx(HKEY_LOCAL_MACHINE, REG_TCPIP_PARA_INTERFACES, 0, KEY_READ, &hndKey) == ERROR_SUCCESS) {
            int i;
            DWORD MaxSubkeyLen, InterfacesCount;
            char *keyname;
            FILETIME ftLastWriteTime;

            if (RegQueryInfoKey(hndKey, NULL, NULL, NULL, &InterfacesCount, &MaxSubkeyLen, NULL, NULL, NULL, NULL, NULL, NULL) == ERROR_SUCCESS) {
                keyname = (char *) xmalloc(++MaxSubkeyLen);
                for (i = 0; i < (int) InterfacesCount; i++) {
                    DWORD j;
                    j = MaxSubkeyLen;
                    if (RegEnumKeyEx(hndKey, i, keyname, &j, NULL, NULL, NULL, &ftLastWriteTime) == ERROR_SUCCESS) {
                        char *newkeyname;
                        newkeyname = (char *) xmalloc(sizeof(REG_TCPIP_PARA_INTERFACES) + j + 2);
                        strcpy(newkeyname, REG_TCPIP_PARA_INTERFACES);
                        strcat(newkeyname, "\\");
                        strcat(newkeyname, keyname);
                        if (RegOpenKeyEx(HKEY_LOCAL_MACHINE, newkeyname, 0, KEY_QUERY_VALUE, &hndKey2) == ERROR_SUCCESS) {
                            DWORD Type = 0;
                            DWORD Size = 0;
                            LONG Result;
                            Result = RegQueryValueEx(hndKey2, "DhcpNameServer", NULL, &Type, NULL, &Size);
                            if (Result == ERROR_SUCCESS && Size) {
                                t = (char *) xmalloc(Size);
                                RegQueryValueEx(hndKey2, "DhcpNameServer", NULL, &Type, (LPBYTE)t, &Size);
                                token = strtok(t, ", ");
                                while (token) {
                                    debugs(78, 1, "Adding DHCP nameserver " << token << " from Registry");
                                    idnsAddNameserver(token);
                                    token = strtok(NULL, ", ");
                                }
                                xfree(t);
                            }

                            Result = RegQueryValueEx(hndKey2, "NameServer", NULL, &Type, NULL, &Size);
                            if (Result == ERROR_SUCCESS && Size) {
                                t = (char *) xmalloc(Size);
                                RegQueryValueEx(hndKey2, "NameServer", NULL, &Type, (LPBYTE)t, &Size);
                                token = strtok(t, ", ");
                                while (token) {
                                    debugs(78, 1, "Adding nameserver " << token << " from Registry");
                                    idnsAddNameserver(token);
                                    token = strtok(NULL, ", ");
                                }

                                xfree(t);
                            }

                            RegCloseKey(hndKey2);
                        }

                        xfree(newkeyname);
                    }
                }

                xfree(keyname);
            }

            RegCloseKey(hndKey);
        }

        idnsParseWIN32SearchList(", ");

        break;

    case _WIN_OS_WIN95:

    case _WIN_OS_WIN98:

    case _WIN_OS_WINME:
        /* get nameservers from the Windows 9X registry */

        if (RegOpenKeyEx(HKEY_LOCAL_MACHINE, REG_VXD_MSTCP, 0, KEY_QUERY_VALUE, &hndKey) == ERROR_SUCCESS) {
            DWORD Type = 0;
            DWORD Size = 0;
            LONG Result;
            Result = RegQueryValueEx(hndKey, "NameServer", NULL, &Type, NULL, &Size);

            if (Result == ERROR_SUCCESS && Size) {
                t = (char *) xmalloc(Size);
                RegQueryValueEx(hndKey, "NameServer", NULL, &Type, (LPBYTE) t, &Size);
                token = strtok(t, ", ");

                while (token) {
                    debugs(78, 1, "Adding nameserver " << token << " from Registry");
                    idnsAddNameserver(token);
                    token = strtok(NULL, ", ");
                }
                xfree(t);
            }

            RegCloseKey(hndKey);
        }

        break;

    default:
        debugs(78, 1, "Failed to read nameserver from Registry: Unknown System Type.");
        return;
    }
}

#endif

static void
idnsStats(StoreEntry * sentry)
{
    dlink_node *n;
    idns_query *q;
    int i;
    int j;
    char buf[MAX_IPSTRLEN];
    storeAppendPrintf(sentry, "Internal DNS Statistics:\n");
    storeAppendPrintf(sentry, "\nThe Queue:\n");
    storeAppendPrintf(sentry, "                       DELAY SINCE\n");
    storeAppendPrintf(sentry, "  ID   SIZE SENDS FIRST SEND LAST SEND\n");
    storeAppendPrintf(sentry, "------ ---- ----- ---------- ---------\n");

    for (n = lru_list.head; n; n = n->next) {
        q = (idns_query *)n->data;
        storeAppendPrintf(sentry, "%#06x %4d %5d %10.3f %9.3f\n",
                          (int) q->msg_id, (int) q->sz, q->nsends,
                          tvSubDsec(q->start_t, current_time),
                          tvSubDsec(q->sent_t, current_time));
    }

    if (Config.dns.packet_max > 0)
        storeAppendPrintf(sentry, "DNS jumbo-grams: %Zd Bytes\n", Config.dns.packet_max);
    else
        storeAppendPrintf(sentry, "DNS jumbo-grams: not working\n");

    storeAppendPrintf(sentry, "\nNameservers:\n");
    storeAppendPrintf(sentry, "IP ADDRESS                                     # QUERIES # REPLIES\n");
    storeAppendPrintf(sentry, "---------------------------------------------- --------- ---------\n");

    for (i = 0; i < nns; i++) {
        storeAppendPrintf(sentry, "%-45s %9d %9d\n",  /* Let's take the maximum: (15 IPv4/45 IPv6) */
                          nameservers[i].S.NtoA(buf,MAX_IPSTRLEN),
                          nameservers[i].nqueries,
                          nameservers[i].nreplies);
    }

    storeAppendPrintf(sentry, "\nRcode Matrix:\n");
    storeAppendPrintf(sentry, "RCODE");

    for (i = 0; i < MAX_ATTEMPT; i++)
        storeAppendPrintf(sentry, " ATTEMPT%d", i + 1);

    storeAppendPrintf(sentry, " PROBLEM\n");

    for (j = 0; j < MAX_RCODE; j++) {
        if (j > 10 && j < 16)
            continue; // unassigned by IANA.

        storeAppendPrintf(sentry, "%5d", j);

        for (i = 0; i < MAX_ATTEMPT; i++)
            storeAppendPrintf(sentry, " %8d", RcodeMatrix[j][i]);

        storeAppendPrintf(sentry, " : %s\n",Rcodes[j]);
    }

    if (npc) {
        storeAppendPrintf(sentry, "\nSearch list:\n");

        for (i=0; i < npc; i++)
            storeAppendPrintf(sentry, "%s\n", searchpath[i].domain);

        storeAppendPrintf(sentry, "\n");
    }
}

static void
idnsTickleQueue(void)
{
    if (event_queued)
        return;

    if (NULL == lru_list.tail)
        return;

    const double when = min(Config.Timeout.idns_query, Config.Timeout.idns_retransmit)/1000.0;

    eventAdd("idnsCheckQueue", idnsCheckQueue, NULL, when, 1);

    event_queued = 1;
}

static void
idnsSentQueryVC(const Comm::ConnectionPointer &conn, char *buf, size_t size, comm_err_t flag, int xerrno, void *data)
{
    nsvc * vc = (nsvc *)data;

    if (flag == COMM_ERR_CLOSING)
        return;

    // XXX: irrelevant now that we have conn pointer?
    if (!Comm::IsConnOpen(conn) || fd_table[conn->fd].closing())
        return;

    if (flag != COMM_OK || size <= 0) {
        conn->close();
        return;
    }

    vc->busy = 0;
    idnsDoSendQueryVC(vc);
}

static void
idnsDoSendQueryVC(nsvc *vc)
{
    if (vc->busy)
        return;

    if (vc->queue->contentSize() == 0)
        return;

    MemBuf *mb = vc->queue;

    vc->queue = new MemBuf;

    vc->busy = 1;

    // Comm needs seconds but idnsCheckQueue() will check the exact timeout
    const int timeout = (Config.Timeout.idns_query % 1000 ?
                         Config.Timeout.idns_query + 1000 : Config.Timeout.idns_query) / 1000;
    AsyncCall::Pointer nil;

    commSetConnTimeout(vc->conn, timeout, nil);

    AsyncCall::Pointer call = commCbCall(78, 5, "idnsSentQueryVC",
                                         CommIoCbPtrFun(&idnsSentQueryVC, vc));
    Comm::Write(vc->conn, mb, call);

    delete mb;
}

static void
idnsInitVCConnected(const Comm::ConnectionPointer &conn, comm_err_t status, int xerrno, void *data)
{
    nsvc * vc = (nsvc *)data;

    if (status != COMM_OK || !conn) {
        char buf[MAX_IPSTRLEN] = "";
        if (vc->ns < nns)
            nameservers[vc->ns].S.NtoA(buf,MAX_IPSTRLEN);
        debugs(78, 1, HERE << "Failed to connect to nameserver " << buf << " using TCP.");
        return;
    }

    vc->conn = conn;

    comm_add_close_handler(conn->fd, idnsVCClosed, vc);
    AsyncCall::Pointer call = commCbCall(5,4, "idnsReadVCHeader",
                                         CommIoCbPtrFun(idnsReadVCHeader, vc));
    comm_read(conn, (char *)&vc->msglen, 2, call);
    vc->busy = 0;
    idnsDoSendQueryVC(vc);
}

static void
idnsVCClosed(int fd, void *data)
{
    nsvc * vc = (nsvc *)data;
    delete vc->queue;
    delete vc->msg;
    vc->conn = NULL;
    if (vc->ns < nns) // XXX: idnsShutdown may have freed nameservers[]
        nameservers[vc->ns].vc = NULL;
    cbdataFree(vc);
}

static void
idnsInitVC(int ns)
{
    nsvc *vc = cbdataAlloc(nsvc);
    assert(ns < nns);
    assert(vc->conn == NULL); // MUST be NULL from the construction process!
    nameservers[ns].vc = vc;
    vc->ns = ns;
    vc->queue = new MemBuf;
    vc->msg = new MemBuf;
    vc->busy = 1;

    Comm::ConnectionPointer conn = new Comm::Connection();

    if (!Config.Addrs.udp_outgoing.IsNoAddr())
        conn->local = Config.Addrs.udp_outgoing;
    else
        conn->local = Config.Addrs.udp_incoming;

    conn->remote = nameservers[ns].S;

    AsyncCall::Pointer call = commCbCall(78,3, "idnsInitVCConnected", CommConnectCbPtrFun(idnsInitVCConnected, vc));

    Comm::ConnOpener *cs = new Comm::ConnOpener(conn, call, Config.Timeout.connect);
    cs->setHost("DNS TCP Socket");
    AsyncJob::Start(cs);
}

static void
idnsSendQueryVC(idns_query * q, int ns)
{
    assert(ns < nns);
    if (nameservers[ns].vc == NULL)
        idnsInitVC(ns);

    nsvc *vc = nameservers[ns].vc;

    if (!vc) {
        char buf[MAX_IPSTRLEN];
        debugs(78, 1, "idnsSendQuery: Failed to initiate TCP connection to nameserver " << nameservers[ns].S.NtoA(buf,MAX_IPSTRLEN) << "!");

        return;
    }

    vc->queue->reset();

    short head = htons(q->sz);

    vc->queue->append((char *)&head, 2);

    vc->queue->append(q->buf, q->sz);

    idnsDoSendQueryVC(vc);
}

static void
idnsSendQuery(idns_query * q)
{
    if (DnsSocketA < 0 && DnsSocketB < 0) {
        debugs(78, 1, "WARNING: idnsSendQuery: Can't send query, no DNS socket!");
        return;
    }

    if (nns <= 0) {
        debugs(78, 1, "WARNING: idnsSendQuery: Can't send query, no DNS nameservers known!");
        return;
    }

    assert(q->lru.next == NULL);

    assert(q->lru.prev == NULL);

    int x = -1, y = -1;
    int ns;

    q->start_t = current_time;
    q->msg_id = idnsQueryID();
    rfc1035SetQueryID(q->buf, q->msg_id);

    do {
        ns = q->nsends % nns;

        if (q->need_vc) {
            idnsSendQueryVC(q, ns);
            x = y = 0;
        } else {
            if (DnsSocketB >= 0 && nameservers[ns].S.IsIPv6())
                y = comm_udp_sendto(DnsSocketB, nameservers[ns].S, q->buf, q->sz);
            else if (DnsSocketA)
                x = comm_udp_sendto(DnsSocketA, nameservers[ns].S, q->buf, q->sz);
        }

        q->nsends++;

        q->queue_t = q->sent_t = current_time;

        if (y < 0 && nameservers[ns].S.IsIPv6())
            debugs(50, 1, "idnsSendQuery: FD " << DnsSocketB << ": sendto: " << xstrerror());
        if (x < 0 && nameservers[ns].S.IsIPv4())
            debugs(50, 1, "idnsSendQuery: FD " << DnsSocketA << ": sendto: " << xstrerror());

    } while ( (x<0 && y<0) && q->nsends % nns != 0);

    if (y > 0) {
        fd_bytes(DnsSocketB, y, FD_WRITE);
    }
    if (x > 0) {
        fd_bytes(DnsSocketA, x, FD_WRITE);
    }

    nameservers[ns].nqueries++;
    q->queue_t = current_time;
    dlinkAdd(q, &q->lru, &lru_list);
    idnsTickleQueue();
}

static int
idnsFromKnownNameserver(Ip::Address const &from)
{
    int i;

    for (i = 0; i < nns; i++) {
        if (nameservers[i].S != from)
            continue;

        if (nameservers[i].S.GetPort() != from.GetPort())
            continue;

        return i;
    }

    return -1;
}

static idns_query *
idnsFindQuery(unsigned short id)
{
    dlink_node *n;
    idns_query *q;

    for (n = lru_list.tail; n; n = n->prev) {
        q = (idns_query*)n->data;

        if (q->msg_id == id)
            return q;
    }

    return NULL;
}

static unsigned short
idnsQueryID(void)
{
    unsigned short id = squid_random() & 0xFFFF;
    unsigned short first_id = id;

    while (idnsFindQuery(id)) {
        id++;

        if (id == first_id) {
            debugs(78, 1, "idnsQueryID: Warning, too many pending DNS requests");
            break;
        }
    }

    return id;
}

static void
idnsCallback(idns_query *q, rfc1035_rr *answers, int n, const char *error)
{
    IDNSCB *callback;
    void *cbdata;

    callback = q->callback;
    q->callback = NULL;

    if (cbdataReferenceValidDone(q->callback_data, &cbdata))
        callback(cbdata, answers, n, error);

    while (q->queue) {
        idns_query *q2 = q->queue;
        q->queue = q2->queue;
        callback = q2->callback;
        q2->callback = NULL;

        if (cbdataReferenceValidDone(q2->callback_data, &cbdata))
            callback(cbdata, answers, n, error);

        cbdataFree(q2);
    }

    if (q->hash.key) {
        hash_remove_link(idns_lookup_hash, &q->hash);
        q->hash.key = NULL;
    }
}

void
idnsDropMessage(rfc1035_message *message, idns_query *q)
{
    rfc1035MessageDestroy(&message);
    if (q->hash.key) {
        hash_remove_link(idns_lookup_hash, &q->hash);
        q->hash.key = NULL;
    }
}

static void
idnsGrokReply(const char *buf, size_t sz, int from_ns)
{
    int n;
    rfc1035_message *message = NULL;
    idns_query *q;

    n = rfc1035MessageUnpack(buf, sz, &message);

    if (message == NULL) {
        debugs(78, 1, "idnsGrokReply: Malformed DNS response");
        return;
    }

    debugs(78, 3, "idnsGrokReply: QID 0x" << std::hex <<   message->id << ", " << std::dec << n << " answers");

    q = idnsFindQuery(message->id);

    if (q == NULL) {
        debugs(78, 3, "idnsGrokReply: Late response");
        rfc1035MessageDestroy(&message);
        return;
    }

    if (rfc1035QueryCompare(&q->query, message->query) != 0) {
        debugs(78, 3, "idnsGrokReply: Query mismatch (" << q->query.name << " != " << message->query->name << ")");
        rfc1035MessageDestroy(&message);
        return;
    }

#if WHEN_EDNS_RESPONSES_ARE_PARSED
// TODO: actually gr the message right here.
//	pull out the DNS meta data we need (A records, AAAA records and EDNS OPT) and store in q
//	this is overall better than force-feeding A response with AAAA an section later anyway.
//	AND allows us to merge AN+AR sections from both responses (one day)

    if (q->edns_seen >= 0) {
        if (max_shared_edns == nameservers[from_ns].last_seen_edns && max_shared_edns < q->edns_seen) {
            nameservers[from_ns].last_seen_edns = q->edns_seen;
            // the altered NS was limiting the whole group.
            max_shared_edns = q->edns_seen;
            // may be limited by one of the others still
            for (int i = 0; i < nns; i++)
                max_shared_edns = min(max_shared_edns, nameservers[i].last_seen_edns);
        } else {
            nameservers[from_ns].last_seen_edns = q->edns_seen;
            // maybe reduce the global limit downwards to accomodate this NS
            max_shared_edns = min(max_shared_edns, q->edns_seen);
        }
        if (max_shared_edns < RFC1035_DEFAULT_PACKET_SZ)
            max_shared_edns = -1;
    }
#endif

    if (message->tc) {
        debugs(78, 3, HERE << "Resolver requested TC (" << q->query.name << ")");
        dlinkDelete(&q->lru, &lru_list);
        rfc1035MessageDestroy(&message);

        if (!q->need_vc) {
            q->need_vc = 1;
            q->nsends--;
            idnsSendQuery(q);
        } else {
            // Strange: A TCP DNS response with the truncation bit (TC) set.
            // Return an error and cleanup; no point in trying TCP again.
            debugs(78, 3, HERE << "TCP DNS response");
            idnsCallback(q, NULL, 0, "Truncated TCP DNS response");
            cbdataFree(q);
        }

        return;
    }

    dlinkDelete(&q->lru, &lru_list);
    idnsRcodeCount(n, q->attempt);

    if (n < 0) {
        q->rcode = -n;
        debugs(78, 3, "idnsGrokReply: error " << rfc1035ErrorMessage(n) << " (" << q->rcode << ")");

        if (q->rcode == 2 && ++q->attempt < MAX_ATTEMPT) {
            /*
             * RCODE 2 is "Server failure - The name server was
             * unable to process this query due to a problem with
             * the name server."
             */
            debugs(78, 3, "idnsGrokReply: Query result: SERV_FAIL");
            rfc1035MessageDestroy(&message);
            idnsSendQuery(q);
            return;
        }

        if (q->rcode == 3 && q->do_searchpath && q->attempt < MAX_ATTEMPT) {
            assert(NULL == message->answer);
            strcpy(q->name, q->orig);

            debugs(78, 3, "idnsGrokReply: Query result: NXDOMAIN - " << q->name );

            if (q->domain < npc) {
                strcat(q->name, ".");
                strcat(q->name, searchpath[q->domain].domain);
                debugs(78, 3, "idnsGrokReply: searchpath used for " << q->name);
                q->domain++;
            } else {
                q->attempt++;
            }

            idnsDropMessage(message, q);

            if (Ip::EnableIpv6 && q->query.qtype == RFC1035_TYPE_AAAA) {
                debugs(78, 3, "idnsGrokReply: Trying AAAA Query for " << q->name);
                q->sz = rfc3596BuildAAAAQuery(q->name, q->buf, sizeof(q->buf), 0, &q->query, Config.dns.packet_max);
            } else {
                debugs(78, 3, "idnsGrokReply: Trying A Query for " << q->name);
                // see EDNS notes at top of file why this sends 0
                q->sz = rfc3596BuildAQuery(q->name, q->buf, sizeof(q->buf), 0, &q->query, 0);
            }

            if (q->sz < 0) {
                /* problem with query data -- query not sent */
                idnsCallback(static_cast<idns_query *>(q->callback_data), NULL, 0, "Internal error");
                cbdataFree(q);
                return;
            }

            idnsCacheQuery(q);
            idnsSendQuery(q);
            return;
        }
    }

    if (q->need_A && (Config.onoff.dns_require_A == 1 || n <= 0 ) ) {
        /* ERROR or NO AAAA exist. Failover to A records. */
        /*      Apparently its also a good idea to lookup and store the A records
         *      just in case the AAAA are not available when we need them.
         *      This could occur due to number of network failings beyond our control
         *      thus the || above allowing the user to request always both.
         */

        if (n == 0)
            debugs(78, 3, "idnsGrokReply: " << q->name << " has no AAAA records. Looking up A record instead.");
        else if (q->need_A && n <= 0)
            debugs(78, 3, "idnsGrokReply: " << q->name << " AAAA query failed. Trying A now instead.");
        else // admin requested this.
            debugs(78, 3, "idnsGrokReply: " << q->name << " AAAA query done. Configured to retrieve A now also.");

        // move the initial message results into the failover query for merging later.
        if (n > 0) {
            q->initial_AAAA.count = message->ancount;
            q->initial_AAAA.answers = message->answer;
            message->answer = NULL;
        }

        // remove the hashed query info
        idnsDropMessage(message, q);

        // reset the query as an A query
        q->nsends = 0;
        // see EDNS notes at top of file why this sends 0
        q->sz = rfc3596BuildAQuery(q->name, q->buf, sizeof(q->buf), 0, &q->query, 0);
        q->need_A = false;

        if (q->sz < 0) {
            /* problem with query data -- query not sent */
            idnsCallback(static_cast<idns_query *>(q->callback_data), NULL, 0, "Internal error");
            cbdataFree(q);
            return;
        }

        idnsCacheQuery(q);
        idnsSendQuery(q);
        return;
    }

    /** If there are two result sets from preceeding AAAA and A lookups merge them with a preference for AAAA */
    if (q->initial_AAAA.count > 0 && n > 0) {
        /* two sets of RR need merging */
        rfc1035_rr *result = (rfc1035_rr*) xmalloc( sizeof(rfc1035_rr)*(n + q->initial_AAAA.count) );
        rfc1035_rr *tmp = result;

        debugs(78, 6, HERE << "Merging DNS results " << q->name << " AAAA has " << q->initial_AAAA.count << " RR, A has " << n << " RR");

        memcpy(tmp, q->initial_AAAA.answers, (sizeof(rfc1035_rr)*(q->initial_AAAA.count)) );
        tmp += q->initial_AAAA.count;
        /* free the RR object without freeing its child strings (they are now taken by the copy above) */
        safe_free(q->initial_AAAA.answers);

        memcpy( tmp, message->answer, (sizeof(rfc1035_rr)*n) );
        /* free the RR object without freeing its child strings (they are now taken by the copy above) */
        safe_free(message->answer);

        message->answer = result;
        message->ancount += q->initial_AAAA.count;
        n += q->initial_AAAA.count;
        q->initial_AAAA.count=0;
    } else if (q->initial_AAAA.count > 0 && n <= 0) {
        /* initial of dual queries was the only result set. */
        debugs(78, 6, HERE << "Merging DNS results " << q->name << " AAAA has " << q->initial_AAAA.count << " RR, A has " << n << " RR");
        rfc1035RRDestroy(&(message->answer), n);
        message->answer = q->initial_AAAA.answers;
        n = q->initial_AAAA.count;
    }
    /* else initial results were empty. just use the final set as authoritative */

    debugs(78, 6, HERE << "Sending " << n << " DNS results to caller.");
    idnsCallback(q, message->answer, n, rfc1035ErrorMessage(n));
    rfc1035MessageDestroy(&message);
    cbdataFree(q);
}

static void
idnsRead(int fd, void *data)
{
    int *N = &incoming_sockets_accepted;
    int len;
    int max = INCOMING_DNS_MAX;
    static char rbuf[SQUID_UDP_SO_RCVBUF];
    int ns;
    Ip::Address from;

    debugs(78, 3, "idnsRead: starting with FD " << fd);

    // Always keep reading. This stops (or at least makes harder) several
    // attacks on the DNS client.
    Comm::SetSelect(fd, COMM_SELECT_READ, idnsRead, NULL, 0);

    /* BUG (UNRESOLVED)
     *  two code lines after returning from comm_udprecvfrom()
     *  something overwrites the memory behind the from parameter.
     *  NO matter where in the stack declaration list above it is placed
     *  The cause of this is still unknown, however copying the data appears
     *  to allow it to be passed further without this erasure.
     */
    Ip::Address bugbypass;

    while (max--) {
        len = comm_udp_recvfrom(fd, rbuf, SQUID_UDP_SO_RCVBUF, 0, bugbypass);

        from = bugbypass; // BUG BYPASS. see notes above.

        if (len == 0)
            break;

        if (len < 0) {
            if (ignoreErrno(errno))
                break;

#if _SQUID_LINUX_
            /* Some Linux systems seem to set the FD for reading and then
             * return ECONNREFUSED when sendto() fails and generates an ICMP
             * port unreachable message. */
            /* or maybe an EHOSTUNREACH "No route to host" message */
            if (errno != ECONNREFUSED && errno != EHOSTUNREACH)
#endif

                debugs(50, 1, "idnsRead: FD " << fd << " recvfrom: " << xstrerror());

            break;
        }

        fd_bytes(fd, len, FD_READ);

        assert(N);
        (*N)++;

        debugs(78, 3, "idnsRead: FD " << fd << ": received " << len << " bytes from " << from);

        /* BUG: see above. Its here that it becomes apparent that the content of bugbypass is gone. */
        ns = idnsFromKnownNameserver(from);

        if (ns >= 0) {
            nameservers[ns].nreplies++;
        }

        // Before unknown_nameservers check to avoid flooding cache.log on attacks,
        // but after the ++ above to keep statistics right.
        if (!lru_list.head)
            continue; // Don't process replies if there is no pending query.

        if (ns < 0 && Config.onoff.ignore_unknown_nameservers) {
            static time_t last_warning = 0;

            if (squid_curtime - last_warning > 60) {
                debugs(78, 1, "WARNING: Reply from unknown nameserver " << from);
                last_warning = squid_curtime;
            } else {
                debugs(78, 1, "WARNING: Reply from unknown nameserver " << from << " (retrying..." <<  (squid_curtime-last_warning) << "<=60)" );
            }
            continue;
        }

        idnsGrokReply(rbuf, len, ns);
    }
}

static void
idnsCheckQueue(void *unused)
{
    dlink_node *n;
    dlink_node *p = NULL;
    idns_query *q;
    event_queued = 0;

    if (0 == nns)
        /* name servers went away; reconfiguring or shutting down */
        return;

    for (n = lru_list.tail; n; n = p) {

        p = n->prev;
        q = static_cast<idns_query*>(n->data);

        /* Anything to process in the queue? */
        if ((time_msec_t)tvSubMsec(q->queue_t, current_time) < Config.Timeout.idns_retransmit )
            break;

        /* Query timer expired? */
        if ((time_msec_t)tvSubMsec(q->sent_t, current_time) < (Config.Timeout.idns_retransmit * 1 << ((q->nsends - 1) / nns))) {
            dlinkDelete(&q->lru, &lru_list);
            q->queue_t = current_time;
            dlinkAdd(q, &q->lru, &lru_list);
            continue;
        }

        debugs(78, 3, "idnsCheckQueue: ID " << q->xact_id <<
               " QID 0x"  << std::hex << std::setfill('0')  <<
               std::setw(4) << q->msg_id << ": timeout" );

        dlinkDelete(&q->lru, &lru_list);

        if ((time_msec_t)tvSubMsec(q->start_t, current_time) < Config.Timeout.idns_query) {
            idnsSendQuery(q);
        } else {
            debugs(78, 2, "idnsCheckQueue: ID " << q->xact_id <<
                   " QID 0x" << std::hex << q->msg_id <<
                   " : giving up after " << std::dec << q->nsends << " tries and " <<
                   std::setw(5)<< std::setprecision(2) << tvSubDsec(q->start_t, current_time) << " seconds");

            if (q->rcode != 0)
                idnsCallback(q, NULL, -q->rcode, rfc1035ErrorMessage(q->rcode));
            else
                idnsCallback(q, NULL, -16, "Timeout");

            cbdataFree(q);
        }
    }

    idnsTickleQueue();
}

static void
idnsReadVC(const Comm::ConnectionPointer &conn, char *buf, size_t len, comm_err_t flag, int xerrno, void *data)
{
    nsvc * vc = (nsvc *)data;

    if (flag == COMM_ERR_CLOSING)
        return;

    if (flag != COMM_OK || len <= 0) {
        if (Comm::IsConnOpen(conn))
            conn->close();
        return;
    }

    vc->msg->size += len;       // XXX should not access -> size directly

    if (vc->msg->contentSize() < vc->msglen) {
        AsyncCall::Pointer call = commCbCall(5,4, "idnsReadVC",
                                             CommIoCbPtrFun(idnsReadVC, vc));
        comm_read(conn, buf+len, vc->msglen - vc->msg->contentSize(), call);
        return;
    }

    assert(vc->ns < nns);
    debugs(78, 3, HERE << conn << ": received " << vc->msg->contentSize() << " bytes via TCP from " << nameservers[vc->ns].S << ".");

    idnsGrokReply(vc->msg->buf, vc->msg->contentSize(), vc->ns);
    vc->msg->clean();
    AsyncCall::Pointer call = commCbCall(5,4, "idnsReadVCHeader",
                                         CommIoCbPtrFun(idnsReadVCHeader, vc));
    comm_read(conn, (char *)&vc->msglen, 2, call);
}

static void
idnsReadVCHeader(const Comm::ConnectionPointer &conn, char *buf, size_t len, comm_err_t flag, int xerrno, void *data)
{
    nsvc * vc = (nsvc *)data;

    if (flag == COMM_ERR_CLOSING)
        return;

    if (flag != COMM_OK || len <= 0) {
        if (Comm::IsConnOpen(conn))
            conn->close();
        return;
    }

    vc->read_msglen += len;

    assert(vc->read_msglen <= 2);

    if (vc->read_msglen < 2) {
        AsyncCall::Pointer call = commCbCall(5,4, "idnsReadVCHeader",
                                             CommIoCbPtrFun(idnsReadVCHeader, vc));
        comm_read(conn, buf+len, 2 - vc->read_msglen, call);
        return;
    }

    vc->read_msglen = 0;

    vc->msglen = ntohs(vc->msglen);

    vc->msg->init(vc->msglen, vc->msglen);
    AsyncCall::Pointer call = commCbCall(5,4, "idnsReadVC",
                                         CommIoCbPtrFun(idnsReadVC, vc));
    comm_read(conn, vc->msg->buf, vc->msglen, call);
}

/*
 * rcode < 0 indicates an error, rocde >= 0 indicates success
 */
static void
idnsRcodeCount(int rcode, int attempt)
{
    if (rcode > 0)
        rcode = 0;
    else if (rcode < 0)
        rcode = -rcode;

    if (rcode < MAX_RCODE)
        if (attempt < MAX_ATTEMPT)
            RcodeMatrix[rcode][attempt]++;
}

/* ====================================================================== */

static void
idnsRegisterWithCacheManager(void)
{
    Mgr::RegisterAction("idns", "Internal DNS Statistics", idnsStats, 0, 1);
}

void
idnsInit(void)
{
    static int init = 0;

    CBDATA_INIT_TYPE(nsvc);
    CBDATA_INIT_TYPE(idns_query);

    if (DnsSocketA < 0 && DnsSocketB < 0) {
        Ip::Address addrA; // since we don't want to alter Config.Addrs.udp_* and dont have one of our own.

        if (!Config.Addrs.udp_outgoing.IsNoAddr())
            addrA = Config.Addrs.udp_outgoing;
        else
            addrA = Config.Addrs.udp_incoming;

        Ip::Address addrB = addrA;
        addrA.SetIPv4();

        if (Ip::EnableIpv6 && addrB.IsIPv6()) {
            debugs(78, 2, "idnsInit: attempt open DNS socket to: " << addrB);
            DnsSocketB = comm_open_listener(SOCK_DGRAM,
                                            IPPROTO_UDP,
                                            addrB,
                                            COMM_NONBLOCKING,
                                            "DNS Socket IPv6");
        }

        if (addrA.IsIPv4()) {
            debugs(78, 2, "idnsInit: attempt open DNS socket to: " << addrA);
            DnsSocketA = comm_open_listener(SOCK_DGRAM,
                                            IPPROTO_UDP,
                                            addrA,
                                            COMM_NONBLOCKING,
                                            "DNS Socket IPv4");
        }

        if (DnsSocketA < 0 && DnsSocketB < 0)
            fatal("Could not create a DNS socket");

        /* Ouch... we can't call functions using debug from a debug
         * statement. Doing so messes up the internal Debug::level
         */
        if (DnsSocketB >= 0) {
<<<<<<< HEAD
=======
            comm_local_port(DnsSocketB);
>>>>>>> 27f19600
            debugs(78, 1, "DNS Socket created at " << addrB << ", FD " << DnsSocketB);
            Comm::SetSelect(DnsSocketB, COMM_SELECT_READ, idnsRead, NULL, 0);
        }
        if (DnsSocketA >= 0) {
<<<<<<< HEAD
=======
            comm_local_port(DnsSocketA);
>>>>>>> 27f19600
            debugs(78, 1, "DNS Socket created at " << addrA << ", FD " << DnsSocketA);
            Comm::SetSelect(DnsSocketA, COMM_SELECT_READ, idnsRead, NULL, 0);
        }
    }

    assert(0 == nns);
    idnsParseNameservers();
#if !_SQUID_MSWIN_

    if (0 == nns)
        idnsParseResolvConf();

#endif
#if _SQUID_WINDOWS_
    if (0 == nns)
        idnsParseWIN32Registry();
#endif

    if (0 == nns) {
        debugs(78, 1, "Warning: Could not find any nameservers. Trying to use localhost");
#if _SQUID_WINDOWS_
        debugs(78, 1, "Please check your TCP-IP settings or /etc/resolv.conf file");
#else
        debugs(78, 1, "Please check your /etc/resolv.conf file");
#endif

        debugs(78, 1, "or use the 'dns_nameservers' option in squid.conf.");
        idnsAddNameserver("127.0.0.1");
    }

    if (!init) {
        memDataInit(MEM_IDNS_QUERY, "idns_query", sizeof(idns_query), 0);
        memset(RcodeMatrix, '\0', sizeof(RcodeMatrix));
        idns_lookup_hash = hash_create((HASHCMP *) strcmp, 103, hash_string);
        init++;
    }

#if WHEN_EDNS_RESPONSES_ARE_PARSED
    if (Config.onoff.ignore_unknown_nameservers && max_shared_edns > 0) {
        debugs(0, DBG_IMPORTANT, "ERROR: cannot negotiate EDNS with unknown nameservers. Disabling");
        max_shared_edns = -1; // disable if we might receive random replies.
    }
#endif

    idnsRegisterWithCacheManager();
}

void
idnsShutdown(void)
{
    if (DnsSocketA < 0 && DnsSocketB < 0)
        return;

    if (DnsSocketA >= 0 ) {
        comm_close(DnsSocketA);
        DnsSocketA = -1;
    }

    if (DnsSocketB >= 0 ) {
        comm_close(DnsSocketB);
        DnsSocketB = -1;
    }

    for (int i = 0; i < nns; i++) {
        if (nsvc *vc = nameservers[i].vc) {
            if (Comm::IsConnOpen(vc->conn))
                vc->conn->close();
        }
    }

    // XXX: vcs are not closed/freed yet and may try to access nameservers[]
    idnsFreeNameservers();
    idnsFreeSearchpath();
}

static int
idnsCachedLookup(const char *key, IDNSCB * callback, void *data)
{
    idns_query *q;

    idns_query *old = (idns_query *) hash_lookup(idns_lookup_hash, key);

    if (!old)
        return 0;

    q = cbdataAlloc(idns_query);
    // idns_query is POD so no constructors are called after allocation
    q->xact_id.change();

    q->callback = callback;

    q->callback_data = cbdataReference(data);

    q->queue = old->queue;

    old->queue = q;

    return 1;
}

static void
idnsCacheQuery(idns_query *q)
{
    q->hash.key = q->query.name;
    hash_join(idns_lookup_hash, &q->hash);
}

void
idnsALookup(const char *name, IDNSCB * callback, void *data)
{
    unsigned int i;
    int nd = 0;
    idns_query *q;

    if (idnsCachedLookup(name, callback, data))
        return;

    q = cbdataAlloc(idns_query);
    // idns_query is POD so no constructors are called after allocation
    q->xact_id.change();

    for (i = 0; i < strlen(name); i++)
        if (name[i] == '.')
            nd++;

    if (Config.onoff.res_defnames && npc > 0 && name[strlen(name)-1] != '.') {
        q->do_searchpath = 1;
    } else {
        q->do_searchpath = 0;
    }

    strcpy(q->orig, name);
    strcpy(q->name, q->orig);

    if (q->do_searchpath && nd < ndots) {
        q->domain = 0;
        strcat(q->name, ".");
        strcat(q->name, searchpath[q->domain].domain);
        debugs(78, 3, "idnsALookup: searchpath used for " << q->name);
    }

    if (Ip::EnableIpv6) {
        q->sz = rfc3596BuildAAAAQuery(q->name, q->buf, sizeof(q->buf), 0, &q->query, Config.dns.packet_max);
        q->need_A = true;
    } else {
        // see EDNS notes at top of file why this sends 0
        q->sz = rfc3596BuildAQuery(q->name, q->buf, sizeof(q->buf), 0, &q->query, 0);
        q->need_A = false;
    }

    if (q->sz < 0) {
        /* problem with query data -- query not sent */
        callback(data, NULL, 0, "Internal error");
        cbdataFree(q);
        return;
    }

    debugs(78, 3, "idnsALookup: buf is " << q->sz << " bytes for " << q->name <<
           ", id = 0x" << std::hex << q->msg_id);

    q->callback = callback;
    q->callback_data = cbdataReference(data);

    idnsCacheQuery(q);
    idnsSendQuery(q);
}

void
idnsPTRLookup(const Ip::Address &addr, IDNSCB * callback, void *data)
{
    idns_query *q;

    char ip[MAX_IPSTRLEN];

    addr.NtoA(ip,MAX_IPSTRLEN);

    q = cbdataAlloc(idns_query);

    // idns_query is POD so no constructors are called after allocation
    q->xact_id.change();

    if (addr.IsIPv6()) {
        struct in6_addr addr6;
        addr.GetInAddr(addr6);
        q->sz = rfc3596BuildPTRQuery6(addr6, q->buf, sizeof(q->buf), 0, &q->query, Config.dns.packet_max);
    } else {
        struct in_addr addr4;
        addr.GetInAddr(addr4);
        // see EDNS notes at top of file why this sends 0
        q->sz = rfc3596BuildPTRQuery4(addr4, q->buf, sizeof(q->buf), 0, &q->query, 0);
    }

    /* PTR does not do inbound A/AAAA */
    q->need_A = false;

    if (q->sz < 0) {
        /* problem with query data -- query not sent */
        callback(data, NULL, 0, "Internal error");
        cbdataFree(q);
        return;
    }

    if (idnsCachedLookup(q->query.name, callback, data)) {
        cbdataFree(q);
        return;
    }

    debugs(78, 3, "idnsPTRLookup: buf is " << q->sz << " bytes for " << ip <<
           ", id = 0x" << std::hex << q->msg_id);

    q->callback = callback;
    q->callback_data = cbdataReference(data);

    idnsCacheQuery(q);
    idnsSendQuery(q);
}

#if SQUID_SNMP
/*
 * The function to return the DNS via SNMP
 */
variable_list *
snmp_netIdnsFn(variable_list * Var, snint * ErrP)
{
    int i, n = 0;
    variable_list *Answer = NULL;
    MemBuf tmp;
    debugs(49, 5, "snmp_netDnsFn: Processing request: " << snmpDebugOid(Var->name, Var->name_length, tmp));
    *ErrP = SNMP_ERR_NOERROR;

    switch (Var->name[LEN_SQ_NET + 1]) {

    case DNS_REQ:

        for (i = 0; i < nns; i++)
            n += nameservers[i].nqueries;

        Answer = snmp_var_new_integer(Var->name, Var->name_length,
                                      n,
                                      SMI_COUNTER32);

        break;

    case DNS_REP:
        for (i = 0; i < nns; i++)
            n += nameservers[i].nreplies;

        Answer = snmp_var_new_integer(Var->name, Var->name_length,
                                      n,
                                      SMI_COUNTER32);

        break;

    case DNS_SERVERS:
        Answer = snmp_var_new_integer(Var->name, Var->name_length,
                                      nns,
                                      SMI_COUNTER32);

        break;

    default:
        *ErrP = SNMP_ERR_NOSUCHNAME;

        break;
    }

    return Answer;
}

#endif /*SQUID_SNMP */
#endif /* USE_DNSSERVERS */<|MERGE_RESOLUTION|>--- conflicted
+++ resolved
@@ -1517,18 +1517,12 @@
          * statement. Doing so messes up the internal Debug::level
          */
         if (DnsSocketB >= 0) {
-<<<<<<< HEAD
-=======
             comm_local_port(DnsSocketB);
->>>>>>> 27f19600
             debugs(78, 1, "DNS Socket created at " << addrB << ", FD " << DnsSocketB);
             Comm::SetSelect(DnsSocketB, COMM_SELECT_READ, idnsRead, NULL, 0);
         }
         if (DnsSocketA >= 0) {
-<<<<<<< HEAD
-=======
             comm_local_port(DnsSocketA);
->>>>>>> 27f19600
             debugs(78, 1, "DNS Socket created at " << addrA << ", FD " << DnsSocketA);
             Comm::SetSelect(DnsSocketA, COMM_SELECT_READ, idnsRead, NULL, 0);
         }
