/*
 * Copyright (C) 1996-2022 The Squid Software Foundation and contributors
 *
 * Squid software is distributed under GPLv2+ license and includes
 * contributions from numerous individuals and organizations.
 * Please see the COPYING and CONTRIBUTORS files for details.
 */

/* DEBUG: section 71    Store Digest Manager */

/*
 * TODO: We probably do not track all the cases when
 *       storeDigestNoteStoreReady() must be called; this may prevent
 *       storeDigestRebuild/write schedule to be activated
 */

#include "squid.h"
#include "debug/Stream.h"
#include "event.h"
#include "globals.h"
#include "mgr/Registration.h"
#include "store_digest.h"

#if USE_CACHE_DIGESTS
#include "CacheDigest.h"
#include "HttpReply.h"
#include "HttpRequest.h"
#include "internal.h"
#include "MemObject.h"
#include "PeerDigest.h"
#include "refresh.h"
#include "SquidConfig.h"
#include "Store.h"
#include "StoreSearch.h"
#include "util.h"

#include <cmath>

/*
 * local types
 */

class StoreDigestState
{
public:
    StoreDigestCBlock cblock;
    int rebuild_lock = 0;                 ///< bucket number
    StoreEntry * rewrite_lock = nullptr;  ///< points to store entry with the digest
    StoreEntry * publicEntry = nullptr;  ///< points to the previous store entry with the digest
    StoreSearchPointer theSearch;
    int rewrite_offset = 0;
    int rebuild_count = 0;
    int rewrite_count = 0;
};

class StoreDigestStats
{
public:
    int del_count = 0;          /* #store entries deleted from store_digest */
    int del_lost_count = 0;     /* #store entries not found in store_digest on delete */
    int add_count = 0;          /* #store entries accepted to store_digest */
    int add_coll_count = 0;     /* #accepted entries that collided with existing ones */
    int rej_count = 0;          /* #store entries not accepted to store_digest */
    int rej_coll_count = 0;     /* #not accepted entries that collided with existing ones */
};

/* local vars */
static StoreDigestState sd_state;
static StoreDigestStats sd_stats;

/* local prototypes */
static void storeDigestRebuildStart(void *datanotused);
static void storeDigestRebuildResume(void);
static void storeDigestRebuildFinish(void);
static void storeDigestRebuildStep(void *datanotused);
static void storeDigestRewriteStart(void *);
static void storeDigestRewriteResume(void);
static void storeDigestRewriteFinish(StoreEntry * e);
static EVH storeDigestSwapOutStep;
static void storeDigestCBlockSwapOut(StoreEntry * e);
static void storeDigestAdd(const StoreEntry *);

/// calculates digest capacity
static uint64_t
storeDigestCalcCap()
{
    /*
     * To-Do: Bloom proved that the optimal filter utilization is 50% (half of
     * the bits are off). However, we do not have a formula to calculate the
     * number of _entries_ we want to pre-allocate for.
     */
    const uint64_t hi_cap = Store::Root().maxSize() / Config.Store.avgObjectSize;
    const uint64_t lo_cap = 1 + Store::Root().currentSize() / Config.Store.avgObjectSize;
    const uint64_t e_count = StoreEntry::inUseCount();
    uint64_t cap = e_count ? e_count : hi_cap;
    debugs(71, 2, "have: " << e_count << ", want " << cap <<
           " entries; limits: [" << lo_cap << ", " << hi_cap << "]");

    if (cap < lo_cap)
        cap = lo_cap;

    /* do not enforce hi_cap limit, average-based estimation may be wrong
     *if (cap > hi_cap)
     *  cap = hi_cap;
     */

    // Bug 4534: we still have to set an upper-limit at some reasonable value though.
    // this matches cacheDigestCalcMaskSize doing (cap*bpe)+7 < INT_MAX
    const uint64_t absolute_max = (INT_MAX -8) / Config.digest.bits_per_entry;
    if (cap > absolute_max) {
        static time_t last_loud = 0;
        if (last_loud < squid_curtime - 86400) {
            debugs(71, DBG_IMPORTANT, "WARNING: Cache Digest cannot store " << cap << " entries. Limiting to " << absolute_max);
            last_loud = squid_curtime;
        } else {
            debugs(71, 3, "WARNING: Cache Digest cannot store " << cap << " entries. Limiting to " << absolute_max);
        }
        cap = absolute_max;
    }

    return cap;
}
#endif /* USE_CACHE_DIGESTS */

void
storeDigestInit(void)
{
    Mgr::RegisterAction("store_digest", "Store Digest", storeDigestReport, 0, 1);

#if USE_CACHE_DIGESTS
    if (!Config.onoff.digest_generation) {
        store_digest = nullptr;
        debugs(71, 3, "Local cache digest generation disabled");
        return;
    }

    const uint64_t cap = storeDigestCalcCap();
    store_digest = new CacheDigest(cap, Config.digest.bits_per_entry);
    debugs(71, DBG_IMPORTANT, "Local cache digest enabled; rebuild/rewrite every " <<
           (int) Config.digest.rebuild_period << "/" <<
           (int) Config.digest.rewrite_period << " sec");

    sd_state = StoreDigestState();
#else
    store_digest = NULL;
    debugs(71, 3, "Local cache digest is 'off'");
#endif
}

/* called when store_rebuild completes */
void
storeDigestNoteStoreReady(void)
{
#if USE_CACHE_DIGESTS

    if (Config.onoff.digest_generation) {
        storeDigestRebuildStart(nullptr);
        storeDigestRewriteStart(nullptr);
    }

#endif
}

//TODO: this seems to be dead code. Is it needed?
void
storeDigestDel(const StoreEntry * entry)
{
#if USE_CACHE_DIGESTS

    if (!Config.onoff.digest_generation) {
        return;
    }

    assert(entry && store_digest);
    debugs(71, 6, "storeDigestDel: checking entry, key: " << entry->getMD5Text());

    if (!EBIT_TEST(entry->flags, KEY_PRIVATE)) {
        if (!store_digest->contains(static_cast<const cache_key *>(entry->key))) {
            ++sd_stats.del_lost_count;
            debugs(71, 6, "storeDigestDel: lost entry, key: " << entry->getMD5Text() << " url: " << entry->url()  );
        } else {
            ++sd_stats.del_count;
            store_digest->remove(static_cast<const cache_key *>(entry->key));
            debugs(71, 6, "storeDigestDel: deled entry, key: " << entry->getMD5Text());
        }
    }
#else
    (void)entry;
#endif //USE_CACHE_DIGESTS
}

void
storeDigestReport(StoreEntry * e)
{
#if USE_CACHE_DIGESTS

    if (!Config.onoff.digest_generation) {
        return;
    }

    if (store_digest) {
        static const SBuf label("store");
        cacheDigestReport(store_digest, label, e);
        storeAppendPrintf(e, "\t added: %d rejected: %d ( %.2f %%) del-ed: %d\n",
                          sd_stats.add_count,
                          sd_stats.rej_count,
                          xpercent(sd_stats.rej_count, sd_stats.rej_count + sd_stats.add_count),
                          sd_stats.del_count);
        storeAppendPrintf(e, "\t collisions: on add: %.2f %% on rej: %.2f %%\n",
                          xpercent(sd_stats.add_coll_count, sd_stats.add_count),
                          xpercent(sd_stats.rej_coll_count, sd_stats.rej_count));
    } else {
        storeAppendPrintf(e, "store digest: disabled.\n");
    }
#else
    (void)e;
#endif //USE_CACHE_DIGESTS
}

/*
 * LOCAL FUNCTIONS
 */

#if USE_CACHE_DIGESTS

/* should we digest this entry? used by storeDigestAdd() */
static int
storeDigestAddable(const StoreEntry * e)
{
    /* add some stats! XXX */

    debugs(71, 6, "storeDigestAddable: checking entry, key: " << e->getMD5Text());

    /* check various entry flags (mimics StoreEntry::checkCachable XXX) */

    if (EBIT_TEST(e->flags, KEY_PRIVATE)) {
        debugs(71, 6, "storeDigestAddable: NO: private key");
        return 0;
    }

    if (EBIT_TEST(e->flags, ENTRY_NEGCACHED)) {
        debugs(71, 6, "storeDigestAddable: NO: negative cached");
        return 0;
    }

    if (EBIT_TEST(e->flags, RELEASE_REQUEST)) {
        debugs(71, 6, "storeDigestAddable: NO: release requested");
        return 0;
    }

    if (e->store_status == STORE_OK && EBIT_TEST(e->flags, ENTRY_BAD_LENGTH)) {
        debugs(71, 6, "storeDigestAddable: NO: wrong content-length");
        return 0;
    }

    /* do not digest huge objects */
    if (e->swap_file_sz > (uint64_t )Config.Store.maxObjectSize) {
        debugs(71, 6, "storeDigestAddable: NO: too big");
        return 0;
    }

    /* still here? check staleness */
    /* Note: We should use the time of the next rebuild, not (cur_time+period) */
    if (refreshCheckDigest(e, Config.digest.rebuild_period)) {
        debugs(71, 6, "storeDigestAdd: entry expires within " << Config.digest.rebuild_period << " secs, ignoring");
        return 0;
    }

    /*
     * idea: how about also skipping very fresh (thus, potentially
     * unstable) entries? Should be configurable through
     * cd_refresh_pattern, of course.
     */
    /*
     * idea: skip objects that are going to be purged before the next
     * update.
     */
    return 1;
}

static void
storeDigestAdd(const StoreEntry * entry)
{
    assert(entry && store_digest);

    if (storeDigestAddable(entry)) {
        ++sd_stats.add_count;

        if (store_digest->contains(static_cast<const cache_key *>(entry->key)))
            ++sd_stats.add_coll_count;

        store_digest->add(static_cast<const cache_key *>(entry->key));

        debugs(71, 6, "storeDigestAdd: added entry, key: " << entry->getMD5Text());
    } else {
        ++sd_stats.rej_count;

        if (store_digest->contains(static_cast<const cache_key *>(entry->key)))
            ++sd_stats.rej_coll_count;
    }
}

/* rebuilds digest from scratch */
static void
storeDigestRebuildStart(void *)
{
    assert(store_digest);
    /* prevent overlapping if rebuild schedule is too tight */

    if (sd_state.rebuild_lock) {
        debugs(71, DBG_IMPORTANT, "storeDigestRebuildStart: overlap detected, consider increasing rebuild period");
        return;
    }

    sd_state.rebuild_lock = 1;
    debugs(71, 2, "storeDigestRebuildStart: rebuild #" << sd_state.rebuild_count + 1);

    if (sd_state.rewrite_lock) {
        debugs(71, 2, "storeDigestRebuildStart: waiting for Rewrite to finish.");
        return;
    }

    storeDigestRebuildResume();
}

/// \returns true if we actually resized the digest
static bool
storeDigestResize()
{
    const uint64_t cap = storeDigestCalcCap();
    assert(store_digest);
    uint64_t diff;
    if (cap > store_digest->capacity)
        diff = cap - store_digest->capacity;
    else
        diff = store_digest->capacity - cap;
    debugs(71, 2, store_digest->capacity << " -> " << cap << "; change: " <<
           diff << " (" << xpercentInt(diff, store_digest->capacity) << "%)" );
    /* avoid minor adjustments */

    if (diff <= store_digest->capacity / 10) {
        debugs(71, 2, "small change, will not resize.");
        return false;
    } else {
        debugs(71, 2, "big change, resizing.");
        store_digest->updateCapacity(cap);
    }
    return true;
}

/* called be Rewrite to push Rebuild forward */
static void
storeDigestRebuildResume(void)
{
    assert(sd_state.rebuild_lock);
    assert(!sd_state.rewrite_lock);
    sd_state.theSearch = Store::Root().search();
    /* resize or clear */

    if (!storeDigestResize())
        store_digest->clear();     /* not clean()! */

    sd_stats = StoreDigestStats();

    eventAdd("storeDigestRebuildStep", storeDigestRebuildStep, nullptr, 0.0, 1);
}

/* finishes swap out sequence for the digest; schedules next rebuild */
static void
storeDigestRebuildFinish(void)
{
    assert(sd_state.rebuild_lock);
    sd_state.rebuild_lock = 0;
    ++sd_state.rebuild_count;
    debugs(71, 2, "storeDigestRebuildFinish: done.");
    eventAdd("storeDigestRebuildStart", storeDigestRebuildStart, nullptr, (double)
             Config.digest.rebuild_period, 1);
    /* resume pending Rewrite if any */

    if (sd_state.rewrite_lock)
        storeDigestRewriteResume();
}

/* recalculate a few hash buckets per invocation; schedules next step */
static void
storeDigestRebuildStep(void *)
{
    /* TODO: call Store::Root().size() to determine this.. */
    int count = Config.Store.objectsPerBucket * (int) ceil((double) store_hash_buckets *
                (double) Config.digest.rebuild_chunk_percentage / 100.0);
    assert(sd_state.rebuild_lock);

    debugs(71, 3, "storeDigestRebuildStep: buckets: " << store_hash_buckets << " entries to check: " << count);

    while (count-- && !sd_state.theSearch->isDone() && sd_state.theSearch->next())
        storeDigestAdd(sd_state.theSearch->currentItem());

    /* are we done ? */
    if (sd_state.theSearch->isDone())
        storeDigestRebuildFinish();
    else
        eventAdd("storeDigestRebuildStep", storeDigestRebuildStep, nullptr, 0.0, 1);
}

/* starts swap out sequence for the digest */
static void
storeDigestRewriteStart(void *)
{
    assert(store_digest);
    /* prevent overlapping if rewrite schedule is too tight */

    if (sd_state.rewrite_lock) {
        debugs(71, DBG_IMPORTANT, "storeDigestRewrite: overlap detected, consider increasing rewrite period");
        return;
    }

    debugs(71, 2, "storeDigestRewrite: start rewrite #" << sd_state.rewrite_count + 1);

    const char *url = internalLocalUri("/squid-internal-periodic/", SBuf(StoreDigestFileName));
    const auto mx = MasterXaction::MakePortless<XactionInitiator::initCacheDigest>();
    auto req = HttpRequest::FromUrlXXX(url, mx);

    RequestFlags flags;
<<<<<<< HEAD
    flags.missCachingDecision = true;
=======
    flags.cachable.support(); // prevent RELEASE_REQUEST in storeCreateEntry()
>>>>>>> 05ba40fc

    StoreEntry *e = storeCreateEntry(url, url, flags, Http::METHOD_GET);
    assert(e);
    sd_state.rewrite_lock = e;
    debugs(71, 3, "storeDigestRewrite: url: " << url << " key: " << e->getMD5Text());
    e->mem_obj->request = req;

    /* wait for rebuild (if any) to finish */
    if (sd_state.rebuild_lock) {
        debugs(71, 2, "storeDigestRewriteStart: waiting for rebuild to finish.");
        return;
    }

    storeDigestRewriteResume();
}

static void
storeDigestRewriteResume(void)
{
    StoreEntry *e;

    assert(sd_state.rewrite_lock);
    assert(!sd_state.rebuild_lock);
    e = sd_state.rewrite_lock;
    sd_state.rewrite_offset = 0;
    EBIT_SET(e->flags, ENTRY_SPECIAL);
    /* setting public key will mark the old digest entry for removal once unlocked */
    e->setPublicKey();
    if (const auto oldEntry = sd_state.publicEntry) {
        oldEntry->release(true);
        sd_state.publicEntry = nullptr;
        oldEntry->unlock("storeDigestRewriteResume");
    }
    assert(e->locked());
    sd_state.publicEntry = e;
    /* fake reply */
    HttpReply *rep = new HttpReply;
    rep->setHeaders(Http::scOkay, "Cache Digest OK",
                    "application/cache-digest", (store_digest->mask_size + sizeof(sd_state.cblock)),
                    squid_curtime, (squid_curtime + Config.digest.rewrite_period) );
    debugs(71, 3, "storeDigestRewrite: entry expires on " << rep->expires <<
           " (" << std::showpos << (int) (rep->expires - squid_curtime) << ")");
    e->buffer();
    e->replaceHttpReply(rep);
    storeDigestCBlockSwapOut(e);
    e->flush();
    eventAdd("storeDigestSwapOutStep", storeDigestSwapOutStep, sd_state.rewrite_lock, 0.0, 1, false);
}

/* finishes swap out sequence for the digest; schedules next rewrite */
static void
storeDigestRewriteFinish(StoreEntry * e)
{
    assert(e == sd_state.rewrite_lock);
    e->complete();
    e->timestampsSet();
    debugs(71, 2, "storeDigestRewriteFinish: digest expires at " << e->expires <<
           " (" << std::showpos << (int) (e->expires - squid_curtime) << ")");
    /* is this the write order? @?@ */
    e->mem_obj->unlinkRequest();
    sd_state.rewrite_lock = nullptr;
    ++sd_state.rewrite_count;
    eventAdd("storeDigestRewriteStart", storeDigestRewriteStart, nullptr, (double)
             Config.digest.rewrite_period, 1);
    /* resume pending Rebuild if any */

    if (sd_state.rebuild_lock)
        storeDigestRebuildResume();
}

/* swaps out one digest "chunk" per invocation; schedules next swap out */
static void
storeDigestSwapOutStep(void *data)
{
    StoreEntry *e = static_cast<StoreEntry *>(data);
    int chunk_size = Config.digest.swapout_chunk_size;
    assert(e == sd_state.rewrite_lock);
    assert(e);
    /* _add_ check that nothing bad happened while we were waiting @?@ @?@ */

    if (static_cast<uint32_t>(sd_state.rewrite_offset + chunk_size) > store_digest->mask_size)
        chunk_size = store_digest->mask_size - sd_state.rewrite_offset;

    e->append(store_digest->mask + sd_state.rewrite_offset, chunk_size);

    debugs(71, 3, "storeDigestSwapOutStep: size: " << store_digest->mask_size <<
           " offset: " << sd_state.rewrite_offset << " chunk: " <<
           chunk_size << " bytes");

    sd_state.rewrite_offset += chunk_size;

    /* are we done ? */
    if (static_cast<uint32_t>(sd_state.rewrite_offset) >= store_digest->mask_size)
        storeDigestRewriteFinish(e);
    else
        eventAdd("storeDigestSwapOutStep", storeDigestSwapOutStep, data, 0.0, 1, false);
}

static void
storeDigestCBlockSwapOut(StoreEntry * e)
{
    memset(&sd_state.cblock, 0, sizeof(sd_state.cblock));
    sd_state.cblock.ver.current = htons(CacheDigestVer.current);
    sd_state.cblock.ver.required = htons(CacheDigestVer.required);
    sd_state.cblock.capacity = htonl(store_digest->capacity);
    sd_state.cblock.count = htonl(store_digest->count);
    sd_state.cblock.del_count = htonl(store_digest->del_count);
    sd_state.cblock.mask_size = htonl(store_digest->mask_size);
    sd_state.cblock.bits_per_entry = Config.digest.bits_per_entry;
    sd_state.cblock.hash_func_count = (unsigned char) CacheDigestHashFuncCount;
    e->append((char *) &sd_state.cblock, sizeof(sd_state.cblock));
}

#endif /* USE_CACHE_DIGESTS */
<|MERGE_RESOLUTION|>--- conflicted
+++ resolved
@@ -421,11 +421,7 @@
     auto req = HttpRequest::FromUrlXXX(url, mx);
 
     RequestFlags flags;
-<<<<<<< HEAD
-    flags.missCachingDecision = true;
-=======
     flags.cachable.support(); // prevent RELEASE_REQUEST in storeCreateEntry()
->>>>>>> 05ba40fc
 
     StoreEntry *e = storeCreateEntry(url, url, flags, Http::METHOD_GET);
     assert(e);
