--- conflicted
+++ resolved
@@ -34,13 +34,9 @@
 
 #include "squid.h"
 #include "comm.h"
-<<<<<<< HEAD
 #include "comm/ConnOpener.h"
 #include "comm/ConnAcceptor.h"
-=======
 #include "comm/Write.h"
-#include "comm/ListenStateData.h"
->>>>>>> 4d9b7d08
 #include "compat/strtoll.h"
 #include "errorpage.h"
 #include "fde.h"
@@ -1560,14 +1556,8 @@
     }
 
     typedef CommCbMemFunT<FtpStateData, CommIoCbParams> Dialer;
-<<<<<<< HEAD
     AsyncCall::Pointer call = JobCallback(9, 5, Dialer, this, FtpStateData::ftpWriteCommandCallback);
-    comm_write(ctrl.conn, ctrl.last_command, strlen(ctrl.last_command), call);
-=======
-    AsyncCall::Pointer call = JobCallback(9, 5,
-                                          Dialer, this, FtpStateData::ftpWriteCommandCallback);
-    Comm::Write(ctrl.fd, ctrl.last_command, strlen(ctrl.last_command), call, NULL);
->>>>>>> 4d9b7d08
+    Comm::Write(ctrl.conn, ctrl.last_command, strlen(ctrl.last_command), call, NULL);
 
     scheduleReadControlReply(0);
 }
