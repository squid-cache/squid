/*
 * $Id$
 *
 * DEBUG: section 09    File Transfer Protocol (FTP)
 * AUTHOR: Harvest Derived
 *
 * SQUID Web Proxy Cache          http://www.squid-cache.org/
 * ----------------------------------------------------------
 *
 *  Squid is the result of efforts by numerous individuals from
 *  the Internet community; see the CONTRIBUTORS file for full
 *  details.   Many organizations have provided support for Squid's
 *  development; see the SPONSORS file for full details.  Squid is
 *  Copyrighted (C) 2001 by the Regents of the University of
 *  California; see the COPYRIGHT file for full details.  Squid
 *  incorporates software developed and/or copyrighted by other
 *  sources; see the CREDITS file for full details.
 *
 *  This program is free software; you can redistribute it and/or modify
 *  it under the terms of the GNU General Public License as published by
 *  the Free Software Foundation; either version 2 of the License, or
 *  (at your option) any later version.
 *
 *  This program is distributed in the hope that it will be useful,
 *  but WITHOUT ANY WARRANTY; without even the implied warranty of
 *  MERCHANTABILITY or FITNESS FOR A PARTICULAR PURPOSE.  See the
 *  GNU General Public License for more details.
 *
 *  You should have received a copy of the GNU General Public License
 *  along with this program; if not, write to the Free Software
 *  Foundation, Inc., 59 Temple Place, Suite 330, Boston, MA 02111, USA.
 *
 */

#include "squid.h"
#include "comm.h"
#include "comm/ConnOpener.h"
#include "CommCalls.h"
#include "comm/TcpAcceptor.h"
#include "comm/Write.h"
#include "compat/strtoll.h"
#include "errorpage.h"
#include "fde.h"
#include "forward.h"
#include "html_quote.h"
#include "HttpHdrContRange.h"
#include "HttpHeaderRange.h"
#include "HttpHeader.h"
#include "HttpRequest.h"
#include "HttpReply.h"
#include "ip/tools.h"
#include "MemBuf.h"
#include "rfc1738.h"
#include "Server.h"
#include "SquidString.h"
#include "SquidTime.h"
#include "Store.h"
#include "URLScheme.h"
#include "wordlist.h"

#if USE_DELAY_POOLS
#include "DelayPools.h"
#include "MemObject.h"
#endif

/**
 \defgroup ServerProtocolFTPInternal Server-Side FTP Internals
 \ingroup ServerProtocolFTPAPI
 */

/// \ingroup ServerProtocolFTPInternal
static const char *const crlf = "\r\n";

#define CTRL_BUFLEN 1024
/// \ingroup ServerProtocolFTPInternal
static char cbuf[CTRL_BUFLEN];

/// \ingroup ServerProtocolFTPInternal
typedef enum {
    BEGIN,
    SENT_USER,
    SENT_PASS,
    SENT_TYPE,
    SENT_MDTM,
    SENT_SIZE,
    SENT_EPRT,
    SENT_PORT,
    SENT_EPSV_ALL,
    SENT_EPSV_1,
    SENT_EPSV_2,
    SENT_PASV,
    SENT_CWD,
    SENT_LIST,
    SENT_NLST,
    SENT_REST,
    SENT_RETR,
    SENT_STOR,
    SENT_QUIT,
    READING_DATA,
    WRITING_DATA,
    SENT_MKDIR
} ftp_state_t;

/// \ingroup ServerProtocolFTPInternal
struct _ftp_flags {

    /* passive mode */
    bool pasv_supported;  ///< PASV command is allowed
    bool epsv_all_sent;   ///< EPSV ALL has been used. Must abort on failures.
    bool pasv_only;
    bool pasv_failed;  // was FwdState::flags.ftp_pasv_failed

    /* authentication */
    bool authenticated;         ///< authentication success
    bool tried_auth_anonymous;  ///< auth has tried to use anonymous credentials already.
    bool tried_auth_nopass;     ///< auth tried username with no password already.

    /* other */
    bool isdir;
    bool skip_whitespace;
    bool rest_supported;
    bool http_header_sent;
    bool tried_nlst;
    bool need_base_href;
    bool dir_slash;
    bool root_dir;
    bool no_dotdot;
    bool binary;
    bool try_slash_hack;
    bool put;
    bool put_mkdir;
    bool listformat_unknown;
    bool listing;
    bool completed_forwarding;
};

class FtpStateData;

/// \ingroup ServerProtocolFTPInternal
typedef void (FTPSM) (FtpStateData *);

/// common code for FTP control and data channels
/// does not own the channel descriptor, which is managed by FtpStateData
class FtpChannel
{
public:
    FtpChannel() {};

    /// called after the socket is opened, sets up close handler
    void opened(const Comm::ConnectionPointer &conn, const AsyncCall::Pointer &aCloser);

    /** Handles all operations needed to properly close the active channel FD.
     * clearing the close handler, clearing the listen socket properly, and calling comm_close
     */
    void close();

    void clear(); ///< just drops conn and close handler. does not close active connections.

    Comm::ConnectionPointer conn; ///< channel descriptor

    /** A temporary handle to the connection being listened on.
     * Closing this will also close the waiting Data channel acceptor.
     * If a data connection has already been accepted but is still waiting in the event queue
     * the callback will still happen and needs to be handled (usually dropped).
     */
    Comm::ConnectionPointer listenConn;

    AsyncCall::Pointer opener; ///< Comm opener handler callback.
private:
    AsyncCall::Pointer closer; ///< Comm close handler callback
};

/// \ingroup ServerProtocolFTPInternal
class FtpStateData : public ServerStateData
{

public:
    void *operator new (size_t);
    void operator delete (void *);
    void *toCbdata() { return this; }

    FtpStateData(FwdState *, const Comm::ConnectionPointer &conn);
    ~FtpStateData();
    char user[MAX_URL];
    char password[MAX_URL];
    int password_url;
    char *reply_hdr;
    int reply_hdr_state;
    String clean_url;
    String title_url;
    String base_href;
    int conn_att;
    int login_att;
    ftp_state_t state;
    time_t mdtm;
    int64_t theSize;
    wordlist *pathcomps;
    char *filepath;
    char *dirpath;
    int64_t restart_offset;
    char *proxy_host;
    size_t list_width;
    String cwd_message;
    char *old_request;
    char *old_reply;
    char *old_filepath;
    char typecode;
    MemBuf listing;		///< FTP directory listing in HTML format.

    // \todo: optimize ctrl and data structs member order, to minimize size
    /// FTP control channel info; the channel is opened once per transaction
    struct CtrlChannel: public FtpChannel {
        char *buf;
        size_t size;
        size_t offset;
        wordlist *message;
        char *last_command;
        char *last_reply;
        int replycode;
    } ctrl;

    /// FTP data channel info; the channel may be opened/closed a few times
    struct DataChannel: public FtpChannel {
        MemBuf *readBuf;
        char *host;
        u_short port;
        bool read_pending;
    } data;

    struct _ftp_flags flags;

private:
    CBDATA_CLASS(FtpStateData);

public:
    // these should all be private
    void start();
    void loginParser(const char *, int escaped);
    int restartable();
    void appendSuccessHeader();
    void hackShortcut(FTPSM * nextState);
    void failed(err_type, int xerrno);
    void failedErrorMessage(err_type, int xerrno);
    void unhack();
    void scheduleReadControlReply(int);
    void handleControlReply();
    void readStor();
    void parseListing();
    MemBuf *htmlifyListEntry(const char *line);
    void completedListing(void);
    void dataComplete();
    void dataRead(const CommIoCbParams &io);

    /// ignore timeout on CTRL channel. set read timeout on DATA channel.
    void switchTimeoutToDataChannel();
    /// create a data channel acceptor and start listening.
    void listenForDataChannel(const Comm::ConnectionPointer &conn, const char *note);

    int checkAuth(const HttpHeader * req_hdr);
    void checkUrlpath();
    void buildTitleUrl();
    void writeReplyBody(const char *, size_t len);
    void printfReplyBody(const char *fmt, ...);
    virtual const Comm::ConnectionPointer & dataDescriptor() const;
    virtual void maybeReadVirginBody();
    virtual void closeServer();
    virtual void completeForwarding();
    virtual void abortTransaction(const char *reason);
    void processHeadResponse();
    void processReplyBody();
    void writeCommand(const char *buf);
    void setCurrentOffset(int64_t offset) { currentOffset = offset; }
    int64_t getCurrentOffset() const { return currentOffset; }

    static CNCB ftpPasvCallback;
    static PF ftpDataWrite;
    void ftpTimeout(const CommTimeoutCbParams &io);
    void ctrlClosed(const CommCloseCbParams &io);
    void dataClosed(const CommCloseCbParams &io);
    void ftpReadControlReply(const CommIoCbParams &io);
    void ftpWriteCommandCallback(const CommIoCbParams &io);
    void ftpAcceptDataConnection(const CommAcceptCbParams &io);

    static HttpReply *ftpAuthRequired(HttpRequest * request, const char *realm);
    const char *ftpRealm(void);
    void loginFailed(void);
    static wordlist *ftpParseControlReply(char *, size_t, int *, size_t *);

    // sending of the request body to the server
    virtual void sentRequestBody(const CommIoCbParams&);
    virtual void doneSendingRequestBody();

    virtual void haveParsedReplyHeaders();

    virtual bool doneWithServer() const;
    virtual bool haveControlChannel(const char *caller_name) const;
    AsyncCall::Pointer dataCloser(); /// creates a Comm close callback
    AsyncCall::Pointer dataOpener(); /// creates a Comm connect callback

private:
    // BodyConsumer for HTTP: consume request body.
    virtual void handleRequestBodyProducerAborted();
};

CBDATA_CLASS_INIT(FtpStateData);

void *
FtpStateData::operator new (size_t)
{
    CBDATA_INIT_TYPE(FtpStateData);
    FtpStateData *result = cbdataAlloc(FtpStateData);
    return result;
}

void
FtpStateData::operator delete (void *address)
{
    FtpStateData *t = static_cast<FtpStateData *>(address);
    cbdataFree(t);
}

/// \ingroup ServerProtocolFTPInternal
typedef struct {
    char type;
    int64_t size;
    char *date;
    char *name;
    char *showname;
    char *link;
} ftpListParts;

/// \ingroup ServerProtocolFTPInternal
#define FTP_LOGIN_ESCAPED	1

/// \ingroup ServerProtocolFTPInternal
#define FTP_LOGIN_NOT_ESCAPED	0

/*
 * State machine functions
 * send == state transition
 * read == wait for response, and select next state transition
 * other == Transition logic
 */
static FTPSM ftpReadWelcome;
static FTPSM ftpSendUser;
static FTPSM ftpReadUser;
static FTPSM ftpSendPass;
static FTPSM ftpReadPass;
static FTPSM ftpSendType;
static FTPSM ftpReadType;
static FTPSM ftpSendMdtm;
static FTPSM ftpReadMdtm;
static FTPSM ftpSendSize;
static FTPSM ftpReadSize;
static FTPSM ftpSendEPRT;
static FTPSM ftpReadEPRT;
static FTPSM ftpSendPORT;
static FTPSM ftpReadPORT;
static FTPSM ftpSendPassive;
static FTPSM ftpReadEPSV;
static FTPSM ftpReadPasv;
static FTPSM ftpTraverseDirectory;
static FTPSM ftpListDir;
static FTPSM ftpGetFile;
static FTPSM ftpSendCwd;
static FTPSM ftpReadCwd;
static FTPSM ftpRestOrList;
static FTPSM ftpSendList;
static FTPSM ftpSendNlst;
static FTPSM ftpReadList;
static FTPSM ftpSendRest;
static FTPSM ftpReadRest;
static FTPSM ftpSendRetr;
static FTPSM ftpReadRetr;
static FTPSM ftpReadTransferDone;
static FTPSM ftpSendStor;
static FTPSM ftpReadStor;
static FTPSM ftpWriteTransferDone;
static FTPSM ftpSendReply;
static FTPSM ftpSendMkdir;
static FTPSM ftpReadMkdir;
static FTPSM ftpFail;
static FTPSM ftpSendQuit;
static FTPSM ftpReadQuit;

/************************************************
** Debugs Levels used here                     **
*************************************************
0	CRITICAL Events
1	IMPORTANT Events
	Protocol and Transmission failures.
2	FTP Protocol Chatter
3	Logic Flows
4	Data Parsing Flows
5	Data Dumps
7	??
************************************************/

/************************************************
** State Machine Description (excluding hacks) **
*************************************************
From			To
---------------------------------------
Welcome			User
User			Pass
Pass			Type
Type			TraverseDirectory / GetFile
TraverseDirectory	Cwd / GetFile / ListDir
Cwd			TraverseDirectory / Mkdir
GetFile			Mdtm
Mdtm			Size
Size			Epsv
ListDir			Epsv
Epsv			FileOrList
FileOrList		Rest / Retr / Nlst / List / Mkdir (PUT /xxx;type=d)
Rest			Retr
Retr / Nlst / List	DataRead* (on datachannel)
DataRead*		ReadTransferDone
ReadTransferDone	DataTransferDone
Stor			DataWrite* (on datachannel)
DataWrite*		RequestPutBody** (from client)
RequestPutBody**	DataWrite* / WriteTransferDone
WriteTransferDone	DataTransferDone
DataTransferDone	Quit
Quit			-
************************************************/

/// \ingroup ServerProtocolFTPInternal
FTPSM *FTP_SM_FUNCS[] = {
    ftpReadWelcome,		/* BEGIN */
    ftpReadUser,		/* SENT_USER */
    ftpReadPass,		/* SENT_PASS */
    ftpReadType,		/* SENT_TYPE */
    ftpReadMdtm,		/* SENT_MDTM */
    ftpReadSize,		/* SENT_SIZE */
    ftpReadEPRT,		/* SENT_EPRT */
    ftpReadPORT,		/* SENT_PORT */
    ftpReadEPSV,		/* SENT_EPSV_ALL */
    ftpReadEPSV,		/* SENT_EPSV_1 */
    ftpReadEPSV,		/* SENT_EPSV_2 */
    ftpReadPasv,		/* SENT_PASV */
    ftpReadCwd,		/* SENT_CWD */
    ftpReadList,		/* SENT_LIST */
    ftpReadList,		/* SENT_NLST */
    ftpReadRest,		/* SENT_REST */
    ftpReadRetr,		/* SENT_RETR */
    ftpReadStor,		/* SENT_STOR */
    ftpReadQuit,		/* SENT_QUIT */
    ftpReadTransferDone,	/* READING_DATA (RETR,LIST,NLST) */
    ftpWriteTransferDone,	/* WRITING_DATA (STOR) */
    ftpReadMkdir		/* SENT_MKDIR */
};

/// handler called by Comm when FTP control channel is closed unexpectedly
void
FtpStateData::ctrlClosed(const CommCloseCbParams &io)
{
    debugs(9, 4, HERE);
    ctrl.clear();
    deleteThis("FtpStateData::ctrlClosed");
}

/// handler called by Comm when FTP data channel is closed unexpectedly
void
FtpStateData::dataClosed(const CommCloseCbParams &io)
{
    debugs(9, 4, HERE);
    if (data.listenConn != NULL) {
        data.listenConn->close();
        data.listenConn = NULL;
        // NP clear() does the: data.fd = -1;
    }
    data.clear();
    failed(ERR_FTP_FAILURE, 0);
    /* failed closes ctrl.conn and frees ftpState */

    /* NP: failure recovery may be possible when its only a data.conn failure.
     *     if the ctrl.conn is still fine, we can send ABOR down it and retry.
     *     Just need to watch out for wider Squid states like shutting down or reconfigure.
     */
}

FtpStateData::FtpStateData(FwdState *theFwdState, const Comm::ConnectionPointer &conn) : AsyncJob("FtpStateData"), ServerStateData(theFwdState)
{
    const char *url = entry->url();
    debugs(9, 3, HERE << "'" << url << "'" );
    statCounter.server.all.requests++;
    statCounter.server.ftp.requests++;
    theSize = -1;
    mdtm = -1;

    if (Config.Ftp.passive && !flags.pasv_failed)
        flags.pasv_supported = 1;

    flags.rest_supported = 1;

    typedef CommCbMemFunT<FtpStateData, CommCloseCbParams> Dialer;
    AsyncCall::Pointer closer = JobCallback(9, 5, Dialer, this, FtpStateData::ctrlClosed);
    ctrl.opened(conn, closer);

    if (request->method == METHOD_PUT)
        flags.put = 1;
}

FtpStateData::~FtpStateData()
{
    debugs(9, 3, HERE << entry->url()  );

    if (reply_hdr) {
        memFree(reply_hdr, MEM_8K_BUF);
        reply_hdr = NULL;
    }

    if (data.opener != NULL) {
        data.opener->cancel("FtpStateData destructed");
        data.opener = NULL;
    }
    data.close();

    if (Comm::IsConnOpen(ctrl.conn)) {
        debugs(9, DBG_IMPORTANT, HERE << "Internal bug: FtpStateData left " <<
               "open control channel " << ctrl.conn);
    }

    if (ctrl.buf) {
        memFreeBuf(ctrl.size, ctrl.buf);
        ctrl.buf = NULL;
    }

    if (data.readBuf) {
        if (!data.readBuf->isNull())
            data.readBuf->clean();

        delete data.readBuf;
    }

    if (pathcomps)
        wordlistDestroy(&pathcomps);

    if (ctrl.message)
        wordlistDestroy(&ctrl.message);

    cwd_message.clean();

    safe_free(ctrl.last_reply);

    safe_free(ctrl.last_command);

    safe_free(old_request);

    safe_free(old_reply);

    safe_free(old_filepath);

    title_url.clean();

    base_href.clean();

    safe_free(filepath);

    safe_free(dirpath);

    safe_free(data.host);

    fwd = NULL;	// refcounted
}

/**
 * Parse a possible login username:password pair.
 * Produces filled member variables user, password, password_url if anything found.
 */
void
FtpStateData::loginParser(const char *login, int escaped)
{
    const char *u = NULL; // end of the username sub-string
    int len;              // length of the current sub-string to handle.

    int total_len = strlen(login);

    debugs(9, 4, HERE << ": login='" << login << "', escaped=" << escaped);
    debugs(9, 9, HERE << ": IN : login='" << login << "', escaped=" << escaped << ", user=" << user << ", password=" << password);

    if ((u = strchr(login, ':'))) {

        /* if there was a username part */
        if (u > login) {
            len = u - login;
            ++u; // jump off the delimiter.
            if (len > MAX_URL)
                len = MAX_URL-1;
            xstrncpy(user, login, len +1);
            debugs(9, 9, HERE << ": found user='" << user << "'(" << len <<"), escaped=" << escaped);
            if (escaped)
                rfc1738_unescape(user);
            debugs(9, 9, HERE << ": found user='" << user << "'(" << len <<") unescaped.");
        }

        /* if there was a password part */
        len = login + total_len - u;
        if ( len > 0) {
            if (len > MAX_URL)
                len = MAX_URL -1;
            xstrncpy(password, u, len +1);
            debugs(9, 9, HERE << ": found password='" << password << "'(" << len <<"), escaped=" << escaped);
            if (escaped) {
                rfc1738_unescape(password);
                password_url = 1;
            }
            debugs(9, 9, HERE << ": found password='" << password << "'(" << len <<") unescaped.");
        }
    } else if (login[0]) {
        /* no password, just username */
        if (total_len > MAX_URL)
            total_len = MAX_URL -1;
        xstrncpy(user, login, total_len +1);
        debugs(9, 9, HERE << ": found user='" << user << "'(" << total_len <<"), escaped=" << escaped);
        if (escaped)
            rfc1738_unescape(user);
        debugs(9, 9, HERE << ": found user='" << user << "'(" << total_len <<") unescaped.");
    }

    debugs(9, 9, HERE << ": OUT: login='" << login << "', escaped=" << escaped << ", user=" << user << ", password=" << password);
}

/**
 * Cancel the timeout on the Control socket and establish one
 * on the data socket
 */
void
FtpStateData::switchTimeoutToDataChannel()
{
    commUnsetConnTimeout(ctrl.conn);

    typedef CommCbMemFunT<FtpStateData, CommTimeoutCbParams> TimeoutDialer;
    AsyncCall::Pointer timeoutCall = JobCallback(9, 5, TimeoutDialer, this, FtpStateData::ftpTimeout);
    commSetConnTimeout(data.conn, Config.Timeout.read, timeoutCall);
}

void
FtpStateData::listenForDataChannel(const Comm::ConnectionPointer &conn, const char *note)
{
    assert(!Comm::IsConnOpen(data.conn));

    typedef CommCbMemFunT<FtpStateData, CommAcceptCbParams> AcceptDialer;
    typedef AsyncCallT<AcceptDialer> AcceptCall;
    RefCount<AcceptCall> call = static_cast<AcceptCall*>(JobCallback(11, 5, AcceptDialer, this, FtpStateData::ftpAcceptDataConnection));
    Subscription::Pointer sub = new CallSubscription<AcceptCall>(call);

    /* open the conn if its not already open */
    if (!Comm::IsConnOpen(conn)) {
        conn->fd = comm_open_listener(SOCK_STREAM, IPPROTO_TCP, conn->local, conn->flags, note);
        if (!Comm::IsConnOpen(conn)) {
            debugs(5, DBG_CRITICAL, HERE << "comm_open_listener failed:" << conn->local << " error: " << errno);
            return;
        }
        debugs(9, 3, HERE << "Unconnected data socket created on " << conn);
    }

    assert(Comm::IsConnOpen(conn));
    AsyncJob::Start(new Comm::TcpAcceptor(conn, note, sub));

    // Ensure we have a copy of the FD opened for listening and a close handler on it.
    data.opened(conn, dataCloser());
    switchTimeoutToDataChannel();
}

void
FtpStateData::ftpTimeout(const CommTimeoutCbParams &io)
{
    debugs(9, 4, HERE << io.conn << ": '" << entry->url() << "'" );

    if (SENT_PASV == state && io.conn->fd == data.conn->fd) {
        /* stupid ftp.netscape.com */
        flags.pasv_supported = false;
        debugs(9, DBG_IMPORTANT, "ftpTimeout: timeout in SENT_PASV state" );
    }

    failed(ERR_READ_TIMEOUT, 0);
    /* failed() closes ctrl.conn and frees ftpState */
}

#if DEAD_CODE // obsoleted by ERR_DIR_LISTING
void
FtpStateData::listingFinish()
{
    // TODO: figure out what this means and how to show it ...

    if (flags.listformat_unknown && !flags.tried_nlst) {
        printfReplyBody("<a href=\"%s/;type=d\">[As plain directory]</a>\n",
                        flags.dir_slash ? rfc1738_escape_part(old_filepath) : ".");
    } else if (typecode == 'D') {
        const char *path = flags.dir_slash ? filepath : ".";
        printfReplyBody("<a href=\"%s/\">[As extended directory]</a>\n", rfc1738_escape_part(path));
    }
}
#endif /* DEAD_CODE */

/// \ingroup ServerProtocolFTPInternal
static const char *Month[] = {
    "Jan", "Feb", "Mar", "Apr", "May", "Jun",
    "Jul", "Aug", "Sep", "Oct", "Nov", "Dec"
};

/// \ingroup ServerProtocolFTPInternal
static int
is_month(const char *buf)
{
    int i;

    for (i = 0; i < 12; i++)
        if (!strcasecmp(buf, Month[i]))
            return 1;

    return 0;
}

/// \ingroup ServerProtocolFTPInternal
static void
ftpListPartsFree(ftpListParts ** parts)
{
    safe_free((*parts)->date);
    safe_free((*parts)->name);
    safe_free((*parts)->showname);
    safe_free((*parts)->link);
    safe_free(*parts);
}

/// \ingroup ServerProtocolFTPInternal
#define MAX_TOKENS 64

/// \ingroup ServerProtocolFTPInternal
static ftpListParts *
ftpListParseParts(const char *buf, struct _ftp_flags flags)
{
    ftpListParts *p = NULL;
    char *t = NULL;
    const char *ct = NULL;
    char *tokens[MAX_TOKENS];
    int i;
    int n_tokens;
    static char tbuf[128];
    char *xbuf = NULL;
    static int scan_ftp_initialized = 0;
    static regex_t scan_ftp_integer;
    static regex_t scan_ftp_time;
    static regex_t scan_ftp_dostime;
    static regex_t scan_ftp_dosdate;

    if (!scan_ftp_initialized) {
        scan_ftp_initialized = 1;
        regcomp(&scan_ftp_integer, "^[0123456789]+$", REG_EXTENDED | REG_NOSUB);
        regcomp(&scan_ftp_time, "^[0123456789:]+$", REG_EXTENDED | REG_NOSUB);
        regcomp(&scan_ftp_dosdate, "^[0123456789]+-[0123456789]+-[0123456789]+$", REG_EXTENDED | REG_NOSUB);
        regcomp(&scan_ftp_dostime, "^[0123456789]+:[0123456789]+[AP]M$", REG_EXTENDED | REG_NOSUB | REG_ICASE);
    }

    if (buf == NULL)
        return NULL;

    if (*buf == '\0')
        return NULL;

    p = (ftpListParts *)xcalloc(1, sizeof(ftpListParts));

    n_tokens = 0;

    memset(tokens, 0, sizeof(tokens));

    xbuf = xstrdup(buf);

    if (flags.tried_nlst) {
        /* Machine readable format, one name per line */
        p->name = xbuf;
        p->type = '\0';
        return p;
    }

    for (t = strtok(xbuf, w_space); t && n_tokens < MAX_TOKENS; t = strtok(NULL, w_space))
        tokens[n_tokens++] = xstrdup(t);

    xfree(xbuf);

    /* locate the Month field */
    for (i = 3; i < n_tokens - 2; i++) {
        char *size = tokens[i - 1];
        char *month = tokens[i];
        char *day = tokens[i + 1];
        char *year = tokens[i + 2];

        if (!is_month(month))
            continue;

        if (regexec(&scan_ftp_integer, size, 0, NULL, 0) != 0)
            continue;

        if (regexec(&scan_ftp_integer, day, 0, NULL, 0) != 0)
            continue;

        if (regexec(&scan_ftp_time, year, 0, NULL, 0) != 0)	/* Yr | hh:mm */
            continue;

        snprintf(tbuf, 128, "%s %2s %5s",
                 month, day, year);

        if (!strstr(buf, tbuf))
            snprintf(tbuf, 128, "%s %2s %-5s",
                     month, day, year);

        char const *copyFrom = NULL;

        if ((copyFrom = strstr(buf, tbuf))) {
            p->type = *tokens[0];
            p->size = strtoll(size, NULL, 10);
            p->date = xstrdup(tbuf);

            if (flags.skip_whitespace) {
                copyFrom += strlen(tbuf);

                while (strchr(w_space, *copyFrom))
                    copyFrom++;
            } else {
                /* XXX assumes a single space between date and filename
                 * suggested by:  Nathan.Bailey@cc.monash.edu.au and
                 * Mike Battersby <mike@starbug.bofh.asn.au> */
                copyFrom += strlen(tbuf) + 1;
            }

            p->name = xstrdup(copyFrom);

            if (p->type == 'l' && (t = strstr(p->name, " -> "))) {
                *t = '\0';
                p->link = xstrdup(t + 4);
            }

            goto found;
        }

        break;
    }

    /* try it as a DOS listing, 04-05-70 09:33PM ... */
    if (n_tokens > 3 &&
            regexec(&scan_ftp_dosdate, tokens[0], 0, NULL, 0) == 0 &&
            regexec(&scan_ftp_dostime, tokens[1], 0, NULL, 0) == 0) {
        if (!strcasecmp(tokens[2], "<dir>")) {
            p->type = 'd';
        } else {
            p->type = '-';
            p->size = strtoll(tokens[2], NULL, 10);
        }

        snprintf(tbuf, 128, "%s %s", tokens[0], tokens[1]);
        p->date = xstrdup(tbuf);

        if (p->type == 'd') {
            /* Directory.. name begins with first printable after <dir> */
            ct = strstr(buf, tokens[2]);
            ct += strlen(tokens[2]);

            while (xisspace(*ct))
                ct++;

            if (!*ct)
                ct = NULL;
        } else {
            /* A file. Name begins after size, with a space in between */
            snprintf(tbuf, 128, " %s %s", tokens[2], tokens[3]);
            ct = strstr(buf, tbuf);

            if (ct) {
                ct += strlen(tokens[2]) + 2;
            }
        }

        p->name = xstrdup(ct ? ct : tokens[3]);
        goto found;
    }

    /* Try EPLF format; carson@lehman.com */
    if (buf[0] == '+') {
        ct = buf + 1;
        p->type = 0;

        while (ct && *ct) {
            time_t tm;
            int l = strcspn(ct, ",");
            char *tmp;

            if (l < 1)
                goto blank;

            switch (*ct) {

            case '\t':
                p->name = xstrndup(ct + 1, l + 1);
                break;

            case 's':
                p->size = atoi(ct + 1);
                break;

            case 'm':
                tm = (time_t) strtol(ct + 1, &tmp, 0);

                if (tmp != ct + 1)
                    break;	/* not a valid integer */

                p->date = xstrdup(ctime(&tm));

                *(strstr(p->date, "\n")) = '\0';

                break;

            case '/':
                p->type = 'd';

                break;

            case 'r':
                p->type = '-';

                break;

            case 'i':
                break;

            default:
                break;
            }

blank:
            ct = strstr(ct, ",");

            if (ct) {
                ct++;
            }
        }

        if (p->type == 0) {
            p->type = '-';
        }

        if (p->name)
            goto found;
        else
            safe_free(p->date);
    }

found:

    for (i = 0; i < n_tokens; i++)
        xfree(tokens[i]);

    if (!p->name)
        ftpListPartsFree(&p);	/* cleanup */

    return p;
}

MemBuf *
FtpStateData::htmlifyListEntry(const char *line)
{
    char icon[2048];
    char href[2048 + 40];
    char text[ 2048];
    char size[ 2048];
    char chdir[ 2048 + 40];
    char view[ 2048 + 40];
    char download[ 2048 + 40];
    char link[ 2048 + 40];
    MemBuf *html;
    char prefix[2048];
    ftpListParts *parts;
    *icon = *href = *text = *size = *chdir = *view = *download = *link = '\0';

    debugs(9, 7, HERE << " line ={" << line << "}");

    if (strlen(line) > 1024) {
        html = new MemBuf();
        html->init();
        html->Printf("<tr><td colspan=\"5\">%s</td></tr>\n", line);
        return html;
    }

    if (flags.dir_slash && dirpath && typecode != 'D')
        snprintf(prefix, 2048, "%s/", rfc1738_escape_part(dirpath));
    else
        prefix[0] = '\0';

    if ((parts = ftpListParseParts(line, flags)) == NULL) {
        const char *p;

        html = new MemBuf();
        html->init();
        html->Printf("<tr class=\"entry\"><td colspan=\"5\">%s</td></tr>\n", line);

        for (p = line; *p && xisspace(*p); p++);
        if (*p && !xisspace(*p))
            flags.listformat_unknown = 1;

        return html;
    }

    if (!strcmp(parts->name, ".") || !strcmp(parts->name, "..")) {
        ftpListPartsFree(&parts);
        return NULL;
    }

    parts->size += 1023;
    parts->size >>= 10;
    parts->showname = xstrdup(parts->name);

    /* {icon} {text} . . . {date}{size}{chdir}{view}{download}{link}\n  */
    xstrncpy(href, rfc1738_escape_part(parts->name), 2048);

    xstrncpy(text, parts->showname, 2048);

    switch (parts->type) {

    case 'd':
        snprintf(icon, 2048, "<img border=\"0\" src=\"%s\" alt=\"%-6s\">",
                 mimeGetIconURL("internal-dir"),
                 "[DIR]");
        strcat(href, "/");	/* margin is allocated above */
        break;

    case 'l':
        snprintf(icon, 2048, "<img border=\"0\" src=\"%s\" alt=\"%-6s\">",
                 mimeGetIconURL("internal-link"),
                 "[LINK]");
        /* sometimes there is an 'l' flag, but no "->" link */

        if (parts->link) {
            char *link2 = xstrdup(html_quote(rfc1738_escape(parts->link)));
            snprintf(link, 2048, " -&gt; <a href=\"%s%s\">%s</a>",
                     *link2 != '/' ? prefix : "", link2,
                     html_quote(parts->link));
            safe_free(link2);
        }

        break;

    case '\0':
        snprintf(icon, 2048, "<img border=\"0\" src=\"%s\" alt=\"%-6s\">",
                 mimeGetIconURL(parts->name),
                 "[UNKNOWN]");
        snprintf(chdir, 2048, "<a href=\"%s/;type=d\"><img border=\"0\" src=\"%s\" "
                 "alt=\"[DIR]\"></a>",
                 rfc1738_escape_part(parts->name),
                 mimeGetIconURL("internal-dir"));
        break;

    case '-':

    default:
        snprintf(icon, 2048, "<img border=\"0\" src=\"%s\" alt=\"%-6s\">",
                 mimeGetIconURL(parts->name),
                 "[FILE]");
        snprintf(size, 2048, " %6"PRId64"k", parts->size);
        break;
    }

    if (parts->type != 'd') {
        if (mimeGetViewOption(parts->name)) {
            snprintf(view, 2048, "<a href=\"%s%s;type=a\"><img border=\"0\" src=\"%s\" "
                     "alt=\"[VIEW]\"></a>",
                     prefix, href, mimeGetIconURL("internal-view"));
        }

        if (mimeGetDownloadOption(parts->name)) {
            snprintf(download, 2048, "<a href=\"%s%s;type=i\"><img border=\"0\" src=\"%s\" "
                     "alt=\"[DOWNLOAD]\"></a>",
                     prefix, href, mimeGetIconURL("internal-download"));
        }
    }

    /* construct the table row from parts. */
    html = new MemBuf();
    html->init();
    html->Printf("<tr class=\"entry\">"
                 "<td class=\"icon\"><a href=\"%s%s\">%s</a></td>"
                 "<td class=\"filename\"><a href=\"%s%s\">%s</a></td>"
                 "<td class=\"date\">%s</td>"
                 "<td class=\"size\">%s</td>"
                 "<td class=\"actions\">%s%s%s%s</td>"
                 "</tr>\n",
                 prefix, href, icon,
                 prefix, href, html_quote(text),
                 parts->date,
                 size,
                 chdir, view, download, link);

    ftpListPartsFree(&parts);
    return html;
}

void
FtpStateData::parseListing()
{
    char *buf = data.readBuf->content();
    char *sbuf;			/* NULL-terminated copy of termedBuf */
    char *end;
    char *line;
    char *s;
    MemBuf *t;
    size_t linelen;
    size_t usable;
    size_t len = data.readBuf->contentSize();

    if (!len) {
        debugs(9, 3, HERE << "no content to parse for " << entry->url()  );
        return;
    }

    /*
     * We need a NULL-terminated buffer for scanning, ick
     */
    sbuf = (char *)xmalloc(len + 1);
    xstrncpy(sbuf, buf, len + 1);
    end = sbuf + len - 1;

    while (*end != '\r' && *end != '\n' && end > sbuf)
        end--;

    usable = end - sbuf;

    debugs(9, 3, HERE << "usable = " << usable << " of " << len << " bytes.");

    if (usable == 0) {
        if (buf[0] == '\0' && len == 1) {
            debugs(9, 3, HERE << "NIL ends data from " << entry->url() << " transfer problem?");
            data.readBuf->consume(len);
        } else {
            debugs(9, 3, HERE << "didn't find end for " << entry->url());
            debugs(9, 3, HERE << "buffer remains (" << len << " bytes) '" << rfc1738_do_escape(buf,0) << "'");
        }
        xfree(sbuf);
        return;
    }

    debugs(9, 3, HERE << (unsigned long int)len << " bytes to play with");

    line = (char *)memAllocate(MEM_4K_BUF);
    end++;
    s = sbuf;
    s += strspn(s, crlf);

    for (; s < end; s += strcspn(s, crlf), s += strspn(s, crlf)) {
        debugs(9, 7, HERE << "s = {" << s << "}");
        linelen = strcspn(s, crlf) + 1;

        if (linelen < 2)
            break;

        if (linelen > 4096)
            linelen = 4096;

        xstrncpy(line, s, linelen);

        debugs(9, 7, HERE << "{" << line << "}");

        if (!strncmp(line, "total", 5))
            continue;

        t = htmlifyListEntry(line);

        if ( t != NULL) {
            debugs(9, 7, HERE << "listing append: t = {" << t->contentSize() << ", '" << t->content() << "'}");
            listing.append(t->content(), t->contentSize());
//leak?            delete t;
        }
    }

    debugs(9, 7, HERE << "Done.");
    data.readBuf->consume(usable);
    memFree(line, MEM_4K_BUF);
    xfree(sbuf);
}

const Comm::ConnectionPointer &
FtpStateData::dataDescriptor() const
{
    return data.conn;
}

void
FtpStateData::dataComplete()
{
    debugs(9, 3,HERE);

    /* Connection closed; transfer done. */

    /// Close data channel, if any, to conserve resources while we wait.
    data.close();

    /* expect the "transfer complete" message on the control socket */
    /*
     * DPW 2007-04-23
     * Previously, this was the only place where we set the
     * 'buffered_ok' flag when calling scheduleReadControlReply().
     * It caused some problems if the FTP server returns an unexpected
     * status code after the data command.  FtpStateData was being
     * deleted in the middle of dataRead().
     */
    /* AYJ: 2011-01-13: Bug 2581.
     * 226 status is possibly waiting in the ctrl buffer.
     * The connection will hang if we DONT send buffered_ok.
     * This happens on all transfers which can be completly sent by the
     * server before the 150 started status message is read in by Squid.
     * ie all transfers of about one packet hang.
     */
    scheduleReadControlReply(1);
}

void
FtpStateData::maybeReadVirginBody()
{
    if (!Comm::IsConnOpen(data.conn))
        return;

    if (data.read_pending)
        return;

    const int read_sz = replyBodySpace(*data.readBuf, 0);

    debugs(11,9, HERE << "FTP may read up to " << read_sz << " bytes");

    if (read_sz < 2)	// see http.cc
        return;

    data.read_pending = true;

    typedef CommCbMemFunT<FtpStateData, CommTimeoutCbParams> TimeoutDialer;
    AsyncCall::Pointer timeoutCall =  JobCallback(9, 5,
                                      TimeoutDialer, this, FtpStateData::ftpTimeout);
    commSetConnTimeout(data.conn, Config.Timeout.read, timeoutCall);

    debugs(9,5,HERE << "queueing read on FD " << data.conn->fd);

    typedef CommCbMemFunT<FtpStateData, CommIoCbParams> Dialer;
    entry->delayAwareRead(data.conn, data.readBuf->space(), read_sz,
                          JobCallback(9, 5, Dialer, this, FtpStateData::dataRead));
}

void
FtpStateData::dataRead(const CommIoCbParams &io)
{
    int j;
    int bin;

    data.read_pending = false;

    debugs(9, 3, HERE << "ftpDataRead: FD " << io.fd << " Read " << io.size << " bytes");

    if (io.size > 0) {
        kb_incr(&statCounter.server.all.kbytes_in, io.size);
        kb_incr(&statCounter.server.ftp.kbytes_in, io.size);
    }

    if (io.flag == COMM_ERR_CLOSING)
        return;

    assert(io.fd == data.conn->fd);

    if (EBIT_TEST(entry->flags, ENTRY_ABORTED)) {
        abortTransaction("entry aborted during dataRead");
        return;
    }

    if (io.flag == COMM_OK && io.size > 0) {
        debugs(9,5,HERE << "appended " << io.size << " bytes to readBuf");
        data.readBuf->appended(io.size);
#if USE_DELAY_POOLS
        DelayId delayId = entry->mem_obj->mostBytesAllowed();
        delayId.bytesIn(io.size);
#endif
        IOStats.Ftp.reads++;

        for (j = io.size - 1, bin = 0; j; bin++)
            j >>= 1;

        IOStats.Ftp.read_hist[bin]++;
    }

    if (io.flag != COMM_OK) {
        debugs(50, ignoreErrno(io.xerrno) ? 3 : DBG_IMPORTANT,
               "ftpDataRead: read error: " << xstrerr(io.xerrno));

        if (ignoreErrno(io.xerrno)) {
            typedef CommCbMemFunT<FtpStateData, CommTimeoutCbParams> TimeoutDialer;
            AsyncCall::Pointer timeoutCall = JobCallback(9, 5,
                                             TimeoutDialer, this, FtpStateData::ftpTimeout);
            commSetConnTimeout(io.conn, Config.Timeout.read, timeoutCall);

            maybeReadVirginBody();
        } else {
            failed(ERR_READ_ERROR, 0);
            /* failed closes ctrl.conn and frees ftpState */
            return;
        }
    } else if (io.size == 0) {
        debugs(9,3, HERE << "Calling dataComplete() because io.size == 0");
        /*
         * DPW 2007-04-23
         * Dangerous curves ahead.  This call to dataComplete was
         * calling scheduleReadControlReply, handleControlReply,
         * and then ftpReadTransferDone.  If ftpReadTransferDone
         * gets unexpected status code, it closes down the control
         * socket and our FtpStateData object gets destroyed.   As
         * a workaround we no longer set the 'buffered_ok' flag in
         * the scheduleReadControlReply call.
         */
        dataComplete();
    }

    processReplyBody();
}

void
FtpStateData::processReplyBody()
{
    debugs(9, 3, HERE << "FtpStateData::processReplyBody starting.");

    if (request->method == METHOD_HEAD && (flags.isdir || theSize != -1)) {
        serverComplete();
        return;
    }

    /* Directory listings are special. They write ther own headers via the error objects */
    if (!flags.http_header_sent && data.readBuf->contentSize() >= 0 && !flags.isdir)
        appendSuccessHeader();

    if (EBIT_TEST(entry->flags, ENTRY_ABORTED)) {
        /*
         * probably was aborted because content length exceeds one
         * of the maximum size limits.
         */
        abortTransaction("entry aborted after calling appendSuccessHeader()");
        return;
    }

#if USE_ADAPTATION

    if (adaptationAccessCheckPending) {
        debugs(9,3, HERE << "returning from FtpStateData::processReplyBody due to adaptationAccessCheckPending");
        return;
    }

#endif

    if (flags.isdir) {
        if (!flags.listing) {
            flags.listing = 1;
            listing.reset();
        }
        parseListing();
        maybeReadVirginBody();
        return;
    } else if (const int csize = data.readBuf->contentSize()) {
        writeReplyBody(data.readBuf->content(), csize);
        debugs(9, 5, HERE << "consuming " << csize << " bytes of readBuf");
        data.readBuf->consume(csize);
    }

    entry->flush();

    maybeReadVirginBody();
}

/**
 * Locates the FTP user:password login.
 *
 * Highest to lowest priority:
 *  - Checks URL (ftp://user:pass@domain)
 *  - Authorization: Basic header
 *  - squid.conf anonymous-FTP settings (default: anonymous:Squid@).
 *
 * Special Case: A username-only may be provided in the URL and password in the HTTP headers.
 *
 * TODO: we might be able to do something about locating username from other sources:
 *       ie, external ACL user=* tag or ident lookup
 *
 \retval 1	if we have everything needed to complete this request.
 \retval 0	if something is missing.
 */
int
FtpStateData::checkAuth(const HttpHeader * req_hdr)
{
    /* default username */
    xstrncpy(user, "anonymous", MAX_URL);

#if HAVE_AUTH_MODULE_BASIC
    /* Check HTTP Authorization: headers (better than defaults, but less than URL) */
    const char *auth;
    if ( (auth = req_hdr->getAuth(HDR_AUTHORIZATION, "Basic")) ) {
        flags.authenticated = 1;
        loginParser(auth, FTP_LOGIN_NOT_ESCAPED);
    }
    /* we fail with authorization-required error later IFF the FTP server requests it */
#endif

    /* Test URL login syntax. Overrides any headers received. */
    loginParser(request->login, FTP_LOGIN_ESCAPED);

    /* name is missing. thats fatal. */
    if (!user[0])
        fatal("FTP login parsing destroyed username info");

    /* name + password == success */
    if (password[0])
        return 1;

    /* Setup default FTP password settings */
    /* this has to be done last so that we can have a no-password case above. */
    if (!password[0]) {
        if (strcmp(user, "anonymous") == 0 && !flags.tried_auth_anonymous) {
            xstrncpy(password, Config.Ftp.anon_user, MAX_URL);
            flags.tried_auth_anonymous=1;
            return 1;
        } else if (!flags.tried_auth_nopass) {
            xstrncpy(password, null_string, MAX_URL);
            flags.tried_auth_nopass=1;
            return 1;
        }
    }

    return 0;			/* different username */
}

static String str_type_eq;
void
FtpStateData::checkUrlpath()
{
    int l;
    size_t t;

    if (str_type_eq.undefined()) //hack. String doesn't support global-static
        str_type_eq="type=";

    if ((t = request->urlpath.rfind(';')) != String::npos) {
        if (request->urlpath.substr(t+1,t+1+str_type_eq.size())==str_type_eq) {
            typecode = (char)xtoupper(request->urlpath[t+str_type_eq.size()+1]);
            request->urlpath.cut(t);
        }
    }

    l = request->urlpath.size();
    /* check for null path */

    if (!l) {
        flags.isdir = 1;
        flags.root_dir = 1;
        flags.need_base_href = 1;	/* Work around broken browsers */
    } else if (!request->urlpath.cmp("/%2f/")) {
        /* UNIX root directory */
        flags.isdir = 1;
        flags.root_dir = 1;
    } else if ((l >= 1) && (request->urlpath[l - 1] == '/')) {
        /* Directory URL, ending in / */
        flags.isdir = 1;

        if (l == 1)
            flags.root_dir = 1;
    } else {
        flags.dir_slash = 1;
    }
}

void
FtpStateData::buildTitleUrl()
{
    title_url = "ftp://";

    if (strcmp(user, "anonymous")) {
        title_url.append(user);
        title_url.append("@");
    }

    title_url.append(request->GetHost());

    if (request->port != urlDefaultPort(AnyP::PROTO_FTP)) {
        title_url.append(":");
        title_url.append(xitoa(request->port));
    }

    title_url.append (request->urlpath);

    base_href = "ftp://";

    if (strcmp(user, "anonymous") != 0) {
        base_href.append(rfc1738_escape_part(user));

        if (password_url) {
            base_href.append (":");
            base_href.append(rfc1738_escape_part(password));
        }

        base_href.append("@");
    }

    base_href.append(request->GetHost());

    if (request->port != urlDefaultPort(AnyP::PROTO_FTP)) {
        base_href.append(":");
        base_href.append(xitoa(request->port));
    }

    base_href.append(request->urlpath);
    base_href.append("/");
}

/// \ingroup ServerProtocolFTPAPI
void
ftpStart(FwdState * fwd)
{
    FtpStateData *ftpState = new FtpStateData(fwd, fwd->serverConnection());
    ftpState->start();
}

void
FtpStateData::start()
{
    if (!checkAuth(&request->header)) {
        /* create appropriate reply */
        HttpReply *reply = ftpAuthRequired(request, ftpRealm());
        entry->replaceHttpReply(reply);
        serverComplete();
        return;
    }

    checkUrlpath();
    buildTitleUrl();
    debugs(9, 5, HERE << "FD " << ctrl.conn->fd << " : host=" << request->GetHost() <<
           ", path=" << request->urlpath << ", user=" << user << ", passwd=" << password);

    state = BEGIN;
    ctrl.last_command = xstrdup("Connect to server");
    ctrl.buf = (char *)memAllocBuf(4096, &ctrl.size);
    ctrl.offset = 0;
    data.readBuf = new MemBuf;
    data.readBuf->init(4096, SQUID_TCP_SO_RCVBUF);
    scheduleReadControlReply(0);
}

/* ====================================================================== */

/// \ingroup ServerProtocolFTPInternal
static char *
escapeIAC(const char *buf)
{
    int n;
    char *ret;
    unsigned const char *p;
    unsigned char *r;

    for (p = (unsigned const char *)buf, n = 1; *p; n++, p++)
        if (*p == 255)
            n++;

    ret = (char *)xmalloc(n);

    for (p = (unsigned const char *)buf, r=(unsigned char *)ret; *p; p++) {
        *r++ = *p;

        if (*p == 255)
            *r++ = 255;
    }

    *r++ = '\0';
    assert((r - (unsigned char *)ret) == n );
    return ret;
}

void
FtpStateData::writeCommand(const char *buf)
{
    char *ebuf;
    /* trace FTP protocol communications at level 2 */
    debugs(9, 2, "ftp<< " << buf);

    if (Config.Ftp.telnet)
        ebuf = escapeIAC(buf);
    else
        ebuf = xstrdup(buf);

    safe_free(ctrl.last_command);
    safe_free(ctrl.last_reply);
    ctrl.last_command = ebuf;

    if (!Comm::IsConnOpen(ctrl.conn)) {
        debugs(9, 2, HERE << "cannot send to closing ctrl " << ctrl.conn);
        // TODO: assert(ctrl.closer != NULL);
        return;
    }

    typedef CommCbMemFunT<FtpStateData, CommIoCbParams> Dialer;
    AsyncCall::Pointer call = JobCallback(9, 5, Dialer, this, FtpStateData::ftpWriteCommandCallback);
    Comm::Write(ctrl.conn, ctrl.last_command, strlen(ctrl.last_command), call, NULL);

    scheduleReadControlReply(0);
}

void
FtpStateData::ftpWriteCommandCallback(const CommIoCbParams &io)
{

    debugs(9, 5, "ftpWriteCommandCallback: wrote " << io.size << " bytes");

    if (io.size > 0) {
        fd_bytes(io.fd, io.size, FD_WRITE);
        kb_incr(&statCounter.server.all.kbytes_out, io.size);
        kb_incr(&statCounter.server.ftp.kbytes_out, io.size);
    }

    if (io.flag == COMM_ERR_CLOSING)
        return;

    if (io.flag) {
        debugs(9, DBG_IMPORTANT, "ftpWriteCommandCallback: " << io.conn << ": " << xstrerr(io.xerrno));
        failed(ERR_WRITE_ERROR, io.xerrno);
        /* failed closes ctrl.conn and frees ftpState */
        return;
    }
}

wordlist *
FtpStateData::ftpParseControlReply(char *buf, size_t len, int *codep, size_t *used)
{
    char *s;
    char *sbuf;
    char *end;
    int usable;
    int complete = 0;
    wordlist *head = NULL;
    wordlist *list;
    wordlist **tail = &head;
    size_t offset;
    size_t linelen;
    int code = -1;
    debugs(9, 3, HERE);
    /*
     * We need a NULL-terminated buffer for scanning, ick
     */
    sbuf = (char *)xmalloc(len + 1);
    xstrncpy(sbuf, buf, len + 1);
    end = sbuf + len - 1;

    while (*end != '\r' && *end != '\n' && end > sbuf)
        end--;

    usable = end - sbuf;

    debugs(9, 3, HERE << "usable = " << usable);

    if (usable == 0) {
        debugs(9, 3, HERE << "didn't find end of line");
        safe_free(sbuf);
        return NULL;
    }

    debugs(9, 3, HERE << len << " bytes to play with");
    end++;
    s = sbuf;
    s += strspn(s, crlf);

    for (; s < end; s += strcspn(s, crlf), s += strspn(s, crlf)) {
        if (complete)
            break;

        debugs(9, 5, HERE << "s = {" << s << "}");

        linelen = strcspn(s, crlf) + 1;

        if (linelen < 2)
            break;

        if (linelen > 3)
            complete = (*s >= '0' && *s <= '9' && *(s + 3) == ' ');

        if (complete)
            code = atoi(s);

        offset = 0;

        if (linelen > 3)
            if (*s >= '0' && *s <= '9' && (*(s + 3) == '-' || *(s + 3) == ' '))
                offset = 4;

        list = new wordlist();

        list->key = (char *)xmalloc(linelen - offset);

        xstrncpy(list->key, s + offset, linelen - offset);

        /* trace the FTP communication chat at level 2 */
        debugs(9, 2, "ftp>> " << code << " " << list->key);

        *tail = list;

        tail = &list->next;
    }

    *used = (size_t) (s - sbuf);
    safe_free(sbuf);

    if (!complete)
        wordlistDestroy(&head);

    if (codep)
        *codep = code;

    return head;
}

/**
 * DPW 2007-04-23
 * Looks like there are no longer anymore callers that set
 * buffered_ok=1.  Perhaps it can be removed at some point.
 */
void
FtpStateData::scheduleReadControlReply(int buffered_ok)
{
    debugs(9, 3, HERE << ctrl.conn);

    if (buffered_ok && ctrl.offset > 0) {
        /* We've already read some reply data */
        handleControlReply();
    } else {
        /*
         * Cancel the timeout on the Data socket (if any) and
         * establish one on the control socket.
         */
        if (Comm::IsConnOpen(data.conn)) {
            commUnsetConnTimeout(data.conn);
        }

        typedef CommCbMemFunT<FtpStateData, CommTimeoutCbParams> TimeoutDialer;
        AsyncCall::Pointer timeoutCall = JobCallback(9, 5, TimeoutDialer, this, FtpStateData::ftpTimeout);
        commSetConnTimeout(ctrl.conn, Config.Timeout.read, timeoutCall);

        typedef CommCbMemFunT<FtpStateData, CommIoCbParams> Dialer;
        AsyncCall::Pointer reader = JobCallback(9, 5, Dialer, this, FtpStateData::ftpReadControlReply);
        comm_read(ctrl.conn, ctrl.buf + ctrl.offset, ctrl.size - ctrl.offset, reader);
    }
}

void FtpStateData::ftpReadControlReply(const CommIoCbParams &io)
{
    debugs(9, 3, "ftpReadControlReply: FD " << io.fd << ", Read " << io.size << " bytes");

    if (io.size > 0) {
        kb_incr(&statCounter.server.all.kbytes_in, io.size);
        kb_incr(&statCounter.server.ftp.kbytes_in, io.size);
    }

    if (io.flag == COMM_ERR_CLOSING)
        return;

    if (EBIT_TEST(entry->flags, ENTRY_ABORTED)) {
        abortTransaction("entry aborted during control reply read");
        return;
    }

    assert(ctrl.offset < ctrl.size);

    if (io.flag == COMM_OK && io.size > 0) {
        fd_bytes(io.fd, io.size, FD_READ);
    }

    if (io.flag != COMM_OK) {
        debugs(50, ignoreErrno(io.xerrno) ? 3 : DBG_IMPORTANT,
               "ftpReadControlReply: read error: " << xstrerr(io.xerrno));

        if (ignoreErrno(io.xerrno)) {
            scheduleReadControlReply(0);
        } else {
            failed(ERR_READ_ERROR, io.xerrno);
<<<<<<< HEAD
            /* failed closes ctrl.conn and frees ftpState */
            return;
=======
            /* failed closes ctrl.fd and frees ftpState */
>>>>>>> 4c6dea46
        }
        return;
    }

    if (io.size == 0) {
        if (entry->store_status == STORE_PENDING) {
            failed(ERR_FTP_FAILURE, 0);
            /* failed closes ctrl.conn and frees ftpState */
            return;
        }

        /* XXX this may end up having to be serverComplete() .. */
        abortTransaction("zero control reply read");
        return;
    }

    unsigned int len =io.size + ctrl.offset;
    ctrl.offset = len;
    assert(len <= ctrl.size);
    handleControlReply();
}

void
FtpStateData::handleControlReply()
{
    wordlist **W;
    size_t bytes_used = 0;
    wordlistDestroy(&ctrl.message);
    ctrl.message = ftpParseControlReply(ctrl.buf,
                                        ctrl.offset, &ctrl.replycode, &bytes_used);

    if (ctrl.message == NULL) {
        /* didn't get complete reply yet */

        if (ctrl.offset == ctrl.size) {
            ctrl.buf = (char *)memReallocBuf(ctrl.buf, ctrl.size << 1, &ctrl.size);
        }

        scheduleReadControlReply(0);
        return;
    } else if (ctrl.offset == bytes_used) {
        /* used it all up */
        ctrl.offset = 0;
    } else {
        /* Got some data past the complete reply */
        assert(bytes_used < ctrl.offset);
        ctrl.offset -= bytes_used;
        memmove(ctrl.buf, ctrl.buf + bytes_used, ctrl.offset);
    }

    /* Move the last line of the reply message to ctrl.last_reply */
    for (W = &ctrl.message; (*W)->next; W = &(*W)->next);
    safe_free(ctrl.last_reply);

    ctrl.last_reply = xstrdup((*W)->key);

    wordlistDestroy(W);

    /* Copy the rest of the message to cwd_message to be printed in
     * error messages
     */
    if (ctrl.message) {
        for (wordlist *w = ctrl.message; w; w = w->next) {
            cwd_message.append('\n');
            cwd_message.append(w->key);
        }
    }

    debugs(9, 3, HERE << "state=" << state << ", code=" << ctrl.replycode);

    FTP_SM_FUNCS[state] (this);
}

/* ====================================================================== */

/// \ingroup ServerProtocolFTPInternal
static void
ftpReadWelcome(FtpStateData * ftpState)
{
    int code = ftpState->ctrl.replycode;
    debugs(9, 3, HERE);

    if (ftpState->flags.pasv_only)
        ftpState->login_att++;

    if (code == 220) {
        if (ftpState->ctrl.message) {
            if (strstr(ftpState->ctrl.message->key, "NetWare"))
                ftpState->flags.skip_whitespace = 1;
        }

        ftpSendUser(ftpState);
    } else if (code == 120) {
        if (NULL != ftpState->ctrl.message)
            debugs(9, DBG_IMPORTANT, "FTP server is busy: " << ftpState->ctrl.message->key);

        return;
    } else {
        ftpFail(ftpState);
    }
}

/**
 * Translate FTP login failure into HTTP error
 * this is an attmpt to get the 407 message to show up outside Squid.
 * its NOT a general failure. But a correct FTP response type.
 */
void
FtpStateData::loginFailed()
{
    ErrorState *err = NULL;
    const char *command, *reply;

    if ((state == SENT_USER || state == SENT_PASS) && ctrl.replycode >= 400) {
        if (ctrl.replycode == 421 || ctrl.replycode == 426) {
            // 421/426 - Service Overload - retry permitted.
            err = errorCon(ERR_FTP_UNAVAILABLE, HTTP_SERVICE_UNAVAILABLE, fwd->request);
        } else if (ctrl.replycode >= 430 && ctrl.replycode <= 439) {
            // 43x - Invalid or Credential Error - retry challenge required.
            err = errorCon(ERR_FTP_FORBIDDEN, HTTP_UNAUTHORIZED, fwd->request);
        } else if (ctrl.replycode >= 530 && ctrl.replycode <= 539) {
            // 53x - Credentials Missing - retry challenge required
            if (password_url) // but they were in the URI! major fail.
                err = errorCon(ERR_FTP_FORBIDDEN, HTTP_FORBIDDEN, fwd->request);
            else
                err = errorCon(ERR_FTP_FORBIDDEN, HTTP_UNAUTHORIZED, fwd->request);
        }
    }

    // any other problems are general falures.
    if (!err) {
        ftpFail(this);
        return;
    }

    err->ftp.server_msg = ctrl.message;

    ctrl.message = NULL;

    if (old_request)
        command = old_request;
    else
        command = ctrl.last_command;

    if (command && strncmp(command, "PASS", 4) == 0)
        command = "PASS <yourpassword>";

    if (old_reply)
        reply = old_reply;
    else
        reply = ctrl.last_reply;

    if (command)
        err->ftp.request = xstrdup(command);

    if (reply)
        err->ftp.reply = xstrdup(reply);


    HttpReply *newrep = err->BuildHttpReply();
    errorStateFree(err);

#if HAVE_AUTH_MODULE_BASIC
    /* add Authenticate header */
    newrep->header.putAuth("Basic", ftpRealm());
#endif

    // add it to the store entry for response....
    entry->replaceHttpReply(newrep);
    serverComplete();
}

const char *
FtpStateData::ftpRealm()
{
    static char realm[8192];

    /* This request is not fully authenticated */
    if (!request) {
        snprintf(realm, 8192, "FTP %s unknown", user);
    } else if (request->port == 21) {
        snprintf(realm, 8192, "FTP %s %s", user, request->GetHost());
    } else {
        snprintf(realm, 8192, "FTP %s %s port %d", user, request->GetHost(), request->port);
    }
    return realm;
}

/// \ingroup ServerProtocolFTPInternal
static void
ftpSendUser(FtpStateData * ftpState)
{
    /* check the server control channel is still available */
    if (!ftpState || !ftpState->haveControlChannel("ftpSendUser"))
        return;

    if (ftpState->proxy_host != NULL)
        snprintf(cbuf, CTRL_BUFLEN, "USER %s@%s\r\n",
                 ftpState->user,
                 ftpState->request->GetHost());
    else
        snprintf(cbuf, CTRL_BUFLEN, "USER %s\r\n", ftpState->user);

    ftpState->writeCommand(cbuf);

    ftpState->state = SENT_USER;
}

/// \ingroup ServerProtocolFTPInternal
static void
ftpReadUser(FtpStateData * ftpState)
{
    int code = ftpState->ctrl.replycode;
    debugs(9, 3, HERE);

    if (code == 230) {
        ftpReadPass(ftpState);
    } else if (code == 331) {
        ftpSendPass(ftpState);
    } else {
        ftpState->loginFailed();
    }
}

/// \ingroup ServerProtocolFTPInternal
static void
ftpSendPass(FtpStateData * ftpState)
{
    /* check the server control channel is still available */
    if (!ftpState || !ftpState->haveControlChannel("ftpSendPass"))
        return;

    snprintf(cbuf, CTRL_BUFLEN, "PASS %s\r\n", ftpState->password);
    ftpState->writeCommand(cbuf);
    ftpState->state = SENT_PASS;
}

/// \ingroup ServerProtocolFTPInternal
static void
ftpReadPass(FtpStateData * ftpState)
{
    int code = ftpState->ctrl.replycode;
    debugs(9, 3, HERE << "code=" << code);

    if (code == 230) {
        ftpSendType(ftpState);
    } else {
        ftpState->loginFailed();
    }
}

/// \ingroup ServerProtocolFTPInternal
static void
ftpSendType(FtpStateData * ftpState)
{
    const char *t;
    const char *filename;
    char mode;

    /* check the server control channel is still available */
    if (!ftpState || !ftpState->haveControlChannel("ftpSendType"))
        return;

    /*
     * Ref section 3.2.2 of RFC 1738
     */
    mode = ftpState->typecode;

    switch (mode) {

    case 'D':
        mode = 'A';
        break;

    case 'A':

    case 'I':
        break;

    default:

        if (ftpState->flags.isdir) {
            mode = 'A';
        } else {
            t = ftpState->request->urlpath.rpos('/');
            filename = t ? t + 1 : ftpState->request->urlpath.termedBuf();
            mode = mimeGetTransferMode(filename);
        }

        break;
    }

    if (mode == 'I')
        ftpState->flags.binary = 1;
    else
        ftpState->flags.binary = 0;

    snprintf(cbuf, CTRL_BUFLEN, "TYPE %c\r\n", mode);

    ftpState->writeCommand(cbuf);

    ftpState->state = SENT_TYPE;
}

/// \ingroup ServerProtocolFTPInternal
static void
ftpReadType(FtpStateData * ftpState)
{
    int code = ftpState->ctrl.replycode;
    char *path;
    char *d, *p;
    debugs(9, 3, HERE << "code=" << code);

    if (code == 200) {
        p = path = xstrdup(ftpState->request->urlpath.termedBuf());

        if (*p == '/')
            p++;

        while (*p) {
            d = p;
            p += strcspn(p, "/");

            if (*p)
                *p++ = '\0';

            rfc1738_unescape(d);

            if (*d)
                wordlistAdd(&ftpState->pathcomps, d);
        }

        xfree(path);

        if (ftpState->pathcomps)
            ftpTraverseDirectory(ftpState);
        else
            ftpListDir(ftpState);
    } else {
        ftpFail(ftpState);
    }
}

/// \ingroup ServerProtocolFTPInternal
static void
ftpTraverseDirectory(FtpStateData * ftpState)
{
    wordlist *w;
    debugs(9, 4, HERE << (ftpState->filepath ? ftpState->filepath : "<NULL>"));

    safe_free(ftpState->dirpath);
    ftpState->dirpath = ftpState->filepath;
    ftpState->filepath = NULL;

    /* Done? */

    if (ftpState->pathcomps == NULL) {
        debugs(9, 3, HERE << "the final component was a directory");
        ftpListDir(ftpState);
        return;
    }

    /* Go to next path component */
    w = ftpState->pathcomps;

    ftpState->filepath = w->key;

    ftpState->pathcomps = w->next;

    delete w;

    /* Check if we are to CWD or RETR */
    if (ftpState->pathcomps != NULL || ftpState->flags.isdir) {
        ftpSendCwd(ftpState);
    } else {
        debugs(9, 3, HERE << "final component is probably a file");
        ftpGetFile(ftpState);
        return;
    }
}

/// \ingroup ServerProtocolFTPInternal
static void
ftpSendCwd(FtpStateData * ftpState)
{
    char *path = NULL;

    /* check the server control channel is still available */
    if (!ftpState || !ftpState->haveControlChannel("ftpSendCwd"))
        return;

    debugs(9, 3, HERE);

    path = ftpState->filepath;

    if (!strcmp(path, "..") || !strcmp(path, "/")) {
        ftpState->flags.no_dotdot = 1;
    } else {
        ftpState->flags.no_dotdot = 0;
    }

    snprintf(cbuf, CTRL_BUFLEN, "CWD %s\r\n", path);

    ftpState->writeCommand(cbuf);

    ftpState->state = SENT_CWD;
}

/// \ingroup ServerProtocolFTPInternal
static void
ftpReadCwd(FtpStateData * ftpState)
{
    int code = ftpState->ctrl.replycode;
    debugs(9, 3, HERE);

    if (code >= 200 && code < 300) {
        /* CWD OK */
        ftpState->unhack();

        /* Reset cwd_message to only include the last message */
        ftpState->cwd_message.reset("");
        for (wordlist *w = ftpState->ctrl.message; w; w = w->next) {
            ftpState->cwd_message.append(' ');
            ftpState->cwd_message.append(w->key);
        }
        ftpState->ctrl.message = NULL;

        /* Continue to traverse the path */
        ftpTraverseDirectory(ftpState);
    } else {
        /* CWD FAILED */

        if (!ftpState->flags.put)
            ftpFail(ftpState);
        else
            ftpSendMkdir(ftpState);
    }
}

/// \ingroup ServerProtocolFTPInternal
static void
ftpSendMkdir(FtpStateData * ftpState)
{
    char *path = NULL;

    /* check the server control channel is still available */
    if (!ftpState || !ftpState->haveControlChannel("ftpSendMkdir"))
        return;

    path = ftpState->filepath;
    debugs(9, 3, HERE << "with path=" << path);
    snprintf(cbuf, CTRL_BUFLEN, "MKD %s\r\n", path);
    ftpState->writeCommand(cbuf);
    ftpState->state = SENT_MKDIR;
}

/// \ingroup ServerProtocolFTPInternal
static void
ftpReadMkdir(FtpStateData * ftpState)
{
    char *path = ftpState->filepath;
    int code = ftpState->ctrl.replycode;

    debugs(9, 3, HERE << "path " << path << ", code " << code);

    if (code == 257) {		/* success */
        ftpSendCwd(ftpState);
    } else if (code == 550) {	/* dir exists */

        if (ftpState->flags.put_mkdir) {
            ftpState->flags.put_mkdir = 1;
            ftpSendCwd(ftpState);
        } else
            ftpSendReply(ftpState);
    } else
        ftpSendReply(ftpState);
}

/// \ingroup ServerProtocolFTPInternal
static void
ftpGetFile(FtpStateData * ftpState)
{
    assert(*ftpState->filepath != '\0');
    ftpState->flags.isdir = 0;
    ftpSendMdtm(ftpState);
}

/// \ingroup ServerProtocolFTPInternal
static void
ftpListDir(FtpStateData * ftpState)
{
    if (ftpState->flags.dir_slash) {
        debugs(9, 3, HERE << "Directory path did not end in /");
        ftpState->title_url.append("/");
        ftpState->flags.isdir = 1;
    }

    ftpSendPassive(ftpState);
}

/// \ingroup ServerProtocolFTPInternal
static void
ftpSendMdtm(FtpStateData * ftpState)
{
    /* check the server control channel is still available */
    if (!ftpState || !ftpState->haveControlChannel("ftpSendMdtm"))
        return;

    assert(*ftpState->filepath != '\0');
    snprintf(cbuf, CTRL_BUFLEN, "MDTM %s\r\n", ftpState->filepath);
    ftpState->writeCommand(cbuf);
    ftpState->state = SENT_MDTM;
}

/// \ingroup ServerProtocolFTPInternal
static void
ftpReadMdtm(FtpStateData * ftpState)
{
    int code = ftpState->ctrl.replycode;
    debugs(9, 3, HERE);

    if (code == 213) {
        ftpState->mdtm = parse_iso3307_time(ftpState->ctrl.last_reply);
        ftpState->unhack();
    } else if (code < 0) {
        ftpFail(ftpState);
        return;
    }

    ftpSendSize(ftpState);
}

/// \ingroup ServerProtocolFTPInternal
static void
ftpSendSize(FtpStateData * ftpState)
{
    /* check the server control channel is still available */
    if (!ftpState || !ftpState->haveControlChannel("ftpSendSize"))
        return;

    /* Only send SIZE for binary transfers. The returned size
     * is useless on ASCII transfers */

    if (ftpState->flags.binary) {
        assert(ftpState->filepath != NULL);
        assert(*ftpState->filepath != '\0');
        snprintf(cbuf, CTRL_BUFLEN, "SIZE %s\r\n", ftpState->filepath);
        ftpState->writeCommand(cbuf);
        ftpState->state = SENT_SIZE;
    } else
        /* Skip to next state no non-binary transfers */
        ftpSendPassive(ftpState);
}

/// \ingroup ServerProtocolFTPInternal
static void
ftpReadSize(FtpStateData * ftpState)
{
    int code = ftpState->ctrl.replycode;
    debugs(9, 3, HERE);

    if (code == 213) {
        ftpState->unhack();
        ftpState->theSize = strtoll(ftpState->ctrl.last_reply, NULL, 10);

        if (ftpState->theSize == 0) {
            debugs(9, 2, "SIZE reported " <<
                   ftpState->ctrl.last_reply << " on " <<
                   ftpState->title_url);
            ftpState->theSize = -1;
        }
    } else if (code < 0) {
        ftpFail(ftpState);
        return;
    }

    ftpSendPassive(ftpState);
}

/**
 \ingroup ServerProtocolFTPInternal
 */
static void
ftpReadEPSV(FtpStateData* ftpState)
{
    int code = ftpState->ctrl.replycode;
    Ip::Address ipa_remote;
    char *buf;
    debugs(9, 3, HERE);

    if (code != 229 && code != 522) {
        if (code == 200) {
            /* handle broken servers (RFC 2428 says OK code for EPSV MUST be 229 not 200) */
            /* vsftpd for one send '200 EPSV ALL ok.' without even port info.
             * Its okay to re-send EPSV 1/2 but nothing else. */
            debugs(9, DBG_IMPORTANT, "Broken FTP Server at " << ftpState->ctrl.conn->remote << ". Wrong accept code for EPSV");
        } else {
            debugs(9, 2, "EPSV not supported by remote end");
            ftpState->state = SENT_EPSV_1; /* simulate having failed EPSV 1 (last EPSV to try before shifting to PASV) */
        }
        ftpSendPassive(ftpState);
        return;
    }

    if (code == 522) {
        /* server response with list of supported methods   */
        /*   522 Network protocol not supported, use (1)    */
        /*   522 Network protocol not supported, use (1,2)  */
        /*   522 Network protocol not supported, use (2)  */
        /* TODO: handle the (1,2) case. We might get it back after EPSV ALL
         * which means close data + control without self-destructing and re-open from scratch. */
        debugs(9, 5, HERE << "scanning: " << ftpState->ctrl.last_reply);
        buf = ftpState->ctrl.last_reply;
        while (buf != NULL && *buf != '\0' && *buf != '\n' && *buf != '(') ++buf;
        if (buf != NULL && *buf == '\n') ++buf;

        if (buf == NULL || *buf == '\0') {
            /* handle broken server (RFC 2428 says MUST specify supported protocols in 522) */
            debugs(9, DBG_IMPORTANT, "Broken FTP Server at " << ftpState->ctrl.conn->remote << ". 522 error missing protocol negotiation hints");
            ftpSendPassive(ftpState);
        } else if (strcmp(buf, "(1)") == 0) {
            ftpState->state = SENT_EPSV_2; /* simulate having sent and failed EPSV 2 */
            ftpSendPassive(ftpState);
        } else if (strcmp(buf, "(2)") == 0) {
            if (Ip::EnableIpv6) {
                /* If server only supports EPSV 2 and we have already tried that. Go straight to EPRT */
                if (ftpState->state == SENT_EPSV_2) {
                    ftpSendEPRT(ftpState);
                } else {
                    /* or try the next Passive mode down the chain. */
                    ftpSendPassive(ftpState);
                }
            } else {
                /* Server only accept EPSV in IPv6 traffic. */
                ftpState->state = SENT_EPSV_1; /* simulate having sent and failed EPSV 1 */
                ftpSendPassive(ftpState);
            }
        } else {
            /* handle broken server (RFC 2428 says MUST specify supported protocols in 522) */
            debugs(9, DBG_IMPORTANT, "WARNING: Server at " << ftpState->ctrl.conn->remote << " sent unknown protocol negotiation hint: " << buf);
            ftpSendPassive(ftpState);
        }
        return;
    }

    /*  229 Entering Extended Passive Mode (|||port|) */
    /*  ANSI sez [^0-9] is undefined, it breaks on Watcom cc */
    debugs(9, 5, "scanning: " << ftpState->ctrl.last_reply);

    buf = ftpState->ctrl.last_reply + strcspn(ftpState->ctrl.last_reply, "(");

    char h1, h2, h3, h4;
    u_short port;
    int n = sscanf(buf, "(%c%c%c%hu%c)", &h1, &h2, &h3, &port, &h4);

    if (n < 4 || h1 != h2 || h1 != h3 || h1 != h4) {
        debugs(9, DBG_IMPORTANT, "Invalid EPSV reply from " <<
               ftpState->ctrl.conn->remote << ": " <<
               ftpState->ctrl.last_reply);

        ftpSendPassive(ftpState);
        return;
    }

    if (0 == port) {
        debugs(9, DBG_IMPORTANT, "Unsafe EPSV reply from " <<
               ftpState->ctrl.conn->remote << ": " <<
               ftpState->ctrl.last_reply);

        ftpSendPassive(ftpState);
        return;
    }

    if (Config.Ftp.sanitycheck) {
        if (port < 1024) {
            debugs(9, DBG_IMPORTANT, "Unsafe EPSV reply from " <<
                   ftpState->ctrl.conn->remote << ": " <<
                   ftpState->ctrl.last_reply);

            ftpSendPassive(ftpState);
            return;
        }
    }

    ftpState->data.port = port;

    ftpState->data.host = xstrdup(fd_table[ftpState->ctrl.conn->fd].ipaddr);

    safe_free(ftpState->ctrl.last_command);

    safe_free(ftpState->ctrl.last_reply);

    ftpState->ctrl.last_command = xstrdup("Connect to server data port");

    // Generate a new data channel descriptor to be opened.
    Comm::ConnectionPointer conn = new Comm::Connection;
    conn->local = ftpState->ctrl.conn->local;
    conn->local.SetPort(0);
    conn->remote = ftpState->ctrl.conn->remote;
    conn->remote.SetPort(port);

    debugs(9, 3, HERE << "connecting to " << conn->remote);

    ftpState->data.opener = commCbCall(9,3, "FtpStateData::ftpPasvCallback", CommConnectCbPtrFun(FtpStateData::ftpPasvCallback, ftpState));
    Comm::ConnOpener *cs = new Comm::ConnOpener(conn, ftpState->data.opener, Config.Timeout.connect);
    cs->setHost(ftpState->data.host);
    AsyncJob::Start(cs);
}

/** \ingroup ServerProtocolFTPInternal
 *
 * Send Passive connection request.
 * Default method is to use modern EPSV request.
 * The failover mechanism should check for previous state and re-call with alternates on failure.
 */
static void
ftpSendPassive(FtpStateData * ftpState)
{
    /** Checks the server control channel is still available before running. */
    if (!ftpState || !ftpState->haveControlChannel("ftpSendPassive"))
        return;

    debugs(9, 3, HERE);

    /** \par
      * Checks for EPSV ALL special conditions:
      * If enabled to be sent, squid MUST NOT request any other connect methods.
      * If 'ALL' is sent and fails the entire FTP Session fails.
      * NP: By my reading exact EPSV protocols maybe attempted, but only EPSV method. */
    if (Config.Ftp.epsv_all && ftpState->flags.epsv_all_sent && ftpState->state == SENT_EPSV_1 ) {
        debugs(9, DBG_IMPORTANT, "FTP does not allow PASV method after 'EPSV ALL' has been sent.");
        ftpFail(ftpState);
        return;
    }

    /** \par
      * Checks for 'HEAD' method request and passes off for special handling by FtpStateData::processHeadResponse(). */
    if (ftpState->request->method == METHOD_HEAD && (ftpState->flags.isdir || ftpState->theSize != -1)) {
        ftpState->processHeadResponse(); // may call serverComplete
        return;
    }

    /// Closes any old FTP-Data connection which may exist. */
    ftpState->data.close();

    /** \par
      * Checks for previous EPSV/PASV failures on this server/session.
      * Diverts to EPRT immediately if they are not working. */
    if (!ftpState->flags.pasv_supported) {
        ftpSendEPRT(ftpState);
        return;
    }

    /** \par
      * Send EPSV (ALL,2,1) or PASV on the control channel.
      *
      *  - EPSV ALL  is used if enabled.
      *  - EPSV 2    is used if ALL is disabled and IPv6 is available and ctrl channel is IPv6.
      *  - EPSV 1    is used if EPSV 2 (IPv6) fails or is not available or ctrl channel is IPv4.
      *  - PASV      is used if EPSV 1 fails.
      */
    switch (ftpState->state) {
    case SENT_EPSV_ALL: /* EPSV ALL resulted in a bad response. Try ther EPSV methods. */
        ftpState->flags.epsv_all_sent = true;
        if (ftpState->ctrl.conn->local.IsIPv6()) {
            debugs(9, 5, HERE << "FTP Channel is IPv6 (" << ftpState->ctrl.conn->remote << ") attempting EPSV 2 after EPSV ALL has failed.");
            snprintf(cbuf, CTRL_BUFLEN, "EPSV 2\r\n");
            ftpState->state = SENT_EPSV_2;
            break;
        }
        // else fall through to skip EPSV 2

    case SENT_EPSV_2: /* EPSV IPv6 failed. Try EPSV IPv4 */
        if (ftpState->ctrl.conn->local.IsIPv4()) {
            debugs(9, 5, HERE << "FTP Channel is IPv4 (" << ftpState->ctrl.conn->remote << ") attempting EPSV 1 after EPSV ALL has failed.");
            snprintf(cbuf, CTRL_BUFLEN, "EPSV 1\r\n");
            ftpState->state = SENT_EPSV_1;
            break;
        } else if (ftpState->flags.epsv_all_sent) {
            debugs(9, DBG_IMPORTANT, "FTP does not allow PASV method after 'EPSV ALL' has been sent.");
            ftpFail(ftpState);
            return;
        }
        // else fall through to skip EPSV 1

    case SENT_EPSV_1: /* EPSV options exhausted. Try PASV now. */
        debugs(9, 5, HERE << "FTP Channel (" << ftpState->ctrl.conn->remote << ") rejects EPSV connection attempts. Trying PASV instead.");
        snprintf(cbuf, CTRL_BUFLEN, "PASV\r\n");
        ftpState->state = SENT_PASV;
        break;

    default:
        if (!Config.Ftp.epsv) {
            debugs(9, 5, HERE << "EPSV support manually disabled. Sending PASV for FTP Channel (" << ftpState->ctrl.conn->remote <<")");
            snprintf(cbuf, CTRL_BUFLEN, "PASV\r\n");
            ftpState->state = SENT_PASV;
        } else if (Config.Ftp.epsv_all) {
            debugs(9, 5, HERE << "EPSV ALL manually enabled. Attempting with FTP Channel (" << ftpState->ctrl.conn->remote <<")");
            snprintf(cbuf, CTRL_BUFLEN, "EPSV ALL\r\n");
            ftpState->state = SENT_EPSV_ALL;
            /* block other non-EPSV connections being attempted */
            ftpState->flags.epsv_all_sent = true;
        } else {
            if (ftpState->ctrl.conn->local.IsIPv6()) {
                debugs(9, 5, HERE << "FTP Channel (" << ftpState->ctrl.conn->remote << "). Sending default EPSV 2");
                snprintf(cbuf, CTRL_BUFLEN, "EPSV 2\r\n");
                ftpState->state = SENT_EPSV_2;
            }
            if (ftpState->ctrl.conn->local.IsIPv4()) {
                debugs(9, 5, HERE << "Channel (" << ftpState->ctrl.conn->remote <<"). Sending default EPSV 1");
                snprintf(cbuf, CTRL_BUFLEN, "EPSV 1\r\n");
                ftpState->state = SENT_EPSV_1;
            }
        }
        break;
    }

    ftpState->writeCommand(cbuf);

    /*
     * ugly hack for ftp servers like ftp.netscape.com that sometimes
     * dont acknowledge PASV commands. Use connect timeout to be faster then read timeout (minutes).
     */
    typedef CommCbMemFunT<FtpStateData, CommTimeoutCbParams> TimeoutDialer;
    AsyncCall::Pointer timeoutCall =  JobCallback(9, 5,
                                      TimeoutDialer, ftpState, FtpStateData::ftpTimeout);
    commSetConnTimeout(ftpState->ctrl.conn, Config.Timeout.connect, timeoutCall);
}

void
FtpStateData::processHeadResponse()
{
    debugs(9, 5, HERE << "handling HEAD response");
    ftpSendQuit(this);
    appendSuccessHeader();

    /*
     * On rare occasions I'm seeing the entry get aborted after
     * ftpReadControlReply() and before here, probably when
     * trying to write to the client.
     */
    if (EBIT_TEST(entry->flags, ENTRY_ABORTED)) {
        abortTransaction("entry aborted while processing HEAD");
        return;
    }

#if USE_ADAPTATION
    if (adaptationAccessCheckPending) {
        debugs(9,3, HERE << "returning due to adaptationAccessCheckPending");
        return;
    }
#endif

    // processReplyBody calls serverComplete() since there is no body
    processReplyBody();
}

/// \ingroup ServerProtocolFTPInternal
static void
ftpReadPasv(FtpStateData * ftpState)
{
    int code = ftpState->ctrl.replycode;
    int h1, h2, h3, h4;
    int p1, p2;
    int n;
    u_short port;
    Ip::Address ipa_remote;
    char *buf;
    LOCAL_ARRAY(char, ipaddr, 1024);
    debugs(9, 3, HERE);

    if (code != 227) {
        debugs(9, 2, "PASV not supported by remote end");
        ftpSendEPRT(ftpState);
        return;
    }

    /*  227 Entering Passive Mode (h1,h2,h3,h4,p1,p2).  */
    /*  ANSI sez [^0-9] is undefined, it breaks on Watcom cc */
    debugs(9, 5, HERE << "scanning: " << ftpState->ctrl.last_reply);

    buf = ftpState->ctrl.last_reply + strcspn(ftpState->ctrl.last_reply, "0123456789");

    n = sscanf(buf, "%d,%d,%d,%d,%d,%d", &h1, &h2, &h3, &h4, &p1, &p2);

    if (n != 6 || p1 < 0 || p2 < 0 || p1 > 255 || p2 > 255) {
        debugs(9, DBG_IMPORTANT, "Unsafe PASV reply from " <<
               ftpState->ctrl.conn->remote << ": " <<
               ftpState->ctrl.last_reply);

        ftpSendEPRT(ftpState);
        return;
    }

    snprintf(ipaddr, 1024, "%d.%d.%d.%d", h1, h2, h3, h4);

    ipa_remote = ipaddr;

    if ( ipa_remote.IsAnyAddr() ) {
        debugs(9, DBG_IMPORTANT, "Unsafe PASV reply from " <<
               ftpState->ctrl.conn->remote << ": " <<
               ftpState->ctrl.last_reply);

        ftpSendEPRT(ftpState);
        return;
    }

    port = ((p1 << 8) + p2);

    if (0 == port) {
        debugs(9, DBG_IMPORTANT, "Unsafe PASV reply from " <<
               ftpState->ctrl.conn->remote << ": " <<
               ftpState->ctrl.last_reply);

        ftpSendEPRT(ftpState);
        return;
    }

    if (Config.Ftp.sanitycheck) {
        if (port < 1024) {
            debugs(9, DBG_IMPORTANT, "Unsafe PASV reply from " <<
                   ftpState->ctrl.conn->remote << ": " <<
                   ftpState->ctrl.last_reply);

            ftpSendEPRT(ftpState);
            return;
        }
    }

    ftpState->data.port = port;

    if (Config.Ftp.sanitycheck)
        ftpState->data.host = xstrdup(fd_table[ftpState->ctrl.conn->fd].ipaddr);
    else
        ftpState->data.host = xstrdup(ipaddr);

    safe_free(ftpState->ctrl.last_command);

    safe_free(ftpState->ctrl.last_reply);

    ftpState->ctrl.last_command = xstrdup("Connect to server data port");

    Comm::ConnectionPointer conn = new Comm::Connection;
    conn->local = ftpState->ctrl.conn->local;
    conn->remote = ipaddr;
    conn->remote.SetPort(port);

    debugs(9, 3, HERE << "connecting to " << conn->remote);

    ftpState->data.opener = commCbCall(9,3, "FtpStateData::ftpPasvCallback", CommConnectCbPtrFun(FtpStateData::ftpPasvCallback, ftpState));
    Comm::ConnOpener *cs = new Comm::ConnOpener(conn, ftpState->data.opener, Config.Timeout.connect);
    cs->setHost(ftpState->data.host);
    AsyncJob::Start(cs);
}

void
FtpStateData::ftpPasvCallback(const Comm::ConnectionPointer &conn, comm_err_t status, int xerrno, void *data)
{
    FtpStateData *ftpState = (FtpStateData *)data;
    debugs(9, 3, HERE);
    ftpState->data.opener = NULL;

    if (status != COMM_OK) {
        debugs(9, 2, HERE << "Failed to connect. Retrying via another method.");

        // ABORT on timeouts. server may be waiting on a broken TCP link.
        if (status == COMM_TIMEOUT)
            ftpState->writeCommand("ABOR");

        // try another connection attempt with some other method
        ftpSendPassive(ftpState);
        return;
    }

    ftpState->data.opened(conn, ftpState->dataCloser());
    ftpRestOrList(ftpState);
}

/// \ingroup ServerProtocolFTPInternal
static void
ftpOpenListenSocket(FtpStateData * ftpState, int fallback)
{
    /// Close old data channels, if any. We may open a new one below.
    if ((ftpState->data.conn->flags & COMM_REUSEADDR))
        // NP: in fact it points to the control channel. just clear it.
        ftpState->data.clear();
    else
        ftpState->data.close();
    ftpState->data.host = NULL;

    /*
     * Set up a listen socket on the same local address as the
     * control connection.
     */
    Comm::ConnectionPointer temp = new Comm::Connection;
    temp->local = ftpState->ctrl.conn->local;

    /*
     * REUSEADDR is needed in fallback mode, since the same port is
     * used for both control and data.
     */
    if (fallback) {
        int on = 1;
        setsockopt(ftpState->ctrl.conn->fd, SOL_SOCKET, SO_REUSEADDR, (char *) &on, sizeof(on));
        ftpState->ctrl.conn->flags |= COMM_REUSEADDR;
        temp->flags |= COMM_REUSEADDR;
    } else {
        /* if not running in fallback mode a new port needs to be retrieved */
        temp->local.SetPort(0);
    }

    ftpState->listenForDataChannel(temp, ftpState->entry->url());
}

/// \ingroup ServerProtocolFTPInternal
static void
ftpSendPORT(FtpStateData * ftpState)
{
    /* check the server control channel is still available */
    if (!ftpState || !ftpState->haveControlChannel("ftpSendPort"))
        return;

    if (Config.Ftp.epsv_all && ftpState->flags.epsv_all_sent) {
        debugs(9, DBG_IMPORTANT, "FTP does not allow PORT method after 'EPSV ALL' has been sent.");
        return;
    }

    debugs(9, 3, HERE);
    ftpState->flags.pasv_supported = 0;
    ftpOpenListenSocket(ftpState, 0);

    if (!Comm::IsConnOpen(ftpState->data.listenConn)) {
        if ( ftpState->data.listenConn != NULL && !ftpState->data.listenConn->local.IsIPv4() ) {
            /* non-IPv4 CANNOT send PORT command.                       */
            /* we got here by attempting and failing an EPRT            */
            /* using the same reply code should simulate a PORT failure */
            ftpReadPORT(ftpState);
            return;
        }

        /* XXX Need to set error message */
        ftpFail(ftpState);
        return;
    }

    // pull out the internal IP address bytes to send in PORT command...
    // source them from the listen_conn->local

    struct addrinfo *AI = NULL;
    ftpState->data.listenConn->local.GetAddrInfo(AI, AF_INET);
    unsigned char *addrptr = (unsigned char *) &((struct sockaddr_in*)AI->ai_addr)->sin_addr;
    unsigned char *portptr = (unsigned char *) &((struct sockaddr_in*)AI->ai_addr)->sin_port;
    snprintf(cbuf, CTRL_BUFLEN, "PORT %d,%d,%d,%d,%d,%d\r\n",
             addrptr[0], addrptr[1], addrptr[2], addrptr[3],
             portptr[0], portptr[1]);
    ftpState->writeCommand(cbuf);
    ftpState->state = SENT_PORT;

    ftpState->data.listenConn->local.FreeAddrInfo(AI);
}

/// \ingroup ServerProtocolFTPInternal
static void
ftpReadPORT(FtpStateData * ftpState)
{
    int code = ftpState->ctrl.replycode;
    debugs(9, 3, HERE);

    if (code != 200) {
        /* Fall back on using the same port as the control connection */
        debugs(9, 3, "PORT not supported by remote end");
        ftpOpenListenSocket(ftpState, 1);
    }

    ftpRestOrList(ftpState);
}

/// \ingroup ServerProtocolFTPInternal
static void
ftpSendEPRT(FtpStateData * ftpState)
{
    if (Config.Ftp.epsv_all && ftpState->flags.epsv_all_sent) {
        debugs(9, DBG_IMPORTANT, "FTP does not allow EPRT method after 'EPSV ALL' has been sent.");
        return;
    }

    if (!Config.Ftp.eprt) {
        /* Disabled. Switch immediately to attempting old PORT command. */
        debugs(9, 3, "EPRT disabled by local administrator");
        ftpSendPORT(ftpState);
        return;
    }

    debugs(9, 3, HERE);
    ftpState->flags.pasv_supported = 0;

    ftpOpenListenSocket(ftpState, 0);
    debugs(9, 3, "Listening for FTP data connection with FD " << ftpState->data.conn);
    if (!Comm::IsConnOpen(ftpState->data.conn)) {
        /* XXX Need to set error message */
        ftpFail(ftpState);
        return;
    }

    char buf[MAX_IPSTRLEN];

    /* RFC 2428 defines EPRT as IPv6 equivalent to IPv4 PORT command. */
    /* Which can be used by EITHER protocol. */
    snprintf(cbuf, CTRL_BUFLEN, "EPRT |%d|%s|%d|\r\n",
             ( ftpState->data.listenConn->local.IsIPv6() ? 2 : 1 ),
             ftpState->data.listenConn->local.NtoA(buf,MAX_IPSTRLEN),
             ftpState->data.listenConn->local.GetPort() );

    ftpState->writeCommand(cbuf);
    ftpState->state = SENT_EPRT;
}

static void
ftpReadEPRT(FtpStateData * ftpState)
{
    int code = ftpState->ctrl.replycode;
    debugs(9, 3, HERE);

    if (code != 200) {
        /* Failover to attempting old PORT command. */
        debugs(9, 3, "EPRT not supported by remote end");
        ftpSendPORT(ftpState);
        return;
    }

    ftpRestOrList(ftpState);
}

/**
 \ingroup ServerProtocolFTPInternal
 \par
 * "read" handler to accept FTP data connections.
 *
 \param io    comm accept(2) callback parameters
 */
void
FtpStateData::ftpAcceptDataConnection(const CommAcceptCbParams &io)
{
    debugs(9, 3, HERE);

    if (EBIT_TEST(entry->flags, ENTRY_ABORTED)) {
        abortTransaction("entry aborted when accepting data conn");
        data.listenConn->close();
        data.listenConn = NULL;
        return;
    }

    if (io.flag != COMM_OK) {
        data.listenConn->close();
        data.listenConn = NULL;
        debugs(9, DBG_IMPORTANT, "FTP AcceptDataConnection: " << io.conn << ": " << xstrerr(io.xerrno));
        /** \todo Need to send error message on control channel*/
        ftpFail(this);
        return;
    }

    /* data listening conn is no longer even open. abort. */
    if (!Comm::IsConnOpen(data.listenConn)) {
        data.listenConn = NULL; // ensure that it's cleared and not just closed.
        return;
    }

    if (io.flag != COMM_OK) {
        data.close();
        debugs(9, DBG_IMPORTANT, "FTP AcceptDataConnection: FD " << io.fd << ": " << xstrerr(io.xerrno));
        /** \todo Need to send error message on control channel*/
        ftpFail(this);
        return;
    }

    /* data listening conn is no longer even open. abort. */
    if (!Comm::IsConnOpen(data.conn)) {
        data.clear(); // ensure that it's cleared and not just closed.
        return;
    }

    /** \par
     * When squid.conf ftp_sanitycheck is enabled, check the new connection is actually being
     * made by the remote client which is connected to the FTP control socket.
     * Or the one which we were told to listen for by control channel messages (may differ under NAT).
     * This prevents third-party hacks, but also third-party load balancing handshakes.
     */
    if (Config.Ftp.sanitycheck) {
        // accept if either our data or ctrl connection is talking to this remote peer.
        if (data.conn->remote != io.conn->remote && ctrl.conn->remote != io.conn->remote) {
            debugs(9, DBG_IMPORTANT,
                   "FTP data connection from unexpected server (" <<
                   io.conn->remote << "), expecting " <<
                   data.conn->remote << " or " << ctrl.conn->remote);

            /* close the bad sources connection down ASAP. */
            io.conn->close();

            /* drop the bad connection (io) by ignoring the attempt. */
            return;
        }
    }

    /** On COMM_OK start using the accepted data socket and discard the temporary listen socket. */
    data.close();
    data.opened(io.conn, dataCloser());
    io.conn->remote.NtoA(data.host,SQUIDHOSTNAMELEN);

    debugs(9, 3, HERE << "Connected data socket on " <<
           io.conn << ". FD table says: " <<
           "ctrl-peer= " << fd_table[ctrl.conn->fd].ipaddr << ", " <<
           "data-peer= " << fd_table[data.conn->fd].ipaddr);

    assert(haveControlChannel("ftpAcceptDataConnection"));
    assert(ctrl.message == NULL);

    // Ctrl channel operations will determine what happens to this data connection
}

/// \ingroup ServerProtocolFTPInternal
static void
ftpRestOrList(FtpStateData * ftpState)
{
    debugs(9, 3, HERE);

    if (ftpState->typecode == 'D') {
        ftpState->flags.isdir = 1;

        if (ftpState->flags.put) {
            ftpSendMkdir(ftpState);	/* PUT name;type=d */
        } else {
            ftpSendNlst(ftpState);	/* GET name;type=d  sec 3.2.2 of RFC 1738 */
        }
    } else if (ftpState->flags.put) {
        ftpSendStor(ftpState);
    } else if (ftpState->flags.isdir)
        ftpSendList(ftpState);
    else if (ftpState->restartable())
        ftpSendRest(ftpState);
    else
        ftpSendRetr(ftpState);
}

/// \ingroup ServerProtocolFTPInternal
static void
ftpSendStor(FtpStateData * ftpState)
{
    /* check the server control channel is still available */
    if (!ftpState || !ftpState->haveControlChannel("ftpSendStor"))
        return;

    debugs(9, 3, HERE);

    if (ftpState->filepath != NULL) {
        /* Plain file upload */
        snprintf(cbuf, CTRL_BUFLEN, "STOR %s\r\n", ftpState->filepath);
        ftpState->writeCommand(cbuf);
        ftpState->state = SENT_STOR;
    } else if (ftpState->request->header.getInt64(HDR_CONTENT_LENGTH) > 0) {
        /* File upload without a filename. use STOU to generate one */
        snprintf(cbuf, CTRL_BUFLEN, "STOU\r\n");
        ftpState->writeCommand(cbuf);
        ftpState->state = SENT_STOR;
    } else {
        /* No file to transfer. Only create directories if needed */
        ftpSendReply(ftpState);
    }
}

/// \ingroup ServerProtocolFTPInternal
/// \deprecated use ftpState->readStor() instead.
static void
ftpReadStor(FtpStateData * ftpState)
{
    ftpState->readStor();
}

void FtpStateData::readStor()
{
    int code = ctrl.replycode;
    debugs(9, 3, HERE);

    if (code == 125 || (code == 150 && Comm::IsConnOpen(data.conn))) {
        if (!startRequestBodyFlow()) { // register to receive body data
            ftpFail(this);
            return;
        }

        /* When client status is 125, or 150 and the data connection is open, Begin data transfer. */
        debugs(9, 3, HERE << "starting data transfer");
        switchTimeoutToDataChannel();
        sendMoreRequestBody();
        fwd->dontRetry(true); // dont permit re-trying if the body was sent.
        state = WRITING_DATA;
        debugs(9, 3, HERE << "writing data channel");
    } else if (code == 150) {
        /* When client code is 150 with no data channel, Accept data channel. */
        debugs(9, 3, "ftpReadStor: accepting data channel");
        listenForDataChannel(data.conn, data.host);
    } else {
        debugs(9, DBG_IMPORTANT, HERE << "Unexpected reply code "<< std::setfill('0') << std::setw(3) << code);
        ftpFail(this);
    }
}

/// \ingroup ServerProtocolFTPInternal
static void
ftpSendRest(FtpStateData * ftpState)
{
    /* check the server control channel is still available */
    if (!ftpState || !ftpState->haveControlChannel("ftpSendRest"))
        return;

    debugs(9, 3, HERE);

    snprintf(cbuf, CTRL_BUFLEN, "REST %"PRId64"\r\n", ftpState->restart_offset);
    ftpState->writeCommand(cbuf);
    ftpState->state = SENT_REST;
}

int
FtpStateData::restartable()
{
    if (restart_offset > 0)
        return 1;

    if (!request->range)
        return 0;

    if (!flags.binary)
        return 0;

    if (theSize <= 0)
        return 0;

    int64_t desired_offset = request->range->lowestOffset(theSize);

    if (desired_offset <= 0)
        return 0;

    if (desired_offset >= theSize)
        return 0;

    restart_offset = desired_offset;
    return 1;
}

/// \ingroup ServerProtocolFTPInternal
static void
ftpReadRest(FtpStateData * ftpState)
{
    int code = ftpState->ctrl.replycode;
    debugs(9, 3, HERE);
    assert(ftpState->restart_offset > 0);

    if (code == 350) {
        ftpState->setCurrentOffset(ftpState->restart_offset);
        ftpSendRetr(ftpState);
    } else if (code > 0) {
        debugs(9, 3, HERE << "REST not supported");
        ftpState->flags.rest_supported = 0;
        ftpSendRetr(ftpState);
    } else {
        ftpFail(ftpState);
    }
}

/// \ingroup ServerProtocolFTPInternal
static void
ftpSendList(FtpStateData * ftpState)
{
    /* check the server control channel is still available */
    if (!ftpState || !ftpState->haveControlChannel("ftpSendList"))
        return;

    debugs(9, 3, HERE);

    if (ftpState->filepath) {
        snprintf(cbuf, CTRL_BUFLEN, "LIST %s\r\n", ftpState->filepath);
    } else {
        snprintf(cbuf, CTRL_BUFLEN, "LIST\r\n");
    }

    ftpState->writeCommand(cbuf);
    ftpState->state = SENT_LIST;
}

/// \ingroup ServerProtocolFTPInternal
static void
ftpSendNlst(FtpStateData * ftpState)
{
    /* check the server control channel is still available */
    if (!ftpState || !ftpState->haveControlChannel("ftpSendNlst"))
        return;

    debugs(9, 3, HERE);

    ftpState->flags.tried_nlst = 1;

    if (ftpState->filepath) {
        snprintf(cbuf, CTRL_BUFLEN, "NLST %s\r\n", ftpState->filepath);
    } else {
        snprintf(cbuf, CTRL_BUFLEN, "NLST\r\n");
    }

    ftpState->writeCommand(cbuf);
    ftpState->state = SENT_NLST;
}

/// \ingroup ServerProtocolFTPInternal
static void
ftpReadList(FtpStateData * ftpState)
{
    int code = ftpState->ctrl.replycode;
    debugs(9, 3, HERE);

    if (code == 125 || (code == 150 && Comm::IsConnOpen(ftpState->data.conn))) {
        /* Begin data transfer */
        debugs(9, 3, HERE << "begin data transfer from " << ftpState->data.conn->remote << " (" << ftpState->data.conn->local << ")");
        ftpState->switchTimeoutToDataChannel();
        ftpState->maybeReadVirginBody();
        ftpState->state = READING_DATA;
        return;
    } else if (code == 150) {
        /* Accept data channel */
        debugs(9, 3, HERE << "accept data channel from " << ftpState->data.conn->remote << " (" << ftpState->data.conn->local << ")");
        ftpState->listenForDataChannel(ftpState->data.conn, ftpState->data.host);
        return;
    } else if (!ftpState->flags.tried_nlst && code > 300) {
        ftpSendNlst(ftpState);
    } else {
        ftpFail(ftpState);
        return;
    }
}

/// \ingroup ServerProtocolFTPInternal
static void
ftpSendRetr(FtpStateData * ftpState)
{
    /* check the server control channel is still available */
    if (!ftpState || !ftpState->haveControlChannel("ftpSendRetr"))
        return;

    debugs(9, 3, HERE);

    assert(ftpState->filepath != NULL);
    snprintf(cbuf, CTRL_BUFLEN, "RETR %s\r\n", ftpState->filepath);
    ftpState->writeCommand(cbuf);
    ftpState->state = SENT_RETR;
}

/// \ingroup ServerProtocolFTPInternal
static void
ftpReadRetr(FtpStateData * ftpState)
{
    int code = ftpState->ctrl.replycode;
    debugs(9, 3, HERE);

    if (code == 125 || (code == 150 && Comm::IsConnOpen(ftpState->data.conn))) {
        /* Begin data transfer */
        debugs(9, 3, HERE << "reading data channel");
        ftpState->switchTimeoutToDataChannel();
        ftpState->maybeReadVirginBody();
        ftpState->state = READING_DATA;
    } else if (code == 150) {
        /* Accept data channel */
        ftpState->listenForDataChannel(ftpState->data.conn, ftpState->data.host);
    } else if (code >= 300) {
        if (!ftpState->flags.try_slash_hack) {
            /* Try this as a directory missing trailing slash... */
            ftpState->hackShortcut(ftpSendCwd);
        } else {
            ftpFail(ftpState);
        }
    } else {
        ftpFail(ftpState);
    }
}

/**
 * Generate the HTTP headers and template fluff around an FTP
 * directory listing display.
 */
void
FtpStateData::completedListing()
{
    assert(entry);
    entry->lock();
    ErrorState *ferr = errorCon(ERR_DIR_LISTING, HTTP_OK, request);
    ferr->ftp.listing = &listing;
    ferr->ftp.cwd_msg = xstrdup(cwd_message.size()? cwd_message.termedBuf() : "");
    ferr->ftp.server_msg = ctrl.message;
    ctrl.message = NULL;
    entry->replaceHttpReply( ferr->BuildHttpReply() );
    errorStateFree(ferr);
    EBIT_CLR(entry->flags, ENTRY_FWD_HDR_WAIT);
    entry->flush();
    entry->unlock();
}


/// \ingroup ServerProtocolFTPInternal
static void
ftpReadTransferDone(FtpStateData * ftpState)
{
    int code = ftpState->ctrl.replycode;
    debugs(9, 3, HERE);

    if (code == 226 || code == 250) {
        /* Connection closed; retrieval done. */
        if (ftpState->flags.listing) {
            ftpState->completedListing();
            /* QUIT operation handles sending the reply to client */
        }
        ftpSendQuit(ftpState);
    } else {			/* != 226 */
        debugs(9, DBG_IMPORTANT, HERE << "Got code " << code << " after reading data");
        ftpState->failed(ERR_FTP_FAILURE, 0);
        /* failed closes ctrl.conn and frees ftpState */
        return;
    }
}

// premature end of the request body
void
FtpStateData::handleRequestBodyProducerAborted()
{
    ServerStateData::handleRequestBodyProducerAborted();
    debugs(9, 3, HERE << "ftpState=" << this);
    failed(ERR_READ_ERROR, 0);
}

/**
 * This will be called when the put write is completed
 */
void
FtpStateData::sentRequestBody(const CommIoCbParams &io)
{
    if (io.size > 0)
        kb_incr(&statCounter.server.ftp.kbytes_out, io.size);
    ServerStateData::sentRequestBody(io);
}

/// \ingroup ServerProtocolFTPInternal
static void
ftpWriteTransferDone(FtpStateData * ftpState)
{
    int code = ftpState->ctrl.replycode;
    debugs(9, 3, HERE);

    if (!(code == 226 || code == 250)) {
        debugs(9, DBG_IMPORTANT, HERE << "Got code " << code << " after sending data");
        ftpState->failed(ERR_FTP_PUT_ERROR, 0);
        return;
    }

    ftpState->entry->timestampsSet();	/* XXX Is this needed? */
    ftpSendReply(ftpState);
}

/// \ingroup ServerProtocolFTPInternal
static void
ftpSendQuit(FtpStateData * ftpState)
{
    /* check the server control channel is still available */
    if (!ftpState || !ftpState->haveControlChannel("ftpSendQuit"))
        return;

    snprintf(cbuf, CTRL_BUFLEN, "QUIT\r\n");
    ftpState->writeCommand(cbuf);
    ftpState->state = SENT_QUIT;
}

/**
 * \ingroup ServerProtocolFTPInternal
 *
 *  This completes a client FTP operation with success or other page
 *  generated and stored in the entry field by the code issuing QUIT.
 */
static void
ftpReadQuit(FtpStateData * ftpState)
{
    ftpState->serverComplete();
}

/// \ingroup ServerProtocolFTPInternal
static void
ftpTrySlashHack(FtpStateData * ftpState)
{
    char *path;
    ftpState->flags.try_slash_hack = 1;
    /* Free old paths */

    debugs(9, 3, HERE);

    if (ftpState->pathcomps)
        wordlistDestroy(&ftpState->pathcomps);

    safe_free(ftpState->filepath);

    /* Build the new path (urlpath begins with /) */
    path = xstrdup(ftpState->request->urlpath.termedBuf());

    rfc1738_unescape(path);

    ftpState->filepath = path;

    /* And off we go */
    ftpGetFile(ftpState);
}

/**
 * Forget hack status. Next error is shown to the user
 */
void
FtpStateData::unhack()
{
    debugs(9, 3, HERE);

    if (old_request != NULL) {
        safe_free(old_request);
        safe_free(old_reply);
    }
}

void
FtpStateData::hackShortcut(FTPSM * nextState)
{
    /* Clear some unwanted state */
    setCurrentOffset(0);
    restart_offset = 0;
    /* Save old error message & some state info */

    debugs(9, 3, HERE);

    if (old_request == NULL) {
        old_request = ctrl.last_command;
        ctrl.last_command = NULL;
        old_reply = ctrl.last_reply;
        ctrl.last_reply = NULL;

        if (pathcomps == NULL && filepath != NULL)
            old_filepath = xstrdup(filepath);
    }

    /* Jump to the "hack" state */
    nextState(this);
}

/// \ingroup ServerProtocolFTPInternal
static void
ftpFail(FtpStateData *ftpState)
{
    debugs(9, 6, HERE << "flags(" <<
           (ftpState->flags.isdir?"IS_DIR,":"") <<
           (ftpState->flags.try_slash_hack?"TRY_SLASH_HACK":"") << "), " <<
           "mdtm=" << ftpState->mdtm << ", size=" << ftpState->theSize <<
           "slashhack=" << (ftpState->request->urlpath.caseCmp("/%2f", 4)==0? "T":"F") );

    /* Try the / hack to support "Netscape" FTP URL's for retreiving files */
    if (!ftpState->flags.isdir &&	/* Not a directory */
            !ftpState->flags.try_slash_hack &&	/* Not in slash hack */
            ftpState->mdtm <= 0 && ftpState->theSize < 0 &&	/* Not known as a file */
            ftpState->request->urlpath.caseCmp("/%2f", 4) != 0) {	/* No slash encoded */

        switch (ftpState->state) {

        case SENT_CWD:

        case SENT_RETR:
            /* Try the / hack */
            ftpState->hackShortcut(ftpTrySlashHack);
            return;

        default:
            break;
        }
    }

    ftpState->failed(ERR_NONE, 0);
    /* failed() closes ctrl.conn and frees this */
}

void
FtpStateData::failed(err_type error, int xerrno)
{
    debugs(9,3,HERE << "entry-null=" << (entry?entry->isEmpty():0) << ", entry=" << entry);
    if (entry->isEmpty())
        failedErrorMessage(error, xerrno);

    serverComplete();
}

void
FtpStateData::failedErrorMessage(err_type error, int xerrno)
{
    ErrorState *ftperr;
    const char *command, *reply;

    /* Translate FTP errors into HTTP errors */
    ftperr = NULL;

    switch (error) {

    case ERR_NONE:

        switch (state) {

        case SENT_USER:

        case SENT_PASS:

            if (ctrl.replycode > 500)
                if (password_url)
                    ftperr = errorCon(ERR_FTP_FORBIDDEN, HTTP_FORBIDDEN, fwd->request);
                else
                    ftperr = errorCon(ERR_FTP_FORBIDDEN, HTTP_UNAUTHORIZED, fwd->request);

            else if (ctrl.replycode == 421)
                ftperr = errorCon(ERR_FTP_UNAVAILABLE, HTTP_SERVICE_UNAVAILABLE, fwd->request);

            break;

        case SENT_CWD:

        case SENT_RETR:
            if (ctrl.replycode == 550)
                ftperr = errorCon(ERR_FTP_NOT_FOUND, HTTP_NOT_FOUND, fwd->request);

            break;

        default:
            break;
        }

        break;

    case ERR_READ_TIMEOUT:
        ftperr = errorCon(error, HTTP_GATEWAY_TIMEOUT, fwd->request);
        break;

    default:
        ftperr = errorCon(error, HTTP_BAD_GATEWAY, fwd->request);
        break;
    }

    if (ftperr == NULL)
        ftperr = errorCon(ERR_FTP_FAILURE, HTTP_BAD_GATEWAY, fwd->request);

    ftperr->xerrno = xerrno;

    ftperr->ftp.server_msg = ctrl.message;
    ctrl.message = NULL;

    if (old_request)
        command = old_request;
    else
        command = ctrl.last_command;

    if (command && strncmp(command, "PASS", 4) == 0)
        command = "PASS <yourpassword>";

    if (old_reply)
        reply = old_reply;
    else
        reply = ctrl.last_reply;

    if (command)
        ftperr->ftp.request = xstrdup(command);

    if (reply)
        ftperr->ftp.reply = xstrdup(reply);

    entry->replaceHttpReply( ftperr->BuildHttpReply() );
    errorStateFree(ftperr);
}

/// \ingroup ServerProtocolFTPInternal
static void
ftpSendReply(FtpStateData * ftpState)
{
    ErrorState *err;
    int code = ftpState->ctrl.replycode;
    http_status http_code;
    err_type err_code = ERR_NONE;

    debugs(9, 3, HERE << ftpState->entry->url() << ", code " << code);

    if (cbdataReferenceValid(ftpState))
        debugs(9, 5, HERE << "ftpState (" << ftpState << ") is valid!");

    if (code == 226 || code == 250) {
        err_code = (ftpState->mdtm > 0) ? ERR_FTP_PUT_MODIFIED : ERR_FTP_PUT_CREATED;
        http_code = (ftpState->mdtm > 0) ? HTTP_ACCEPTED : HTTP_CREATED;
    } else if (code == 227) {
        err_code = ERR_FTP_PUT_CREATED;
        http_code = HTTP_CREATED;
    } else {
        err_code = ERR_FTP_PUT_ERROR;
        http_code = HTTP_INTERNAL_SERVER_ERROR;
    }

    if (ftpState->request)
        ftpState->request->detailError(err_code, code);

    err = errorCon(err_code, http_code, ftpState->request);

    if (ftpState->old_request)
        err->ftp.request = xstrdup(ftpState->old_request);
    else
        err->ftp.request = xstrdup(ftpState->ctrl.last_command);

    if (ftpState->old_reply)
        err->ftp.reply = xstrdup(ftpState->old_reply);
    else if (ftpState->ctrl.last_reply)
        err->ftp.reply = xstrdup(ftpState->ctrl.last_reply);
    else
        err->ftp.reply = xstrdup("");

    ftpState->entry->replaceHttpReply( err->BuildHttpReply() );
    errorStateFree(err);

    ftpSendQuit(ftpState);
}

void
FtpStateData::appendSuccessHeader()
{
    const char *mime_type = NULL;
    const char *mime_enc = NULL;
    String urlpath = request->urlpath;
    const char *filename = NULL;
    const char *t = NULL;

    debugs(9, 3, HERE);

    if (flags.http_header_sent)
        return;

    HttpReply *reply = new HttpReply;

    flags.http_header_sent = 1;

    assert(entry->isEmpty());

    EBIT_CLR(entry->flags, ENTRY_FWD_HDR_WAIT);

    entry->buffer();	/* released when done processing current data payload */

    filename = (t = urlpath.rpos('/')) ? t + 1 : urlpath.termedBuf();

    if (flags.isdir) {
        mime_type = "text/html";
    } else {
        switch (typecode) {

        case 'I':
            mime_type = "application/octet-stream";
            mime_enc = mimeGetContentEncoding(filename);
            break;

        case 'A':
            mime_type = "text/plain";
            break;

        default:
            mime_type = mimeGetContentType(filename);
            mime_enc = mimeGetContentEncoding(filename);
            break;
        }
    }

    /* set standard stuff */

    if (0 == getCurrentOffset()) {
        /* Full reply */
        reply->setHeaders(HTTP_OK, "Gatewaying", mime_type, theSize, mdtm, -2);
    } else if (theSize < getCurrentOffset()) {
        /*
         * DPW 2007-05-04
         * offset should not be larger than theSize.  We should
         * not be seeing this condition any more because we'll only
         * send REST if we know the theSize and if it is less than theSize.
         */
        debugs(0,DBG_CRITICAL,HERE << "Whoops! " <<
               " current offset=" << getCurrentOffset() <<
               ", but theSize=" << theSize <<
               ".  assuming full content response");
        reply->setHeaders(HTTP_OK, "Gatewaying", mime_type, theSize, mdtm, -2);
    } else {
        /* Partial reply */
        HttpHdrRangeSpec range_spec;
        range_spec.offset = getCurrentOffset();
        range_spec.length = theSize - getCurrentOffset();
        reply->setHeaders(HTTP_PARTIAL_CONTENT, "Gatewaying", mime_type, theSize - getCurrentOffset(), mdtm, -2);
        httpHeaderAddContRange(&reply->header, range_spec, theSize);
    }

    /* additional info */
    if (mime_enc)
        reply->header.putStr(HDR_CONTENT_ENCODING, mime_enc);

    setVirginReply(reply);
    adaptOrFinalizeReply();
}

void
FtpStateData::haveParsedReplyHeaders()
{
    ServerStateData::haveParsedReplyHeaders();

    StoreEntry *e = entry;

    e->timestampsSet();

    if (flags.authenticated) {
        /*
         * Authenticated requests can't be cached.
         */
        e->release();
    } else if (EBIT_TEST(e->flags, ENTRY_CACHABLE) && !getCurrentOffset()) {
        e->setPublicKey();
    } else {
        e->release();
    }
}

HttpReply *
FtpStateData::ftpAuthRequired(HttpRequest * request, const char *realm)
{
    ErrorState *err = errorCon(ERR_CACHE_ACCESS_DENIED, HTTP_UNAUTHORIZED, request);
    HttpReply *newrep = err->BuildHttpReply();
    errorStateFree(err);
#if HAVE_AUTH_MODULE_BASIC
    /* add Authenticate header */
    newrep->header.putAuth("Basic", realm);
#endif
    return newrep;
}

/**
 \ingroup ServerProtocolFTPAPI
 \todo Should be a URL class API call.
 *
 *  Construct an URI with leading / in PATH portion for use by CWD command
 *  possibly others. FTP encodes absolute paths as beginning with '/'
 *  after the initial URI path delimiter, which happens to be / itself.
 *  This makes FTP absolute URI appear as:  ftp:host:port//root/path
 *  To encompass older software which compacts multiple // to / in transit
 *  We use standard URI-encoding on the second / making it
 *  ftp:host:port/%2froot/path  AKA 'the FTP %2f hack'.
 */
const char *
ftpUrlWith2f(HttpRequest * request)
{
    String newbuf = "%2f";

    if (request->protocol != AnyP::PROTO_FTP)
        return NULL;

    if ( request->urlpath[0]=='/' ) {
        newbuf.append(request->urlpath);
        request->urlpath.absorb(newbuf);
        safe_free(request->canonical);
    } else if ( !strncmp(request->urlpath.termedBuf(), "%2f", 3) ) {
        newbuf.append(request->urlpath.substr(1,request->urlpath.size()));
        request->urlpath.absorb(newbuf);
        safe_free(request->canonical);
    }

    return urlCanonical(request);
}

void
FtpStateData::printfReplyBody(const char *fmt, ...)
{
    va_list args;
    va_start (args, fmt);
    static char buf[4096];
    buf[0] = '\0';
    vsnprintf(buf, 4096, fmt, args);
    writeReplyBody(buf, strlen(buf));
}

/**
 * Call this when there is data from the origin server
 * which should be sent to either StoreEntry, or to ICAP...
 */
void
FtpStateData::writeReplyBody(const char *dataToWrite, size_t dataLength)
{
    debugs(9, 5, HERE << "writing " << dataLength << " bytes to the reply");
    addVirginReplyBody(dataToWrite, dataLength);
}

/**
 * called after we wrote the last byte of the request body
 */
void
FtpStateData::doneSendingRequestBody()
{
    ServerStateData::doneSendingRequestBody();
    debugs(9,3, HERE);
    dataComplete();
    /* NP: RFC 959  3.3.  DATA CONNECTION MANAGEMENT
     * if transfer type is 'stream' call dataComplete()
     * otherwise leave open. (reschedule control channel read?)
     */
}

/**
 * A hack to ensure we do not double-complete on the forward entry.
 *
 \todo FtpStateData logic should probably be rewritten to avoid
 *	double-completion or FwdState should be rewritten to allow it.
 */
void
FtpStateData::completeForwarding()
{
    if (fwd == NULL || flags.completed_forwarding) {
        debugs(9, 3, HERE << "completeForwarding avoids " <<
               "double-complete on FD " << ctrl.conn->fd << ", Data FD " << data.conn->fd <<
               ", this " << this << ", fwd " << fwd);
        return;
    }

    flags.completed_forwarding = true;
    ServerStateData::completeForwarding();
}

/**
 * Close the FTP server connection(s). Used by serverComplete().
 */
void
FtpStateData::closeServer()
{
    if (Comm::IsConnOpen(ctrl.conn)) {
        debugs(9,3, HERE << "closing FTP server FD " << ctrl.conn->fd << ", this " << this);
        fwd->unregister(ctrl.conn);
        ctrl.close();
    }

    if (Comm::IsConnOpen(data.conn)) {
        debugs(9,3, HERE << "closing FTP data FD " << data.conn->fd << ", this " << this);
        data.close();
    }

    debugs(9,3, HERE << "FTP ctrl and data connections closed. this " << this);
}

/**
 * Did we close all FTP server connection(s)?
 *
 \retval true	Both server control and data channels are closed. And not waiting for a new data connection to open.
 \retval false	Either control channel or data is still active.
 */
bool
FtpStateData::doneWithServer() const
{
    return !Comm::IsConnOpen(ctrl.conn) && !Comm::IsConnOpen(data.conn);
}

/**
 * Have we lost the FTP server control channel?
 *
 \retval true	The server control channel is available.
 \retval false	The server control channel is not available.
 */
bool
FtpStateData::haveControlChannel(const char *caller_name) const
{
    if (doneWithServer())
        return false;

    /* doneWithServer() only checks BOTH channels are closed. */
    if (!Comm::IsConnOpen(ctrl.conn)) {
        debugs(9, DBG_IMPORTANT, "WARNING! FTP Server Control channel is closed, but Data channel still active.");
        debugs(9, 2, caller_name << ": attempted on a closed FTP channel.");
        return false;
    }

    return true;
}

/**
 * Quickly abort the transaction
 *
 \todo destruction should be sufficient as the destructor should cleanup,
 *	including canceling close handlers
 */
void
FtpStateData::abortTransaction(const char *reason)
{
    debugs(9, 3, HERE << "aborting transaction for " << reason <<
           "; FD " << (ctrl.conn!=NULL?ctrl.conn->fd:-1) << ", Data FD " << (data.conn!=NULL?data.conn->fd:-1) << ", this " << this);
    if (Comm::IsConnOpen(ctrl.conn)) {
        ctrl.conn->close();
        return;
    }

    fwd->handleUnregisteredServerEnd();
    deleteThis("FtpStateData::abortTransaction");
}

/// creates a data channel Comm close callback
AsyncCall::Pointer
FtpStateData::dataCloser()
{
    typedef CommCbMemFunT<FtpStateData, CommCloseCbParams> Dialer;
    return JobCallback(9, 5, Dialer, this, FtpStateData::dataClosed);
}

/// configures the channel with a descriptor and registers a close handler
void
FtpChannel::opened(const Comm::ConnectionPointer &newConn, const AsyncCall::Pointer &aCloser)
{
    assert(!Comm::IsConnOpen(conn));
    assert(closer == NULL);

    assert(Comm::IsConnOpen(newConn));
    assert(aCloser != NULL);

    conn = newConn;
    closer = aCloser;
    comm_add_close_handler(conn->fd, closer);
}

/// planned close: removes the close handler and calls comm_close
void
FtpChannel::close()
{
    // channels with active listeners will be closed when the listener handler dies.
    if (Comm::IsConnOpen(conn)) {
        comm_remove_close_handler(conn->fd, closer);
        closer = NULL;
        conn->close(); // we do not expect to be called back
    }
    conn = NULL;
}

void
FtpChannel::clear()
{
    conn = NULL;
    closer = NULL;
}<|MERGE_RESOLUTION|>--- conflicted
+++ resolved
@@ -1584,7 +1584,9 @@
         ebuf = xstrdup(buf);
 
     safe_free(ctrl.last_command);
+
     safe_free(ctrl.last_reply);
+
     ctrl.last_command = ebuf;
 
     if (!Comm::IsConnOpen(ctrl.conn)) {
@@ -1775,12 +1777,7 @@
             scheduleReadControlReply(0);
         } else {
             failed(ERR_READ_ERROR, io.xerrno);
-<<<<<<< HEAD
             /* failed closes ctrl.conn and frees ftpState */
-            return;
-=======
-            /* failed closes ctrl.fd and frees ftpState */
->>>>>>> 4c6dea46
         }
         return;
     }
