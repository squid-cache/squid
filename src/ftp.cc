/*
 * DEBUG: section 09    File Transfer Protocol (FTP)
 * AUTHOR: Harvest Derived
 *
 * SQUID Web Proxy Cache          http://www.squid-cache.org/
 * ----------------------------------------------------------
 *
 *  Squid is the result of efforts by numerous individuals from
 *  the Internet community; see the CONTRIBUTORS file for full
 *  details.   Many organizations have provided support for Squid's
 *  development; see the SPONSORS file for full details.  Squid is
 *  Copyrighted (C) 2001 by the Regents of the University of
 *  California; see the COPYRIGHT file for full details.  Squid
 *  incorporates software developed and/or copyrighted by other
 *  sources; see the CREDITS file for full details.
 *
 *  This program is free software; you can redistribute it and/or modify
 *  it under the terms of the GNU General Public License as published by
 *  the Free Software Foundation; either version 2 of the License, or
 *  (at your option) any later version.
 *
 *  This program is distributed in the hope that it will be useful,
 *  but WITHOUT ANY WARRANTY; without even the implied warranty of
 *  MERCHANTABILITY or FITNESS FOR A PARTICULAR PURPOSE.  See the
 *  GNU General Public License for more details.
 *
 *  You should have received a copy of the GNU General Public License
 *  along with this program; if not, write to the Free Software
 *  Foundation, Inc., 59 Temple Place, Suite 330, Boston, MA 02111, USA.
 *
 */

#include "squid.h"
#include "acl/FilledChecklist.h"
#include "comm.h"
<<<<<<< HEAD
=======
#include "comm/ConnOpener.h"
#include "comm/Read.h"
>>>>>>> 94da12c8
#include "comm/TcpAcceptor.h"
#include "CommCalls.h"
#include "compat/strtoll.h"
#include "errorpage.h"
#include "fd.h"
#include "fde.h"
#include "FtpServer.h"
#include "FwdState.h"
#include "html_quote.h"
#include "HttpHdrContRange.h"
#include "HttpHeader.h"
#include "HttpHeaderRange.h"
#include "HttpReply.h"
#include "HttpRequest.h"
#include "ip/tools.h"
#include "Mem.h"
#include "MemBuf.h"
#include "mime.h"
#include "rfc1738.h"
#include "Server.h"
#include "SquidConfig.h"
#include "SquidString.h"
#include "SquidTime.h"
#include "StatCounters.h"
#include "Store.h"
#include "tools.h"
#include "URL.h"
#include "wordlist.h"

#if USE_DELAY_POOLS
#include "DelayPools.h"
#include "MemObject.h"
#endif

#include <cerrno>

/**
 \defgroup ServerProtocolFTPInternal Server-Side FTP Internals
 \ingroup ServerProtocolFTPAPI
 */

#define CTRL_BUFLEN 1024
/// \ingroup ServerProtocolFTPInternal
static char cbuf[CTRL_BUFLEN];

/// \ingroup ServerProtocolFTPInternal
struct _ftp_flags {

    /* passive mode */
    bool pasv_supported;  ///< PASV command is allowed
    bool epsv_all_sent;   ///< EPSV ALL has been used. Must abort on failures.
    bool pasv_only;
    bool pasv_failed;  // was FwdState::flags.ftp_pasv_failed

    /* authentication */
    bool authenticated;         ///< authentication success
    bool tried_auth_anonymous;  ///< auth has tried to use anonymous credentials already.
    bool tried_auth_nopass;     ///< auth tried username with no password already.

    /* other */
    bool isdir;
    bool skip_whitespace;
    bool rest_supported;
    bool http_header_sent;
    bool tried_nlst;
    bool need_base_href;
    bool dir_slash;
    bool root_dir;
    bool no_dotdot;
    bool binary;
    bool try_slash_hack;
    bool put;
    bool put_mkdir;
    bool listformat_unknown;
    bool listing;
    bool completed_forwarding;
};

class FtpStateData;

/// \ingroup ServerProtocolFTPInternal
typedef void (FTPSM) (FtpStateData *);

/// \ingroup ServerProtocolFTPInternal
class FtpStateData : public Ftp::ServerStateData
{
public:
    FtpStateData(FwdState *);
    virtual ~FtpStateData();
    char user[MAX_URL];
    char password[MAX_URL];
    int password_url;
    char *reply_hdr;
    int reply_hdr_state;
    String clean_url;
    String title_url;
    String base_href;
    int conn_att;
    int login_att;
    time_t mdtm;
    int64_t theSize;
    wordlist *pathcomps;
    char *filepath;
    char *dirpath;
    int64_t restart_offset;
    char *proxy_host;
    size_t list_width;
    String cwd_message;
    char *old_filepath;
    char typecode;
    MemBuf listing;		///< FTP directory listing in HTML format.

    struct _ftp_flags flags;

public:
    // these should all be private
    virtual void start();
    virtual Http::StatusCode failedHttpStatus(err_type &error);
    void loginParser(const char *, int escaped);
    int restartable();
    void appendSuccessHeader();
    void hackShortcut(FTPSM * nextState);
    void unhack();
    void readStor();
    void parseListing();
    MemBuf *htmlifyListEntry(const char *line);
    void completedListing(void);

    /// create a data channel acceptor and start listening.
    void listenForDataChannel(const Comm::ConnectionPointer &conn);

    int checkAuth(const HttpHeader * req_hdr);
    void checkUrlpath();
    void buildTitleUrl();
    void writeReplyBody(const char *, size_t len);
    void printfReplyBody(const char *fmt, ...);
    virtual void completeForwarding();
    void processHeadResponse();
    void processReplyBody();
    void setCurrentOffset(int64_t offset) { currentOffset = offset; }
    int64_t getCurrentOffset() const { return currentOffset; }

    virtual void dataChannelConnected(const Comm::ConnectionPointer &conn, comm_err_t err, int xerrno);
    static PF ftpDataWrite;
    virtual void timeout(const CommTimeoutCbParams &io);
    void ftpAcceptDataConnection(const CommAcceptCbParams &io);

    static HttpReply *ftpAuthRequired(HttpRequest * request, const char *realm);
    const char *ftpRealm(void);
    void loginFailed(void);

    virtual void haveParsedReplyHeaders();

    virtual bool haveControlChannel(const char *caller_name) const;

protected:
    virtual void handleControlReply();
    virtual void dataClosed(const CommCloseCbParams &io);

private:
    // BodyConsumer for HTTP: consume request body.
    virtual void handleRequestBodyProducerAborted();

    CBDATA_CLASS2(FtpStateData);
};

CBDATA_CLASS_INIT(FtpStateData);

/// \ingroup ServerProtocolFTPInternal
typedef struct {
    char type;
    int64_t size;
    char *date;
    char *name;
    char *showname;
    char *link;
} ftpListParts;

/// \ingroup ServerProtocolFTPInternal
#define FTP_LOGIN_ESCAPED	1

/// \ingroup ServerProtocolFTPInternal
#define FTP_LOGIN_NOT_ESCAPED	0

/*
 * State machine functions
 * send == state transition
 * read == wait for response, and select next state transition
 * other == Transition logic
 */
static FTPSM ftpReadWelcome;
static FTPSM ftpSendUser;
static FTPSM ftpReadUser;
static FTPSM ftpSendPass;
static FTPSM ftpReadPass;
static FTPSM ftpSendType;
static FTPSM ftpReadType;
static FTPSM ftpSendMdtm;
static FTPSM ftpReadMdtm;
static FTPSM ftpSendSize;
static FTPSM ftpReadSize;
static FTPSM ftpSendEPRT;
static FTPSM ftpReadEPRT;
static FTPSM ftpSendPORT;
static FTPSM ftpReadPORT;
static FTPSM ftpSendPassive;
static FTPSM ftpReadEPSV;
static FTPSM ftpReadPasv;
static FTPSM ftpTraverseDirectory;
static FTPSM ftpListDir;
static FTPSM ftpGetFile;
static FTPSM ftpSendCwd;
static FTPSM ftpReadCwd;
static FTPSM ftpRestOrList;
static FTPSM ftpSendList;
static FTPSM ftpSendNlst;
static FTPSM ftpReadList;
static FTPSM ftpSendRest;
static FTPSM ftpReadRest;
static FTPSM ftpSendRetr;
static FTPSM ftpReadRetr;
static FTPSM ftpReadTransferDone;
static FTPSM ftpSendStor;
static FTPSM ftpReadStor;
static FTPSM ftpWriteTransferDone;
static FTPSM ftpSendReply;
static FTPSM ftpSendMkdir;
static FTPSM ftpReadMkdir;
static FTPSM ftpFail;
static FTPSM ftpSendQuit;
static FTPSM ftpReadQuit;

/************************************************
** Debugs Levels used here                     **
*************************************************
0	CRITICAL Events
1	IMPORTANT Events
	Protocol and Transmission failures.
2	FTP Protocol Chatter
3	Logic Flows
4	Data Parsing Flows
5	Data Dumps
7	??
************************************************/

/************************************************
** State Machine Description (excluding hacks) **
*************************************************
From			To
---------------------------------------
Welcome			User
User			Pass
Pass			Type
Type			TraverseDirectory / GetFile
TraverseDirectory	Cwd / GetFile / ListDir
Cwd			TraverseDirectory / Mkdir
GetFile			Mdtm
Mdtm			Size
Size			Epsv
ListDir			Epsv
Epsv			FileOrList
FileOrList		Rest / Retr / Nlst / List / Mkdir (PUT /xxx;type=d)
Rest			Retr
Retr / Nlst / List	DataRead* (on datachannel)
DataRead*		ReadTransferDone
ReadTransferDone	DataTransferDone
Stor			DataWrite* (on datachannel)
DataWrite*		RequestPutBody** (from client)
RequestPutBody**	DataWrite* / WriteTransferDone
WriteTransferDone	DataTransferDone
DataTransferDone	Quit
Quit			-
************************************************/

/// \ingroup ServerProtocolFTPInternal
FTPSM *FTP_SM_FUNCS[] = {
    ftpReadWelcome,		/* BEGIN */
    ftpReadUser,		/* SENT_USER */
    ftpReadPass,		/* SENT_PASS */
    ftpReadType,		/* SENT_TYPE */
    ftpReadMdtm,		/* SENT_MDTM */
    ftpReadSize,		/* SENT_SIZE */
    ftpReadEPRT,		/* SENT_EPRT */
    ftpReadPORT,		/* SENT_PORT */
    ftpReadEPSV,		/* SENT_EPSV_ALL */
    ftpReadEPSV,		/* SENT_EPSV_1 */
    ftpReadEPSV,		/* SENT_EPSV_2 */
    ftpReadPasv,		/* SENT_PASV */
    ftpReadCwd,		/* SENT_CWD */
    ftpReadList,		/* SENT_LIST */
    ftpReadList,		/* SENT_NLST */
    ftpReadRest,		/* SENT_REST */
    ftpReadRetr,		/* SENT_RETR */
    ftpReadStor,		/* SENT_STOR */
    ftpReadQuit,		/* SENT_QUIT */
    ftpReadTransferDone,	/* READING_DATA (RETR,LIST,NLST) */
    ftpWriteTransferDone,	/* WRITING_DATA (STOR) */
    ftpReadMkdir,		/* SENT_MKDIR */
    NULL,			/* SENT_FEAT */
    NULL,			/* SENT_PWD */
    NULL,			/* SENT_CDUP*/
    NULL,			/* SENT_DATA_REQUEST */
    NULL			/* SENT_COMMAND */
};

/// handler called by Comm when FTP data channel is closed unexpectedly
void
FtpStateData::dataClosed(const CommCloseCbParams &io)
{
    Ftp::ServerStateData::dataClosed(io);
    failed(ERR_FTP_FAILURE, 0);
    /* failed closes ctrl.conn and frees ftpState */

    /* NP: failure recovery may be possible when its only a data.conn failure.
     *     if the ctrl.conn is still fine, we can send ABOR down it and retry.
     *     Just need to watch out for wider Squid states like shutting down or reconfigure.
     */
}

FtpStateData::FtpStateData(FwdState *fwdState): AsyncJob("FtpStateData"),
    Ftp::ServerStateData(fwdState)
{
    const char *url = entry->url();
    debugs(9, 3, HERE << "'" << url << "'" );
    theSize = -1;
    mdtm = -1;

    if (Config.Ftp.passive && !flags.pasv_failed)
        flags.pasv_supported = 1;

    flags.rest_supported = 1;

    if (request->method == Http::METHOD_PUT)
        flags.put = 1;

    initReadBuf();
}

FtpStateData::~FtpStateData()
{
    debugs(9, 3, HERE << entry->url()  );

    if (Comm::IsConnOpen(ctrl.conn)) {
        debugs(9, DBG_IMPORTANT, HERE << "Internal bug: Ftp::ServerStateData "
               "left open control channel " << ctrl.conn);
    }

    if (reply_hdr) {
        memFree(reply_hdr, MEM_8K_BUF);
        reply_hdr = NULL;
    }

    if (pathcomps)
        wordlistDestroy(&pathcomps);

    cwd_message.clean();

    safe_free(old_filepath);

    title_url.clean();

    base_href.clean();

    safe_free(filepath);

    safe_free(dirpath);
}

/**
 * Parse a possible login username:password pair.
 * Produces filled member variables user, password, password_url if anything found.
 */
void
FtpStateData::loginParser(const char *login, int escaped)
{
    const char *u = NULL; // end of the username sub-string
    int len;              // length of the current sub-string to handle.

    int total_len = strlen(login);

    debugs(9, 4, HERE << ": login='" << login << "', escaped=" << escaped);
    debugs(9, 9, HERE << ": IN : login='" << login << "', escaped=" << escaped << ", user=" << user << ", password=" << password);

    if ((u = strchr(login, ':'))) {

        /* if there was a username part */
        if (u > login) {
            len = u - login;
            ++u; // jump off the delimiter.
            if (len > MAX_URL)
                len = MAX_URL-1;
            xstrncpy(user, login, len +1);
            debugs(9, 9, HERE << ": found user='" << user << "'(" << len <<"), escaped=" << escaped);
            if (escaped)
                rfc1738_unescape(user);
            debugs(9, 9, HERE << ": found user='" << user << "'(" << len <<") unescaped.");
        }

        /* if there was a password part */
        len = login + total_len - u;
        if ( len > 0) {
            if (len > MAX_URL)
                len = MAX_URL -1;
            xstrncpy(password, u, len +1);
            debugs(9, 9, HERE << ": found password='" << password << "'(" << len <<"), escaped=" << escaped);
            if (escaped) {
                rfc1738_unescape(password);
                password_url = 1;
            }
            debugs(9, 9, HERE << ": found password='" << password << "'(" << len <<") unescaped.");
        }
    } else if (login[0]) {
        /* no password, just username */
        if (total_len > MAX_URL)
            total_len = MAX_URL -1;
        xstrncpy(user, login, total_len +1);
        debugs(9, 9, HERE << ": found user='" << user << "'(" << total_len <<"), escaped=" << escaped);
        if (escaped)
            rfc1738_unescape(user);
        debugs(9, 9, HERE << ": found user='" << user << "'(" << total_len <<") unescaped.");
    }

    debugs(9, 9, HERE << ": OUT: login='" << login << "', escaped=" << escaped << ", user=" << user << ", password=" << password);
}

void
FtpStateData::listenForDataChannel(const Comm::ConnectionPointer &conn)
{
    assert(!Comm::IsConnOpen(data.conn));

    typedef CommCbMemFunT<FtpStateData, CommAcceptCbParams> AcceptDialer;
    typedef AsyncCallT<AcceptDialer> AcceptCall;
    RefCount<AcceptCall> call = static_cast<AcceptCall*>(JobCallback(11, 5, AcceptDialer, this, FtpStateData::ftpAcceptDataConnection));
    Subscription::Pointer sub = new CallSubscription<AcceptCall>(call);
    const char *note = entry->url();

    /* open the conn if its not already open */
    if (!Comm::IsConnOpen(conn)) {
        conn->fd = comm_open_listener(SOCK_STREAM, IPPROTO_TCP, conn->local, conn->flags, note);
        if (!Comm::IsConnOpen(conn)) {
            debugs(5, DBG_CRITICAL, HERE << "comm_open_listener failed:" << conn->local << " error: " << errno);
            return;
        }
        debugs(9, 3, HERE << "Unconnected data socket created on " << conn);
    }

    conn->tos = ctrl.conn->tos;
    conn->nfmark = ctrl.conn->nfmark;

    assert(Comm::IsConnOpen(conn));
    AsyncJob::Start(new Comm::TcpAcceptor(conn, note, sub));

    // Ensure we have a copy of the FD opened for listening and a close handler on it.
    data.opened(conn, dataCloser());
    switchTimeoutToDataChannel();
}

void
FtpStateData::timeout(const CommTimeoutCbParams &io)
{
    if (SENT_PASV == state) {
        /* stupid ftp.netscape.com, of FTP server behind stupid firewall rules */
        flags.pasv_supported = false;
        debugs(9, DBG_IMPORTANT, HERE << "timeout in SENT_PASV state");

        // cancel the data connection setup.
        if (data.opener != NULL) {
            data.opener->cancel("timeout");
            data.opener = NULL;
        }
        data.close();
    }

    Ftp::ServerStateData::timeout(io);
}

/// \ingroup ServerProtocolFTPInternal
static const char *Month[] = {
    "Jan", "Feb", "Mar", "Apr", "May", "Jun",
    "Jul", "Aug", "Sep", "Oct", "Nov", "Dec"
};

/// \ingroup ServerProtocolFTPInternal
static int
is_month(const char *buf)
{
    int i;

    for (i = 0; i < 12; ++i)
        if (!strcasecmp(buf, Month[i]))
            return 1;

    return 0;
}

/// \ingroup ServerProtocolFTPInternal
static void
ftpListPartsFree(ftpListParts ** parts)
{
    safe_free((*parts)->date);
    safe_free((*parts)->name);
    safe_free((*parts)->showname);
    safe_free((*parts)->link);
    safe_free(*parts);
}

/// \ingroup ServerProtocolFTPInternal
#define MAX_TOKENS 64

/// \ingroup ServerProtocolFTPInternal
static ftpListParts *
ftpListParseParts(const char *buf, struct _ftp_flags flags)
{
    ftpListParts *p = NULL;
    char *t = NULL;
    const char *ct = NULL;
    char *tokens[MAX_TOKENS];
    int i;
    int n_tokens;
    static char tbuf[128];
    char *xbuf = NULL;
    static int scan_ftp_initialized = 0;
    static regex_t scan_ftp_integer;
    static regex_t scan_ftp_time;
    static regex_t scan_ftp_dostime;
    static regex_t scan_ftp_dosdate;

    if (!scan_ftp_initialized) {
        scan_ftp_initialized = 1;
        regcomp(&scan_ftp_integer, "^[0123456789]+$", REG_EXTENDED | REG_NOSUB);
        regcomp(&scan_ftp_time, "^[0123456789:]+$", REG_EXTENDED | REG_NOSUB);
        regcomp(&scan_ftp_dosdate, "^[0123456789]+-[0123456789]+-[0123456789]+$", REG_EXTENDED | REG_NOSUB);
        regcomp(&scan_ftp_dostime, "^[0123456789]+:[0123456789]+[AP]M$", REG_EXTENDED | REG_NOSUB | REG_ICASE);
    }

    if (buf == NULL)
        return NULL;

    if (*buf == '\0')
        return NULL;

    p = (ftpListParts *)xcalloc(1, sizeof(ftpListParts));

    n_tokens = 0;

    memset(tokens, 0, sizeof(tokens));

    xbuf = xstrdup(buf);

    if (flags.tried_nlst) {
        /* Machine readable format, one name per line */
        p->name = xbuf;
        p->type = '\0';
        return p;
    }

    for (t = strtok(xbuf, w_space); t && n_tokens < MAX_TOKENS; t = strtok(NULL, w_space)) {
        tokens[n_tokens] = xstrdup(t);
        ++n_tokens;
    }

    xfree(xbuf);

    /* locate the Month field */
    for (i = 3; i < n_tokens - 2; ++i) {
        char *size = tokens[i - 1];
        char *month = tokens[i];
        char *day = tokens[i + 1];
        char *year = tokens[i + 2];

        if (!is_month(month))
            continue;

        if (regexec(&scan_ftp_integer, size, 0, NULL, 0) != 0)
            continue;

        if (regexec(&scan_ftp_integer, day, 0, NULL, 0) != 0)
            continue;

        if (regexec(&scan_ftp_time, year, 0, NULL, 0) != 0)	/* Yr | hh:mm */
            continue;

        snprintf(tbuf, 128, "%s %2s %5s",
                 month, day, year);

        if (!strstr(buf, tbuf))
            snprintf(tbuf, 128, "%s %2s %-5s",
                     month, day, year);

        char const *copyFrom = NULL;

        if ((copyFrom = strstr(buf, tbuf))) {
            p->type = *tokens[0];
            p->size = strtoll(size, NULL, 10);
            p->date = xstrdup(tbuf);

            if (flags.skip_whitespace) {
                copyFrom += strlen(tbuf);

                while (strchr(w_space, *copyFrom))
                    ++copyFrom;
            } else {
                /* XXX assumes a single space between date and filename
                 * suggested by:  Nathan.Bailey@cc.monash.edu.au and
                 * Mike Battersby <mike@starbug.bofh.asn.au> */
                copyFrom += strlen(tbuf) + 1;
            }

            p->name = xstrdup(copyFrom);

            if (p->type == 'l' && (t = strstr(p->name, " -> "))) {
                *t = '\0';
                p->link = xstrdup(t + 4);
            }

            goto found;
        }

        break;
    }

    /* try it as a DOS listing, 04-05-70 09:33PM ... */
    if (n_tokens > 3 &&
            regexec(&scan_ftp_dosdate, tokens[0], 0, NULL, 0) == 0 &&
            regexec(&scan_ftp_dostime, tokens[1], 0, NULL, 0) == 0) {
        if (!strcasecmp(tokens[2], "<dir>")) {
            p->type = 'd';
        } else {
            p->type = '-';
            p->size = strtoll(tokens[2], NULL, 10);
        }

        snprintf(tbuf, 128, "%s %s", tokens[0], tokens[1]);
        p->date = xstrdup(tbuf);

        if (p->type == 'd') {
            /* Directory.. name begins with first printable after <dir> */
            ct = strstr(buf, tokens[2]);
            ct += strlen(tokens[2]);

            while (xisspace(*ct))
                ++ct;

            if (!*ct)
                ct = NULL;
        } else {
            /* A file. Name begins after size, with a space in between */
            snprintf(tbuf, 128, " %s %s", tokens[2], tokens[3]);
            ct = strstr(buf, tbuf);

            if (ct) {
                ct += strlen(tokens[2]) + 2;
            }
        }

        p->name = xstrdup(ct ? ct : tokens[3]);
        goto found;
    }

    /* Try EPLF format; carson@lehman.com */
    if (buf[0] == '+') {
        ct = buf + 1;
        p->type = 0;

        while (ct && *ct) {
            time_t tm;
            int l = strcspn(ct, ",");
            char *tmp;

            if (l < 1)
                goto blank;

            switch (*ct) {

            case '\t':
                p->name = xstrndup(ct + 1, l + 1);
                break;

            case 's':
                p->size = atoi(ct + 1);
                break;

            case 'm':
                tm = (time_t) strtol(ct + 1, &tmp, 0);

                if (tmp != ct + 1)
                    break;	/* not a valid integer */

                p->date = xstrdup(ctime(&tm));

                *(strstr(p->date, "\n")) = '\0';

                break;

            case '/':
                p->type = 'd';

                break;

            case 'r':
                p->type = '-';

                break;

            case 'i':
                break;

            default:
                break;
            }

blank:
            ct = strstr(ct, ",");

            if (ct) {
                ++ct;
            }
        }

        if (p->type == 0) {
            p->type = '-';
        }

        if (p->name)
            goto found;
        else
            safe_free(p->date);
    }

found:

    for (i = 0; i < n_tokens; ++i)
        xfree(tokens[i]);

    if (!p->name)
        ftpListPartsFree(&p);	/* cleanup */

    return p;
}

MemBuf *
FtpStateData::htmlifyListEntry(const char *line)
{
    char icon[2048];
    char href[2048 + 40];
    char text[ 2048];
    char size[ 2048];
    char chdir[ 2048 + 40];
    char view[ 2048 + 40];
    char download[ 2048 + 40];
    char link[ 2048 + 40];
    MemBuf *html;
    char prefix[2048];
    ftpListParts *parts;
    *icon = *href = *text = *size = *chdir = *view = *download = *link = '\0';

    debugs(9, 7, HERE << " line ={" << line << "}");

    if (strlen(line) > 1024) {
        html = new MemBuf();
        html->init();
        html->Printf("<tr><td colspan=\"5\">%s</td></tr>\n", line);
        return html;
    }

    if (flags.dir_slash && dirpath && typecode != 'D')
        snprintf(prefix, 2048, "%s/", rfc1738_escape_part(dirpath));
    else
        prefix[0] = '\0';

    if ((parts = ftpListParseParts(line, flags)) == NULL) {
        const char *p;

        html = new MemBuf();
        html->init();
        html->Printf("<tr class=\"entry\"><td colspan=\"5\">%s</td></tr>\n", line);

        for (p = line; *p && xisspace(*p); ++p);
        if (*p && !xisspace(*p))
            flags.listformat_unknown = 1;

        return html;
    }

    if (!strcmp(parts->name, ".") || !strcmp(parts->name, "..")) {
        ftpListPartsFree(&parts);
        return NULL;
    }

    parts->size += 1023;
    parts->size >>= 10;
    parts->showname = xstrdup(parts->name);

    /* {icon} {text} . . . {date}{size}{chdir}{view}{download}{link}\n  */
    xstrncpy(href, rfc1738_escape_part(parts->name), 2048);

    xstrncpy(text, parts->showname, 2048);

    switch (parts->type) {

    case 'd':
        snprintf(icon, 2048, "<img border=\"0\" src=\"%s\" alt=\"%-6s\">",
                 mimeGetIconURL("internal-dir"),
                 "[DIR]");
        strcat(href, "/");	/* margin is allocated above */
        break;

    case 'l':
        snprintf(icon, 2048, "<img border=\"0\" src=\"%s\" alt=\"%-6s\">",
                 mimeGetIconURL("internal-link"),
                 "[LINK]");
        /* sometimes there is an 'l' flag, but no "->" link */

        if (parts->link) {
            char *link2 = xstrdup(html_quote(rfc1738_escape(parts->link)));
            snprintf(link, 2048, " -&gt; <a href=\"%s%s\">%s</a>",
                     *link2 != '/' ? prefix : "", link2,
                     html_quote(parts->link));
            safe_free(link2);
        }

        break;

    case '\0':
        snprintf(icon, 2048, "<img border=\"0\" src=\"%s\" alt=\"%-6s\">",
                 mimeGetIconURL(parts->name),
                 "[UNKNOWN]");
        snprintf(chdir, 2048, "<a href=\"%s/;type=d\"><img border=\"0\" src=\"%s\" "
                 "alt=\"[DIR]\"></a>",
                 rfc1738_escape_part(parts->name),
                 mimeGetIconURL("internal-dir"));
        break;

    case '-':

    default:
        snprintf(icon, 2048, "<img border=\"0\" src=\"%s\" alt=\"%-6s\">",
                 mimeGetIconURL(parts->name),
                 "[FILE]");
        snprintf(size, 2048, " %6" PRId64 "k", parts->size);
        break;
    }

    if (parts->type != 'd') {
        if (mimeGetViewOption(parts->name)) {
            snprintf(view, 2048, "<a href=\"%s%s;type=a\"><img border=\"0\" src=\"%s\" "
                     "alt=\"[VIEW]\"></a>",
                     prefix, href, mimeGetIconURL("internal-view"));
        }

        if (mimeGetDownloadOption(parts->name)) {
            snprintf(download, 2048, "<a href=\"%s%s;type=i\"><img border=\"0\" src=\"%s\" "
                     "alt=\"[DOWNLOAD]\"></a>",
                     prefix, href, mimeGetIconURL("internal-download"));
        }
    }

    /* construct the table row from parts. */
    html = new MemBuf();
    html->init();
    html->Printf("<tr class=\"entry\">"
                 "<td class=\"icon\"><a href=\"%s%s\">%s</a></td>"
                 "<td class=\"filename\"><a href=\"%s%s\">%s</a></td>"
                 "<td class=\"date\">%s</td>"
                 "<td class=\"size\">%s</td>"
                 "<td class=\"actions\">%s%s%s%s</td>"
                 "</tr>\n",
                 prefix, href, icon,
                 prefix, href, html_quote(text),
                 parts->date,
                 size,
                 chdir, view, download, link);

    ftpListPartsFree(&parts);
    return html;
}

void
FtpStateData::parseListing()
{
    char *buf = data.readBuf->content();
    char *sbuf;			/* NULL-terminated copy of termedBuf */
    char *end;
    char *line;
    char *s;
    MemBuf *t;
    size_t linelen;
    size_t usable;
    size_t len = data.readBuf->contentSize();

    if (!len) {
        debugs(9, 3, HERE << "no content to parse for " << entry->url()  );
        return;
    }

    /*
     * We need a NULL-terminated buffer for scanning, ick
     */
    sbuf = (char *)xmalloc(len + 1);
    xstrncpy(sbuf, buf, len + 1);
    end = sbuf + len - 1;

    while (*end != '\r' && *end != '\n' && end > sbuf)
        --end;

    usable = end - sbuf;

    debugs(9, 3, HERE << "usable = " << usable << " of " << len << " bytes.");

    if (usable == 0) {
        if (buf[0] == '\0' && len == 1) {
            debugs(9, 3, HERE << "NIL ends data from " << entry->url() << " transfer problem?");
            data.readBuf->consume(len);
        } else {
            debugs(9, 3, HERE << "didn't find end for " << entry->url());
            debugs(9, 3, HERE << "buffer remains (" << len << " bytes) '" << rfc1738_do_escape(buf,0) << "'");
        }
        xfree(sbuf);
        return;
    }

    debugs(9, 3, HERE << (unsigned long int)len << " bytes to play with");

    line = (char *)memAllocate(MEM_4K_BUF);
    ++end;
    s = sbuf;
    s += strspn(s, Ftp::crlf);

    for (; s < end; s += strcspn(s, Ftp::crlf), s += strspn(s, Ftp::crlf)) {
        debugs(9, 7, HERE << "s = {" << s << "}");
        linelen = strcspn(s, Ftp::crlf) + 1;

        if (linelen < 2)
            break;

        if (linelen > 4096)
            linelen = 4096;

        xstrncpy(line, s, linelen);

        debugs(9, 7, HERE << "{" << line << "}");

        if (!strncmp(line, "total", 5))
            continue;

        t = htmlifyListEntry(line);

        if ( t != NULL) {
            debugs(9, 7, HERE << "listing append: t = {" << t->contentSize() << ", '" << t->content() << "'}");
            listing.append(t->content(), t->contentSize());
//leak?            delete t;
        }
    }

    debugs(9, 7, HERE << "Done.");
    data.readBuf->consume(usable);
    memFree(line, MEM_4K_BUF);
    xfree(sbuf);
}

<<<<<<< HEAD
=======
const Comm::ConnectionPointer &
FtpStateData::dataConnection() const
{
    return data.conn;
}

void
FtpStateData::dataComplete()
{
    debugs(9, 3,HERE);

    /* Connection closed; transfer done. */

    /// Close data channel, if any, to conserve resources while we wait.
    data.close();

    /* expect the "transfer complete" message on the control socket */
    /*
     * DPW 2007-04-23
     * Previously, this was the only place where we set the
     * 'buffered_ok' flag when calling scheduleReadControlReply().
     * It caused some problems if the FTP server returns an unexpected
     * status code after the data command.  FtpStateData was being
     * deleted in the middle of dataRead().
     */
    /* AYJ: 2011-01-13: Bug 2581.
     * 226 status is possibly waiting in the ctrl buffer.
     * The connection will hang if we DONT send buffered_ok.
     * This happens on all transfers which can be completly sent by the
     * server before the 150 started status message is read in by Squid.
     * ie all transfers of about one packet hang.
     */
    scheduleReadControlReply(1);
}

void
FtpStateData::maybeReadVirginBody()
{
    // too late to read
    if (!Comm::IsConnOpen(data.conn) || fd_table[data.conn->fd].closing())
        return;

    if (data.read_pending)
        return;

    const int read_sz = replyBodySpace(*data.readBuf, 0);

    debugs(11,9, HERE << "FTP may read up to " << read_sz << " bytes");

    if (read_sz < 2)	// see http.cc
        return;

    data.read_pending = true;

    typedef CommCbMemFunT<FtpStateData, CommTimeoutCbParams> TimeoutDialer;
    AsyncCall::Pointer timeoutCall =  JobCallback(9, 5,
                                      TimeoutDialer, this, FtpStateData::ftpTimeout);
    commSetConnTimeout(data.conn, Config.Timeout.read, timeoutCall);

    debugs(9,5,HERE << "queueing read on FD " << data.conn->fd);

    typedef CommCbMemFunT<FtpStateData, CommIoCbParams> Dialer;
    entry->delayAwareRead(data.conn, data.readBuf->space(), read_sz,
                          JobCallback(9, 5, Dialer, this, FtpStateData::dataRead));
}

void
FtpStateData::dataRead(const CommIoCbParams &io)
{
    int j;
    int bin;

    data.read_pending = false;

    debugs(9, 3, HERE << "ftpDataRead: FD " << io.fd << " Read " << io.size << " bytes");

    if (io.size > 0) {
        kb_incr(&(statCounter.server.all.kbytes_in), io.size);
        kb_incr(&(statCounter.server.ftp.kbytes_in), io.size);
    }

    if (io.flag == Comm::ERR_CLOSING)
        return;

    assert(io.fd == data.conn->fd);

    if (EBIT_TEST(entry->flags, ENTRY_ABORTED)) {
        abortTransaction("entry aborted during dataRead");
        return;
    }

    if (io.flag == Comm::OK && io.size > 0) {
        debugs(9,5,HERE << "appended " << io.size << " bytes to readBuf");
        data.readBuf->appended(io.size);
#if USE_DELAY_POOLS
        DelayId delayId = entry->mem_obj->mostBytesAllowed();
        delayId.bytesIn(io.size);
#endif
        ++ IOStats.Ftp.reads;

        for (j = io.size - 1, bin = 0; j; ++bin)
            j >>= 1;

        ++ IOStats.Ftp.read_hist[bin];
    }

    if (io.flag != Comm::OK) {
        debugs(50, ignoreErrno(io.xerrno) ? 3 : DBG_IMPORTANT,
               "ftpDataRead: read error: " << xstrerr(io.xerrno));

        if (ignoreErrno(io.xerrno)) {
            typedef CommCbMemFunT<FtpStateData, CommTimeoutCbParams> TimeoutDialer;
            AsyncCall::Pointer timeoutCall = JobCallback(9, 5,
                                             TimeoutDialer, this, FtpStateData::ftpTimeout);
            commSetConnTimeout(io.conn, Config.Timeout.read, timeoutCall);

            maybeReadVirginBody();
        } else {
            failed(ERR_READ_ERROR, 0);
            /* failed closes ctrl.conn and frees ftpState */
            return;
        }
    } else if (io.size == 0) {
        debugs(9,3, HERE << "Calling dataComplete() because io.size == 0");
        /*
         * DPW 2007-04-23
         * Dangerous curves ahead.  This call to dataComplete was
         * calling scheduleReadControlReply, handleControlReply,
         * and then ftpReadTransferDone.  If ftpReadTransferDone
         * gets unexpected status code, it closes down the control
         * socket and our FtpStateData object gets destroyed.   As
         * a workaround we no longer set the 'buffered_ok' flag in
         * the scheduleReadControlReply call.
         */
        dataComplete();
    }

    processReplyBody();
}

>>>>>>> 94da12c8
void
FtpStateData::processReplyBody()
{
    debugs(9, 3, HERE << "FtpStateData::processReplyBody starting.");

    if (request->method == Http::METHOD_HEAD && (flags.isdir || theSize != -1)) {
        serverComplete();
        return;
    }

    /* Directory listings are special. They write ther own headers via the error objects */
    if (!flags.http_header_sent && data.readBuf->contentSize() >= 0 && !flags.isdir)
        appendSuccessHeader();

    if (EBIT_TEST(entry->flags, ENTRY_ABORTED)) {
        /*
         * probably was aborted because content length exceeds one
         * of the maximum size limits.
         */
        abortTransaction("entry aborted after calling appendSuccessHeader()");
        return;
    }

#if USE_ADAPTATION

    if (adaptationAccessCheckPending) {
        debugs(9,3, HERE << "returning from FtpStateData::processReplyBody due to adaptationAccessCheckPending");
        return;
    }

#endif

    if (flags.isdir) {
        if (!flags.listing) {
            flags.listing = 1;
            listing.reset();
        }
        parseListing();
        maybeReadVirginBody();
        return;
    } else if (const int csize = data.readBuf->contentSize()) {
        writeReplyBody(data.readBuf->content(), csize);
        debugs(9, 5, HERE << "consuming " << csize << " bytes of readBuf");
        data.readBuf->consume(csize);
    }

    entry->flush();

    maybeReadVirginBody();
}

/**
 * Locates the FTP user:password login.
 *
 * Highest to lowest priority:
 *  - Checks URL (ftp://user:pass@domain)
 *  - Authorization: Basic header
 *  - squid.conf anonymous-FTP settings (default: anonymous:Squid@).
 *
 * Special Case: A username-only may be provided in the URL and password in the HTTP headers.
 *
 * TODO: we might be able to do something about locating username from other sources:
 *       ie, external ACL user=* tag or ident lookup
 *
 \retval 1	if we have everything needed to complete this request.
 \retval 0	if something is missing.
 */
int
FtpStateData::checkAuth(const HttpHeader * req_hdr)
{
    /* default username */
    xstrncpy(user, "anonymous", MAX_URL);

#if HAVE_AUTH_MODULE_BASIC
    /* Check HTTP Authorization: headers (better than defaults, but less than URL) */
    const char *auth;
    if ( (auth = req_hdr->getAuth(HDR_AUTHORIZATION, "Basic")) ) {
        flags.authenticated = 1;
        loginParser(auth, FTP_LOGIN_NOT_ESCAPED);
    }
    /* we fail with authorization-required error later IFF the FTP server requests it */
#endif

    /* Test URL login syntax. Overrides any headers received. */
    loginParser(request->login, FTP_LOGIN_ESCAPED);

    /* name is missing. thats fatal. */
    if (!user[0])
        fatal("FTP login parsing destroyed username info");

    /* name + password == success */
    if (password[0])
        return 1;

    /* Setup default FTP password settings */
    /* this has to be done last so that we can have a no-password case above. */
    if (!password[0]) {
        if (strcmp(user, "anonymous") == 0 && !flags.tried_auth_anonymous) {
            xstrncpy(password, Config.Ftp.anon_user, MAX_URL);
            flags.tried_auth_anonymous=1;
            return 1;
        } else if (!flags.tried_auth_nopass) {
            xstrncpy(password, null_string, MAX_URL);
            flags.tried_auth_nopass=1;
            return 1;
        }
    }

    return 0;			/* different username */
}

static String str_type_eq;
void
FtpStateData::checkUrlpath()
{
    int l;
    size_t t;

    if (str_type_eq.size()==0) //hack. String doesn't support global-static
        str_type_eq="type=";

    if ((t = request->urlpath.rfind(';')) != String::npos) {
        if (request->urlpath.substr(t+1,t+1+str_type_eq.size())==str_type_eq) {
            typecode = (char)xtoupper(request->urlpath[t+str_type_eq.size()+1]);
            request->urlpath.cut(t);
        }
    }

    l = request->urlpath.size();
    /* check for null path */

    if (!l) {
        flags.isdir = 1;
        flags.root_dir = 1;
        flags.need_base_href = 1;	/* Work around broken browsers */
    } else if (!request->urlpath.cmp("/%2f/")) {
        /* UNIX root directory */
        flags.isdir = 1;
        flags.root_dir = 1;
    } else if ((l >= 1) && (request->urlpath[l - 1] == '/')) {
        /* Directory URL, ending in / */
        flags.isdir = 1;

        if (l == 1)
            flags.root_dir = 1;
    } else {
        flags.dir_slash = 1;
    }
}

void
FtpStateData::buildTitleUrl()
{
    title_url = "ftp://";

    if (strcmp(user, "anonymous")) {
        title_url.append(user);
        title_url.append("@");
    }

    title_url.append(request->GetHost());

    if (request->port != urlDefaultPort(AnyP::PROTO_FTP)) {
        title_url.append(":");
        title_url.append(xitoa(request->port));
    }

    title_url.append (request->urlpath);

    base_href = "ftp://";

    if (strcmp(user, "anonymous") != 0) {
        base_href.append(rfc1738_escape_part(user));

        if (password_url) {
            base_href.append (":");
            base_href.append(rfc1738_escape_part(password));
        }

        base_href.append("@");
    }

    base_href.append(request->GetHost());

    if (request->port != urlDefaultPort(AnyP::PROTO_FTP)) {
        base_href.append(":");
        base_href.append(xitoa(request->port));
    }

    base_href.append(request->urlpath);
    base_href.append("/");
}

/// \ingroup ServerProtocolFTPAPI
void
ftpStart(FwdState * fwd)
{
    AsyncJob::Start(new FtpStateData(fwd));
}

void
FtpStateData::start()
{
    if (!checkAuth(&request->header)) {
        /* create appropriate reply */
        HttpReply *reply = ftpAuthRequired(request, ftpRealm());
        entry->replaceHttpReply(reply);
        serverComplete();
        return;
    }

    checkUrlpath();
    buildTitleUrl();
    debugs(9, 5, HERE << "FD " << ctrl.conn->fd << " : host=" << request->GetHost() <<
           ", path=" << request->urlpath << ", user=" << user << ", passwd=" << password);

    state = BEGIN;

<<<<<<< HEAD
    Ftp::ServerStateData::start();
}

/* ====================================================================== */
=======
/* ====================================================================== */

/// \ingroup ServerProtocolFTPInternal
static char *
escapeIAC(const char *buf)
{
    int n;
    char *ret;
    unsigned const char *p;
    unsigned char *r;

    for (p = (unsigned const char *)buf, n = 1; *p; ++n, ++p)
        if (*p == 255)
            ++n;

    ret = (char *)xmalloc(n);

    for (p = (unsigned const char *)buf, r=(unsigned char *)ret; *p; ++p) {
        *r = *p;
        ++r;

        if (*p == 255) {
            *r = 255;
            ++r;
        }
    }

    *r = '\0';
    ++r;
    assert((r - (unsigned char *)ret) == n );
    return ret;
}

void
FtpStateData::writeCommand(const char *buf)
{
    char *ebuf;
    /* trace FTP protocol communications at level 2 */
    debugs(9, 2, "ftp<< " << buf);

    if (Config.Ftp.telnet)
        ebuf = escapeIAC(buf);
    else
        ebuf = xstrdup(buf);

    safe_free(ctrl.last_command);

    safe_free(ctrl.last_reply);

    ctrl.last_command = ebuf;

    if (!Comm::IsConnOpen(ctrl.conn)) {
        debugs(9, 2, HERE << "cannot send to closing ctrl " << ctrl.conn);
        // TODO: assert(ctrl.closer != NULL);
        return;
    }

    typedef CommCbMemFunT<FtpStateData, CommIoCbParams> Dialer;
    AsyncCall::Pointer call = JobCallback(9, 5, Dialer, this, FtpStateData::ftpWriteCommandCallback);
    Comm::Write(ctrl.conn, ctrl.last_command, strlen(ctrl.last_command), call, NULL);

    scheduleReadControlReply(0);
}

void
FtpStateData::ftpWriteCommandCallback(const CommIoCbParams &io)
{

    debugs(9, 5, "ftpWriteCommandCallback: wrote " << io.size << " bytes");

    if (io.size > 0) {
        fd_bytes(io.fd, io.size, FD_WRITE);
        kb_incr(&(statCounter.server.all.kbytes_out), io.size);
        kb_incr(&(statCounter.server.ftp.kbytes_out), io.size);
    }

    if (io.flag == Comm::ERR_CLOSING)
        return;

    if (io.flag) {
        debugs(9, DBG_IMPORTANT, "ftpWriteCommandCallback: " << io.conn << ": " << xstrerr(io.xerrno));
        failed(ERR_WRITE_ERROR, io.xerrno);
        /* failed closes ctrl.conn and frees ftpState */
        return;
    }
}

wordlist *
FtpStateData::ftpParseControlReply(char *buf, size_t len, int *codep, size_t *used)
{
    char *s;
    char *sbuf;
    char *end;
    int usable;
    int complete = 0;
    wordlist *head = NULL;
    wordlist *list;
    wordlist **tail = &head;
    size_t offset;
    size_t linelen;
    int code = -1;
    debugs(9, 3, HERE);
    /*
     * We need a NULL-terminated buffer for scanning, ick
     */
    sbuf = (char *)xmalloc(len + 1);
    xstrncpy(sbuf, buf, len + 1);
    end = sbuf + len - 1;

    while (*end != '\r' && *end != '\n' && end > sbuf)
        --end;

    usable = end - sbuf;

    debugs(9, 3, HERE << "usable = " << usable);

    if (usable == 0) {
        debugs(9, 3, HERE << "didn't find end of line");
        safe_free(sbuf);
        return NULL;
    }

    debugs(9, 3, HERE << len << " bytes to play with");
    ++end;
    s = sbuf;
    s += strspn(s, crlf);

    for (; s < end; s += strcspn(s, crlf), s += strspn(s, crlf)) {
        if (complete)
            break;

        debugs(9, 5, HERE << "s = {" << s << "}");

        linelen = strcspn(s, crlf) + 1;

        if (linelen < 2)
            break;

        if (linelen > 3)
            complete = (*s >= '0' && *s <= '9' && *(s + 3) == ' ');

        if (complete)
            code = atoi(s);

        offset = 0;

        if (linelen > 3)
            if (*s >= '0' && *s <= '9' && (*(s + 3) == '-' || *(s + 3) == ' '))
                offset = 4;

        list = new wordlist();

        list->key = (char *)xmalloc(linelen - offset);

        xstrncpy(list->key, s + offset, linelen - offset);

        /* trace the FTP communication chat at level 2 */
        debugs(9, 2, "ftp>> " << code << " " << list->key);

        *tail = list;

        tail = &list->next;
    }

    *used = (size_t) (s - sbuf);
    safe_free(sbuf);

    if (!complete)
        wordlistDestroy(&head);

    if (codep)
        *codep = code;

    return head;
}

/**
 * DPW 2007-04-23
 * Looks like there are no longer anymore callers that set
 * buffered_ok=1.  Perhaps it can be removed at some point.
 */
void
FtpStateData::scheduleReadControlReply(int buffered_ok)
{
    debugs(9, 3, HERE << ctrl.conn);

    if (buffered_ok && ctrl.offset > 0) {
        /* We've already read some reply data */
        handleControlReply();
    } else {
        /*
         * Cancel the timeout on the Data socket (if any) and
         * establish one on the control socket.
         */
        if (Comm::IsConnOpen(data.conn)) {
            commUnsetConnTimeout(data.conn);
        }

        typedef CommCbMemFunT<FtpStateData, CommTimeoutCbParams> TimeoutDialer;
        AsyncCall::Pointer timeoutCall = JobCallback(9, 5, TimeoutDialer, this, FtpStateData::ftpTimeout);
        commSetConnTimeout(ctrl.conn, Config.Timeout.read, timeoutCall);

        typedef CommCbMemFunT<FtpStateData, CommIoCbParams> Dialer;
        AsyncCall::Pointer reader = JobCallback(9, 5, Dialer, this, FtpStateData::ftpReadControlReply);
        comm_read(ctrl.conn, ctrl.buf + ctrl.offset, ctrl.size - ctrl.offset, reader);
    }
}

void FtpStateData::ftpReadControlReply(const CommIoCbParams &io)
{
    debugs(9, 3, "ftpReadControlReply: FD " << io.fd << ", Read " << io.size << " bytes");

    if (io.size > 0) {
        kb_incr(&(statCounter.server.all.kbytes_in), io.size);
        kb_incr(&(statCounter.server.ftp.kbytes_in), io.size);
    }

    if (io.flag == Comm::ERR_CLOSING)
        return;

    if (EBIT_TEST(entry->flags, ENTRY_ABORTED)) {
        abortTransaction("entry aborted during control reply read");
        return;
    }

    assert(ctrl.offset < ctrl.size);

    if (io.flag == Comm::OK && io.size > 0) {
        fd_bytes(io.fd, io.size, FD_READ);
    }

    if (io.flag != Comm::OK) {
        debugs(50, ignoreErrno(io.xerrno) ? 3 : DBG_IMPORTANT,
               "ftpReadControlReply: read error: " << xstrerr(io.xerrno));

        if (ignoreErrno(io.xerrno)) {
            scheduleReadControlReply(0);
        } else {
            failed(ERR_READ_ERROR, io.xerrno);
            /* failed closes ctrl.conn and frees ftpState */
        }
        return;
    }

    if (io.size == 0) {
        if (entry->store_status == STORE_PENDING) {
            failed(ERR_FTP_FAILURE, 0);
            /* failed closes ctrl.conn and frees ftpState */
            return;
        }

        /* XXX this may end up having to be serverComplete() .. */
        abortTransaction("zero control reply read");
        return;
    }

    unsigned int len =io.size + ctrl.offset;
    ctrl.offset = len;
    assert(len <= ctrl.size);
    handleControlReply();
}
>>>>>>> 94da12c8

void
FtpStateData::handleControlReply()
{
    Ftp::ServerStateData::handleControlReply();
    if (ctrl.message == NULL)
        return; // didn't get complete reply yet

    /* Copy the message except for the last line to cwd_message to be
     * printed in error messages.
     */
    for (wordlist *w = ctrl.message; w && w->next; w = w->next) {
        cwd_message.append('\n');
        cwd_message.append(w->key);
    }

    FTP_SM_FUNCS[state] (this);
}

/* ====================================================================== */

/// \ingroup ServerProtocolFTPInternal
static void
ftpReadWelcome(FtpStateData * ftpState)
{
    int code = ftpState->ctrl.replycode;
    debugs(9, 3, HERE);

    if (ftpState->flags.pasv_only)
        ++ ftpState->login_att;

    if (code == 220) {
        if (ftpState->ctrl.message) {
            if (strstr(ftpState->ctrl.message->key, "NetWare"))
                ftpState->flags.skip_whitespace = 1;
        }

        ftpSendUser(ftpState);
    } else if (code == 120) {
        if (NULL != ftpState->ctrl.message)
            debugs(9, DBG_IMPORTANT, "FTP server is busy: " << ftpState->ctrl.message->key);

        return;
    } else {
        ftpFail(ftpState);
    }
}

/**
 * Translate FTP login failure into HTTP error
 * this is an attmpt to get the 407 message to show up outside Squid.
 * its NOT a general failure. But a correct FTP response type.
 */
void
FtpStateData::loginFailed()
{
    ErrorState *err = NULL;
    const char *command, *reply;

    if ((state == SENT_USER || state == SENT_PASS) && ctrl.replycode >= 400) {
        if (ctrl.replycode == 421 || ctrl.replycode == 426) {
            // 421/426 - Service Overload - retry permitted.
            err = new ErrorState(ERR_FTP_UNAVAILABLE, Http::scServiceUnavailable, fwd->request);
        } else if (ctrl.replycode >= 430 && ctrl.replycode <= 439) {
            // 43x - Invalid or Credential Error - retry challenge required.
            err = new ErrorState(ERR_FTP_FORBIDDEN, Http::scUnauthorized, fwd->request);
        } else if (ctrl.replycode >= 530 && ctrl.replycode <= 539) {
            // 53x - Credentials Missing - retry challenge required
            if (password_url) // but they were in the URI! major fail.
                err = new ErrorState(ERR_FTP_FORBIDDEN, Http::scForbidden, fwd->request);
            else
                err = new ErrorState(ERR_FTP_FORBIDDEN, Http::scUnauthorized, fwd->request);
        }
    }

    // any other problems are general falures.
    if (!err) {
        ftpFail(this);
        return;
    }

    err->ftp.server_msg = ctrl.message;

    ctrl.message = NULL;

    if (old_request)
        command = old_request;
    else
        command = ctrl.last_command;

    if (command && strncmp(command, "PASS", 4) == 0)
        command = "PASS <yourpassword>";

    if (old_reply)
        reply = old_reply;
    else
        reply = ctrl.last_reply;

    if (command)
        err->ftp.request = xstrdup(command);

    if (reply)
        err->ftp.reply = xstrdup(reply);

    HttpReply *newrep = err->BuildHttpReply();
    delete err;

#if HAVE_AUTH_MODULE_BASIC
    /* add Authenticate header */
    newrep->header.putAuth("Basic", ftpRealm());
#endif

    // add it to the store entry for response....
    entry->replaceHttpReply(newrep);
    serverComplete();
}

const char *
FtpStateData::ftpRealm()
{
    static char realm[8192];

    /* This request is not fully authenticated */
    if (!request) {
        snprintf(realm, 8192, "FTP %s unknown", user);
    } else if (request->port == 21) {
        snprintf(realm, 8192, "FTP %s %s", user, request->GetHost());
    } else {
        snprintf(realm, 8192, "FTP %s %s port %d", user, request->GetHost(), request->port);
    }
    return realm;
}

/// \ingroup ServerProtocolFTPInternal
static void
ftpSendUser(FtpStateData * ftpState)
{
    /* check the server control channel is still available */
    if (!ftpState || !ftpState->haveControlChannel("ftpSendUser"))
        return;

    if (ftpState->proxy_host != NULL)
        snprintf(cbuf, CTRL_BUFLEN, "USER %s@%s\r\n",
                 ftpState->user,
                 ftpState->request->GetHost());
    else
        snprintf(cbuf, CTRL_BUFLEN, "USER %s\r\n", ftpState->user);

    ftpState->writeCommand(cbuf);

    ftpState->state = Ftp::ServerStateData::SENT_USER;
}

/// \ingroup ServerProtocolFTPInternal
static void
ftpReadUser(FtpStateData * ftpState)
{
    int code = ftpState->ctrl.replycode;
    debugs(9, 3, HERE);

    if (code == 230) {
        ftpReadPass(ftpState);
    } else if (code == 331) {
        ftpSendPass(ftpState);
    } else {
        ftpState->loginFailed();
    }
}

/// \ingroup ServerProtocolFTPInternal
static void
ftpSendPass(FtpStateData * ftpState)
{
    /* check the server control channel is still available */
    if (!ftpState || !ftpState->haveControlChannel("ftpSendPass"))
        return;

    snprintf(cbuf, CTRL_BUFLEN, "PASS %s\r\n", ftpState->password);
    ftpState->writeCommand(cbuf);
    ftpState->state = Ftp::ServerStateData::SENT_PASS;
}

/// \ingroup ServerProtocolFTPInternal
static void
ftpReadPass(FtpStateData * ftpState)
{
    int code = ftpState->ctrl.replycode;
    debugs(9, 3, HERE << "code=" << code);

    if (code == 230) {
        ftpSendType(ftpState);
    } else {
        ftpState->loginFailed();
    }
}

/// \ingroup ServerProtocolFTPInternal
static void
ftpSendType(FtpStateData * ftpState)
{
    const char *t;
    const char *filename;
    char mode;

    /* check the server control channel is still available */
    if (!ftpState || !ftpState->haveControlChannel("ftpSendType"))
        return;

    /*
     * Ref section 3.2.2 of RFC 1738
     */
    mode = ftpState->typecode;

    switch (mode) {

    case 'D':
        mode = 'A';
        break;

    case 'A':

    case 'I':
        break;

    default:

        if (ftpState->flags.isdir) {
            mode = 'A';
        } else {
            t = ftpState->request->urlpath.rpos('/');
            filename = t ? t + 1 : ftpState->request->urlpath.termedBuf();
            mode = mimeGetTransferMode(filename);
        }

        break;
    }

    if (mode == 'I')
        ftpState->flags.binary = 1;
    else
        ftpState->flags.binary = 0;

    snprintf(cbuf, CTRL_BUFLEN, "TYPE %c\r\n", mode);

    ftpState->writeCommand(cbuf);

    ftpState->state = Ftp::ServerStateData::SENT_TYPE;
}

/// \ingroup ServerProtocolFTPInternal
static void
ftpReadType(FtpStateData * ftpState)
{
    int code = ftpState->ctrl.replycode;
    char *path;
    char *d, *p;
    debugs(9, 3, HERE << "code=" << code);

    if (code == 200) {
        p = path = xstrdup(ftpState->request->urlpath.termedBuf());

        if (*p == '/')
            ++p;

        while (*p) {
            d = p;
            p += strcspn(p, "/");

            if (*p) {
                *p = '\0';
                ++p;
            }

            rfc1738_unescape(d);

            if (*d)
                wordlistAdd(&ftpState->pathcomps, d);
        }

        xfree(path);

        if (ftpState->pathcomps)
            ftpTraverseDirectory(ftpState);
        else
            ftpListDir(ftpState);
    } else {
        ftpFail(ftpState);
    }
}

/// \ingroup ServerProtocolFTPInternal
static void
ftpTraverseDirectory(FtpStateData * ftpState)
{
    wordlist *w;
    debugs(9, 4, HERE << (ftpState->filepath ? ftpState->filepath : "<NULL>"));

    safe_free(ftpState->dirpath);
    ftpState->dirpath = ftpState->filepath;
    ftpState->filepath = NULL;

    /* Done? */

    if (ftpState->pathcomps == NULL) {
        debugs(9, 3, HERE << "the final component was a directory");
        ftpListDir(ftpState);
        return;
    }

    /* Go to next path component */
    w = ftpState->pathcomps;

    ftpState->filepath = w->key;

    ftpState->pathcomps = w->next;

    delete w;

    /* Check if we are to CWD or RETR */
    if (ftpState->pathcomps != NULL || ftpState->flags.isdir) {
        ftpSendCwd(ftpState);
    } else {
        debugs(9, 3, HERE << "final component is probably a file");
        ftpGetFile(ftpState);
        return;
    }
}

/// \ingroup ServerProtocolFTPInternal
static void
ftpSendCwd(FtpStateData * ftpState)
{
    char *path = NULL;

    /* check the server control channel is still available */
    if (!ftpState || !ftpState->haveControlChannel("ftpSendCwd"))
        return;

    debugs(9, 3, HERE);

    path = ftpState->filepath;

    if (!strcmp(path, "..") || !strcmp(path, "/")) {
        ftpState->flags.no_dotdot = 1;
    } else {
        ftpState->flags.no_dotdot = 0;
    }

    snprintf(cbuf, CTRL_BUFLEN, "CWD %s\r\n", path);

    ftpState->writeCommand(cbuf);

    ftpState->state = Ftp::ServerStateData::SENT_CWD;
}

/// \ingroup ServerProtocolFTPInternal
static void
ftpReadCwd(FtpStateData * ftpState)
{
    int code = ftpState->ctrl.replycode;
    debugs(9, 3, HERE);

    if (code >= 200 && code < 300) {
        /* CWD OK */
        ftpState->unhack();

        /* Reset cwd_message to only include the last message */
        ftpState->cwd_message.reset("");
        for (wordlist *w = ftpState->ctrl.message; w; w = w->next) {
            ftpState->cwd_message.append(' ');
            ftpState->cwd_message.append(w->key);
        }
        ftpState->ctrl.message = NULL;

        /* Continue to traverse the path */
        ftpTraverseDirectory(ftpState);
    } else {
        /* CWD FAILED */

        if (!ftpState->flags.put)
            ftpFail(ftpState);
        else
            ftpSendMkdir(ftpState);
    }
}

/// \ingroup ServerProtocolFTPInternal
static void
ftpSendMkdir(FtpStateData * ftpState)
{
    char *path = NULL;

    /* check the server control channel is still available */
    if (!ftpState || !ftpState->haveControlChannel("ftpSendMkdir"))
        return;

    path = ftpState->filepath;
    debugs(9, 3, HERE << "with path=" << path);
    snprintf(cbuf, CTRL_BUFLEN, "MKD %s\r\n", path);
    ftpState->writeCommand(cbuf);
    ftpState->state = Ftp::ServerStateData::SENT_MKDIR;
}

/// \ingroup ServerProtocolFTPInternal
static void
ftpReadMkdir(FtpStateData * ftpState)
{
    char *path = ftpState->filepath;
    int code = ftpState->ctrl.replycode;

    debugs(9, 3, HERE << "path " << path << ", code " << code);

    if (code == 257) {		/* success */
        ftpSendCwd(ftpState);
    } else if (code == 550) {	/* dir exists */

        if (ftpState->flags.put_mkdir) {
            ftpState->flags.put_mkdir = 1;
            ftpSendCwd(ftpState);
        } else
            ftpSendReply(ftpState);
    } else
        ftpSendReply(ftpState);
}

/// \ingroup ServerProtocolFTPInternal
static void
ftpGetFile(FtpStateData * ftpState)
{
    assert(*ftpState->filepath != '\0');
    ftpState->flags.isdir = 0;
    ftpSendMdtm(ftpState);
}

/// \ingroup ServerProtocolFTPInternal
static void
ftpListDir(FtpStateData * ftpState)
{
    if (ftpState->flags.dir_slash) {
        debugs(9, 3, HERE << "Directory path did not end in /");
        ftpState->title_url.append("/");
        ftpState->flags.isdir = 1;
    }

    ftpSendPassive(ftpState);
}

/// \ingroup ServerProtocolFTPInternal
static void
ftpSendMdtm(FtpStateData * ftpState)
{
    /* check the server control channel is still available */
    if (!ftpState || !ftpState->haveControlChannel("ftpSendMdtm"))
        return;

    assert(*ftpState->filepath != '\0');
    snprintf(cbuf, CTRL_BUFLEN, "MDTM %s\r\n", ftpState->filepath);
    ftpState->writeCommand(cbuf);
    ftpState->state = Ftp::ServerStateData::SENT_MDTM;
}

/// \ingroup ServerProtocolFTPInternal
static void
ftpReadMdtm(FtpStateData * ftpState)
{
    int code = ftpState->ctrl.replycode;
    debugs(9, 3, HERE);

    if (code == 213) {
        ftpState->mdtm = parse_iso3307_time(ftpState->ctrl.last_reply);
        ftpState->unhack();
    } else if (code < 0) {
        ftpFail(ftpState);
        return;
    }

    ftpSendSize(ftpState);
}

/// \ingroup ServerProtocolFTPInternal
static void
ftpSendSize(FtpStateData * ftpState)
{
    /* check the server control channel is still available */
    if (!ftpState || !ftpState->haveControlChannel("ftpSendSize"))
        return;

    /* Only send SIZE for binary transfers. The returned size
     * is useless on ASCII transfers */

    if (ftpState->flags.binary) {
        assert(ftpState->filepath != NULL);
        assert(*ftpState->filepath != '\0');
        snprintf(cbuf, CTRL_BUFLEN, "SIZE %s\r\n", ftpState->filepath);
        ftpState->writeCommand(cbuf);
        ftpState->state = Ftp::ServerStateData::SENT_SIZE;
    } else
        /* Skip to next state no non-binary transfers */
        ftpSendPassive(ftpState);
}

/// \ingroup ServerProtocolFTPInternal
static void
ftpReadSize(FtpStateData * ftpState)
{
    int code = ftpState->ctrl.replycode;
    debugs(9, 3, HERE);

    if (code == 213) {
        ftpState->unhack();
        ftpState->theSize = strtoll(ftpState->ctrl.last_reply, NULL, 10);

        if (ftpState->theSize == 0) {
            debugs(9, 2, "SIZE reported " <<
                   ftpState->ctrl.last_reply << " on " <<
                   ftpState->title_url);
            ftpState->theSize = -1;
        }
    } else if (code < 0) {
        ftpFail(ftpState);
        return;
    }

    ftpSendPassive(ftpState);
}

/**
 \ingroup ServerProtocolFTPInternal
 */
static void
ftpReadEPSV(FtpStateData* ftpState)
{
    Ip::Address srvAddr; // unused
    if (ftpState->handleEpsvReply(srvAddr)) {
        if (ftpState->ctrl.message == NULL)
            return; // didn't get complete reply yet

        ftpState->connectDataChannel();
    }
<<<<<<< HEAD
=======

    if (Config.Ftp.sanitycheck) {
        if (port < 1024) {
            debugs(9, DBG_IMPORTANT, "Unsafe EPSV reply from " <<
                   ftpState->ctrl.conn->remote << ": " <<
                   ftpState->ctrl.last_reply);

            ftpSendPassive(ftpState);
            return;
        }
    }

    ftpState->data.port = port;

    safe_free(ftpState->data.host);
    ftpState->data.host = xstrdup(fd_table[ftpState->ctrl.conn->fd].ipaddr);

    safe_free(ftpState->ctrl.last_command);

    safe_free(ftpState->ctrl.last_reply);

    ftpState->ctrl.last_command = xstrdup("Connect to server data port");

    // Generate a new data channel descriptor to be opened.
    Comm::ConnectionPointer conn = new Comm::Connection;
    conn->setAddrs(ftpState->ctrl.conn->local, ftpState->ctrl.conn->remote);
    conn->local.port(0);
    conn->remote.port(port);
    conn->tos = ftpState->ctrl.conn->tos;
    conn->nfmark = ftpState->ctrl.conn->nfmark;

    debugs(9, 3, HERE << "connecting to " << conn->remote);

    ftpState->data.opener = commCbCall(9,3, "FtpStateData::ftpPasvCallback", CommConnectCbPtrFun(FtpStateData::ftpPasvCallback, ftpState));
    Comm::ConnOpener *cs = new Comm::ConnOpener(conn, ftpState->data.opener, Config.Timeout.connect);
    cs->setHost(ftpState->data.host);
    AsyncJob::Start(cs);
>>>>>>> 94da12c8
}

/** \ingroup ServerProtocolFTPInternal
 *
 * Send Passive connection request.
 * Default method is to use modern EPSV request.
 * The failover mechanism should check for previous state and re-call with alternates on failure.
 */
static void
ftpSendPassive(FtpStateData * ftpState)
{
    /** Checks the server control channel is still available before running. */
    if (!ftpState || !ftpState->haveControlChannel("ftpSendPassive"))
        return;

    debugs(9, 3, HERE);

    /** \par
      * Checks for 'HEAD' method request and passes off for special handling by FtpStateData::processHeadResponse(). */
    if (ftpState->request->method == Http::METHOD_HEAD && (ftpState->flags.isdir || ftpState->theSize != -1)) {
        ftpState->processHeadResponse(); // may call serverComplete
        return;
    }

    if (ftpState->sendPassive()) {
        // SENT_EPSV_ALL blocks other non-EPSV connections being attempted
        if (ftpState->state == Ftp::ServerStateData::SENT_EPSV_ALL)
            ftpState->flags.epsv_all_sent = true;
    }
}

void
FtpStateData::processHeadResponse()
{
    debugs(9, 5, HERE << "handling HEAD response");
    ftpSendQuit(this);
    appendSuccessHeader();

    /*
     * On rare occasions I'm seeing the entry get aborted after
     * readControlReply() and before here, probably when
     * trying to write to the client.
     */
    if (EBIT_TEST(entry->flags, ENTRY_ABORTED)) {
        abortTransaction("entry aborted while processing HEAD");
        return;
    }

#if USE_ADAPTATION
    if (adaptationAccessCheckPending) {
        debugs(9,3, HERE << "returning due to adaptationAccessCheckPending");
        return;
    }
#endif

    // processReplyBody calls serverComplete() since there is no body
    processReplyBody();
}

/// \ingroup ServerProtocolFTPInternal
static void
ftpReadPasv(FtpStateData * ftpState)
{
    Ip::Address srvAddr; // unused
    if (ftpState->handlePasvReply(srvAddr))
        ftpState->connectDataChannel();
    else {
        ftpSendEPRT(ftpState);
        return;
    }
<<<<<<< HEAD
}

void
FtpStateData::dataChannelConnected(const Comm::ConnectionPointer &conn, comm_err_t err, int xerrno)
=======

    port = ((p1 << 8) + p2);

    if (0 == port) {
        debugs(9, DBG_IMPORTANT, "Unsafe PASV reply from " <<
               ftpState->ctrl.conn->remote << ": " <<
               ftpState->ctrl.last_reply);

        ftpSendEPRT(ftpState);
        return;
    }

    if (Config.Ftp.sanitycheck) {
        if (port < 1024) {
            debugs(9, DBG_IMPORTANT, "Unsafe PASV reply from " <<
                   ftpState->ctrl.conn->remote << ": " <<
                   ftpState->ctrl.last_reply);

            ftpSendEPRT(ftpState);
            return;
        }
    }

    ftpState->data.port = port;

    safe_free(ftpState->data.host);
    if (Config.Ftp.sanitycheck)
        ftpState->data.host = xstrdup(fd_table[ftpState->ctrl.conn->fd].ipaddr);
    else
        ftpState->data.host = xstrdup(ipaddr);

    safe_free(ftpState->ctrl.last_command);

    safe_free(ftpState->ctrl.last_reply);

    ftpState->ctrl.last_command = xstrdup("Connect to server data port");

    Comm::ConnectionPointer conn = new Comm::Connection;
    conn->setAddrs(ftpState->ctrl.conn->local, ipaddr);
    conn->local.port(0);
    conn->remote.port(port);

    debugs(9, 3, HERE << "connecting to " << conn->remote);

    ftpState->data.opener = commCbCall(9,3, "FtpStateData::ftpPasvCallback", CommConnectCbPtrFun(FtpStateData::ftpPasvCallback, ftpState));
    Comm::ConnOpener *cs = new Comm::ConnOpener(conn, ftpState->data.opener, Config.Timeout.connect);
    cs->setHost(ftpState->data.host);
    AsyncJob::Start(cs);
}

void
FtpStateData::ftpPasvCallback(const Comm::ConnectionPointer &conn, Comm::Flag status, int xerrno, void *data)
>>>>>>> 94da12c8
{
    debugs(9, 3, HERE);
    data.opener = NULL;

<<<<<<< HEAD
    if (err != COMM_OK) {
        debugs(9, 2, HERE << "Failed to connect. Retrying via another method.");

        // ABORT on timeouts. server may be waiting on a broken TCP link.
        if (err == COMM_TIMEOUT)
            writeCommand("ABOR");
=======
    if (status != Comm::OK) {
        debugs(9, 2, HERE << "Failed to connect. Retrying via another method.");

        // ABORT on timeouts. server may be waiting on a broken TCP link.
        if (status == Comm::TIMEOUT)
            ftpState->writeCommand("ABOR");
>>>>>>> 94da12c8

        // try another connection attempt with some other method
        ftpSendPassive(this);
        return;
    }

    data.opened(conn, dataCloser());
    ftpRestOrList(this);
}

/// \ingroup ServerProtocolFTPInternal
static void
ftpOpenListenSocket(FtpStateData * ftpState, int fallback)
{
    /// Close old data channels, if any. We may open a new one below.
    if (ftpState->data.conn != NULL) {
        if ((ftpState->data.conn->flags & COMM_REUSEADDR))
            // NP: in fact it points to the control channel. just clear it.
            ftpState->data.clear();
        else
            ftpState->data.close();
    }
    safe_free(ftpState->data.host);

    /*
     * Set up a listen socket on the same local address as the
     * control connection.
     */
    Comm::ConnectionPointer temp = new Comm::Connection;
    temp->local = ftpState->ctrl.conn->local;

    /*
     * REUSEADDR is needed in fallback mode, since the same port is
     * used for both control and data.
     */
    if (fallback) {
        int on = 1;
        setsockopt(ftpState->ctrl.conn->fd, SOL_SOCKET, SO_REUSEADDR, (char *) &on, sizeof(on));
        ftpState->ctrl.conn->flags |= COMM_REUSEADDR;
        temp->flags |= COMM_REUSEADDR;
    } else {
        /* if not running in fallback mode a new port needs to be retrieved */
        temp->local.port(0);
    }

    ftpState->listenForDataChannel(temp);
}

/// \ingroup ServerProtocolFTPInternal
static void
ftpSendPORT(FtpStateData * ftpState)
{
    /* check the server control channel is still available */
    if (!ftpState || !ftpState->haveControlChannel("ftpSendPort"))
        return;

    if (Config.Ftp.epsv_all && ftpState->flags.epsv_all_sent) {
        debugs(9, DBG_IMPORTANT, "FTP does not allow PORT method after 'EPSV ALL' has been sent.");
        return;
    }

    debugs(9, 3, HERE);
    ftpState->flags.pasv_supported = 0;
    ftpOpenListenSocket(ftpState, 0);

    if (!Comm::IsConnOpen(ftpState->data.listenConn)) {
        if ( ftpState->data.listenConn != NULL && !ftpState->data.listenConn->local.isIPv4() ) {
            /* non-IPv4 CANNOT send PORT command.                       */
            /* we got here by attempting and failing an EPRT            */
            /* using the same reply code should simulate a PORT failure */
            ftpReadPORT(ftpState);
            return;
        }

        /* XXX Need to set error message */
        ftpFail(ftpState);
        return;
    }

    // pull out the internal IP address bytes to send in PORT command...
    // source them from the listen_conn->local

    struct addrinfo *AI = NULL;
    ftpState->data.listenConn->local.getAddrInfo(AI, AF_INET);
    unsigned char *addrptr = (unsigned char *) &((struct sockaddr_in*)AI->ai_addr)->sin_addr;
    unsigned char *portptr = (unsigned char *) &((struct sockaddr_in*)AI->ai_addr)->sin_port;
    snprintf(cbuf, CTRL_BUFLEN, "PORT %d,%d,%d,%d,%d,%d\r\n",
             addrptr[0], addrptr[1], addrptr[2], addrptr[3],
             portptr[0], portptr[1]);
    ftpState->writeCommand(cbuf);
    ftpState->state = Ftp::ServerStateData::SENT_PORT;

    Ip::Address::FreeAddrInfo(AI);
}

/// \ingroup ServerProtocolFTPInternal
static void
ftpReadPORT(FtpStateData * ftpState)
{
    int code = ftpState->ctrl.replycode;
    debugs(9, 3, HERE);

    if (code != 200) {
        /* Fall back on using the same port as the control connection */
        debugs(9, 3, "PORT not supported by remote end");
        ftpOpenListenSocket(ftpState, 1);
    }

    ftpRestOrList(ftpState);
}

/// \ingroup ServerProtocolFTPInternal
static void
ftpSendEPRT(FtpStateData * ftpState)
{
    if (Config.Ftp.epsv_all && ftpState->flags.epsv_all_sent) {
        debugs(9, DBG_IMPORTANT, "FTP does not allow EPRT method after 'EPSV ALL' has been sent.");
        return;
    }

    if (!Config.Ftp.eprt) {
        /* Disabled. Switch immediately to attempting old PORT command. */
        debugs(9, 3, "EPRT disabled by local administrator");
        ftpSendPORT(ftpState);
        return;
    }

    debugs(9, 3, HERE);
    ftpState->flags.pasv_supported = 0;

    ftpOpenListenSocket(ftpState, 0);
    debugs(9, 3, "Listening for FTP data connection with FD " << ftpState->data.conn);
    if (!Comm::IsConnOpen(ftpState->data.conn)) {
        /* XXX Need to set error message */
        ftpFail(ftpState);
        return;
    }

    char buf[MAX_IPSTRLEN];

    /* RFC 2428 defines EPRT as IPv6 equivalent to IPv4 PORT command. */
    /* Which can be used by EITHER protocol. */
    snprintf(cbuf, CTRL_BUFLEN, "EPRT |%d|%s|%d|\r\n",
             ( ftpState->data.listenConn->local.isIPv6() ? 2 : 1 ),
             ftpState->data.listenConn->local.toStr(buf,MAX_IPSTRLEN),
             ftpState->data.listenConn->local.port() );

    ftpState->writeCommand(cbuf);
    ftpState->state = Ftp::ServerStateData::SENT_EPRT;
}

static void
ftpReadEPRT(FtpStateData * ftpState)
{
    int code = ftpState->ctrl.replycode;
    debugs(9, 3, HERE);

    if (code != 200) {
        /* Failover to attempting old PORT command. */
        debugs(9, 3, "EPRT not supported by remote end");
        ftpSendPORT(ftpState);
        return;
    }

    ftpRestOrList(ftpState);
}

/**
 \ingroup ServerProtocolFTPInternal
 \par
 * "read" handler to accept FTP data connections.
 *
 \param io    comm accept(2) callback parameters
 */
void
FtpStateData::ftpAcceptDataConnection(const CommAcceptCbParams &io)
{
    debugs(9, 3, HERE);

    if (EBIT_TEST(entry->flags, ENTRY_ABORTED)) {
        abortTransaction("entry aborted when accepting data conn");
        data.listenConn->close();
        data.listenConn = NULL;
        return;
    }

    if (io.flag != Comm::OK) {
        data.listenConn->close();
        data.listenConn = NULL;
        debugs(9, DBG_IMPORTANT, "FTP AcceptDataConnection: " << io.conn << ": " << xstrerr(io.xerrno));
        /** \todo Need to send error message on control channel*/
        ftpFail(this);
        return;
    }

    /* data listening conn is no longer even open. abort. */
    if (!Comm::IsConnOpen(data.listenConn)) {
        data.listenConn = NULL; // ensure that it's cleared and not just closed.
        return;
    }

    /* data listening conn is no longer even open. abort. */
    if (!Comm::IsConnOpen(data.conn)) {
        data.clear(); // ensure that it's cleared and not just closed.
        return;
    }

    /** \par
     * When squid.conf ftp_sanitycheck is enabled, check the new connection is actually being
     * made by the remote client which is connected to the FTP control socket.
     * Or the one which we were told to listen for by control channel messages (may differ under NAT).
     * This prevents third-party hacks, but also third-party load balancing handshakes.
     */
    if (Config.Ftp.sanitycheck) {
        // accept if either our data or ctrl connection is talking to this remote peer.
        if (data.conn->remote != io.conn->remote && ctrl.conn->remote != io.conn->remote) {
            debugs(9, DBG_IMPORTANT,
                   "FTP data connection from unexpected server (" <<
                   io.conn->remote << "), expecting " <<
                   data.conn->remote << " or " << ctrl.conn->remote);

            /* close the bad sources connection down ASAP. */
            io.conn->close();

            /* drop the bad connection (io) by ignoring the attempt. */
            return;
        }
    }

    /** On Comm::OK start using the accepted data socket and discard the temporary listen socket. */
    data.close();
    data.opened(io.conn, dataCloser());
    data.addr(io.conn->remote);

    debugs(9, 3, HERE << "Connected data socket on " <<
           io.conn << ". FD table says: " <<
           "ctrl-peer= " << fd_table[ctrl.conn->fd].ipaddr << ", " <<
           "data-peer= " << fd_table[data.conn->fd].ipaddr);

    assert(haveControlChannel("ftpAcceptDataConnection"));
    assert(ctrl.message == NULL);

    // Ctrl channel operations will determine what happens to this data connection
}

/// \ingroup ServerProtocolFTPInternal
static void
ftpRestOrList(FtpStateData * ftpState)
{
    debugs(9, 3, HERE);

    if (ftpState->typecode == 'D') {
        ftpState->flags.isdir = 1;

        if (ftpState->flags.put) {
            ftpSendMkdir(ftpState);	/* PUT name;type=d */
        } else {
            ftpSendNlst(ftpState);	/* GET name;type=d  sec 3.2.2 of RFC 1738 */
        }
    } else if (ftpState->flags.put) {
        ftpSendStor(ftpState);
    } else if (ftpState->flags.isdir)
        ftpSendList(ftpState);
    else if (ftpState->restartable())
        ftpSendRest(ftpState);
    else
        ftpSendRetr(ftpState);
}

/// \ingroup ServerProtocolFTPInternal
static void
ftpSendStor(FtpStateData * ftpState)
{
    /* check the server control channel is still available */
    if (!ftpState || !ftpState->haveControlChannel("ftpSendStor"))
        return;

    debugs(9, 3, HERE);

    if (ftpState->filepath != NULL) {
        /* Plain file upload */
        snprintf(cbuf, CTRL_BUFLEN, "STOR %s\r\n", ftpState->filepath);
        ftpState->writeCommand(cbuf);
        ftpState->state = Ftp::ServerStateData::SENT_STOR;
    } else if (ftpState->request->header.getInt64(HDR_CONTENT_LENGTH) > 0) {
        /* File upload without a filename. use STOU to generate one */
        snprintf(cbuf, CTRL_BUFLEN, "STOU\r\n");
        ftpState->writeCommand(cbuf);
        ftpState->state = Ftp::ServerStateData::SENT_STOR;
    } else {
        /* No file to transfer. Only create directories if needed */
        ftpSendReply(ftpState);
    }
}

/// \ingroup ServerProtocolFTPInternal
/// \deprecated use ftpState->readStor() instead.
static void
ftpReadStor(FtpStateData * ftpState)
{
    ftpState->readStor();
}

void FtpStateData::readStor()
{
    int code = ctrl.replycode;
    debugs(9, 3, HERE);

    if (code == 125 || (code == 150 && Comm::IsConnOpen(data.conn))) {
        if (!originalRequest()->body_pipe) {
            debugs(9, 3, "zero-size STOR?");
            state = WRITING_DATA; // make ftpWriteTransferDone() responsible
            dataComplete(); // XXX: keep in sync with doneSendingRequestBody()
            return;
        }

        if (!startRequestBodyFlow()) { // register to receive body data
            ftpFail(this);
            return;
        }

        /* When client status is 125, or 150 and the data connection is open, Begin data transfer. */
        debugs(9, 3, HERE << "starting data transfer");
        switchTimeoutToDataChannel();
        sendMoreRequestBody();
        fwd->dontRetry(true); // dont permit re-trying if the body was sent.
        state = WRITING_DATA;
        debugs(9, 3, HERE << "writing data channel");
    } else if (code == 150) {
        /* When client code is 150 with no data channel, Accept data channel. */
        debugs(9, 3, "ftpReadStor: accepting data channel");
        listenForDataChannel(data.conn);
    } else {
        debugs(9, DBG_IMPORTANT, HERE << "Unexpected reply code "<< std::setfill('0') << std::setw(3) << code);
        ftpFail(this);
    }
}

/// \ingroup ServerProtocolFTPInternal
static void
ftpSendRest(FtpStateData * ftpState)
{
    /* check the server control channel is still available */
    if (!ftpState || !ftpState->haveControlChannel("ftpSendRest"))
        return;

    debugs(9, 3, HERE);

    snprintf(cbuf, CTRL_BUFLEN, "REST %" PRId64 "\r\n", ftpState->restart_offset);
    ftpState->writeCommand(cbuf);
    ftpState->state = Ftp::ServerStateData::SENT_REST;
}

int
FtpStateData::restartable()
{
    if (restart_offset > 0)
        return 1;

    if (!request->range)
        return 0;

    if (!flags.binary)
        return 0;

    if (theSize <= 0)
        return 0;

    int64_t desired_offset = request->range->lowestOffset(theSize);

    if (desired_offset <= 0)
        return 0;

    if (desired_offset >= theSize)
        return 0;

    restart_offset = desired_offset;
    return 1;
}

/// \ingroup ServerProtocolFTPInternal
static void
ftpReadRest(FtpStateData * ftpState)
{
    int code = ftpState->ctrl.replycode;
    debugs(9, 3, HERE);
    assert(ftpState->restart_offset > 0);

    if (code == 350) {
        ftpState->setCurrentOffset(ftpState->restart_offset);
        ftpSendRetr(ftpState);
    } else if (code > 0) {
        debugs(9, 3, HERE << "REST not supported");
        ftpState->flags.rest_supported = 0;
        ftpSendRetr(ftpState);
    } else {
        ftpFail(ftpState);
    }
}

/// \ingroup ServerProtocolFTPInternal
static void
ftpSendList(FtpStateData * ftpState)
{
    /* check the server control channel is still available */
    if (!ftpState || !ftpState->haveControlChannel("ftpSendList"))
        return;

    debugs(9, 3, HERE);

    if (ftpState->filepath) {
        snprintf(cbuf, CTRL_BUFLEN, "LIST %s\r\n", ftpState->filepath);
    } else {
        snprintf(cbuf, CTRL_BUFLEN, "LIST\r\n");
    }

    ftpState->writeCommand(cbuf);
    ftpState->state = Ftp::ServerStateData::SENT_LIST;
}

/// \ingroup ServerProtocolFTPInternal
static void
ftpSendNlst(FtpStateData * ftpState)
{
    /* check the server control channel is still available */
    if (!ftpState || !ftpState->haveControlChannel("ftpSendNlst"))
        return;

    debugs(9, 3, HERE);

    ftpState->flags.tried_nlst = 1;

    if (ftpState->filepath) {
        snprintf(cbuf, CTRL_BUFLEN, "NLST %s\r\n", ftpState->filepath);
    } else {
        snprintf(cbuf, CTRL_BUFLEN, "NLST\r\n");
    }

    ftpState->writeCommand(cbuf);
    ftpState->state = Ftp::ServerStateData::SENT_NLST;
}

/// \ingroup ServerProtocolFTPInternal
static void
ftpReadList(FtpStateData * ftpState)
{
    int code = ftpState->ctrl.replycode;
    debugs(9, 3, HERE);

    if (code == 125 || (code == 150 && Comm::IsConnOpen(ftpState->data.conn))) {
        /* Begin data transfer */
        debugs(9, 3, HERE << "begin data transfer from " << ftpState->data.conn->remote << " (" << ftpState->data.conn->local << ")");
        ftpState->switchTimeoutToDataChannel();
        ftpState->maybeReadVirginBody();
        ftpState->state = Ftp::ServerStateData::READING_DATA;
        return;
    } else if (code == 150) {
        /* Accept data channel */
        debugs(9, 3, HERE << "accept data channel from " << ftpState->data.conn->remote << " (" << ftpState->data.conn->local << ")");
        ftpState->listenForDataChannel(ftpState->data.conn);
        return;
    } else if (!ftpState->flags.tried_nlst && code > 300) {
        ftpSendNlst(ftpState);
    } else {
        ftpFail(ftpState);
        return;
    }
}

/// \ingroup ServerProtocolFTPInternal
static void
ftpSendRetr(FtpStateData * ftpState)
{
    /* check the server control channel is still available */
    if (!ftpState || !ftpState->haveControlChannel("ftpSendRetr"))
        return;

    debugs(9, 3, HERE);

    assert(ftpState->filepath != NULL);
    snprintf(cbuf, CTRL_BUFLEN, "RETR %s\r\n", ftpState->filepath);
    ftpState->writeCommand(cbuf);
    ftpState->state = Ftp::ServerStateData::SENT_RETR;
}

/// \ingroup ServerProtocolFTPInternal
static void
ftpReadRetr(FtpStateData * ftpState)
{
    int code = ftpState->ctrl.replycode;
    debugs(9, 3, HERE);

    if (code == 125 || (code == 150 && Comm::IsConnOpen(ftpState->data.conn))) {
        /* Begin data transfer */
        debugs(9, 3, HERE << "begin data transfer from " << ftpState->data.conn->remote << " (" << ftpState->data.conn->local << ")");
        ftpState->switchTimeoutToDataChannel();
        ftpState->maybeReadVirginBody();
        ftpState->state = Ftp::ServerStateData::READING_DATA;
    } else if (code == 150) {
        /* Accept data channel */
        ftpState->listenForDataChannel(ftpState->data.conn);
    } else if (code >= 300) {
        if (!ftpState->flags.try_slash_hack) {
            /* Try this as a directory missing trailing slash... */
            ftpState->hackShortcut(ftpSendCwd);
        } else {
            ftpFail(ftpState);
        }
    } else {
        ftpFail(ftpState);
    }
}

/**
 * Generate the HTTP headers and template fluff around an FTP
 * directory listing display.
 */
void
FtpStateData::completedListing()
{
    assert(entry);
    entry->lock("FtpStateData");
    ErrorState ferr(ERR_DIR_LISTING, Http::scOkay, request);
    ferr.ftp.listing = &listing;
    ferr.ftp.cwd_msg = xstrdup(cwd_message.size()? cwd_message.termedBuf() : "");
    ferr.ftp.server_msg = ctrl.message;
    ctrl.message = NULL;
    entry->replaceHttpReply( ferr.BuildHttpReply() );
    EBIT_CLR(entry->flags, ENTRY_FWD_HDR_WAIT);
    entry->flush();
    entry->unlock("FtpStateData");
}

/// \ingroup ServerProtocolFTPInternal
static void
ftpReadTransferDone(FtpStateData * ftpState)
{
    int code = ftpState->ctrl.replycode;
    debugs(9, 3, HERE);

    if (code == 226 || code == 250) {
        /* Connection closed; retrieval done. */
        if (ftpState->flags.listing) {
            ftpState->completedListing();
            /* QUIT operation handles sending the reply to client */
        }
        ftpSendQuit(ftpState);
    } else {			/* != 226 */
        debugs(9, DBG_IMPORTANT, HERE << "Got code " << code << " after reading data");
        ftpState->failed(ERR_FTP_FAILURE, 0);
        /* failed closes ctrl.conn and frees ftpState */
        return;
    }
}

// premature end of the request body
void
FtpStateData::handleRequestBodyProducerAborted()
{
    ServerStateData::handleRequestBodyProducerAborted();
    debugs(9, 3, HERE << "ftpState=" << this);
    failed(ERR_READ_ERROR, 0);
}

/// \ingroup ServerProtocolFTPInternal
static void
ftpWriteTransferDone(FtpStateData * ftpState)
{
    int code = ftpState->ctrl.replycode;
    debugs(9, 3, HERE);

    if (!(code == 226 || code == 250)) {
        debugs(9, DBG_IMPORTANT, HERE << "Got code " << code << " after sending data");
        ftpState->failed(ERR_FTP_PUT_ERROR, 0);
        return;
    }

    ftpState->entry->timestampsSet();	/* XXX Is this needed? */
    ftpSendReply(ftpState);
}

/// \ingroup ServerProtocolFTPInternal
static void
ftpSendQuit(FtpStateData * ftpState)
{
    /* check the server control channel is still available */
    if (!ftpState || !ftpState->haveControlChannel("ftpSendQuit"))
        return;

    snprintf(cbuf, CTRL_BUFLEN, "QUIT\r\n");
    ftpState->writeCommand(cbuf);
    ftpState->state = Ftp::ServerStateData::SENT_QUIT;
}

/**
 * \ingroup ServerProtocolFTPInternal
 *
 *  This completes a client FTP operation with success or other page
 *  generated and stored in the entry field by the code issuing QUIT.
 */
static void
ftpReadQuit(FtpStateData * ftpState)
{
    ftpState->serverComplete();
}

/// \ingroup ServerProtocolFTPInternal
static void
ftpTrySlashHack(FtpStateData * ftpState)
{
    char *path;
    ftpState->flags.try_slash_hack = 1;
    /* Free old paths */

    debugs(9, 3, HERE);

    if (ftpState->pathcomps)
        wordlistDestroy(&ftpState->pathcomps);

    safe_free(ftpState->filepath);

    /* Build the new path (urlpath begins with /) */
    path = xstrdup(ftpState->request->urlpath.termedBuf());

    rfc1738_unescape(path);

    ftpState->filepath = path;

    /* And off we go */
    ftpGetFile(ftpState);
}

/**
 * Forget hack status. Next error is shown to the user
 */
void
FtpStateData::unhack()
{
    debugs(9, 3, HERE);

    if (old_request != NULL) {
        safe_free(old_request);
        safe_free(old_reply);
    }
}

void
FtpStateData::hackShortcut(FTPSM * nextState)
{
    /* Clear some unwanted state */
    setCurrentOffset(0);
    restart_offset = 0;
    /* Save old error message & some state info */

    debugs(9, 3, HERE);

    if (old_request == NULL) {
        old_request = ctrl.last_command;
        ctrl.last_command = NULL;
        old_reply = ctrl.last_reply;
        ctrl.last_reply = NULL;

        if (pathcomps == NULL && filepath != NULL)
            old_filepath = xstrdup(filepath);
    }

    /* Jump to the "hack" state */
    nextState(this);
}

/// \ingroup ServerProtocolFTPInternal
static void
ftpFail(FtpStateData *ftpState)
{
    debugs(9, 6, HERE << "flags(" <<
           (ftpState->flags.isdir?"IS_DIR,":"") <<
           (ftpState->flags.try_slash_hack?"TRY_SLASH_HACK":"") << "), " <<
           "mdtm=" << ftpState->mdtm << ", size=" << ftpState->theSize <<
           "slashhack=" << (ftpState->request->urlpath.caseCmp("/%2f", 4)==0? "T":"F") );

    /* Try the / hack to support "Netscape" FTP URL's for retreiving files */
    if (!ftpState->flags.isdir &&	/* Not a directory */
            !ftpState->flags.try_slash_hack &&	/* Not in slash hack */
            ftpState->mdtm <= 0 && ftpState->theSize < 0 &&	/* Not known as a file */
            ftpState->request->urlpath.caseCmp("/%2f", 4) != 0) {	/* No slash encoded */

        switch (ftpState->state) {

        case Ftp::ServerStateData::SENT_CWD:

        case Ftp::ServerStateData::SENT_RETR:
            /* Try the / hack */
            ftpState->hackShortcut(ftpTrySlashHack);
            return;

        default:
            break;
        }
    }

    ftpState->failed(ERR_NONE, 0);
    /* failed() closes ctrl.conn and frees this */
}

Http::StatusCode
FtpStateData::failedHttpStatus(err_type &error)
{
    if (error == ERR_NONE) {
        switch (state) {
        case SENT_USER:
        case SENT_PASS:
            if (ctrl.replycode > 500) {
                error = ERR_FTP_FORBIDDEN;
                return password_url ? Http::scForbidden : Http::scUnauthorized;
            } else if (ctrl.replycode == 421) {
                error = ERR_FTP_UNAVAILABLE;
                return Http::scServiceUnavailable;
            }
            break;
        case SENT_CWD:
        case SENT_RETR:
            if (ctrl.replycode == 550) {
                error = ERR_FTP_NOT_FOUND;
                return Http::scNotFound;
            }
            break;
        default:
            break;
        }
    }
    return Ftp::ServerStateData::failedHttpStatus(error);
}

/// \ingroup ServerProtocolFTPInternal
static void
ftpSendReply(FtpStateData * ftpState)
{
    int code = ftpState->ctrl.replycode;
    Http::StatusCode http_code;
    err_type err_code = ERR_NONE;

    debugs(9, 3, HERE << ftpState->entry->url() << ", code " << code);

    if (cbdataReferenceValid(ftpState))
        debugs(9, 5, HERE << "ftpState (" << ftpState << ") is valid!");

    if (code == 226 || code == 250) {
        err_code = (ftpState->mdtm > 0) ? ERR_FTP_PUT_MODIFIED : ERR_FTP_PUT_CREATED;
        http_code = (ftpState->mdtm > 0) ? Http::scAccepted : Http::scCreated;
    } else if (code == 227) {
        err_code = ERR_FTP_PUT_CREATED;
        http_code = Http::scCreated;
    } else {
        err_code = ERR_FTP_PUT_ERROR;
        http_code = Http::scInternalServerError;
    }

    ErrorState err(err_code, http_code, ftpState->request);

    if (ftpState->old_request)
        err.ftp.request = xstrdup(ftpState->old_request);
    else
        err.ftp.request = xstrdup(ftpState->ctrl.last_command);

    if (ftpState->old_reply)
        err.ftp.reply = xstrdup(ftpState->old_reply);
    else if (ftpState->ctrl.last_reply)
        err.ftp.reply = xstrdup(ftpState->ctrl.last_reply);
    else
        err.ftp.reply = xstrdup("");

    // TODO: interpret as FTP-specific error code
    err.detailError(code);

    ftpState->entry->replaceHttpReply( err.BuildHttpReply() );

    ftpSendQuit(ftpState);
}

void
FtpStateData::appendSuccessHeader()
{
    const char *mime_type = NULL;
    const char *mime_enc = NULL;
    String urlpath = request->urlpath;
    const char *filename = NULL;
    const char *t = NULL;

    debugs(9, 3, HERE);

    if (flags.http_header_sent)
        return;

    HttpReply *reply = new HttpReply;

    flags.http_header_sent = 1;

    assert(entry->isEmpty());

    EBIT_CLR(entry->flags, ENTRY_FWD_HDR_WAIT);

    entry->buffer();	/* released when done processing current data payload */

    filename = (t = urlpath.rpos('/')) ? t + 1 : urlpath.termedBuf();

    if (flags.isdir) {
        mime_type = "text/html";
    } else {
        switch (typecode) {

        case 'I':
            mime_type = "application/octet-stream";
            mime_enc = mimeGetContentEncoding(filename);
            break;

        case 'A':
            mime_type = "text/plain";
            break;

        default:
            mime_type = mimeGetContentType(filename);
            mime_enc = mimeGetContentEncoding(filename);
            break;
        }
    }

    /* set standard stuff */

    if (0 == getCurrentOffset()) {
        /* Full reply */
        reply->setHeaders(Http::scOkay, "Gatewaying", mime_type, theSize, mdtm, -2);
    } else if (theSize < getCurrentOffset()) {
        /*
         * DPW 2007-05-04
         * offset should not be larger than theSize.  We should
         * not be seeing this condition any more because we'll only
         * send REST if we know the theSize and if it is less than theSize.
         */
        debugs(0,DBG_CRITICAL,HERE << "Whoops! " <<
               " current offset=" << getCurrentOffset() <<
               ", but theSize=" << theSize <<
               ".  assuming full content response");
        reply->setHeaders(Http::scOkay, "Gatewaying", mime_type, theSize, mdtm, -2);
    } else {
        /* Partial reply */
        HttpHdrRangeSpec range_spec;
        range_spec.offset = getCurrentOffset();
        range_spec.length = theSize - getCurrentOffset();
        reply->setHeaders(Http::scPartialContent, "Gatewaying", mime_type, theSize - getCurrentOffset(), mdtm, -2);
        httpHeaderAddContRange(&reply->header, range_spec, theSize);
    }

    /* additional info */
    if (mime_enc)
        reply->header.putStr(HDR_CONTENT_ENCODING, mime_enc);

    setVirginReply(reply);
    adaptOrFinalizeReply();
}

void
FtpStateData::haveParsedReplyHeaders()
{
    ServerStateData::haveParsedReplyHeaders();

    StoreEntry *e = entry;

    e->timestampsSet();

    if (flags.authenticated) {
        /*
         * Authenticated requests can't be cached.
         */
        e->release();
    } else if (!EBIT_TEST(e->flags, RELEASE_REQUEST) && !getCurrentOffset()) {
        e->setPublicKey();
    } else {
        e->release();
    }
}

HttpReply *
FtpStateData::ftpAuthRequired(HttpRequest * request, const char *realm)
{
    ErrorState err(ERR_CACHE_ACCESS_DENIED, Http::scUnauthorized, request);
    HttpReply *newrep = err.BuildHttpReply();
#if HAVE_AUTH_MODULE_BASIC
    /* add Authenticate header */
    newrep->header.putAuth("Basic", realm);
#endif
    return newrep;
}

/**
 \ingroup ServerProtocolFTPAPI
 \todo Should be a URL class API call.
 *
 *  Construct an URI with leading / in PATH portion for use by CWD command
 *  possibly others. FTP encodes absolute paths as beginning with '/'
 *  after the initial URI path delimiter, which happens to be / itself.
 *  This makes FTP absolute URI appear as:  ftp:host:port//root/path
 *  To encompass older software which compacts multiple // to / in transit
 *  We use standard URI-encoding on the second / making it
 *  ftp:host:port/%2froot/path  AKA 'the FTP %2f hack'.
 */
const char *
ftpUrlWith2f(HttpRequest * request)
{
    String newbuf = "%2f";

    if (request->url.getScheme() != AnyP::PROTO_FTP)
        return NULL;

    if ( request->urlpath[0]=='/' ) {
        newbuf.append(request->urlpath);
        request->urlpath.absorb(newbuf);
        safe_free(request->canonical);
    } else if ( !strncmp(request->urlpath.termedBuf(), "%2f", 3) ) {
        newbuf.append(request->urlpath.substr(1,request->urlpath.size()));
        request->urlpath.absorb(newbuf);
        safe_free(request->canonical);
    }

    return urlCanonical(request);
}

void
FtpStateData::printfReplyBody(const char *fmt, ...)
{
    va_list args;
    va_start (args, fmt);
    static char buf[4096];
    buf[0] = '\0';
    vsnprintf(buf, 4096, fmt, args);
    writeReplyBody(buf, strlen(buf));
    va_end(args);
}

/**
 * Call this when there is data from the origin server
 * which should be sent to either StoreEntry, or to ICAP...
 */
void
FtpStateData::writeReplyBody(const char *dataToWrite, size_t dataLength)
{
    debugs(9, 5, HERE << "writing " << dataLength << " bytes to the reply");
    addVirginReplyBody(dataToWrite, dataLength);
}

/**
 * A hack to ensure we do not double-complete on the forward entry.
 *
 \todo FtpStateData logic should probably be rewritten to avoid
 *	double-completion or FwdState should be rewritten to allow it.
 */
void
FtpStateData::completeForwarding()
{
    if (fwd == NULL || flags.completed_forwarding) {
        debugs(9, 3, HERE << "completeForwarding avoids " <<
               "double-complete on FD " << ctrl.conn->fd << ", Data FD " << data.conn->fd <<
               ", this " << this << ", fwd " << fwd);
        return;
    }

    flags.completed_forwarding = true;
    ServerStateData::completeForwarding();
}

/**
 * Have we lost the FTP server control channel?
 *
 \retval true	The server control channel is available.
 \retval false	The server control channel is not available.
 */
bool
FtpStateData::haveControlChannel(const char *caller_name) const
{
    if (doneWithServer())
        return false;

    /* doneWithServer() only checks BOTH channels are closed. */
    if (!Comm::IsConnOpen(ctrl.conn)) {
        debugs(9, DBG_IMPORTANT, "WARNING! FTP Server Control channel is closed, but Data channel still active.");
        debugs(9, 2, caller_name << ": attempted on a closed FTP channel.");
        return false;
    }

    return true;
}<|MERGE_RESOLUTION|>--- conflicted
+++ resolved
@@ -33,11 +33,8 @@
 #include "squid.h"
 #include "acl/FilledChecklist.h"
 #include "comm.h"
-<<<<<<< HEAD
-=======
 #include "comm/ConnOpener.h"
 #include "comm/Read.h"
->>>>>>> 94da12c8
 #include "comm/TcpAcceptor.h"
 #include "CommCalls.h"
 #include "compat/strtoll.h"
@@ -180,7 +177,7 @@
     void setCurrentOffset(int64_t offset) { currentOffset = offset; }
     int64_t getCurrentOffset() const { return currentOffset; }
 
-    virtual void dataChannelConnected(const Comm::ConnectionPointer &conn, comm_err_t err, int xerrno);
+    virtual void dataChannelConnected(const Comm::ConnectionPointer &conn, Comm::Flag err, int xerrno);
     static PF ftpDataWrite;
     virtual void timeout(const CommTimeoutCbParams &io);
     void ftpAcceptDataConnection(const CommAcceptCbParams &io);
@@ -998,149 +995,6 @@
     xfree(sbuf);
 }
 
-<<<<<<< HEAD
-=======
-const Comm::ConnectionPointer &
-FtpStateData::dataConnection() const
-{
-    return data.conn;
-}
-
-void
-FtpStateData::dataComplete()
-{
-    debugs(9, 3,HERE);
-
-    /* Connection closed; transfer done. */
-
-    /// Close data channel, if any, to conserve resources while we wait.
-    data.close();
-
-    /* expect the "transfer complete" message on the control socket */
-    /*
-     * DPW 2007-04-23
-     * Previously, this was the only place where we set the
-     * 'buffered_ok' flag when calling scheduleReadControlReply().
-     * It caused some problems if the FTP server returns an unexpected
-     * status code after the data command.  FtpStateData was being
-     * deleted in the middle of dataRead().
-     */
-    /* AYJ: 2011-01-13: Bug 2581.
-     * 226 status is possibly waiting in the ctrl buffer.
-     * The connection will hang if we DONT send buffered_ok.
-     * This happens on all transfers which can be completly sent by the
-     * server before the 150 started status message is read in by Squid.
-     * ie all transfers of about one packet hang.
-     */
-    scheduleReadControlReply(1);
-}
-
-void
-FtpStateData::maybeReadVirginBody()
-{
-    // too late to read
-    if (!Comm::IsConnOpen(data.conn) || fd_table[data.conn->fd].closing())
-        return;
-
-    if (data.read_pending)
-        return;
-
-    const int read_sz = replyBodySpace(*data.readBuf, 0);
-
-    debugs(11,9, HERE << "FTP may read up to " << read_sz << " bytes");
-
-    if (read_sz < 2)	// see http.cc
-        return;
-
-    data.read_pending = true;
-
-    typedef CommCbMemFunT<FtpStateData, CommTimeoutCbParams> TimeoutDialer;
-    AsyncCall::Pointer timeoutCall =  JobCallback(9, 5,
-                                      TimeoutDialer, this, FtpStateData::ftpTimeout);
-    commSetConnTimeout(data.conn, Config.Timeout.read, timeoutCall);
-
-    debugs(9,5,HERE << "queueing read on FD " << data.conn->fd);
-
-    typedef CommCbMemFunT<FtpStateData, CommIoCbParams> Dialer;
-    entry->delayAwareRead(data.conn, data.readBuf->space(), read_sz,
-                          JobCallback(9, 5, Dialer, this, FtpStateData::dataRead));
-}
-
-void
-FtpStateData::dataRead(const CommIoCbParams &io)
-{
-    int j;
-    int bin;
-
-    data.read_pending = false;
-
-    debugs(9, 3, HERE << "ftpDataRead: FD " << io.fd << " Read " << io.size << " bytes");
-
-    if (io.size > 0) {
-        kb_incr(&(statCounter.server.all.kbytes_in), io.size);
-        kb_incr(&(statCounter.server.ftp.kbytes_in), io.size);
-    }
-
-    if (io.flag == Comm::ERR_CLOSING)
-        return;
-
-    assert(io.fd == data.conn->fd);
-
-    if (EBIT_TEST(entry->flags, ENTRY_ABORTED)) {
-        abortTransaction("entry aborted during dataRead");
-        return;
-    }
-
-    if (io.flag == Comm::OK && io.size > 0) {
-        debugs(9,5,HERE << "appended " << io.size << " bytes to readBuf");
-        data.readBuf->appended(io.size);
-#if USE_DELAY_POOLS
-        DelayId delayId = entry->mem_obj->mostBytesAllowed();
-        delayId.bytesIn(io.size);
-#endif
-        ++ IOStats.Ftp.reads;
-
-        for (j = io.size - 1, bin = 0; j; ++bin)
-            j >>= 1;
-
-        ++ IOStats.Ftp.read_hist[bin];
-    }
-
-    if (io.flag != Comm::OK) {
-        debugs(50, ignoreErrno(io.xerrno) ? 3 : DBG_IMPORTANT,
-               "ftpDataRead: read error: " << xstrerr(io.xerrno));
-
-        if (ignoreErrno(io.xerrno)) {
-            typedef CommCbMemFunT<FtpStateData, CommTimeoutCbParams> TimeoutDialer;
-            AsyncCall::Pointer timeoutCall = JobCallback(9, 5,
-                                             TimeoutDialer, this, FtpStateData::ftpTimeout);
-            commSetConnTimeout(io.conn, Config.Timeout.read, timeoutCall);
-
-            maybeReadVirginBody();
-        } else {
-            failed(ERR_READ_ERROR, 0);
-            /* failed closes ctrl.conn and frees ftpState */
-            return;
-        }
-    } else if (io.size == 0) {
-        debugs(9,3, HERE << "Calling dataComplete() because io.size == 0");
-        /*
-         * DPW 2007-04-23
-         * Dangerous curves ahead.  This call to dataComplete was
-         * calling scheduleReadControlReply, handleControlReply,
-         * and then ftpReadTransferDone.  If ftpReadTransferDone
-         * gets unexpected status code, it closes down the control
-         * socket and our FtpStateData object gets destroyed.   As
-         * a workaround we no longer set the 'buffered_ok' flag in
-         * the scheduleReadControlReply call.
-         */
-        dataComplete();
-    }
-
-    processReplyBody();
-}
-
->>>>>>> 94da12c8
 void
 FtpStateData::processReplyBody()
 {
@@ -1359,274 +1213,10 @@
 
     state = BEGIN;
 
-<<<<<<< HEAD
     Ftp::ServerStateData::start();
 }
 
 /* ====================================================================== */
-=======
-/* ====================================================================== */
-
-/// \ingroup ServerProtocolFTPInternal
-static char *
-escapeIAC(const char *buf)
-{
-    int n;
-    char *ret;
-    unsigned const char *p;
-    unsigned char *r;
-
-    for (p = (unsigned const char *)buf, n = 1; *p; ++n, ++p)
-        if (*p == 255)
-            ++n;
-
-    ret = (char *)xmalloc(n);
-
-    for (p = (unsigned const char *)buf, r=(unsigned char *)ret; *p; ++p) {
-        *r = *p;
-        ++r;
-
-        if (*p == 255) {
-            *r = 255;
-            ++r;
-        }
-    }
-
-    *r = '\0';
-    ++r;
-    assert((r - (unsigned char *)ret) == n );
-    return ret;
-}
-
-void
-FtpStateData::writeCommand(const char *buf)
-{
-    char *ebuf;
-    /* trace FTP protocol communications at level 2 */
-    debugs(9, 2, "ftp<< " << buf);
-
-    if (Config.Ftp.telnet)
-        ebuf = escapeIAC(buf);
-    else
-        ebuf = xstrdup(buf);
-
-    safe_free(ctrl.last_command);
-
-    safe_free(ctrl.last_reply);
-
-    ctrl.last_command = ebuf;
-
-    if (!Comm::IsConnOpen(ctrl.conn)) {
-        debugs(9, 2, HERE << "cannot send to closing ctrl " << ctrl.conn);
-        // TODO: assert(ctrl.closer != NULL);
-        return;
-    }
-
-    typedef CommCbMemFunT<FtpStateData, CommIoCbParams> Dialer;
-    AsyncCall::Pointer call = JobCallback(9, 5, Dialer, this, FtpStateData::ftpWriteCommandCallback);
-    Comm::Write(ctrl.conn, ctrl.last_command, strlen(ctrl.last_command), call, NULL);
-
-    scheduleReadControlReply(0);
-}
-
-void
-FtpStateData::ftpWriteCommandCallback(const CommIoCbParams &io)
-{
-
-    debugs(9, 5, "ftpWriteCommandCallback: wrote " << io.size << " bytes");
-
-    if (io.size > 0) {
-        fd_bytes(io.fd, io.size, FD_WRITE);
-        kb_incr(&(statCounter.server.all.kbytes_out), io.size);
-        kb_incr(&(statCounter.server.ftp.kbytes_out), io.size);
-    }
-
-    if (io.flag == Comm::ERR_CLOSING)
-        return;
-
-    if (io.flag) {
-        debugs(9, DBG_IMPORTANT, "ftpWriteCommandCallback: " << io.conn << ": " << xstrerr(io.xerrno));
-        failed(ERR_WRITE_ERROR, io.xerrno);
-        /* failed closes ctrl.conn and frees ftpState */
-        return;
-    }
-}
-
-wordlist *
-FtpStateData::ftpParseControlReply(char *buf, size_t len, int *codep, size_t *used)
-{
-    char *s;
-    char *sbuf;
-    char *end;
-    int usable;
-    int complete = 0;
-    wordlist *head = NULL;
-    wordlist *list;
-    wordlist **tail = &head;
-    size_t offset;
-    size_t linelen;
-    int code = -1;
-    debugs(9, 3, HERE);
-    /*
-     * We need a NULL-terminated buffer for scanning, ick
-     */
-    sbuf = (char *)xmalloc(len + 1);
-    xstrncpy(sbuf, buf, len + 1);
-    end = sbuf + len - 1;
-
-    while (*end != '\r' && *end != '\n' && end > sbuf)
-        --end;
-
-    usable = end - sbuf;
-
-    debugs(9, 3, HERE << "usable = " << usable);
-
-    if (usable == 0) {
-        debugs(9, 3, HERE << "didn't find end of line");
-        safe_free(sbuf);
-        return NULL;
-    }
-
-    debugs(9, 3, HERE << len << " bytes to play with");
-    ++end;
-    s = sbuf;
-    s += strspn(s, crlf);
-
-    for (; s < end; s += strcspn(s, crlf), s += strspn(s, crlf)) {
-        if (complete)
-            break;
-
-        debugs(9, 5, HERE << "s = {" << s << "}");
-
-        linelen = strcspn(s, crlf) + 1;
-
-        if (linelen < 2)
-            break;
-
-        if (linelen > 3)
-            complete = (*s >= '0' && *s <= '9' && *(s + 3) == ' ');
-
-        if (complete)
-            code = atoi(s);
-
-        offset = 0;
-
-        if (linelen > 3)
-            if (*s >= '0' && *s <= '9' && (*(s + 3) == '-' || *(s + 3) == ' '))
-                offset = 4;
-
-        list = new wordlist();
-
-        list->key = (char *)xmalloc(linelen - offset);
-
-        xstrncpy(list->key, s + offset, linelen - offset);
-
-        /* trace the FTP communication chat at level 2 */
-        debugs(9, 2, "ftp>> " << code << " " << list->key);
-
-        *tail = list;
-
-        tail = &list->next;
-    }
-
-    *used = (size_t) (s - sbuf);
-    safe_free(sbuf);
-
-    if (!complete)
-        wordlistDestroy(&head);
-
-    if (codep)
-        *codep = code;
-
-    return head;
-}
-
-/**
- * DPW 2007-04-23
- * Looks like there are no longer anymore callers that set
- * buffered_ok=1.  Perhaps it can be removed at some point.
- */
-void
-FtpStateData::scheduleReadControlReply(int buffered_ok)
-{
-    debugs(9, 3, HERE << ctrl.conn);
-
-    if (buffered_ok && ctrl.offset > 0) {
-        /* We've already read some reply data */
-        handleControlReply();
-    } else {
-        /*
-         * Cancel the timeout on the Data socket (if any) and
-         * establish one on the control socket.
-         */
-        if (Comm::IsConnOpen(data.conn)) {
-            commUnsetConnTimeout(data.conn);
-        }
-
-        typedef CommCbMemFunT<FtpStateData, CommTimeoutCbParams> TimeoutDialer;
-        AsyncCall::Pointer timeoutCall = JobCallback(9, 5, TimeoutDialer, this, FtpStateData::ftpTimeout);
-        commSetConnTimeout(ctrl.conn, Config.Timeout.read, timeoutCall);
-
-        typedef CommCbMemFunT<FtpStateData, CommIoCbParams> Dialer;
-        AsyncCall::Pointer reader = JobCallback(9, 5, Dialer, this, FtpStateData::ftpReadControlReply);
-        comm_read(ctrl.conn, ctrl.buf + ctrl.offset, ctrl.size - ctrl.offset, reader);
-    }
-}
-
-void FtpStateData::ftpReadControlReply(const CommIoCbParams &io)
-{
-    debugs(9, 3, "ftpReadControlReply: FD " << io.fd << ", Read " << io.size << " bytes");
-
-    if (io.size > 0) {
-        kb_incr(&(statCounter.server.all.kbytes_in), io.size);
-        kb_incr(&(statCounter.server.ftp.kbytes_in), io.size);
-    }
-
-    if (io.flag == Comm::ERR_CLOSING)
-        return;
-
-    if (EBIT_TEST(entry->flags, ENTRY_ABORTED)) {
-        abortTransaction("entry aborted during control reply read");
-        return;
-    }
-
-    assert(ctrl.offset < ctrl.size);
-
-    if (io.flag == Comm::OK && io.size > 0) {
-        fd_bytes(io.fd, io.size, FD_READ);
-    }
-
-    if (io.flag != Comm::OK) {
-        debugs(50, ignoreErrno(io.xerrno) ? 3 : DBG_IMPORTANT,
-               "ftpReadControlReply: read error: " << xstrerr(io.xerrno));
-
-        if (ignoreErrno(io.xerrno)) {
-            scheduleReadControlReply(0);
-        } else {
-            failed(ERR_READ_ERROR, io.xerrno);
-            /* failed closes ctrl.conn and frees ftpState */
-        }
-        return;
-    }
-
-    if (io.size == 0) {
-        if (entry->store_status == STORE_PENDING) {
-            failed(ERR_FTP_FAILURE, 0);
-            /* failed closes ctrl.conn and frees ftpState */
-            return;
-        }
-
-        /* XXX this may end up having to be serverComplete() .. */
-        abortTransaction("zero control reply read");
-        return;
-    }
-
-    unsigned int len =io.size + ctrl.offset;
-    ctrl.offset = len;
-    assert(len <= ctrl.size);
-    handleControlReply();
-}
->>>>>>> 94da12c8
 
 void
 FtpStateData::handleControlReply()
@@ -2166,46 +1756,6 @@
 
         ftpState->connectDataChannel();
     }
-<<<<<<< HEAD
-=======
-
-    if (Config.Ftp.sanitycheck) {
-        if (port < 1024) {
-            debugs(9, DBG_IMPORTANT, "Unsafe EPSV reply from " <<
-                   ftpState->ctrl.conn->remote << ": " <<
-                   ftpState->ctrl.last_reply);
-
-            ftpSendPassive(ftpState);
-            return;
-        }
-    }
-
-    ftpState->data.port = port;
-
-    safe_free(ftpState->data.host);
-    ftpState->data.host = xstrdup(fd_table[ftpState->ctrl.conn->fd].ipaddr);
-
-    safe_free(ftpState->ctrl.last_command);
-
-    safe_free(ftpState->ctrl.last_reply);
-
-    ftpState->ctrl.last_command = xstrdup("Connect to server data port");
-
-    // Generate a new data channel descriptor to be opened.
-    Comm::ConnectionPointer conn = new Comm::Connection;
-    conn->setAddrs(ftpState->ctrl.conn->local, ftpState->ctrl.conn->remote);
-    conn->local.port(0);
-    conn->remote.port(port);
-    conn->tos = ftpState->ctrl.conn->tos;
-    conn->nfmark = ftpState->ctrl.conn->nfmark;
-
-    debugs(9, 3, HERE << "connecting to " << conn->remote);
-
-    ftpState->data.opener = commCbCall(9,3, "FtpStateData::ftpPasvCallback", CommConnectCbPtrFun(FtpStateData::ftpPasvCallback, ftpState));
-    Comm::ConnOpener *cs = new Comm::ConnOpener(conn, ftpState->data.opener, Config.Timeout.connect);
-    cs->setHost(ftpState->data.host);
-    AsyncJob::Start(cs);
->>>>>>> 94da12c8
 }
 
 /** \ingroup ServerProtocolFTPInternal
@@ -2276,84 +1826,20 @@
         ftpSendEPRT(ftpState);
         return;
     }
-<<<<<<< HEAD
 }
 
 void
-FtpStateData::dataChannelConnected(const Comm::ConnectionPointer &conn, comm_err_t err, int xerrno)
-=======
-
-    port = ((p1 << 8) + p2);
-
-    if (0 == port) {
-        debugs(9, DBG_IMPORTANT, "Unsafe PASV reply from " <<
-               ftpState->ctrl.conn->remote << ": " <<
-               ftpState->ctrl.last_reply);
-
-        ftpSendEPRT(ftpState);
-        return;
-    }
-
-    if (Config.Ftp.sanitycheck) {
-        if (port < 1024) {
-            debugs(9, DBG_IMPORTANT, "Unsafe PASV reply from " <<
-                   ftpState->ctrl.conn->remote << ": " <<
-                   ftpState->ctrl.last_reply);
-
-            ftpSendEPRT(ftpState);
-            return;
-        }
-    }
-
-    ftpState->data.port = port;
-
-    safe_free(ftpState->data.host);
-    if (Config.Ftp.sanitycheck)
-        ftpState->data.host = xstrdup(fd_table[ftpState->ctrl.conn->fd].ipaddr);
-    else
-        ftpState->data.host = xstrdup(ipaddr);
-
-    safe_free(ftpState->ctrl.last_command);
-
-    safe_free(ftpState->ctrl.last_reply);
-
-    ftpState->ctrl.last_command = xstrdup("Connect to server data port");
-
-    Comm::ConnectionPointer conn = new Comm::Connection;
-    conn->setAddrs(ftpState->ctrl.conn->local, ipaddr);
-    conn->local.port(0);
-    conn->remote.port(port);
-
-    debugs(9, 3, HERE << "connecting to " << conn->remote);
-
-    ftpState->data.opener = commCbCall(9,3, "FtpStateData::ftpPasvCallback", CommConnectCbPtrFun(FtpStateData::ftpPasvCallback, ftpState));
-    Comm::ConnOpener *cs = new Comm::ConnOpener(conn, ftpState->data.opener, Config.Timeout.connect);
-    cs->setHost(ftpState->data.host);
-    AsyncJob::Start(cs);
-}
-
-void
-FtpStateData::ftpPasvCallback(const Comm::ConnectionPointer &conn, Comm::Flag status, int xerrno, void *data)
->>>>>>> 94da12c8
+FtpStateData::dataChannelConnected(const Comm::ConnectionPointer &conn, Comm::Flag err, int xerrno)
 {
     debugs(9, 3, HERE);
     data.opener = NULL;
 
-<<<<<<< HEAD
-    if (err != COMM_OK) {
+    if (err != Comm::OK) {
         debugs(9, 2, HERE << "Failed to connect. Retrying via another method.");
 
         // ABORT on timeouts. server may be waiting on a broken TCP link.
-        if (err == COMM_TIMEOUT)
+        if (err == Comm::TIMEOUT)
             writeCommand("ABOR");
-=======
-    if (status != Comm::OK) {
-        debugs(9, 2, HERE << "Failed to connect. Retrying via another method.");
-
-        // ABORT on timeouts. server may be waiting on a broken TCP link.
-        if (status == Comm::TIMEOUT)
-            ftpState->writeCommand("ABOR");
->>>>>>> 94da12c8
 
         // try another connection attempt with some other method
         ftpSendPassive(this);
