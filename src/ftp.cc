--- conflicted
+++ resolved
@@ -1777,101 +1777,11 @@
         return;
     }
 
-<<<<<<< HEAD
-    ftpState->sendPassive();
-=======
-    /// Closes any old FTP-Data connection which may exist. */
-    ftpState->data.close();
-
-    /** \par
-      * Checks for previous EPSV/PASV failures on this server/session.
-      * Diverts to EPRT immediately if they are not working. */
-    if (!ftpState->flags.pasv_supported) {
-        ftpSendEPRT(ftpState);
-        return;
-    }
-
-    /** \par
-      * Send EPSV (ALL,2,1) or PASV on the control channel.
-      *
-      *  - EPSV ALL  is used if enabled.
-      *  - EPSV 2    is used if ALL is disabled and IPv6 is available and ctrl channel is IPv6.
-      *  - EPSV 1    is used if EPSV 2 (IPv6) fails or is not available or ctrl channel is IPv4.
-      *  - PASV      is used if EPSV 1 fails.
-      */
-    switch (ftpState->state) {
-    case SENT_EPSV_ALL: /* EPSV ALL resulted in a bad response. Try ther EPSV methods. */
-        ftpState->flags.epsv_all_sent = true;
-        if (ftpState->ctrl.conn->local.isIPv6()) {
-            debugs(9, 5, HERE << "FTP Channel is IPv6 (" << ftpState->ctrl.conn->remote << ") attempting EPSV 2 after EPSV ALL has failed.");
-            snprintf(cbuf, CTRL_BUFLEN, "EPSV 2\r\n");
-            ftpState->state = SENT_EPSV_2;
-            break;
-        }
-        // else fall through to skip EPSV 2
-
-    case SENT_EPSV_2: /* EPSV IPv6 failed. Try EPSV IPv4 */
-        if (ftpState->ctrl.conn->local.isIPv4()) {
-            debugs(9, 5, HERE << "FTP Channel is IPv4 (" << ftpState->ctrl.conn->remote << ") attempting EPSV 1 after EPSV ALL has failed.");
-            snprintf(cbuf, CTRL_BUFLEN, "EPSV 1\r\n");
-            ftpState->state = SENT_EPSV_1;
-            break;
-        } else if (ftpState->flags.epsv_all_sent) {
-            debugs(9, DBG_IMPORTANT, "FTP does not allow PASV method after 'EPSV ALL' has been sent.");
-            ftpFail(ftpState);
-            return;
-        }
-        // else fall through to skip EPSV 1
-
-    case SENT_EPSV_1: /* EPSV options exhausted. Try PASV now. */
-        debugs(9, 5, HERE << "FTP Channel (" << ftpState->ctrl.conn->remote << ") rejects EPSV connection attempts. Trying PASV instead.");
-        snprintf(cbuf, CTRL_BUFLEN, "PASV\r\n");
-        ftpState->state = SENT_PASV;
-        break;
-
-    default: {
-        bool doEpsv = true;
-        if (Config.accessList.ftp_epsv) {
-            ACLFilledChecklist checklist(Config.accessList.ftp_epsv, ftpState->fwd->request, NULL);
-            doEpsv = (checklist.fastCheck() == ACCESS_ALLOWED);
-        }
-        if (!doEpsv) {
-            debugs(9, 5, HERE << "EPSV support manually disabled. Sending PASV for FTP Channel (" << ftpState->ctrl.conn->remote <<")");
-            snprintf(cbuf, CTRL_BUFLEN, "PASV\r\n");
-            ftpState->state = SENT_PASV;
-        } else if (Config.Ftp.epsv_all) {
-            debugs(9, 5, HERE << "EPSV ALL manually enabled. Attempting with FTP Channel (" << ftpState->ctrl.conn->remote <<")");
-            snprintf(cbuf, CTRL_BUFLEN, "EPSV ALL\r\n");
-            ftpState->state = SENT_EPSV_ALL;
-            /* block other non-EPSV connections being attempted */
+    if (ftpState->sendPassive()) {
+        // SENT_EPSV_ALL blocks other non-EPSV connections being attempted
+        if (ftpState->state == Ftp::ServerStateData::SENT_EPSV_ALL)
             ftpState->flags.epsv_all_sent = true;
-        } else {
-            if (ftpState->ctrl.conn->local.isIPv6()) {
-                debugs(9, 5, HERE << "FTP Channel (" << ftpState->ctrl.conn->remote << "). Sending default EPSV 2");
-                snprintf(cbuf, CTRL_BUFLEN, "EPSV 2\r\n");
-                ftpState->state = SENT_EPSV_2;
-            }
-            if (ftpState->ctrl.conn->local.isIPv4()) {
-                debugs(9, 5, HERE << "Channel (" << ftpState->ctrl.conn->remote <<"). Sending default EPSV 1");
-                snprintf(cbuf, CTRL_BUFLEN, "EPSV 1\r\n");
-                ftpState->state = SENT_EPSV_1;
-            }
-        }
-    }
-        break;
-    }
-
-    ftpState->writeCommand(cbuf);
-
-    /*
-     * ugly hack for ftp servers like ftp.netscape.com that sometimes
-     * dont acknowledge PASV commands. Use connect timeout to be faster then read timeout (minutes).
-     */
-    typedef CommCbMemFunT<FtpStateData, CommTimeoutCbParams> TimeoutDialer;
-    AsyncCall::Pointer timeoutCall =  JobCallback(9, 5,
-                                      TimeoutDialer, ftpState, FtpStateData::ftpTimeout);
-    commSetConnTimeout(ftpState->ctrl.conn, Config.Timeout.connect, timeoutCall);
->>>>>>> 51da326f
+    }
 }
 
 void
@@ -2656,19 +2566,6 @@
         default:
             break;
         }
-<<<<<<< HEAD
-=======
-
-        break;
-
-    case ERR_READ_TIMEOUT:
-        ftperr = new ErrorState(error, Http::scGatewayTimeout, fwd->request);
-        break;
-
-    default:
-        ftperr = new ErrorState(error, Http::scBadGateway, fwd->request);
-        break;
->>>>>>> 51da326f
     }
     return Ftp::ServerStateData::failedHttpStatus(error);
 }
