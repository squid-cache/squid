--- conflicted
+++ resolved
@@ -124,14 +124,7 @@
 void
 Http::Server::processParsedRequest(ClientSocketContext *context)
 {
-<<<<<<< HEAD
-    /* We have an initial client stream in place should it be needed */
-    /* setup our private context */
-    context->registerWithConn();
     clientProcessRequest(this, parser_, context);
-=======
-    clientProcessRequest(this, &parser_, context, method_, ver);
->>>>>>> 1a6d7bd5
 }
 
 void
