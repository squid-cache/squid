/*
 * Copyright (C) 1996-2020 The Squid Software Foundation and contributors
 *
 * Squid software is distributed under GPLv2+ license and includes
 * contributions from numerous individuals and organizations.
 * Please see the COPYING and CONTRIBUTORS files for details.
 */

/* DEBUG: section 85    Client-side Request Routines */

/*
 * General logic of request processing:
 *
 * We run a series of tests to determine if access will be permitted, and to do
 * any redirection. Then we call into the result clientStream to retrieve data.
 * From that point on it's up to reply management.
 */

#include "squid.h"
#include "acl/FilledChecklist.h"
#include "acl/Gadgets.h"
#include "anyp/PortCfg.h"
#include "base/AsyncJobCalls.h"
#include "client_side.h"
#include "client_side_reply.h"
#include "client_side_request.h"
#include "ClientRequestContext.h"
#include "clientStream.h"
#include "comm/Connection.h"
#include "comm/Write.h"
#include "err_detail_type.h"
#include "errorpage.h"
#include "fd.h"
#include "fde.h"
#include "format/Token.h"
#include "gopher.h"
#include "helper.h"
#include "helper/Reply.h"
#include "http.h"
#include "http/Stream.h"
#include "HttpHdrCc.h"
#include "HttpReply.h"
#include "HttpRequest.h"
#include "ip/NfMarkConfig.h"
#include "ip/QosConfig.h"
#include "ipcache.h"
#include "log/access_log.h"
#include "MemObject.h"
#include "Parsing.h"
#include "profiler/Profiler.h"
#include "proxyp/Header.h"
#include "redirect.h"
#include "rfc1738.h"
#include "SquidConfig.h"
#include "SquidTime.h"
#include "Store.h"
#include "StrList.h"
#include "tools.h"
#include "wordlist.h"
#if USE_AUTH
#include "auth/UserRequest.h"
#endif
#if USE_ADAPTATION
#include "adaptation/AccessCheck.h"
#include "adaptation/Answer.h"
#include "adaptation/Iterator.h"
#include "adaptation/Service.h"
#if ICAP_CLIENT
#include "adaptation/icap/History.h"
#endif
#endif
#if USE_OPENSSL
#include "ssl/ServerBump.h"
#include "ssl/support.h"
#endif

#if LINGERING_CLOSE
#define comm_close comm_lingering_close
#endif

static const char *const crlf = "\r\n";


<<<<<<< HEAD
ErrorState *clientBuildError(err_type, Http::StatusCode, char const *url, Ip::Address &, HttpRequest *, const AccessLogEntry::Pointer &);

=======
>>>>>>> 5c2a1db7
/* Local functions */
/* other */
static int clientHierarchical(ClientHttpRequest * http);
static void clientInterpretRequestHeaders(ClientHttpRequest * http);
SQUIDCEXTERN CSR clientGetMoreData;
SQUIDCEXTERN CSS clientReplyStatus;
SQUIDCEXTERN CSD clientReplyDetach;
static void checkFailureRatio(err_type, hier_code);

CBDATA_CLASS_INIT(ClientHttpRequest);

ClientHttpRequest::ClientHttpRequest(ConnStateData * aConn) :
#if USE_ADAPTATION
    AsyncJob("ClientHttpRequest"),
#endif
    request(NULL),
    uri(NULL),
    log_uri(NULL),
    req_sz(0),
    calloutContext(NULL),
    maxReplyBodySize_(0),
    entry_(NULL),
    loggingEntry_(NULL),
    conn_(NULL)
#if USE_OPENSSL
    , sslBumpNeed_(Ssl::bumpEnd)
#endif
#if USE_ADAPTATION
    , request_satisfaction_mode(false)
    , request_satisfaction_offset(0)
#endif
{
    setConn(aConn);
    al = new AccessLogEntry;
    CodeContext::Reset(al);
    al->cache.start_time = current_time;
    if (aConn) {
        al->tcpClient = clientConnection = aConn->clientConnection;
        al->cache.port = aConn->port;
        al->cache.caddr = aConn->log_addr;
        al->proxyProtocolHeader = aConn->proxyProtocolHeader();

#if USE_OPENSSL
        if (aConn->clientConnection != NULL && aConn->clientConnection->isOpen()) {
            if (auto ssl = fd_table[aConn->clientConnection->fd].ssl.get())
                al->cache.sslClientCert.resetWithoutLocking(SSL_get_peer_certificate(ssl));
        }
#endif
    }
    dlinkAdd(this, &active, &ClientActiveRequests);
}

/*
 * returns true if client specified that the object must come from the cache
 * without contacting origin server
 */
bool
ClientHttpRequest::onlyIfCached()const
{
    assert(request);
    return request->cache_control &&
           request->cache_control->hasOnlyIfCached();
}

/**
 * This function is designed to serve a fairly specific purpose.
 * Occasionally our vBNS-connected caches can talk to each other, but not
 * the rest of the world.  Here we try to detect frequent failures which
 * make the cache unusable (e.g. DNS lookup and connect() failures).  If
 * the failure:success ratio goes above 1.0 then we go into "hit only"
 * mode where we only return UDP_HIT or UDP_MISS_NOFETCH.  Neighbors
 * will only fetch HITs from us if they are using the ICP protocol.  We
 * stay in this mode for 5 minutes.
 *
 * Duane W., Sept 16, 1996
 */
static void
checkFailureRatio(err_type etype, hier_code hcode)
{
    // Can be set at compile time with -D compiler flag
#ifndef FAILURE_MODE_TIME
#define FAILURE_MODE_TIME 300
#endif

    if (hcode == HIER_NONE)
        return;

    // don't bother when ICP is disabled.
    if (Config.Port.icp <= 0)
        return;

    static double magic_factor = 100.0;
    double n_good;
    double n_bad;

    n_good = magic_factor / (1.0 + request_failure_ratio);

    n_bad = magic_factor - n_good;

    switch (etype) {

    case ERR_DNS_FAIL:

    case ERR_CONNECT_FAIL:
    case ERR_SECURE_CONNECT_FAIL:

    case ERR_READ_ERROR:
        ++n_bad;
        break;

    default:
        ++n_good;
    }

    request_failure_ratio = n_bad / n_good;

    if (hit_only_mode_until > squid_curtime)
        return;

    if (request_failure_ratio < 1.0)
        return;

    debugs(33, DBG_CRITICAL, "WARNING: Failure Ratio at "<< std::setw(4)<<
           std::setprecision(3) << request_failure_ratio);

    debugs(33, DBG_CRITICAL, "WARNING: ICP going into HIT-only mode for " <<
           FAILURE_MODE_TIME / 60 << " minutes...");

    hit_only_mode_until = squid_curtime + FAILURE_MODE_TIME;

    request_failure_ratio = 0.8;    /* reset to something less than 1.0 */
}

ClientHttpRequest::~ClientHttpRequest()
{
    debugs(33, 3, "httpRequestFree: " << uri);
    PROF_start(httpRequestFree);

    // Even though freeResources() below may destroy the request,
    // we no longer set request->body_pipe to NULL here
    // because we did not initiate that pipe (ConnStateData did)

    /* the ICP check here was erroneous
     * - StoreEntry::releaseRequest was always called if entry was valid
     */

    logRequest();

    loggingEntry(NULL);

    if (request)
        checkFailureRatio(request->errType, al->hier.code);

    freeResources();

#if USE_ADAPTATION
    announceInitiatorAbort(virginHeadSource);

    if (adaptedBodySource != NULL)
        stopConsumingFrom(adaptedBodySource);
#endif

    if (calloutContext)
        delete calloutContext;

    clientConnection = NULL;

    if (conn_)
        cbdataReferenceDone(conn_);

    /* moving to the next connection is handled by the context free */
    dlinkDelete(&active, &ClientActiveRequests);

    PROF_stop(httpRequestFree);
}

/**
 * Create a request and kick it off
 *
 * \retval 0     success
 * \retval -1    failure
 *
 * TODO: Pass in the buffers to be used in the initial Read request, as they are
 * determined by the user
 */
int
clientBeginRequest(const HttpRequestMethod& method, char const *url, CSCB * streamcallback,
                   CSD * streamdetach, ClientStreamData streamdata, HttpHeader const *header,
                   char *tailbuf, size_t taillen, const MasterXaction::Pointer &mx)
{
    size_t url_sz;
    ClientHttpRequest *http = new ClientHttpRequest(NULL);
    HttpRequest *request;
    StoreIOBuffer tempBuffer;
    if (http->al != NULL)
        http->al->cache.start_time = current_time;
    /* this is only used to adjust the connection offset in client_side.c */
    http->req_sz = 0;
    tempBuffer.length = taillen;
    tempBuffer.data = tailbuf;
    /* client stream setup */
    clientStreamInit(&http->client_stream, clientGetMoreData, clientReplyDetach,
                     clientReplyStatus, new clientReplyContext(http), streamcallback,
                     streamdetach, streamdata, tempBuffer);
    /* make it visible in the 'current acctive requests list' */
    /* Set flags */
    /* internal requests only makes sense in an
     * accelerator today. TODO: accept flags ? */
    http->flags.accel = true;
    /* allow size for url rewriting */
    url_sz = strlen(url) + Config.appendDomainLen + 5;
    http->uri = (char *)xcalloc(url_sz, 1);
    strcpy(http->uri, url); // XXX: polluting http->uri before parser validation

    request = HttpRequest::FromUrlXXX(http->uri, mx, method);
    if (!request) {
        debugs(85, 5, "Invalid URL: " << http->uri);
        return -1;
    }

    /*
     * now update the headers in request with our supplied headers.
     * HttpRequest::FromUrl() should return a blank header set, but
     * we use Update to be sure of correctness.
     */
    if (header)
        request->header.update(header);

    /* http struct now ready */

    /*
     * build new header list *? TODO
     */
    request->flags.accelerated = http->flags.accel;

    /* this is an internally created
     * request, not subject to acceleration
     * target overrides */
    /*
     * FIXME? Do we want to detect and handle internal requests of internal
     * objects ?
     */

    /* Internally created requests cannot have bodies today */
    request->content_length = 0;

    request->client_addr.setNoAddr();

#if FOLLOW_X_FORWARDED_FOR
    request->indirect_client_addr.setNoAddr();
#endif /* FOLLOW_X_FORWARDED_FOR */

    request->my_addr.setNoAddr();   /* undefined for internal requests */

    request->my_addr.port(0);

    request->http_ver = Http::ProtocolVersion();

    http->initRequest(request);

    /* optional - skip the access check ? */
    http->calloutContext = new ClientRequestContext(http);

    http->calloutContext->http_access_done = false;

    http->calloutContext->redirect_done = true;

    http->calloutContext->no_cache_done = true;

    http->doCallouts();

    return 0;
}

#if USE_ADAPTATION
void
ClientHttpRequest::noteAdaptationAclCheckDone(Adaptation::ServiceGroupPointer g)
{
    debugs(93,3,HERE << this << " adaptationAclCheckDone called");

#if ICAP_CLIENT
    Adaptation::Icap::History::Pointer ih = request->icapHistory();
    if (ih != NULL) {
        if (getConn() != NULL && getConn()->clientConnection != NULL) {
            ih->rfc931 = getConn()->clientConnection->rfc931;
#if USE_OPENSSL
            if (getConn()->clientConnection->isOpen()) {
                ih->ssluser = sslGetUserEmail(fd_table[getConn()->clientConnection->fd].ssl.get());
            }
#endif
        }
        ih->log_uri = log_uri;
        ih->req_sz = req_sz;
    }
#endif

    if (!g) {
        debugs(85,3, HERE << "no adaptation needed");
        doCallouts();
        return;
    }

    startAdaptation(g);
}

#endif

static int
clientHierarchical(ClientHttpRequest * http)
{
    HttpRequest *request = http->request;
    HttpRequestMethod method = request->method;

    // intercepted requests MUST NOT (yet) be sent to peers unless verified
    if (!request->flags.hostVerified && (request->flags.intercepted || request->flags.interceptTproxy))
        return 0;

    /*
     * IMS needs a private key, so we can use the hierarchy for IMS only if our
     * neighbors support private keys
     */

    if (request->flags.ims && !neighbors_do_private_keys)
        return 0;

    /*
     * This is incorrect: authenticating requests can be sent via a hierarchy
     * (they can even be cached if the correct headers are set on the reply)
     */
    if (request->flags.auth)
        return 0;

    if (method == Http::METHOD_TRACE)
        return 1;

    if (method != Http::METHOD_GET)
        return 0;

    if (request->flags.loopDetected)
        return 0;

    if (request->url.getScheme() == AnyP::PROTO_HTTP)
        return method.respMaybeCacheable();

    if (request->url.getScheme() == AnyP::PROTO_GOPHER)
        return gopherCachable(request);

    if (request->url.getScheme() == AnyP::PROTO_CACHE_OBJECT)
        return 0;

    return 1;
}

static void
clientCheckPinning(ClientHttpRequest * http)
{
    HttpRequest *request = http->request;
    HttpHeader *req_hdr = &request->header;
    ConnStateData *http_conn = http->getConn();

    /* Internal requests such as those from ESI includes may be without
     * a client connection
     */
    if (!http_conn)
        return;

    request->flags.connectionAuthDisabled = http_conn->port->connection_auth_disabled;
    if (!request->flags.connectionAuthDisabled) {
        if (Comm::IsConnOpen(http_conn->pinning.serverConnection)) {
            if (http_conn->pinning.auth) {
                request->flags.connectionAuth = true;
                request->flags.auth = true;
            } else {
                request->flags.connectionProxyAuth = true;
            }
            // These should already be linked correctly.
            assert(request->clientConnectionManager == http_conn);
        }
    }

    /* check if connection auth is used, and flag as candidate for pinning
     * in such case.
     * Note: we may need to set flags.connectionAuth even if the connection
     * is already pinned if it was pinned earlier due to proxy auth
     */
    if (!request->flags.connectionAuth) {
        if (req_hdr->has(Http::HdrType::AUTHORIZATION) || req_hdr->has(Http::HdrType::PROXY_AUTHORIZATION)) {
            HttpHeaderPos pos = HttpHeaderInitPos;
            HttpHeaderEntry *e;
            int may_pin = 0;
            while ((e = req_hdr->getEntry(&pos))) {
                if (e->id == Http::HdrType::AUTHORIZATION || e->id == Http::HdrType::PROXY_AUTHORIZATION) {
                    const char *value = e->value.rawBuf();
                    if (strncasecmp(value, "NTLM ", 5) == 0
                            ||
                            strncasecmp(value, "Negotiate ", 10) == 0
                            ||
                            strncasecmp(value, "Kerberos ", 9) == 0) {
                        if (e->id == Http::HdrType::AUTHORIZATION) {
                            request->flags.connectionAuth = true;
                            may_pin = 1;
                        } else {
                            request->flags.connectionProxyAuth = true;
                            may_pin = 1;
                        }
                    }
                }
            }
            if (may_pin && !request->pinnedConnection()) {
                // These should already be linked correctly. Just need the ServerConnection to pinn.
                assert(request->clientConnectionManager == http_conn);
            }
        }
    }
}

static void
clientInterpretRequestHeaders(ClientHttpRequest * http)
{
    HttpRequest *request = http->request;
    HttpHeader *req_hdr = &request->header;
    bool no_cache = false;

    request->imslen = -1;
    request->ims = req_hdr->getTime(Http::HdrType::IF_MODIFIED_SINCE);

    if (request->ims > 0)
        request->flags.ims = true;

    if (!request->flags.ignoreCc) {
        if (request->cache_control) {
            if (request->cache_control->hasNoCache())
                no_cache=true;

            // RFC 2616: treat Pragma:no-cache as if it was Cache-Control:no-cache when Cache-Control is missing
        } else if (req_hdr->has(Http::HdrType::PRAGMA))
            no_cache = req_hdr->hasListMember(Http::HdrType::PRAGMA,"no-cache",',');
    }

    if (request->method == Http::METHOD_OTHER) {
        no_cache=true;
    }

    if (no_cache) {
#if USE_HTTP_VIOLATIONS

        if (Config.onoff.reload_into_ims)
            request->flags.nocacheHack = true;
        else if (refresh_nocache_hack)
            request->flags.nocacheHack = true;
        else
#endif

            request->flags.noCache = true;
    }

    /* ignore range header in non-GETs or non-HEADs */
    if (request->method == Http::METHOD_GET || request->method == Http::METHOD_HEAD) {
        // XXX: initialize if we got here without HttpRequest::parseHeader()
        if (!request->range)
            request->range = req_hdr->getRange();

        if (request->range) {
            request->flags.isRanged = true;
            clientStreamNode *node = (clientStreamNode *)http->client_stream.tail->data;
            /* XXX: This is suboptimal. We should give the stream the range set,
             * and thereby let the top of the stream set the offset when the
             * size becomes known. As it is, we will end up requesting from 0
             * for evey -X range specification.
             * RBC - this may be somewhat wrong. We should probably set the range
             * iter up at this point.
             */
            node->readBuffer.offset = request->range->lowestOffset(0);
            http->range_iter.pos = request->range->begin();
            http->range_iter.end = request->range->end();
            http->range_iter.valid = true;
        }
    }

    /* Only HEAD and GET requests permit a Range or Request-Range header.
     * If these headers appear on any other type of request, delete them now.
     */
    else {
        req_hdr->delById(Http::HdrType::RANGE);
        req_hdr->delById(Http::HdrType::REQUEST_RANGE);
        request->ignoreRange("neither HEAD nor GET");
    }

    if (req_hdr->has(Http::HdrType::AUTHORIZATION))
        request->flags.auth = true;

    clientCheckPinning(http);

    if (!request->url.userInfo().isEmpty())
        request->flags.auth = true;

    if (req_hdr->has(Http::HdrType::VIA)) {
        String s = req_hdr->getList(Http::HdrType::VIA);
        /*
         * ThisCache cannot be a member of Via header, "1.1 ThisCache" can.
         * Note ThisCache2 has a space prepended to the hostname so we don't
         * accidentally match super-domains.
         */

        if (strListIsSubstr(&s, ThisCache2, ',')) {
            request->flags.loopDetected = true;
        }

#if USE_FORW_VIA_DB
        fvdbCountVia(s.termedBuf());

#endif

        s.clean();
    }

    // headers only relevant to reverse-proxy
    if (request->flags.accelerated) {
        // check for a cdn-info member with a cdn-id matching surrogate_id
        // XXX: HttpHeader::hasListMember() does not handle OWS around ";" yet
        if (req_hdr->hasListMember(Http::HdrType::CDN_LOOP, Config.Accel.surrogate_id, ','))
            request->flags.loopDetected = true;
    }

    if (request->flags.loopDetected) {
        debugObj(33, DBG_IMPORTANT, "WARNING: Forwarding loop detected for:\n",
                 request, (ObjPackMethod) & httpRequestPack);
    }

#if USE_FORW_VIA_DB

    if (req_hdr->has(Http::HdrType::X_FORWARDED_FOR)) {
        String s = req_hdr->getList(Http::HdrType::X_FORWARDED_FOR);
        fvdbCountForw(s.termedBuf());
        s.clean();
    }

#endif

    request->flags.cachable = http->request->maybeCacheable();

    if (clientHierarchical(http))
        request->flags.hierarchical = true;

    debugs(85, 5, "clientInterpretRequestHeaders: REQ_NOCACHE = " <<
           (request->flags.noCache ? "SET" : "NOT SET"));
    debugs(85, 5, "clientInterpretRequestHeaders: REQ_CACHABLE = " <<
           (request->flags.cachable ? "SET" : "NOT SET"));
    debugs(85, 5, "clientInterpretRequestHeaders: REQ_HIERARCHICAL = " <<
           (request->flags.hierarchical ? "SET" : "NOT SET"));

}

/*
 * Identify requests that do not go through the store and client side stream
 * and forward them to the appropriate location. All other requests, request
 * them.
 */
void
ClientHttpRequest::processRequest()
{
    debugs(85, 4, request->method << ' ' << uri);

    const bool untouchedConnect = request->method == Http::METHOD_CONNECT && !redirect.status;

#if USE_OPENSSL
    if (untouchedConnect && sslBumpNeeded()) {
        assert(!request->flags.forceTunnel);
        sslBumpStart();
        return;
    }
#endif

    if (untouchedConnect || request->flags.forceTunnel) {
        getConn()->stopReading(); // tunnels read for themselves
        tunnelStart(this);
        return;
    }

    httpStart();
}

void
ClientHttpRequest::httpStart()
{
    PROF_start(httpStart);
    // XXX: Re-initializes rather than updates. Should not be needed at all.
    logType.update(LOG_TAG_NONE);
    debugs(85, 4, logType.c_str() << " for '" << uri << "'");

    /* no one should have touched this */
    assert(out.offset == 0);
    /* Use the Stream Luke */
    clientStreamNode *node = (clientStreamNode *)client_stream.tail->data;
    clientStreamRead(node, this, node->readBuffer);
    PROF_stop(httpStart);
}

#if USE_OPENSSL

void
ClientHttpRequest::sslBumpNeed(Ssl::BumpMode mode)
{
    debugs(83, 3, HERE << "sslBump required: "<< Ssl::bumpMode(mode));
    sslBumpNeed_ = mode;
}

// called when comm_write has completed
static void
SslBumpEstablish(const Comm::ConnectionPointer &, char *, size_t, Comm::Flag errflag, int, void *data)
{
    ClientHttpRequest *r = static_cast<ClientHttpRequest*>(data);
    debugs(85, 5, HERE << "responded to CONNECT: " << r << " ? " << errflag);

    assert(r && cbdataReferenceValid(r));
    r->sslBumpEstablish(errflag);
}

void
ClientHttpRequest::sslBumpEstablish(Comm::Flag errflag)
{
    // Bail out quickly on Comm::ERR_CLOSING - close handlers will tidy up
    if (errflag == Comm::ERR_CLOSING)
        return;

    if (errflag) {
        debugs(85, 3, HERE << "CONNECT response failure in SslBump: " << errflag);
        getConn()->clientConnection->close();
        return;
    }

#if USE_AUTH
    // Preserve authentication info for the ssl-bumped request
    if (request->auth_user_request != NULL)
        getConn()->setAuth(request->auth_user_request, "SSL-bumped CONNECT");
#endif

    assert(sslBumpNeeded());
    getConn()->switchToHttps(this, sslBumpNeed_);
}

void
ClientHttpRequest::sslBumpStart()
{
    debugs(85, 5, HERE << "Confirming " << Ssl::bumpMode(sslBumpNeed_) <<
           "-bumped CONNECT tunnel on FD " << getConn()->clientConnection);
    getConn()->sslBumpMode = sslBumpNeed_;

    AsyncCall::Pointer bumpCall = commCbCall(85, 5, "ClientSocketContext::sslBumpEstablish",
                                  CommIoCbPtrFun(&SslBumpEstablish, this));

    if (request->flags.interceptTproxy || request->flags.intercepted) {
        CommIoCbParams &params = GetCommParams<CommIoCbParams>(bumpCall);
        params.flag = Comm::OK;
        params.conn = getConn()->clientConnection;
        ScheduleCallHere(bumpCall);
        return;
    }

    al->reply = HttpReply::MakeConnectionEstablished();

    const auto mb = al->reply->pack();
    // send an HTTP 200 response to kick client SSL negotiation
    // TODO: Unify with tunnel.cc and add a Server(?) header
    Comm::Write(getConn()->clientConnection, mb, bumpCall);
    delete mb;
}

#endif

bool
ClientHttpRequest::gotEnough() const
{
    // TODO: See also (and unify with) clientReplyContext::storeNotOKTransferDone()
    int64_t contentLength =
        memObject()->baseReply().bodySize(request->method);
    assert(contentLength >= 0);

    if (out.offset < contentLength)
        return false;

    return true;
}

void
ClientHttpRequest::storeEntry(StoreEntry *newEntry)
{
    entry_ = newEntry;
}

void
ClientHttpRequest::loggingEntry(StoreEntry *newEntry)
{
    if (loggingEntry_)
        loggingEntry_->unlock("ClientHttpRequest::loggingEntry");

    loggingEntry_ = newEntry;

    if (loggingEntry_)
        loggingEntry_->lock("ClientHttpRequest::loggingEntry");
}

void
ClientHttpRequest::initRequest(HttpRequest *aRequest)
{
    assignRequest(aRequest);
    if (const auto csd = getConn()) {
        if (!csd->notes()->empty())
            request->notes()->appendNewOnly(csd->notes().getRaw());
    }
    // al is created in the constructor
    assert(al);
    if (!al->request) {
        al->request = request;
        HTTPMSGLOCK(al->request);
        al->syncNotes(request);
    }
}

void
ClientHttpRequest::resetRequest(HttpRequest *newRequest)
{
    assert(request != newRequest);
    clearRequest();
    assignRequest(newRequest);
    xfree(uri);
    uri = SBufToCstring(request->effectiveRequestUri());
}

void
ClientHttpRequest::assignRequest(HttpRequest *newRequest)
{
    assert(newRequest);
    assert(!request);
    const_cast<HttpRequest *&>(request) = newRequest;
    HTTPMSGLOCK(request);
    setLogUriToRequestUri();
}

void
ClientHttpRequest::clearRequest()
{
    HttpRequest *oldRequest = request;
    HTTPMSGUNLOCK(oldRequest);
    const_cast<HttpRequest *&>(request) = nullptr;
    absorbLogUri(nullptr);
}

/*
 * doCallouts() - This function controls the order of "callout"
 * executions, including non-blocking access control checks, the
 * redirector, and ICAP.  Previously, these callouts were chained
 * together such that "clientAccessCheckDone()" would call
 * "clientRedirectStart()" and so on.
 *
 * The ClientRequestContext (aka calloutContext) class holds certain
 * state data for the callout/callback operations.  Previously
 * ClientHttpRequest would sort of hand off control to ClientRequestContext
 * for a short time.  ClientRequestContext would then delete itself
 * and pass control back to ClientHttpRequest when all callouts
 * were finished.
 *
 * This caused some problems for ICAP because we want to make the
 * ICAP callout after checking ACLs, but before checking the no_cache
 * list.  We can't stuff the ICAP state into the ClientRequestContext
 * class because we still need the ICAP state after ClientRequestContext
 * goes away.
 *
 * Note that ClientRequestContext is created before the first call
 * to doCallouts().
 *
 * If one of the callouts notices that ClientHttpRequest is no
 * longer valid, it should call cbdataReferenceDone() so that
 * ClientHttpRequest's reference count goes to zero and it will get
 * deleted.  ClientHttpRequest will then delete ClientRequestContext.
 *
 * Note that we set the _done flags here before actually starting
 * the callout.  This is strictly for convenience.
 */

tos_t aclMapTOS (acl_tos * head, ACLChecklist * ch);
Ip::NfMarkConfig aclFindNfMarkConfig (acl_nfmark * head, ACLChecklist * ch);

void
ClientHttpRequest::doCallouts()
{
    assert(calloutContext);

    if (!calloutContext->error) {
        // CVE-2009-0801: verify the Host: header is consistent with other known details.
        if (!calloutContext->host_header_verify_done) {
            debugs(83, 3, HERE << "Doing calloutContext->hostHeaderVerify()");
            calloutContext->host_header_verify_done = true;
            calloutContext->hostHeaderVerify();
            return;
        }

        if (!calloutContext->http_access_done) {
            debugs(83, 3, HERE << "Doing calloutContext->clientAccessCheck()");
            calloutContext->http_access_done = true;
            calloutContext->clientAccessCheck();
            return;
        }

#if USE_ADAPTATION
        if (!calloutContext->adaptation_acl_check_done) {
            calloutContext->adaptation_acl_check_done = true;
            if (Adaptation::AccessCheck::Start(
                        Adaptation::methodReqmod, Adaptation::pointPreCache,
                        request, NULL, calloutContext->http->al, this))
                return; // will call callback
        }
#endif

        if (!calloutContext->redirect_done) {
            calloutContext->redirect_done = true;

            if (Config.Program.redirect) {
                debugs(83, 3, HERE << "Doing calloutContext->clientRedirectStart()");
                calloutContext->redirect_state = REDIRECT_PENDING;
                calloutContext->clientRedirectStart();
                return;
            }
        }

        if (!calloutContext->adapted_http_access_done) {
            debugs(83, 3, HERE << "Doing calloutContext->clientAccessCheck2()");
            calloutContext->adapted_http_access_done = true;
            calloutContext->clientAccessCheck2();
            return;
        }

        if (!calloutContext->store_id_done) {
            calloutContext->store_id_done = true;

            if (Config.Program.store_id) {
                debugs(83, 3,"Doing calloutContext->clientStoreIdStart()");
                calloutContext->store_id_state = REDIRECT_PENDING;
                calloutContext->clientStoreIdStart();
                return;
            }
        }

        if (!calloutContext->interpreted_req_hdrs) {
            debugs(83, 3, HERE << "Doing clientInterpretRequestHeaders()");
            calloutContext->interpreted_req_hdrs = 1;
            clientInterpretRequestHeaders(this);
        }

        if (!calloutContext->no_cache_done) {
            calloutContext->no_cache_done = true;

            if (Config.accessList.noCache && request->flags.cachable) {
                debugs(83, 3, HERE << "Doing calloutContext->checkNoCache()");
                calloutContext->checkNoCache();
                return;
            }
        }
    } //  if !calloutContext->error

    // Set appropriate MARKs and CONNMARKs if needed.
    if (getConn() && Comm::IsConnOpen(getConn()->clientConnection)) {
        ACLFilledChecklist ch(nullptr, request, nullptr);
        ch.al = calloutContext->http->al;
        ch.src_addr = request->client_addr;
        ch.my_addr = request->my_addr;
        ch.syncAle(request, log_uri);

        if (!calloutContext->toClientMarkingDone) {
            calloutContext->toClientMarkingDone = true;
            tos_t tos = aclMapTOS(Ip::Qos::TheConfig.tosToClient, &ch);
            if (tos)
                Ip::Qos::setSockTos(getConn()->clientConnection, tos);

            const auto packetMark = aclFindNfMarkConfig(Ip::Qos::TheConfig.nfmarkToClient, &ch);
            if (!packetMark.isEmpty())
                Ip::Qos::setSockNfmark(getConn()->clientConnection, packetMark.mark);

            const auto connmark = aclFindNfMarkConfig(Ip::Qos::TheConfig.nfConnmarkToClient, &ch);
            if (!connmark.isEmpty())
                Ip::Qos::setNfConnmark(getConn()->clientConnection, Ip::Qos::dirAccepted, connmark);
        }
    }

#if USE_OPENSSL
    // Even with calloutContext->error, we call sslBumpAccessCheck() to decide
    // whether SslBump applies to this transaction. If it applies, we will
    // attempt to bump the client to serve the error.
    if (!calloutContext->sslBumpCheckDone) {
        calloutContext->sslBumpCheckDone = true;
        if (calloutContext->sslBumpAccessCheck())
            return;
        /* else no ssl bump required*/
    }
#endif

    if (calloutContext->error) {
        // XXX: prformance regression. c_str() reallocates
        SBuf storeUriBuf(request->storeId());
        const char *storeUri = storeUriBuf.c_str();
        StoreEntry *e = storeCreateEntry(storeUri, storeUri, request->flags, request->method);
#if USE_OPENSSL
        if (sslBumpNeeded()) {
            // We have to serve an error, so bump the client first.
            sslBumpNeed(Ssl::bumpClientFirst);
            // set final error but delay sending until we bump
            Ssl::ServerBump *srvBump = new Ssl::ServerBump(this, e, Ssl::bumpClientFirst);
            errorAppendEntry(e, calloutContext->error);
            calloutContext->error = NULL;
            getConn()->setServerBump(srvBump);
            e->unlock("ClientHttpRequest::doCallouts+sslBumpNeeded");
        } else
#endif
        {
            // send the error to the client now
            clientStreamNode *node = (clientStreamNode *)client_stream.tail->prev->data;
            clientReplyContext *repContext = dynamic_cast<clientReplyContext *>(node->data.getRaw());
            assert (repContext);
            repContext->setReplyToStoreEntry(e, "immediate SslBump error");
            errorAppendEntry(e, calloutContext->error);
            calloutContext->error = NULL;
            if (calloutContext->readNextRequest && getConn())
                getConn()->flags.readMore = true; // resume any pipeline reads.
            node = (clientStreamNode *)client_stream.tail->data;
            clientStreamRead(node, this, node->readBuffer);
            e->unlock("ClientHttpRequest::doCallouts-sslBumpNeeded");
            return;
        }
    }

    cbdataReferenceDone(calloutContext->http);
    delete calloutContext;
    calloutContext = NULL;
#if HEADERS_LOG

    headersLog(0, 1, request->method, request);
#endif

    debugs(83, 3, HERE << "calling processRequest()");
    processRequest();

#if ICAP_CLIENT
    Adaptation::Icap::History::Pointer ih = request->icapHistory();
    if (ih != NULL)
        ih->logType = logType;
#endif
}

void
ClientHttpRequest::setLogUriToRequestUri()
{
    assert(request);
    const auto canonicalUri = request->canonicalCleanUrl();
    absorbLogUri(xstrndup(canonicalUri, MAX_URL));
}

void
ClientHttpRequest::setLogUriToRawUri(const char *rawUri, const HttpRequestMethod &method)
{
    assert(rawUri);
    // Should(!request);

    // TODO: SBuf() performance regression, fix by converting rawUri to SBuf
    char *canonicalUri = urlCanonicalCleanWithoutRequest(SBuf(rawUri), method, AnyP::UriScheme());

    absorbLogUri(AnyP::Uri::cleanup(canonicalUri));

    char *cleanedRawUri = AnyP::Uri::cleanup(rawUri);
    al->setVirginUrlForMissingRequest(SBuf(cleanedRawUri));
    xfree(cleanedRawUri);
}

void
ClientHttpRequest::absorbLogUri(char *aUri)
{
    xfree(log_uri);
    const_cast<char *&>(log_uri) = aUri;
}

void
ClientHttpRequest::setErrorUri(const char *aUri)
{
    assert(!uri);
    assert(aUri);
    // Should(!request);

    uri = xstrdup(aUri);
    // TODO: SBuf() performance regression, fix by converting setErrorUri() parameter to SBuf
    const SBuf errorUri(aUri);
    const auto canonicalUri = urlCanonicalCleanWithoutRequest(errorUri, HttpRequestMethod(), AnyP::UriScheme());
    absorbLogUri(xstrndup(canonicalUri, MAX_URL));

    al->setVirginUrlForMissingRequest(errorUri);
}

#if USE_ADAPTATION
/// Initiate an asynchronous adaptation transaction which will call us back.
void
ClientHttpRequest::startAdaptation(const Adaptation::ServiceGroupPointer &g)
{
    debugs(85, 3, HERE << "adaptation needed for " << this);
    assert(!virginHeadSource);
    assert(!adaptedBodySource);
    virginHeadSource = initiateAdaptation(
                           new Adaptation::Iterator(request, NULL, al, g));

    // we could try to guess whether we can bypass this adaptation
    // initiation failure, but it should not really happen
    Must(initiated(virginHeadSource));
}

void
ClientHttpRequest::noteAdaptationAnswer(const Adaptation::Answer &answer)
{
    assert(cbdataReferenceValid(this));     // indicates bug
    clearAdaptation(virginHeadSource);
    assert(!adaptedBodySource);

    switch (answer.kind) {
    case Adaptation::Answer::akForward:
        handleAdaptedHeader(const_cast<Http::Message*>(answer.message.getRaw()));
        break;

    case Adaptation::Answer::akBlock:
        handleAdaptationBlock(answer);
        break;

    case Adaptation::Answer::akError:
        handleAdaptationFailure(ERR_DETAIL_CLT_REQMOD_ABORT, !answer.final);
        break;
    }
}

void
ClientHttpRequest::handleAdaptedHeader(Http::Message *msg)
{
    assert(msg);

    if (HttpRequest *new_req = dynamic_cast<HttpRequest*>(msg)) {
        // update the new message to flag whether URL re-writing was done on it
        if (request->effectiveRequestUri() != new_req->effectiveRequestUri())
            new_req->flags.redirected = true;
        resetRequest(new_req);
        assert(request->method.id());
    } else if (HttpReply *new_rep = dynamic_cast<HttpReply*>(msg)) {
        debugs(85,3,HERE << "REQMOD reply is HTTP reply");

        // subscribe to receive reply body
        if (new_rep->body_pipe != NULL) {
            adaptedBodySource = new_rep->body_pipe;
            int consumer_ok = adaptedBodySource->setConsumerIfNotLate(this);
            assert(consumer_ok);
        }

        clientStreamNode *node = (clientStreamNode *)client_stream.tail->prev->data;
        clientReplyContext *repContext = dynamic_cast<clientReplyContext *>(node->data.getRaw());
        assert(repContext);
        repContext->createStoreEntry(request->method, request->flags);

        request_satisfaction_mode = true;
        request_satisfaction_offset = 0;
        storeEntry()->replaceHttpReply(new_rep);
        storeEntry()->timestampsSet();

        al->reply = new_rep;

        if (!adaptedBodySource) // no body
            storeEntry()->complete();
        clientGetMoreData(node, this);
    }

    // we are done with getting headers (but may be receiving body)
    clearAdaptation(virginHeadSource);

    if (!request_satisfaction_mode)
        doCallouts();
}

void
ClientHttpRequest::handleAdaptationBlock(const Adaptation::Answer &answer)
{
    request->detailError(ERR_ACCESS_DENIED, ERR_DETAIL_REQMOD_BLOCK);
    AclMatchedName = answer.ruleId.termedBuf();
    assert(calloutContext);
    calloutContext->clientAccessCheckDone(ACCESS_DENIED);
    AclMatchedName = NULL;
}

void
ClientHttpRequest::resumeBodyStorage()
{
    if (!adaptedBodySource)
        return;

    noteMoreBodyDataAvailable(adaptedBodySource);
}

void
ClientHttpRequest::noteMoreBodyDataAvailable(BodyPipe::Pointer)
{
    assert(request_satisfaction_mode);
    assert(adaptedBodySource != NULL);

    if (size_t contentSize = adaptedBodySource->buf().contentSize()) {
        const size_t spaceAvailable = storeEntry()->bytesWanted(Range<size_t>(0,contentSize));

        if (spaceAvailable < contentSize ) {
            // No or partial body data consuming
            typedef NullaryMemFunT<ClientHttpRequest> Dialer;
            AsyncCall::Pointer call = asyncCall(93, 5, "ClientHttpRequest::resumeBodyStorage",
                                                Dialer(this, &ClientHttpRequest::resumeBodyStorage));
            storeEntry()->deferProducer(call);
        }

        if (!spaceAvailable)
            return;

        if (spaceAvailable < contentSize )
            contentSize = spaceAvailable;

        BodyPipeCheckout bpc(*adaptedBodySource);
        const StoreIOBuffer ioBuf(&bpc.buf, request_satisfaction_offset, contentSize);
        storeEntry()->write(ioBuf);
        // assume StoreEntry::write() writes the entire ioBuf
        request_satisfaction_offset += ioBuf.length;
        bpc.buf.consume(contentSize);
        bpc.checkIn();
    }

    if (adaptedBodySource->exhausted())
        endRequestSatisfaction();
    // else wait for more body data
}

void
ClientHttpRequest::noteBodyProductionEnded(BodyPipe::Pointer)
{
    assert(!virginHeadSource);
    // should we end request satisfaction now?
    if (adaptedBodySource != NULL && adaptedBodySource->exhausted())
        endRequestSatisfaction();
}

void
ClientHttpRequest::endRequestSatisfaction()
{
    debugs(85,4, HERE << this << " ends request satisfaction");
    assert(request_satisfaction_mode);
    stopConsumingFrom(adaptedBodySource);

    // TODO: anything else needed to end store entry formation correctly?
    storeEntry()->complete();
}

void
ClientHttpRequest::noteBodyProducerAborted(BodyPipe::Pointer)
{
    assert(!virginHeadSource);
    stopConsumingFrom(adaptedBodySource);

    debugs(85,3, HERE << "REQMOD body production failed");
    if (request_satisfaction_mode) { // too late to recover or serve an error
        request->detailError(ERR_ICAP_FAILURE, ERR_DETAIL_CLT_REQMOD_RESP_BODY);
        const Comm::ConnectionPointer c = getConn()->clientConnection;
        Must(Comm::IsConnOpen(c));
        c->close(); // drastic, but we may be writing a response already
    } else {
        handleAdaptationFailure(ERR_DETAIL_CLT_REQMOD_REQ_BODY);
    }
}

void
ClientHttpRequest::handleAdaptationFailure(int errDetail, bool bypassable)
{
    debugs(85,3, HERE << "handleAdaptationFailure(" << bypassable << ")");

    const bool usedStore = storeEntry() && !storeEntry()->isEmpty();
    const bool usedPipe = request->body_pipe != NULL &&
                          request->body_pipe->consumedSize() > 0;

    if (bypassable && !usedStore && !usedPipe) {
        debugs(85,3, HERE << "ICAP REQMOD callout failed, bypassing: " << calloutContext);
        if (calloutContext)
            doCallouts();
        return;
    }

    debugs(85,3, HERE << "ICAP REQMOD callout failed, responding with error");

    clientStreamNode *node = (clientStreamNode *)client_stream.tail->prev->data;
    clientReplyContext *repContext = dynamic_cast<clientReplyContext *>(node->data.getRaw());
    assert(repContext);

    calloutsError(ERR_ICAP_FAILURE, errDetail);

    if (calloutContext)
        doCallouts();
}

void
ClientHttpRequest::callException(const std::exception &ex)
{
    if (const auto clientConn = getConn() ? getConn()->clientConnection : nullptr) {
        if (Comm::IsConnOpen(clientConn)) {
            debugs(85, 3, "closing after exception: " << ex.what());
            clientConn->close(); // initiate orderly top-to-bottom cleanup
            return;
        }
    }
    debugs(85, DBG_IMPORTANT, "ClientHttpRequest exception without connection. Ignoring " << ex.what());
    // XXX: Normally, we mustStop() but we cannot do that here because it is
    // likely to leave Http::Stream and ConnStateData with a dangling http
    // pointer. See r13480 or XXX in Http::Stream class description.
}
#endif

// XXX: modify and use with ClientRequestContext::clientAccessCheckDone too.
void
ClientHttpRequest::calloutsError(const err_type error, const int errDetail)
{
    // The original author of the code also wanted to pass an errno to
    // setReplyToError, but it seems unlikely that the errno reflects the
    // true cause of the error at this point, so I did not pass it.
    if (calloutContext) {
        Ip::Address noAddr;
        noAddr.setNoAddr();
        ConnStateData * c = getConn();
        calloutContext->error = new ErrorState(error, Http::scInternalServerError,
                                               NULL,
                                               c != NULL ? c->clientConnection->remote : noAddr,
                                               request,
                                               al);
#if USE_AUTH
        calloutContext->error->auth_user_request =
            c != NULL && c->getAuth() != NULL ? c->getAuth() : request->auth_user_request;
#endif
        calloutContext->error->detailError(errDetail);
        calloutContext->readNextRequest = true;
        if (c != NULL)
            c->expectNoForwarding();
    }
    //else if(calloutContext == NULL) is it possible?
}
<|MERGE_RESOLUTION|>--- conflicted
+++ resolved
@@ -81,11 +81,6 @@
 static const char *const crlf = "\r\n";
 
 
-<<<<<<< HEAD
-ErrorState *clientBuildError(err_type, Http::StatusCode, char const *url, Ip::Address &, HttpRequest *, const AccessLogEntry::Pointer &);
-
-=======
->>>>>>> 5c2a1db7
 /* Local functions */
 /* other */
 static int clientHierarchical(ClientHttpRequest * http);
