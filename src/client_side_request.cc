--- conflicted
+++ resolved
@@ -69,10 +69,7 @@
 #include "Parsing.h"
 #include "profiler/Profiler.h"
 #include "redirect.h"
-<<<<<<< HEAD
-=======
 #include "SquidConfig.h"
->>>>>>> 4b235afc
 #include "SquidTime.h"
 #include "Store.h"
 #include "StrList.h"
@@ -904,15 +901,10 @@
 
     if (answer == ACCESS_ALLOWED)
         redirectStart(http, clientRedirectDoneWrapper, context);
-<<<<<<< HEAD
-    else
-        context->clientRedirectDone(HelperReply(NULL,0));
-=======
     else {
         HelperReply nilReply(NULL,0);
         context->clientRedirectDone(nilReply);
     }
->>>>>>> 4b235afc
 }
 
 void
