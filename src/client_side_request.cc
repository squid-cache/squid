
/*
 * $Id$
 *
 * DEBUG: section 85    Client-side Request Routines
 * AUTHOR: Robert Collins (Originally Duane Wessels in client_side.c)
 *
 * SQUID Web Proxy Cache          http://www.squid-cache.org/
 * ----------------------------------------------------------
 *
 *  Squid is the result of efforts by numerous individuals from
 *  the Internet community; see the CONTRIBUTORS file for full
 *  details.   Many organizations have provided support for Squid's
 *  development; see the SPONSORS file for full details.  Squid is
 *  Copyrighted (C) 2001 by the Regents of the University of
 *  California; see the COPYRIGHT file for full details.  Squid
 *  incorporates software developed and/or copyrighted by other
 *  sources; see the CREDITS file for full details.
 *
 *  This program is free software; you can redistribute it and/or modify
 *  it under the terms of the GNU General Public License as published by
 *  the Free Software Foundation; either version 2 of the License, or
 *  (at your option) any later version.
 *
 *  This program is distributed in the hope that it will be useful,
 *  but WITHOUT ANY WARRANTY; without even the implied warranty of
 *  MERCHANTABILITY or FITNESS FOR A PARTICULAR PURPOSE.  See the
 *  GNU General Public License for more details.
 *
 *  You should have received a copy of the GNU General Public License
 *  along with this program; if not, write to the Free Software
 *  Foundation, Inc., 59 Temple Place, Suite 330, Boston, MA 02111, USA.
 *
 */


/*
 * General logic of request processing:
 *
 * We run a series of tests to determine if access will be permitted, and to do
 * any redirection. Then we call into the result clientStream to retrieve data.
 * From that point on it's up to reply management.
 */

#include "squid.h"
#include "acl/FilledChecklist.h"
#include "acl/Gadgets.h"
#if USE_ADAPTATION
#include "adaptation/AccessCheck.h"
#include "adaptation/Answer.h"
#include "adaptation/Iterator.h"
#include "adaptation/Service.h"
#if ICAP_CLIENT
#include "adaptation/icap/History.h"
#endif
#endif
#if USE_AUTH
#include "auth/UserRequest.h"
#endif
#include "clientStream.h"
#include "client_side.h"
#include "client_side_reply.h"
#include "client_side_request.h"
#include "ClientRequestContext.h"
#include "comm/Connection.h"
#include "comm/Write.h"
#include "compat/inet_pton.h"
#include "fde.h"
#include "format/Tokens.h"
#include "HttpReply.h"
#include "HttpRequest.h"
#include "ip/QosConfig.h"
#include "MemObject.h"
#include "ProtoPort.h"
#include "Store.h"
#include "SquidTime.h"
#include "wordlist.h"
#include "err_detail_type.h"
#if USE_SSL
#include "ssl/support.h"
#endif


#if LINGERING_CLOSE
#define comm_close comm_lingering_close
#endif

static const char *const crlf = "\r\n";

#if FOLLOW_X_FORWARDED_FOR
static void clientFollowXForwardedForCheck(allow_t answer, void *data);
#endif /* FOLLOW_X_FORWARDED_FOR */

CBDATA_CLASS_INIT(ClientRequestContext);

void *
ClientRequestContext::operator new (size_t size)
{
    assert (size == sizeof(ClientRequestContext));
    CBDATA_INIT_TYPE(ClientRequestContext);
    ClientRequestContext *result = cbdataAlloc(ClientRequestContext);
    return result;
}

void
ClientRequestContext::operator delete (void *address)
{
    ClientRequestContext *t = static_cast<ClientRequestContext *>(address);
    cbdataFree(t);
}

/* Local functions */
/* other */
static void clientAccessCheckDoneWrapper(allow_t, void *);
#if USE_SSL
static void sslBumpAccessCheckDoneWrapper(allow_t, void *);
#endif
static int clientHierarchical(ClientHttpRequest * http);
static void clientInterpretRequestHeaders(ClientHttpRequest * http);
static RH clientRedirectDoneWrapper;
static void checkNoCacheDoneWrapper(allow_t, void *);
extern "C" CSR clientGetMoreData;
extern "C" CSS clientReplyStatus;
extern "C" CSD clientReplyDetach;
static void checkFailureRatio(err_type, hier_code);

ClientRequestContext::~ClientRequestContext()
{
    /*
     * Release our "lock" on our parent, ClientHttpRequest, if we
     * still have one
     */

    if (http)
        cbdataReferenceDone(http);

    debugs(85,3, HERE << this << " ClientRequestContext destructed");
}

ClientRequestContext::ClientRequestContext(ClientHttpRequest *anHttp) : http(cbdataReference(anHttp)), acl_checklist (NULL), redirect_state (REDIRECT_NONE)
{
    http_access_done = false;
    redirect_done = false;
    no_cache_done = false;
    interpreted_req_hdrs = false;
#if USE_SSL
    sslBumpCheckDone = false;
#endif
    debugs(85,3, HERE << this << " ClientRequestContext constructed");
}

CBDATA_CLASS_INIT(ClientHttpRequest);

void *
ClientHttpRequest::operator new (size_t size)
{
    assert (size == sizeof (ClientHttpRequest));
    CBDATA_INIT_TYPE(ClientHttpRequest);
    ClientHttpRequest *result = cbdataAlloc(ClientHttpRequest);
    return result;
}

void
ClientHttpRequest::operator delete (void *address)
{
    ClientHttpRequest *t = static_cast<ClientHttpRequest *>(address);
    cbdataFree(t);
}

ClientHttpRequest::ClientHttpRequest(ConnStateData * aConn) :
#if USE_ADAPTATION
        AsyncJob("ClientHttpRequest"),
#endif
        loggingEntry_(NULL)
{
    start_time = current_time;
    setConn(aConn);
    clientConnection = aConn->clientConnection;
    dlinkAdd(this, &active, &ClientActiveRequests);
#if USE_ADAPTATION
    request_satisfaction_mode = false;
#endif
#if USE_SSL
    sslBumpNeed = needUnknown;
#endif
}

/*
 * returns true if client specified that the object must come from the cache
 * without contacting origin server
 */
bool
ClientHttpRequest::onlyIfCached()const
{
    assert(request);
    return request->cache_control &&
           EBIT_TEST(request->cache_control->mask, CC_ONLY_IF_CACHED);
}

/*
 * This function is designed to serve a fairly specific purpose.
 * Occasionally our vBNS-connected caches can talk to each other, but not
 * the rest of the world.  Here we try to detect frequent failures which
 * make the cache unusable (e.g. DNS lookup and connect() failures).  If
 * the failure:success ratio goes above 1.0 then we go into "hit only"
 * mode where we only return UDP_HIT or UDP_MISS_NOFETCH.  Neighbors
 * will only fetch HITs from us if they are using the ICP protocol.  We
 * stay in this mode for 5 minutes.
 *
 * Duane W., Sept 16, 1996
 */

#define FAILURE_MODE_TIME 300

static void
checkFailureRatio(err_type etype, hier_code hcode)
{
    static double magic_factor = 100.0;
    double n_good;
    double n_bad;

    if (hcode == HIER_NONE)
        return;

    n_good = magic_factor / (1.0 + request_failure_ratio);

    n_bad = magic_factor - n_good;

    switch (etype) {

    case ERR_DNS_FAIL:

    case ERR_CONNECT_FAIL:
    case ERR_SECURE_CONNECT_FAIL:

    case ERR_READ_ERROR:
        n_bad++;
        break;

    default:
        n_good++;
    }

    request_failure_ratio = n_bad / n_good;

    if (hit_only_mode_until > squid_curtime)
        return;

    if (request_failure_ratio < 1.0)
        return;

    debugs(33, 0, "Failure Ratio at "<< std::setw(4)<<
           std::setprecision(3) << request_failure_ratio);

    debugs(33, 0, "Going into hit-only-mode for " <<
           FAILURE_MODE_TIME / 60 << " minutes...");

    hit_only_mode_until = squid_curtime + FAILURE_MODE_TIME;

    request_failure_ratio = 0.8;	/* reset to something less than 1.0 */
}

ClientHttpRequest::~ClientHttpRequest()
{
    debugs(33, 3, "httpRequestFree: " << uri);
    PROF_start(httpRequestFree);

    // Even though freeResources() below may destroy the request,
    // we no longer set request->body_pipe to NULL here
    // because we did not initiate that pipe (ConnStateData did)

    /* the ICP check here was erroneous
     * - StoreEntry::releaseRequest was always called if entry was valid
     */
    assert(logType < LOG_TYPE_MAX);

    logRequest();

    loggingEntry(NULL);

    if (request)
        checkFailureRatio(request->errType, al.hier.code);

    freeResources();

#if USE_ADAPTATION
    announceInitiatorAbort(virginHeadSource);

    if (adaptedBodySource != NULL)
        stopConsumingFrom(adaptedBodySource);
#endif

    if (calloutContext)
        delete calloutContext;

    clientConnection = NULL;

    if (conn_)
        cbdataReferenceDone(conn_);

    /* moving to the next connection is handled by the context free */
    dlinkDelete(&active, &ClientActiveRequests);

    PROF_stop(httpRequestFree);
}

/**
 * Create a request and kick it off
 *
 * \retval 0     success
 * \retval -1    failure
 *
 * TODO: Pass in the buffers to be used in the inital Read request, as they are
 * determined by the user
 */
int
clientBeginRequest(const HttpRequestMethod& method, char const *url, CSCB * streamcallback,
                   CSD * streamdetach, ClientStreamData streamdata, HttpHeader const *header,
                   char *tailbuf, size_t taillen)
{
    size_t url_sz;
    ClientHttpRequest *http = new ClientHttpRequest(NULL);
    HttpRequest *request;
    StoreIOBuffer tempBuffer;
    http->start_time = current_time;
    /* this is only used to adjust the connection offset in client_side.c */
    http->req_sz = 0;
    tempBuffer.length = taillen;
    tempBuffer.data = tailbuf;
    /* client stream setup */
    clientStreamInit(&http->client_stream, clientGetMoreData, clientReplyDetach,
                     clientReplyStatus, new clientReplyContext(http), streamcallback,
                     streamdetach, streamdata, tempBuffer);
    /* make it visible in the 'current acctive requests list' */
    /* Set flags */
    /* internal requests only makes sense in an
     * accelerator today. TODO: accept flags ? */
    http->flags.accel = 1;
    /* allow size for url rewriting */
    url_sz = strlen(url) + Config.appendDomainLen + 5;
    http->uri = (char *)xcalloc(url_sz, 1);
    strcpy(http->uri, url);

    if ((request = HttpRequest::CreateFromUrlAndMethod(http->uri, method)) == NULL) {
        debugs(85, 5, "Invalid URL: " << http->uri);
        return -1;
    }

    /*
     * now update the headers in request with our supplied headers. urlParse
     * should return a blank header set, but we use Update to be sure of
     * correctness.
     */
    if (header)
        request->header.update(header, NULL);

    http->log_uri = xstrdup(urlCanonicalClean(request));

    /* http struct now ready */

    /*
     * build new header list *? TODO
     */
    request->flags.accelerated = http->flags.accel;

    request->flags.internalclient = 1;

    /* this is an internally created
     * request, not subject to acceleration
     * target overrides */
    /*
     * FIXME? Do we want to detect and handle internal requests of internal
     * objects ?
     */

    /* Internally created requests cannot have bodies today */
    request->content_length = 0;

    request->client_addr.SetNoAddr();

#if FOLLOW_X_FORWARDED_FOR
    request->indirect_client_addr.SetNoAddr();
#endif /* FOLLOW_X_FORWARDED_FOR */

    request->my_addr.SetNoAddr();	/* undefined for internal requests */

    request->my_addr.SetPort(0);

    /* Our version is HTTP/1.1 */
    HttpVersion http_ver(1,1);
    request->http_ver = http_ver;

    http->request = HTTPMSGLOCK(request);

    /* optional - skip the access check ? */
    http->calloutContext = new ClientRequestContext(http);

    http->calloutContext->http_access_done = false;

    http->calloutContext->redirect_done = true;

    http->calloutContext->no_cache_done = true;

    http->doCallouts();

    return 0;
}

bool
ClientRequestContext::httpStateIsValid()
{
    ClientHttpRequest *http_ = http;

    if (cbdataReferenceValid(http_))
        return true;

    http = NULL;

    cbdataReferenceDone(http_);

    return false;
}

#if FOLLOW_X_FORWARDED_FOR
/**
 * clientFollowXForwardedForCheck() checks the content of X-Forwarded-For:
 * against the followXFF ACL, or cleans up and passes control to
 * clientAccessCheck().
 *
 * The trust model here is a little ambiguous. So to clarify the logic:
 * - we may always use the direct client address as the client IP.
 * - these trust tests merey tell whether we trust given IP enough to believe the
 *   IP string which it appended to the X-Forwarded-For: header.
 * - if at any point we don't trust what an IP adds we stop looking.
 * - at that point the current contents of indirect_client_addr are the value set
 *   by the last previously trusted IP.
 * ++ indirect_client_addr contains the remote direct client from the trusted peers viewpoint.
 */
static void
clientFollowXForwardedForCheck(allow_t answer, void *data)
{
    ClientRequestContext *calloutContext = (ClientRequestContext *) data;

    if (!calloutContext->httpStateIsValid())
        return;

    ClientHttpRequest *http = calloutContext->http;
    HttpRequest *request = http->request;

    /*
     * answer should be be ACCESS_ALLOWED or ACCESS_DENIED if we are
     * called as a result of ACL checks, or -1 if we are called when
     * there's nothing left to do.
     */
    if (answer == ACCESS_ALLOWED &&
            request->x_forwarded_for_iterator.size () != 0) {

        /*
         * Remove the last comma-delimited element from the
         * x_forwarded_for_iterator and use it to repeat the cycle.
         */
        const char *p;
        const char *asciiaddr;
        int l;
        Ip::Address addr;
        p = request->x_forwarded_for_iterator.termedBuf();
        l = request->x_forwarded_for_iterator.size();

        /*
        * XXX x_forwarded_for_iterator should really be a list of
        * IP addresses, but it's a String instead.  We have to
        * walk backwards through the String, biting off the last
        * comma-delimited part each time.  As long as the data is in
        * a String, we should probably implement and use a variant of
        * strListGetItem() that walks backwards instead of forwards
        * through a comma-separated list.  But we don't even do that;
        * we just do the work in-line here.
        */
        /* skip trailing space and commas */
        while (l > 0 && (p[l-1] == ',' || xisspace(p[l-1])))
            l--;
        request->x_forwarded_for_iterator.cut(l);
        /* look for start of last item in list */
        while (l > 0 && ! (p[l-1] == ',' || xisspace(p[l-1])))
            l--;
        asciiaddr = p+l;
        if ((addr = asciiaddr)) {
            request->indirect_client_addr = addr;
            request->x_forwarded_for_iterator.cut(l);
            calloutContext->acl_checklist = clientAclChecklistCreate(Config.accessList.followXFF, http);
            if (!Config.onoff.acl_uses_indirect_client) {
                /* override the default src_addr tested if we have to go deeper than one level into XFF */
                Filled(calloutContext->acl_checklist)->src_addr = request->indirect_client_addr;
            }
            calloutContext->acl_checklist->nonBlockingCheck(clientFollowXForwardedForCheck, data);
            return;
        }
    } /*if (answer == ACCESS_ALLOWED &&
        request->x_forwarded_for_iterator.size () != 0)*/

    /* clean up, and pass control to clientAccessCheck */
    if (Config.onoff.log_uses_indirect_client) {
        /*
        * Ensure that the access log shows the indirect client
        * instead of the direct client.
        */
        ConnStateData *conn = http->getConn();
        conn->log_addr = request->indirect_client_addr;
    }
    request->x_forwarded_for_iterator.clean();
    request->flags.done_follow_x_forwarded_for = 1;

    if (answer != ACCESS_ALLOWED && answer != ACCESS_DENIED) {
        debugs(28, DBG_CRITICAL, "ERROR: Processing X-Forwarded-For. Stopping at IP address: " << request->indirect_client_addr );
    }

    /* process actual access ACL as normal. */
    calloutContext->clientAccessCheck();
}
#endif /* FOLLOW_X_FORWARDED_FOR */

static void
hostHeaderIpVerifyWrapper(const ipcache_addrs* ia, const DnsLookupDetails &dns, void *data)
{
    ClientRequestContext *c = static_cast<ClientRequestContext*>(data);
    c->hostHeaderIpVerify(ia, dns);
}

void
ClientRequestContext::hostHeaderIpVerify(const ipcache_addrs* ia, const DnsLookupDetails &dns)
{
    Comm::ConnectionPointer clientConn = http->getConn()->clientConnection;

    // note the DNS details for the transaction stats.
    http->request->recordLookup(dns);

    if (ia != NULL && ia->count > 0) {
        // Is the NAT destination IP in DNS?
        for (int i = 0; i < ia->count; i++) {
            if (clientConn->local.matchIPAddr(ia->in_addrs[i]) == 0) {
                debugs(85, 3, HERE << "validate IP " << clientConn->local << " possible from Host:");
                http->doCallouts();
                return;
            }
            debugs(85, 3, HERE << "validate IP " << clientConn->local << " non-match from Host: IP " << ia->in_addrs[i]);
        }
    }
    debugs(85, 3, HERE << "FAIL: validate IP " << clientConn->local << " possible from Host:");
    hostHeaderVerifyFailed();
}

void
ClientRequestContext::hostHeaderVerifyFailed()
{
    debugs(85, 1, "SECURITY ALERT: Host: header forgery detected from " << http->getConn()->clientConnection);

    // IP address validation for Host: failed. reject the connection.
    clientStreamNode *node = (clientStreamNode *)http->client_stream.tail->prev->data;
    clientReplyContext *repContext = dynamic_cast<clientReplyContext *>(node->data.getRaw());
    assert (repContext);
    repContext->setReplyToError(ERR_INVALID_REQ, HTTP_CONFLICT,
                                http->request->method, NULL,
                                http->getConn()->clientConnection->remote,
                                http->request,
                                NULL,
#if USE_AUTH
                                http->getConn() != NULL && http->getConn()->auth_user_request != NULL ?
                                http->getConn()->auth_user_request : http->request->auth_user_request);
#else
                                NULL);
#endif
    node = (clientStreamNode *)http->client_stream.tail->data;
    clientStreamRead(node, http, node->readBuffer);
}

void
ClientRequestContext::hostHeaderVerify()
{
    // Require a Host: header.
    const char *host = http->request->header.getStr(HDR_HOST);
    char *hostB = NULL;

    if (!host) {
        // TODO: dump out the HTTP/1.1 error about missing host header.
        // otherwise this is fine, can't forge a header value when its not even set.
        debugs(85, 3, HERE << "validate skipped with no Host: header present.");
        http->doCallouts();
        return;
    }

    // Locate if there is a port attached, strip ready for IP lookup
    char *portStr = NULL;
    uint16_t port = 0;
    if (host[0] == '[') {
        // IPv6 literal.
        // check for a port?
        hostB = xstrdup(host+1);
        portStr = strchr(hostB, ']');
        if (!portStr) {
            safe_free(hostB); // well, that wasn't an IPv6 literal.
        } else {
            *portStr = '\0';
            if (*(++portStr) == ':')
                port = xatoi(++portStr);
            else
                portStr=NULL; // no port to check.
        }
        if (hostB)
            host = hostB; // point host at the local version for lookup
    } else if (strrchr(host, ':') != NULL) {
        // Domain or IPv4 literal with port
        hostB = xstrdup(host);
        portStr = strrchr(hostB, ':');
        *portStr = '\0';
        port = xatoi(++portStr);
        host = hostB; // point host at the local version for lookup
    }

    debugs(85, 3, HERE << "validate host=" << host << ", port=" << port << ", portStr=" << (portStr?portStr:"NULL"));
    if (http->request->flags.intercepted || http->request->flags.spoof_client_ip) {
        // verify the port (if any) matches the apparent destination
        if (portStr && port != http->getConn()->clientConnection->local.GetPort()) {
            debugs(85, 3, HERE << "FAIL on validate port " << http->getConn()->clientConnection->local.GetPort() << " matches Host: port " << port << "((" << portStr);
            hostHeaderVerifyFailed();
            safe_free(hostB);
            return;
        }
        // XXX: match the scheme default port against the apparent destination

        // verify the destination DNS is one of the Host: headers IPs
        ipcache_nbgethostbyname(host, hostHeaderIpVerifyWrapper, this);
        safe_free(hostB);
        return;
    }
    safe_free(hostB);

    // Verify forward-proxy requested URL domain matches the Host: header
    host = http->request->header.getStr(HDR_HOST);
    if (strcmp(host, http->request->GetHost()) != 0) {
        debugs(85, 3, HERE << "FAIL on validate URL domain " << http->request->GetHost() << " matches Host: " << host);
        hostHeaderVerifyFailed();
        return;
    }

    debugs(85, 3, HERE << "validate passed.");
    http->doCallouts();
}

/* This is the entry point for external users of the client_side routines */
void
ClientRequestContext::clientAccessCheck()
{
#if FOLLOW_X_FORWARDED_FOR
    if (!http->request->flags.done_follow_x_forwarded_for &&
            Config.accessList.followXFF &&
            http->request->header.has(HDR_X_FORWARDED_FOR)) {

        /* we always trust the direct client address for actual use */
        http->request->indirect_client_addr = http->request->client_addr;
        http->request->indirect_client_addr.SetPort(0);

        /* setup the XFF iterator for processing */
        http->request->x_forwarded_for_iterator = http->request->header.getList(HDR_X_FORWARDED_FOR);

        /* begin by checking to see if we trust direct client enough to walk XFF */
        acl_checklist = clientAclChecklistCreate(Config.accessList.followXFF, http);
        acl_checklist->nonBlockingCheck(clientFollowXForwardedForCheck, this);
        return;
    }
#endif /* FOLLOW_X_FORWARDED_FOR */

    if (Config.accessList.http) {
        acl_checklist = clientAclChecklistCreate(Config.accessList.http, http);
        acl_checklist->nonBlockingCheck(clientAccessCheckDoneWrapper, this);
    } else {
        debugs(0, DBG_CRITICAL, "No http_access configuration found. This will block ALL traffic");
        clientAccessCheckDone(ACCESS_DENIED);
    }
}

/**
 * Identical in operation to clientAccessCheck() but performed later using different configured ACL list.
 * The default here is to allow all. Since the earlier http_access should do a default deny all.
 * This check is just for a last-minute denial based on adapted request headers.
 */
void
ClientRequestContext::clientAccessCheck2()
{
    if (Config.accessList.adapted_http) {
        acl_checklist = clientAclChecklistCreate(Config.accessList.adapted_http, http);
        acl_checklist->nonBlockingCheck(clientAccessCheckDoneWrapper, this);
    } else {
        debugs(85, 2, HERE << "No adapted_http_access configuration. default: ALLOW");
        clientAccessCheckDone(ACCESS_ALLOWED);
    }
}

void
clientAccessCheckDoneWrapper(allow_t answer, void *data)
{
    ClientRequestContext *calloutContext = (ClientRequestContext *) data;

    if (!calloutContext->httpStateIsValid())
        return;

    calloutContext->clientAccessCheckDone(answer);
}

void
ClientRequestContext::clientAccessCheckDone(const allow_t &answer)
{
    acl_checklist = NULL;
    err_type page_id;
    http_status status;
    debugs(85, 2, "The request " <<
           RequestMethodStr(http->request->method) << " " <<
           http->uri << " is " << answer <<
           ", because it matched '" <<
           (AclMatchedName ? AclMatchedName : "NO ACL's") << "'" );

#if USE_AUTH
    char const *proxy_auth_msg = "<null>";
    if (http->getConn() != NULL && http->getConn()->auth_user_request != NULL)
        proxy_auth_msg = http->getConn()->auth_user_request->denyMessage("<null>");
    else if (http->request->auth_user_request != NULL)
        proxy_auth_msg = http->request->auth_user_request->denyMessage("<null>");
#endif

    if (answer != ACCESS_ALLOWED) {
        /* Send an error */
        int require_auth = (answer == ACCESS_REQ_PROXY_AUTH || aclIsProxyAuth(AclMatchedName));
        debugs(85, 5, "Access Denied: " << http->uri);
        debugs(85, 5, "AclMatchedName = " << (AclMatchedName ? AclMatchedName : "<null>"));
#if USE_AUTH
        if (require_auth)
            debugs(33, 5, "Proxy Auth Message = " << (proxy_auth_msg ? proxy_auth_msg : "<null>"));
#endif

        /*
         * NOTE: get page_id here, based on AclMatchedName because if
         * USE_DELAY_POOLS is enabled, then AclMatchedName gets clobbered in
         * the clientCreateStoreEntry() call just below.  Pedro Ribeiro
         * <pribeiro@isel.pt>
         */
        page_id = aclGetDenyInfoPage(&Config.denyInfoList, AclMatchedName, answer != ACCESS_REQ_PROXY_AUTH);

        http->logType = LOG_TCP_DENIED;

        if (require_auth) {
#if USE_AUTH
            if (!http->flags.accel) {
                /* Proxy authorisation needed */
                status = HTTP_PROXY_AUTHENTICATION_REQUIRED;
            } else {
                /* WWW authorisation needed */
                status = HTTP_UNAUTHORIZED;
            }
#else
            // need auth, but not possible to do.
            status = HTTP_FORBIDDEN;
#endif
            if (page_id == ERR_NONE)
                page_id = ERR_CACHE_ACCESS_DENIED;
        } else {
            status = HTTP_FORBIDDEN;

            if (page_id == ERR_NONE)
                page_id = ERR_ACCESS_DENIED;
        }

        clientStreamNode *node = (clientStreamNode *)http->client_stream.tail->prev->data;
        clientReplyContext *repContext = dynamic_cast<clientReplyContext *>(node->data.getRaw());
        assert (repContext);
        Ip::Address tmpnoaddr;
        tmpnoaddr.SetNoAddr();
        repContext->setReplyToError(page_id, status,
                                    http->request->method, NULL,
                                    http->getConn() != NULL ? http->getConn()->clientConnection->remote : tmpnoaddr,
                                    http->request,
                                    NULL,
#if USE_AUTH
                                    http->getConn() != NULL && http->getConn()->auth_user_request != NULL ?
                                    http->getConn()->auth_user_request : http->request->auth_user_request);
#else
                                    NULL);
#endif
        node = (clientStreamNode *)http->client_stream.tail->data;
        clientStreamRead(node, http, node->readBuffer);
        return;
    }

    /* ACCESS_ALLOWED continues here ... */
    safe_free(http->uri);

    http->uri = xstrdup(urlCanonical(http->request));

    http->doCallouts();
}

#if USE_ADAPTATION
static void
adaptationAclCheckDoneWrapper(Adaptation::ServiceGroupPointer g, void *data)
{
    ClientRequestContext *calloutContext = (ClientRequestContext *)data;

    if (!calloutContext->httpStateIsValid())
        return;

    calloutContext->adaptationAclCheckDone(g);
}

void
ClientRequestContext::adaptationAclCheckDone(Adaptation::ServiceGroupPointer g)
{
    debugs(93,3,HERE << this << " adaptationAclCheckDone called");
    assert(http);

#if ICAP_CLIENT
    Adaptation::Icap::History::Pointer ih = http->request->icapHistory();
    if (ih != NULL) {
        if (http->getConn() != NULL) {
            ih->rfc931 = http->getConn()->clientConnection->rfc931;
#if USE_SSL
            assert(http->getConn()->clientConnection != NULL);
            ih->ssluser = sslGetUserEmail(fd_table[http->getConn()->clientConnection->fd].ssl);
#endif
        }
        ih->log_uri = http->log_uri;
        ih->req_sz = http->req_sz;
    }
#endif

    if (!g) {
        debugs(85,3, HERE << "no adaptation needed");
        http->doCallouts();
        return;
    }

    http->startAdaptation(g);
}

#endif

static void
clientRedirectAccessCheckDone(allow_t answer, void *data)
{
    ClientRequestContext *context = (ClientRequestContext *)data;
    ClientHttpRequest *http = context->http;
    context->acl_checklist = NULL;

    if (answer == ACCESS_ALLOWED)
        redirectStart(http, clientRedirectDoneWrapper, context);
    else
        context->clientRedirectDone(NULL);
}

void
ClientRequestContext::clientRedirectStart()
{
    debugs(33, 5, "clientRedirectStart: '" << http->uri << "'");

    if (Config.accessList.redirector) {
        acl_checklist = clientAclChecklistCreate(Config.accessList.redirector, http);
        acl_checklist->nonBlockingCheck(clientRedirectAccessCheckDone, this);
    } else
        redirectStart(http, clientRedirectDoneWrapper, this);
}

static int
clientHierarchical(ClientHttpRequest * http)
{
    const char *url = http->uri;
    HttpRequest *request = http->request;
    HttpRequestMethod method = request->method;
    const wordlist *p = NULL;

    /*
     * IMS needs a private key, so we can use the hierarchy for IMS only if our
     * neighbors support private keys
     */

    if (request->flags.ims && !neighbors_do_private_keys)
        return 0;

    /*
     * This is incorrect: authenticating requests can be sent via a hierarchy
     * (they can even be cached if the correct headers are set on the reply)
     */
    if (request->flags.auth)
        return 0;

    if (method == METHOD_TRACE)
        return 1;

    if (method != METHOD_GET)
        return 0;

    /* scan hierarchy_stoplist */
    for (p = Config.hierarchy_stoplist; p; p = p->next)
        if (strstr(url, p->key))
            return 0;

    if (request->flags.loopdetect)
        return 0;

    if (request->protocol == AnyP::PROTO_HTTP)
        return httpCachable(method);

    if (request->protocol == AnyP::PROTO_GOPHER)
        return gopherCachable(request);

    if (request->protocol == AnyP::PROTO_CACHE_OBJECT)
        return 0;

    return 1;
}

static void
clientCheckPinning(ClientHttpRequest * http)
{
    HttpRequest *request = http->request;
    HttpHeader *req_hdr = &request->header;
    ConnStateData *http_conn = http->getConn();

    /* Internal requests such as those from ESI includes may be without
     * a client connection
     */
    if (!http_conn)
        return;

    request->flags.connection_auth_disabled = http_conn->port->connection_auth_disabled;
    if (!request->flags.connection_auth_disabled) {
        if (Comm::IsConnOpen(http_conn->pinning.serverConnection)) {
            if (http_conn->pinning.auth) {
                request->flags.connection_auth = 1;
                request->flags.auth = 1;
            } else {
                request->flags.connection_proxy_auth = 1;
            }
            // These should already be linked correctly.
            assert(request->clientConnectionManager == http_conn);
        }
    }

    /* check if connection auth is used, and flag as candidate for pinning
     * in such case.
     * Note: we may need to set flags.connection_auth even if the connection
     * is already pinned if it was pinned earlier due to proxy auth
     */
    if (!request->flags.connection_auth) {
        if (req_hdr->has(HDR_AUTHORIZATION) || req_hdr->has(HDR_PROXY_AUTHORIZATION)) {
            HttpHeaderPos pos = HttpHeaderInitPos;
            HttpHeaderEntry *e;
            int may_pin = 0;
            while ((e = req_hdr->getEntry(&pos))) {
                if (e->id == HDR_AUTHORIZATION || e->id == HDR_PROXY_AUTHORIZATION) {
                    const char *value = e->value.rawBuf();
                    if (strncasecmp(value, "NTLM ", 5) == 0
                            ||
                            strncasecmp(value, "Negotiate ", 10) == 0
                            ||
                            strncasecmp(value, "Kerberos ", 9) == 0) {
                        if (e->id == HDR_AUTHORIZATION) {
                            request->flags.connection_auth = 1;
                            may_pin = 1;
                        } else {
                            request->flags.connection_proxy_auth = 1;
                            may_pin = 1;
                        }
                    }
                }
            }
            if (may_pin && !request->pinnedConnection()) {
                // These should already be linked correctly. Just need the ServerConnection to pinn.
                assert(request->clientConnectionManager == http_conn);
            }
        }
    }
}

static void
clientInterpretRequestHeaders(ClientHttpRequest * http)
{
    HttpRequest *request = http->request;
    HttpHeader *req_hdr = &request->header;
    int no_cache = 0;
    const char *str;

    request->imslen = -1;
    request->ims = req_hdr->getTime(HDR_IF_MODIFIED_SINCE);

    if (request->ims > 0)
        request->flags.ims = 1;

    if (!request->flags.ignore_cc) {
        if (req_hdr->has(HDR_PRAGMA)) {
            String s = req_hdr->getList(HDR_PRAGMA);

            if (strListIsMember(&s, "no-cache", ','))
                no_cache++;

            s.clean();
        }

        if (request->cache_control)
            if (EBIT_TEST(request->cache_control->mask, CC_NO_CACHE))
                no_cache++;

        /*
        * Work around for supporting the Reload button in IE browsers when Squid
        * is used as an accelerator or transparent proxy, by turning accelerated
        * IMS request to no-cache requests. Now knows about IE 5.5 fix (is
        * actually only fixed in SP1, but we can't tell whether we are talking to
        * SP1 or not so all 5.5 versions are treated 'normally').
        */
        if (Config.onoff.ie_refresh) {
            if (http->flags.accel && request->flags.ims) {
                if ((str = req_hdr->getStr(HDR_USER_AGENT))) {
                    if (strstr(str, "MSIE 5.01") != NULL)
                        no_cache++;
                    else if (strstr(str, "MSIE 5.0") != NULL)
                        no_cache++;
                    else if (strstr(str, "MSIE 4.") != NULL)
                        no_cache++;
                    else if (strstr(str, "MSIE 3.") != NULL)
                        no_cache++;
                }
            }
        }
    }

    if (request->method == METHOD_OTHER) {
        no_cache++;
    }

    if (no_cache) {
#if USE_HTTP_VIOLATIONS

        if (Config.onoff.reload_into_ims)
            request->flags.nocache_hack = 1;
        else if (refresh_nocache_hack)
            request->flags.nocache_hack = 1;
        else
#endif

            request->flags.nocache = 1;
    }

    /* ignore range header in non-GETs or non-HEADs */
    if (request->method == METHOD_GET || request->method == METHOD_HEAD) {
        // XXX: initialize if we got here without HttpRequest::parseHeader()
        if (!request->range)
            request->range = req_hdr->getRange();

        if (request->range) {
            request->flags.range = 1;
            clientStreamNode *node = (clientStreamNode *)http->client_stream.tail->data;
            /* XXX: This is suboptimal. We should give the stream the range set,
             * and thereby let the top of the stream set the offset when the
             * size becomes known. As it is, we will end up requesting from 0
             * for evey -X range specification.
             * RBC - this may be somewhat wrong. We should probably set the range
             * iter up at this point.
             */
            node->readBuffer.offset = request->range->lowestOffset(0);
            http->range_iter.pos = request->range->begin();
            http->range_iter.valid = true;
        }
    }

    /* Only HEAD and GET requests permit a Range or Request-Range header.
     * If these headers appear on any other type of request, delete them now.
     */
    else {
        req_hdr->delById(HDR_RANGE);
        req_hdr->delById(HDR_REQUEST_RANGE);
        delete request->range;
        request->range = NULL;
    }

    if (req_hdr->has(HDR_AUTHORIZATION))
        request->flags.auth = 1;

    clientCheckPinning(http);

    if (request->login[0] != '\0')
        request->flags.auth = 1;

    if (req_hdr->has(HDR_VIA)) {
        String s = req_hdr->getList(HDR_VIA);
        /*
         * ThisCache cannot be a member of Via header, "1.1 ThisCache" can.
         * Note ThisCache2 has a space prepended to the hostname so we don't
         * accidentally match super-domains.
         */

        if (strListIsSubstr(&s, ThisCache2, ',')) {
            debugObj(33, 1, "WARNING: Forwarding loop detected for:\n",
                     request, (ObjPackMethod) & httpRequestPack);
            request->flags.loopdetect = 1;
        }

#if USE_FORW_VIA_DB
        fvdbCountVia(s.termedBuf());

#endif

        s.clean();
    }

#if USE_FORW_VIA_DB

    if (req_hdr->has(HDR_X_FORWARDED_FOR)) {
        String s = req_hdr->getList(HDR_X_FORWARDED_FOR);
        fvdbCountForw(s.termedBuf());
        s.clean();
    }

#endif

    request->flags.cachable = http->request->cacheable();

    if (clientHierarchical(http))
        request->flags.hierarchical = 1;

    debugs(85, 5, "clientInterpretRequestHeaders: REQ_NOCACHE = " <<
           (request->flags.nocache ? "SET" : "NOT SET"));
    debugs(85, 5, "clientInterpretRequestHeaders: REQ_CACHABLE = " <<
           (request->flags.cachable ? "SET" : "NOT SET"));
    debugs(85, 5, "clientInterpretRequestHeaders: REQ_HIERARCHICAL = " <<
           (request->flags.hierarchical ? "SET" : "NOT SET"));

}

void
clientRedirectDoneWrapper(void *data, char *result)
{
    ClientRequestContext *calloutContext = (ClientRequestContext *)data;

    if (!calloutContext->httpStateIsValid())
        return;

    calloutContext->clientRedirectDone(result);
}

void
ClientRequestContext::clientRedirectDone(char *result)
{
    HttpRequest *old_request = http->request;
    debugs(85, 5, "clientRedirectDone: '" << http->uri << "' result=" << (result ? result : "NULL"));
    assert(redirect_state == REDIRECT_PENDING);
    redirect_state = REDIRECT_DONE;

    if (result) {
        http_status status = (http_status) atoi(result);

        if (status == HTTP_MOVED_PERMANENTLY
                || status == HTTP_MOVED_TEMPORARILY
                || status == HTTP_SEE_OTHER
                || status == HTTP_TEMPORARY_REDIRECT) {
            char *t = result;

            if ((t = strchr(result, ':')) != NULL) {
                http->redirect.status = status;
                http->redirect.location = xstrdup(t + 1);
                // TODO: validate the URL produced here is RFC 2616 compliant absolute URI
            } else {
                if (old_request->http_ver < HttpVersion(1,1))
                    debugs(85, DBG_CRITICAL, "ERROR: URL-rewrite produces invalid 302 redirect Location: " << result);
                else
                    debugs(85, DBG_CRITICAL, "ERROR: URL-rewrite produces invalid 303 redirect Location: " << result);
            }
        } else if (strcmp(result, http->uri)) {
            // XXX: validate the URL properly *without* generating a whole new request object right here.
            // XXX: the clone() should be done only AFTER we know the new URL is valid.
            HttpRequest *new_request = old_request->clone();
            if (urlParse(old_request->method, result, new_request)) {
                debugs(61,2, HERE << "URL-rewriter diverts URL from " << urlCanonical(old_request) << " to " << urlCanonical(new_request));

                // update the new request to flag the re-writing was done on it
                new_request->flags.redirected = 1;

                // unlink bodypipe from the old request. Not needed there any longer.
                if (old_request->body_pipe != NULL) {
                    old_request->body_pipe = NULL;
                    debugs(61,2, HERE << "URL-rewriter diverts body_pipe " << new_request->body_pipe <<
                           " from request " << old_request << " to " << new_request);
                }

                // update the current working ClientHttpRequest fields
                safe_free(http->uri);
                http->uri = xstrdup(urlCanonical(new_request));
                HTTPMSGUNLOCK(old_request);
                http->request = HTTPMSGLOCK(new_request);
            } else {
                debugs(85, DBG_CRITICAL, "ERROR: URL-rewrite produces invalid request: " <<
                       old_request->method << " " << result << " " << old_request->http_ver);
                delete new_request;
            }
        }
    }

    /* FIXME PIPELINE: This is innacurate during pipelining */

    if (http->getConn() != NULL && Comm::IsConnOpen(http->getConn()->clientConnection))
        fd_note(http->getConn()->clientConnection->fd, http->uri);

    assert(http->uri);

    http->doCallouts();
}

/** Test cache allow/deny configuration
 *  Sets flags.cachable=1 if caching is not denied.
 */
void
ClientRequestContext::checkNoCache()
{
    if (Config.accessList.noCache) {
        acl_checklist = clientAclChecklistCreate(Config.accessList.noCache, http);
        acl_checklist->nonBlockingCheck(checkNoCacheDoneWrapper, this);
    } else {
        /* unless otherwise specified, we try to cache. */
        checkNoCacheDone(ACCESS_ALLOWED);
    }
}

static void
checkNoCacheDoneWrapper(allow_t answer, void *data)
{
    ClientRequestContext *calloutContext = (ClientRequestContext *) data;

    if (!calloutContext->httpStateIsValid())
        return;

    calloutContext->checkNoCacheDone(answer);
}

void
ClientRequestContext::checkNoCacheDone(const allow_t &answer)
{
    acl_checklist = NULL;
    http->request->flags.cachable = (answer == ACCESS_ALLOWED);
    http->doCallouts();
}

#if USE_SSL
bool
ClientRequestContext::sslBumpAccessCheck()
{
    if (http->request->method == METHOD_CONNECT &&
            Config.accessList.ssl_bump && http->getConn()->port->sslBump) {
        debugs(85, 5, HERE << "SslBump possible, checking ACL");

        ACLFilledChecklist *acl_checklist = clientAclChecklistCreate(Config.accessList.ssl_bump, http);
        acl_checklist->nonBlockingCheck(sslBumpAccessCheckDoneWrapper, this);
        return true;
    } else {
        http->sslBumpNeeded(false);
        return false;
    }
}

/**
 * A wrapper function to use the ClientRequestContext::sslBumpAccessCheckDone method
 * as ACLFilledChecklist callback
 */
static void
sslBumpAccessCheckDoneWrapper(allow_t answer, void *data)
{
    ClientRequestContext *calloutContext = static_cast<ClientRequestContext *>(data);

    if (!calloutContext->httpStateIsValid())
        return;
    calloutContext->sslBumpAccessCheckDone(answer == ACCESS_ALLOWED);
}

void
ClientRequestContext::sslBumpAccessCheckDone(bool doSslBump)
{
    http->sslBumpNeeded(doSslBump);
    http->doCallouts();
}
#endif

/*
 * Identify requests that do not go through the store and client side stream
 * and forward them to the appropriate location. All other requests, request
 * them.
 */
void
ClientHttpRequest::processRequest()
{
    debugs(85, 4, "clientProcessRequest: " << RequestMethodStr(request->method) << " '" << uri << "'");

    if (request->method == METHOD_CONNECT && !redirect.status) {
#if USE_SSL
        if (sslBumpNeeded()) {
            sslBumpStart();
            return;
        }
#endif
        logType = LOG_TCP_MISS;
        getConn()->stopReading(); // tunnels read for themselves
        tunnelStart(this, &out.size, &al.http.code);
        return;
    }

    httpStart();
}

void
ClientHttpRequest::httpStart()
{
    PROF_start(httpStart);
    logType = LOG_TAG_NONE;
    debugs(85, 4, "ClientHttpRequest::httpStart: " << Format::log_tags[logType] << " for '" << uri << "'");

    /* no one should have touched this */
    assert(out.offset == 0);
    /* Use the Stream Luke */
    clientStreamNode *node = (clientStreamNode *)client_stream.tail->data;
    clientStreamRead(node, this, node->readBuffer);
    PROF_stop(httpStart);
}

#if USE_SSL

bool
ClientHttpRequest::sslBumpNeeded() const
{
    assert(sslBumpNeed != needUnknown);
    return (sslBumpNeed == needConfirmed);
}

void
ClientHttpRequest::sslBumpNeeded(bool isNeeded)
{
    debugs(83, 3, HERE << "sslBump required: "<< (isNeeded ? "Yes" : "No"));
    sslBumpNeed = (isNeeded ? needConfirmed : needNot);
}

// called when comm_write has completed
static void
SslBumpEstablish(const Comm::ConnectionPointer &, char *, size_t, comm_err_t errflag, int, void *data)
{
    ClientHttpRequest *r = static_cast<ClientHttpRequest*>(data);
    debugs(85, 5, HERE << "responded to CONNECT: " << r << " ? " << errflag);

    assert(r && cbdataReferenceValid(r));
    r->sslBumpEstablish(errflag);
}

void
ClientHttpRequest::sslBumpEstablish(comm_err_t errflag)
{
    // Bail out quickly on COMM_ERR_CLOSING - close handlers will tidy up
    if (errflag == COMM_ERR_CLOSING)
        return;

    if (errflag) {
        debugs(85, 3, HERE << "CONNECT response failure in SslBump: " << errflag);
        getConn()->clientConnection->close();
        return;
    }

    getConn()->switchToHttps(request->GetHost());
}

void
ClientHttpRequest::sslBumpStart()
{
    debugs(85, 5, HERE << "Confirming CONNECT tunnel on FD " << getConn()->clientConnection);
    // send an HTTP 200 response to kick client SSL negotiation
    debugs(33, 7, HERE << "Confirming CONNECT tunnel on FD " << getConn()->clientConnection);

    // TODO: Unify with tunnel.cc and add a Server(?) header
    static const char *const conn_established = "HTTP/1.1 200 Connection established\r\n\r\n";
    AsyncCall::Pointer call = commCbCall(85, 5, "ClientSocketContext::sslBumpEstablish",
                                         CommIoCbPtrFun(&SslBumpEstablish, this));
    Comm::Write(getConn()->clientConnection, conn_established, strlen(conn_established), call, NULL);
}

#endif

bool
ClientHttpRequest::gotEnough() const
{
    /** TODO: should be querying the stream. */
    int64_t contentLength =
        memObject()->getReply()->bodySize(request->method);
    assert(contentLength >= 0);

    if (out.offset < contentLength)
        return false;

    return true;
}

void
ClientHttpRequest::storeEntry(StoreEntry *newEntry)
{
    entry_ = newEntry;
}

void
ClientHttpRequest::loggingEntry(StoreEntry *newEntry)
{
    if (loggingEntry_)
        loggingEntry_->unlock();

    loggingEntry_ = newEntry;

    if (loggingEntry_)
        loggingEntry_->lock();
}

/*
 * doCallouts() - This function controls the order of "callout"
 * executions, including non-blocking access control checks, the
 * redirector, and ICAP.  Previously, these callouts were chained
 * together such that "clientAccessCheckDone()" would call
 * "clientRedirectStart()" and so on.
 *
 * The ClientRequestContext (aka calloutContext) class holds certain
 * state data for the callout/callback operations.  Previously
 * ClientHttpRequest would sort of hand off control to ClientRequestContext
 * for a short time.  ClientRequestContext would then delete itself
 * and pass control back to ClientHttpRequest when all callouts
 * were finished.
 *
 * This caused some problems for ICAP because we want to make the
 * ICAP callout after checking ACLs, but before checking the no_cache
 * list.  We can't stuff the ICAP state into the ClientRequestContext
 * class because we still need the ICAP state after ClientRequestContext
 * goes away.
 *
 * Note that ClientRequestContext is created before the first call
 * to doCallouts().
 *
 * If one of the callouts notices that ClientHttpRequest is no
 * longer valid, it should call cbdataReferenceDone() so that
 * ClientHttpRequest's reference count goes to zero and it will get
 * deleted.  ClientHttpRequest will then delete ClientRequestContext.
 *
 * Note that we set the _done flags here before actually starting
 * the callout.  This is strictly for convenience.
 */

extern tos_t aclMapTOS (acl_tos * head, ACLChecklist * ch);
extern nfmark_t aclMapNfmark (acl_nfmark * head, ACLChecklist * ch);

void
ClientHttpRequest::doCallouts()
{
    assert(calloutContext);

    /*Save the original request for logging purposes*/
    if (!calloutContext->http->al.request)
        calloutContext->http->al.request = HTTPMSGLOCK(request);

    // CVE-2009-0801: verify the Host: header is consistent with other known details.
    if (!calloutContext->host_header_verify_done) {
        debugs(83, 3, HERE << "Doing calloutContext->hostHeaderVerify()");
        calloutContext->host_header_verify_done = true;
        calloutContext->hostHeaderVerify();
        return;
    }

    if (!calloutContext->http_access_done) {
        debugs(83, 3, HERE << "Doing calloutContext->clientAccessCheck()");
        calloutContext->http_access_done = true;
        calloutContext->clientAccessCheck();
        return;
    }

#if USE_ADAPTATION
    if (!calloutContext->adaptation_acl_check_done) {
        calloutContext->adaptation_acl_check_done = true;
        if (Adaptation::AccessCheck::Start(
                    Adaptation::methodReqmod, Adaptation::pointPreCache,
                    request, NULL, adaptationAclCheckDoneWrapper, calloutContext))
            return; // will call callback
    }
#endif

    if (!calloutContext->redirect_done) {
        calloutContext->redirect_done = true;
        assert(calloutContext->redirect_state == REDIRECT_NONE);

        if (Config.Program.redirect) {
            debugs(83, 3, HERE << "Doing calloutContext->clientRedirectStart()");
            calloutContext->redirect_state = REDIRECT_PENDING;
            calloutContext->clientRedirectStart();
            return;
        }
    }

    if (!calloutContext->adapted_http_access_done) {
        debugs(83, 3, HERE << "Doing calloutContext->clientAccessCheck2()");
        calloutContext->adapted_http_access_done = true;
        calloutContext->clientAccessCheck2();
        return;
    }

    if (!calloutContext->interpreted_req_hdrs) {
        debugs(83, 3, HERE << "Doing clientInterpretRequestHeaders()");
        calloutContext->interpreted_req_hdrs = 1;
        clientInterpretRequestHeaders(this);
    }

    if (!calloutContext->no_cache_done) {
        calloutContext->no_cache_done = true;

        if (Config.accessList.noCache && request->flags.cachable) {
            debugs(83, 3, HERE << "Doing calloutContext->checkNoCache()");
            calloutContext->checkNoCache();
            return;
        }
    }

    if (!calloutContext->tosToClientDone) {
        calloutContext->tosToClientDone = true;
        if (getConn() != NULL && Comm::IsConnOpen(getConn()->clientConnection)) {
            ACLFilledChecklist ch(NULL, request, NULL);
            ch.src_addr = request->client_addr;
            ch.my_addr = request->my_addr;
            tos_t tos = aclMapTOS(Ip::Qos::TheConfig.tosToClient, &ch);
            if (tos)
                Ip::Qos::setSockTos(getConn()->clientConnection, tos);
        }
    }

    if (!calloutContext->nfmarkToClientDone) {
        calloutContext->nfmarkToClientDone = true;
        if (getConn() != NULL && Comm::IsConnOpen(getConn()->clientConnection)) {
            ACLFilledChecklist ch(NULL, request, NULL);
            ch.src_addr = request->client_addr;
            ch.my_addr = request->my_addr;
            nfmark_t mark = aclMapNfmark(Ip::Qos::TheConfig.nfmarkToClient, &ch);
            if (mark)
                Ip::Qos::setSockNfmark(getConn()->clientConnection, mark);
        }
    }

#if USE_SSL
    if (!calloutContext->sslBumpCheckDone) {
        calloutContext->sslBumpCheckDone = true;
        if (calloutContext->sslBumpAccessCheck())
            return;
        /* else no ssl bump required*/
    }
#endif

    cbdataReferenceDone(calloutContext->http);
    delete calloutContext;
    calloutContext = NULL;
#if HEADERS_LOG

    headersLog(0, 1, request->method, request);
#endif

    debugs(83, 3, HERE << "calling processRequest()");
    processRequest();

#if ICAP_CLIENT
    Adaptation::Icap::History::Pointer ih = request->icapHistory();
    if (ih != NULL)
        ih->logType = logType;
#endif
}

#if !_USE_INLINE_
#include "client_side_request.cci"
#endif

#if USE_ADAPTATION
/// Initiate an asynchronous adaptation transaction which will call us back.
void
ClientHttpRequest::startAdaptation(const Adaptation::ServiceGroupPointer &g)
{
    debugs(85, 3, HERE << "adaptation needed for " << this);
    assert(!virginHeadSource);
    assert(!adaptedBodySource);
    virginHeadSource = initiateAdaptation(
                           new Adaptation::Iterator(request, NULL, g));

    // we could try to guess whether we can bypass this adaptation
    // initiation failure, but it should not really happen
    Must(initiated(virginHeadSource));
}

void
ClientHttpRequest::noteAdaptationAnswer(const Adaptation::Answer &answer)
{
    assert(cbdataReferenceValid(this));		// indicates bug
    clearAdaptation(virginHeadSource);
    assert(!adaptedBodySource);

    switch (answer.kind) {
    case Adaptation::Answer::akForward:
        handleAdaptedHeader(answer.message);
        break;

    case Adaptation::Answer::akBlock:
        handleAdaptationBlock(answer);
        break;

    case Adaptation::Answer::akError:
        handleAdaptationFailure(ERR_DETAIL_CLT_REQMOD_ABORT, !answer.final);
        break;
    }
}

void
ClientHttpRequest::handleAdaptedHeader(HttpMsg *msg)
{
    assert(msg);

    if (HttpRequest *new_req = dynamic_cast<HttpRequest*>(msg)) {
        /*
         * Replace the old request with the new request.
         */
        HTTPMSGUNLOCK(request);
        request = HTTPMSGLOCK(new_req);
        /*
         * Store the new URI for logging
         */
        xfree(uri);
        uri = xstrdup(urlCanonical(request));
        setLogUri(this, urlCanonicalClean(request));
        assert(request->method.id());
    } else if (HttpReply *new_rep = dynamic_cast<HttpReply*>(msg)) {
        debugs(85,3,HERE << "REQMOD reply is HTTP reply");

        // subscribe to receive reply body
        if (new_rep->body_pipe != NULL) {
            adaptedBodySource = new_rep->body_pipe;
            int consumer_ok = adaptedBodySource->setConsumerIfNotLate(this);
            assert(consumer_ok);
        }

        clientStreamNode *node = (clientStreamNode *)client_stream.tail->prev->data;
        clientReplyContext *repContext = dynamic_cast<clientReplyContext *>(node->data.getRaw());
        repContext->createStoreEntry(request->method, request->flags);

        EBIT_CLR(storeEntry()->flags, ENTRY_FWD_HDR_WAIT);
        request_satisfaction_mode = true;
        request_satisfaction_offset = 0;
        storeEntry()->replaceHttpReply(new_rep);
        storeEntry()->timestampsSet();

        if (!adaptedBodySource) // no body
            storeEntry()->complete();
        clientGetMoreData(node, this);
    }

    // we are done with getting headers (but may be receiving body)
    clearAdaptation(virginHeadSource);

    if (!request_satisfaction_mode)
        doCallouts();
}

void
ClientHttpRequest::handleAdaptationBlock(const Adaptation::Answer &answer)
{
    request->detailError(ERR_ACCESS_DENIED, ERR_DETAIL_REQMOD_BLOCK);
    AclMatchedName = answer.ruleId.termedBuf();
    assert(calloutContext);
    calloutContext->clientAccessCheckDone(ACCESS_DENIED);
    AclMatchedName = NULL;
}

void
ClientHttpRequest::noteMoreBodyDataAvailable(BodyPipe::Pointer)
{
    assert(request_satisfaction_mode);
    assert(adaptedBodySource != NULL);

    if (const size_t contentSize = adaptedBodySource->buf().contentSize()) {
        BodyPipeCheckout bpc(*adaptedBodySource);
        const StoreIOBuffer ioBuf(&bpc.buf, request_satisfaction_offset);
        storeEntry()->write(ioBuf);
        // assume can write everything
        request_satisfaction_offset += contentSize;
        bpc.buf.consume(contentSize);
        bpc.checkIn();
    }

    if (adaptedBodySource->exhausted())
        endRequestSatisfaction();
    // else wait for more body data
}

void
ClientHttpRequest::noteBodyProductionEnded(BodyPipe::Pointer)
{
    assert(!virginHeadSource);
    if (adaptedBodySource != NULL) { // did not end request satisfaction yet
        // We do not expect more because noteMoreBodyDataAvailable always
        // consumes everything. We do not even have a mechanism to consume
        // leftovers after noteMoreBodyDataAvailable notifications seize.
        assert(adaptedBodySource->exhausted());
        endRequestSatisfaction();
    }
}

void
ClientHttpRequest::endRequestSatisfaction()
{
    debugs(85,4, HERE << this << " ends request satisfaction");
    assert(request_satisfaction_mode);
    stopConsumingFrom(adaptedBodySource);

    // TODO: anything else needed to end store entry formation correctly?
    storeEntry()->complete();
}

void
ClientHttpRequest::noteBodyProducerAborted(BodyPipe::Pointer)
{
    assert(!virginHeadSource);
    stopConsumingFrom(adaptedBodySource);

    debugs(85,3, HERE << "REQMOD body production failed");
    if (request_satisfaction_mode) { // too late to recover or serve an error
        request->detailError(ERR_ICAP_FAILURE, ERR_DETAIL_CLT_REQMOD_RESP_BODY);
        const Comm::ConnectionPointer c = getConn()->clientConnection;
        Must(Comm::IsConnOpen(c));
        c->close(); // drastic, but we may be writing a response already
    } else {
        handleAdaptationFailure(ERR_DETAIL_CLT_REQMOD_REQ_BODY);
    }
}

void
ClientHttpRequest::handleAdaptationFailure(int errDetail, bool bypassable)
{
    debugs(85,3, HERE << "handleAdaptationFailure(" << bypassable << ")");

    const bool usedStore = storeEntry() && !storeEntry()->isEmpty();
    const bool usedPipe = request->body_pipe != NULL &&
                          request->body_pipe->consumedSize() > 0;

    if (bypassable && !usedStore && !usedPipe) {
        debugs(85,3, HERE << "ICAP REQMOD callout failed, bypassing: " << calloutContext);
        if (calloutContext)
            doCallouts();
        return;
    }

    debugs(85,3, HERE << "ICAP REQMOD callout failed, responding with error");

    clientStreamNode *node = (clientStreamNode *)client_stream.tail->prev->data;
    clientReplyContext *repContext = dynamic_cast<clientReplyContext *>(node->data.getRaw());
    assert(repContext);

    // The original author of the code also wanted to pass an errno to
    // setReplyToError, but it seems unlikely that the errno reflects the
    // true cause of the error at this point, so I did not pass it.
    Ip::Address noAddr;
    noAddr.SetNoAddr();
    ConnStateData * c = getConn();
    repContext->setReplyToError(ERR_ICAP_FAILURE, HTTP_INTERNAL_SERVER_ERROR,
                                request->method, NULL,
<<<<<<< HEAD
                                (c != NULL ? c->peer : noAddr), request, NULL,
=======
                                (c != NULL ? c->clientConnection->remote : noAddr), request, NULL,
>>>>>>> 04c47380
#if USE_AUTH
                                (c != NULL && c->auth_user_request != NULL ?
                                 c->auth_user_request : request->auth_user_request));
#else
                                NULL);
#endif

    request->detailError(ERR_ICAP_FAILURE, errDetail);

    node = (clientStreamNode *)client_stream.tail->data;
    clientStreamRead(node, this, node->readBuffer);
}

#endif<|MERGE_RESOLUTION|>--- conflicted
+++ resolved
@@ -1764,11 +1764,7 @@
     ConnStateData * c = getConn();
     repContext->setReplyToError(ERR_ICAP_FAILURE, HTTP_INTERNAL_SERVER_ERROR,
                                 request->method, NULL,
-<<<<<<< HEAD
-                                (c != NULL ? c->peer : noAddr), request, NULL,
-=======
                                 (c != NULL ? c->clientConnection->remote : noAddr), request, NULL,
->>>>>>> 04c47380
 #if USE_AUTH
                                 (c != NULL && c->auth_user_request != NULL ?
                                  c->auth_user_request : request->auth_user_request));
