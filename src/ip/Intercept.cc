--- conflicted
+++ resolved
@@ -143,15 +143,8 @@
                     newConn->local.isIPv6() ? IP6T_SO_ORIGINAL_DST : SO_ORIGINAL_DST,
                     &lookup,
                     &len) != 0) {
-<<<<<<< HEAD
-        int xerrno = errno;
-        debugs(89, errorReportingLevel(), "ERROR: NF getsockopt(ORIGINAL_DST) failed on " << newConn << ": " << xstrerr(xerrno));
-        lastReported_ = squid_curtime;
-        debugs(89, 9, "address: " << newConn);
-=======
         const auto xerrno = errno;
         debugs(89, DBG_IMPORTANT, "ERROR: NF getsockopt(ORIGINAL_DST) failed on " << newConn << ": " << xstrerr(xerrno));
->>>>>>> 7c35cc90
         return false;
     } else {
         newConn->local = lookup;
@@ -251,12 +244,7 @@
 
     if (natfd < 0) {
         const auto xerrno = errno;
-<<<<<<< HEAD
-        debugs(89, errorReportingLevel(), "IPF (IPFilter) NAT open failed: " << xstrerr(xerrno));
-        lastReported_ = squid_curtime;
-=======
         debugs(89, DBG_IMPORTANT, "ERROR: IPF (IPFilter) NAT open failed: " << xstrerr(xerrno));
->>>>>>> 7c35cc90
         return false;
     }
 
@@ -289,13 +277,7 @@
     if (x < 0) {
         const auto xerrno = errno;
         if (xerrno != ESRCH) {
-<<<<<<< HEAD
-            debugs(89, errorReportingLevel(), "IPF (IPFilter) NAT lookup failed: ioctl(SIOCGNATL) (v=" << IPFILTER_VERSION << "): " << xstrerr(xerrno));
-            lastReported_ = squid_curtime;
-
-=======
             debugs(89, DBG_IMPORTANT, "ERROR: IPF (IPFilter) NAT lookup failed: ioctl(SIOCGNATL) (v=" << IPFILTER_VERSION << "): " << xstrerr(xerrno));
->>>>>>> 7c35cc90
             close(natfd);
             natfd = -1;
         }
@@ -345,12 +327,7 @@
 
     if (pffd < 0) {
         const auto xerrno = errno;
-<<<<<<< HEAD
-        debugs(89, errorReportingLevel(), MYNAME << "PF open failed: " << xstrerr(xerrno));
-        lastReported_ = squid_curtime;
-=======
         debugs(89, DBG_IMPORTANT, "ERROR: PF open failed: " << xstrerr(xerrno));
->>>>>>> 7c35cc90
         return false;
     }
 
@@ -375,12 +352,7 @@
     if (ioctl(pffd, DIOCNATLOOK, &nl)) {
         const auto xerrno = errno;
         if (xerrno != ENOENT) {
-<<<<<<< HEAD
-            debugs(89, errorReportingLevel(), HERE << "PF lookup failed: ioctl(DIOCNATLOOK): " << xstrerr(xerrno));
-            lastReported_ = squid_curtime;
-=======
             debugs(89, DBG_IMPORTANT, "ERROR: PF lookup failed: ioctl(DIOCNATLOOK): " << xstrerr(xerrno));
->>>>>>> 7c35cc90
             close(pffd);
             pffd = -1;
         }
@@ -411,7 +383,6 @@
 
     debugs(89, 5, HERE << "address BEGIN: me/client= " << newConn->local << ", destination/me= " << newConn->remote);
 
-<<<<<<< HEAD
     if (interceptActive_) {
         /* NAT methods that use sock-opts to return client address */
         if (NetfilterInterception(newConn))
@@ -424,23 +395,6 @@
             return true;
         if (IpfInterception(newConn))
             return true;
-=======
-    newConn->flags |= (listenConn->flags & (COMM_TRANSPARENT|COMM_INTERCEPTION));
-
-    /* NP: try TPROXY first, its much quieter than NAT when non-matching */
-    if (transparentActive_ && listenConn->flags&COMM_TRANSPARENT) {
-        if (TproxyTransparent(newConn)) return true;
-    }
-
-    if (interceptActive_ && listenConn->flags&COMM_INTERCEPTION) {
-        /* NAT methods that use sock-opts to return client address */
-        if (NetfilterInterception(newConn)) return true;
-        if (IpfwInterception(newConn)) return true;
-
-        /* NAT methods that use ioctl to return client address AND destination address */
-        if (PfInterception(newConn)) return true;
-        if (IpfInterception(newConn)) return true;
->>>>>>> 7c35cc90
     }
 
 #else /* none of the transparent options configured */
@@ -455,17 +409,6 @@
 {
     debugs(89, 5, "address BEGIN: me/client= " << newConn->local << ", destination/me= " << newConn->remote);
     return transparentActive_ && TproxyTransparent(newConn);
-}
-
-/// XXX: TcpAcceptor::oldAccept() reports "same" errors while ignoring this code.
-/// \returns debugs() level for reporting the current error
-int
-Ip::Intercept::errorReportingLevel()
-{
-    // TODO: Consider limiting level-1 errors to, say, one per minute:
-    // const auto important = squid_curtime - lastReported_ > 60;
-    lastReported_ = squid_curtime;
-    return DBG_IMPORTANT;
 }
 
 bool
