#include "squid.h"

#include "acl/Gadgets.h"
#include "comm/Connection.h"
#include "ConfigParser.h"
#include "fde.h"
#include "hier_code.h"
#include "ip/tools.h"
#include "ip/QosConfig.h"
#include "Parsing.h"

/* Qos namespace */

void
Ip::Qos::getTosFromServer(const Comm::ConnectionPointer &server, fde *clientFde)
{
#if USE_QOS_TOS && _SQUID_LINUX_
    /* Bug 2537: This part of ZPH only applies to patched Linux kernels. */
    tos_t tos = 1;
    int tos_len = sizeof(tos);
    clientFde->tosFromServer = 0;
    if (setsockopt(server->fd,SOL_IP,IP_RECVTOS,&tos,tos_len)==0) {
        unsigned char buf[512];
        int len = 512;
        if (getsockopt(server->fd,SOL_IP,IP_PKTOPTIONS,buf,(socklen_t*)&len) == 0) {
            /* Parse the PKTOPTIONS structure to locate the TOS data message
             * prepared in the kernel by the ZPH incoming TCP TOS preserving
             * patch.
             */
            unsigned char * pbuf = buf;
            while (pbuf-buf < len) {
                struct cmsghdr *o = (struct cmsghdr*)pbuf;
                if (o->cmsg_len<=0)
                    break;

                if (o->cmsg_level == SOL_IP && o->cmsg_type == IP_TOS) {
                    int *tmp = (int*)CMSG_DATA(o);
                    clientFde->tosFromServer = (tos_t)*tmp;
                    break;
                }
                pbuf += CMSG_LEN(o->cmsg_len);
            }
        } else {
            debugs(33, DBG_IMPORTANT, "QOS: error in getsockopt(IP_PKTOPTIONS) on " << server << " " << xstrerror());
        }
    } else {
        debugs(33, DBG_IMPORTANT, "QOS: error in setsockopt(IP_RECVTOS) on " << server << " " << xstrerror());
    }
#endif
}

void Ip::Qos::getNfmarkFromServer(const Comm::ConnectionPointer &server, const fde *clientFde)
{
#if USE_LIBNETFILTERCONNTRACK
    /* Allocate a new conntrack */
    if (struct nf_conntrack *ct = nfct_new()) {

        /* Prepare data needed to find the connection in the conntrack table.
         * We need the local and remote IP address, and the local and remote
         * port numbers.
         */

        if (Ip::EnableIpv6 && server->local.IsIPv6()) {
            nfct_set_attr_u8(ct, ATTR_L3PROTO, AF_INET6);
            struct in6_addr serv_fde_remote_ip6;
            server->remote.GetAddr(&serv_fde_remote_ip6);
            nfct_set_attr(ct, ATTR_IPV6_DST, serv_fde_remote_ip6.s6_addr);
<<<<<<< HEAD
            struct in6_addr serv_fde_local_ip6;
            server->local.GetAddr(serv_fde_local_ip6);
=======
>>>>>>> e0c296cb
            nfct_set_attr(ct, ATTR_IPV6_SRC, serv_fde_local_ip6.s6_addr);
        } else {
            nfct_set_attr_u8(ct, ATTR_L3PROTO, AF_INET);
<<<<<<< HEAD
            struct in6_addr serv_fde_remote_ip;
            server->remote.GetAddr(&serv_fde_remote_ip);
            nfct_set_attr_u32(ct, ATTR_IPV4_DST, serv_fde_remote_ip.s_addr);
            struct in_addr serv_fde_local_ip;
            server->local.GetAddr(serv_fde_local_ip);
=======
            nfct_set_attr_u32(ct, ATTR_IPV4_DST, inet_addr(servFde->ipaddr));
>>>>>>> e0c296cb
            nfct_set_attr_u32(ct, ATTR_IPV4_SRC, serv_fde_local_ip.s_addr);
        }

        nfct_set_attr_u8(ct, ATTR_L4PROTO, IPPROTO_TCP);
        nfct_set_attr_u16(ct, ATTR_PORT_DST, htons(server->remote.GetPort()));
        nfct_set_attr_u16(ct, ATTR_PORT_SRC, htons(server->local.GetPort()));

        /* Open a handle to the conntrack */
        if (struct nfct_handle *h = nfct_open(CONNTRACK, 0)) {
            /* Register the callback. The callback function will record the mark value. */
            nfct_callback_register(h, NFCT_T_ALL, getNfMarkCallback, (void *)clientFde);
            /* Query the conntrack table using the data previously set */
            int x = nfct_query(h, NFCT_Q_GET, ct);
            if (x == -1) {
<<<<<<< HEAD
                debugs(17, 2, "QOS: Failed to retrieve connection mark: (" << x << ") " << xstrerror(errno)
                       << " (Destination " << server->remote << ", source " << server->local << ")" );
            }
=======
                debugs(17, 2, "QOS: Failed to retrieve connection mark: (" << x << ") " << strerror(errno)
                       << " (Destination " << servFde->ipaddr << ":" << servFde->remote_port
                       << ", source " << serv_fde_local_conn << ")" );
            }

>>>>>>> e0c296cb
            nfct_close(h);
        } else {
            debugs(17, 2, "QOS: Failed to open conntrack handle for upstream netfilter mark retrieval.");
        }
        serv_fde_local_conn.FreeAddrInfo(addr);
        nfct_destroy(ct);

    } else {
        debugs(17, 2, "QOS: Failed to allocate new conntrack for upstream netfilter mark retrieval.");
    }
#endif
}

#if USE_LIBNETFILTERCONNTRACK
int
Ip::Qos::getNfMarkCallback(enum nf_conntrack_msg_type type,
                           struct nf_conntrack *ct,
                           void *data)
{
    fde *clientFde = (fde *)data;
    clientFde->nfmarkFromServer = nfct_get_attr_u32(ct, ATTR_MARK);
    debugs(17, 3, "QOS: Retrieved connection mark value: " << clientFde->nfmarkFromServer);

    return NFCT_CB_CONTINUE;
}
#endif

int
Ip::Qos::doTosLocalMiss(const Comm::ConnectionPointer &conn, const hier_code hierCode)
{
    tos_t tos = 0;
    if (Ip::Qos::TheConfig.tosSiblingHit && hierCode==SIBLING_HIT) {
        tos = Ip::Qos::TheConfig.tosSiblingHit;
        debugs(33, 2, "QOS: Sibling Peer hit with hier code=" << hierCode << ", TOS=" << int(tos));
    } else if (Ip::Qos::TheConfig.tosParentHit && hierCode==PARENT_HIT) {
        tos = Ip::Qos::TheConfig.tosParentHit;
        debugs(33, 2, "QOS: Parent Peer hit with hier code=" << hierCode << ", TOS=" << int(tos));
    } else if (Ip::Qos::TheConfig.tosMiss) {
        tos = Ip::Qos::TheConfig.tosMiss;
        debugs(33, 2, "QOS: Cache miss, setting TOS=" << int(tos));
    } else if (Ip::Qos::TheConfig.preserveMissTos && Ip::Qos::TheConfig.preserveMissTosMask) {
        tos = fd_table[conn->fd].tosFromServer & Ip::Qos::TheConfig.preserveMissTosMask;
        debugs(33, 2, "QOS: Preserving TOS on miss, TOS=" << int(tos));
    }
    return setSockTos(conn, tos);
}

int
Ip::Qos::doNfmarkLocalMiss(const Comm::ConnectionPointer &conn, const hier_code hierCode)
{
    nfmark_t mark = 0;
    if (Ip::Qos::TheConfig.markSiblingHit && hierCode==SIBLING_HIT) {
        mark = Ip::Qos::TheConfig.markSiblingHit;
        debugs(33, 2, "QOS: Sibling Peer hit with hier code=" << hierCode << ", Mark=" << mark);
    } else if (Ip::Qos::TheConfig.markParentHit && hierCode==PARENT_HIT) {
        mark = Ip::Qos::TheConfig.markParentHit;
        debugs(33, 2, "QOS: Parent Peer hit with hier code=" << hierCode << ", Mark=" << mark);
    } else if (Ip::Qos::TheConfig.markMiss) {
        mark = Ip::Qos::TheConfig.markMiss;
        debugs(33, 2, "QOS: Cache miss, setting Mark=" << mark);
    } else if (Ip::Qos::TheConfig.preserveMissMark) {
        mark = fd_table[conn->fd].nfmarkFromServer & Ip::Qos::TheConfig.preserveMissMarkMask;
        debugs(33, 2, "QOS: Preserving mark on miss, Mark=" << mark);
    }
    return setSockNfmark(conn, mark);
}

int
Ip::Qos::doTosLocalHit(const Comm::ConnectionPointer &conn)
{
    debugs(33, 2, "QOS: Setting TOS for local hit, TOS=" << int(Ip::Qos::TheConfig.tosLocalHit));
    return setSockTos(conn, Ip::Qos::TheConfig.tosLocalHit);
}

int
Ip::Qos::doNfmarkLocalHit(const Comm::ConnectionPointer &conn)
{
    debugs(33, 2, "QOS: Setting netfilter mark for local hit, mark=" << Ip::Qos::TheConfig.markLocalHit);
    return setSockNfmark(conn, Ip::Qos::TheConfig.markLocalHit);
}

/* Qos::Config class */

Ip::Qos::Config Ip::Qos::TheConfig;

Ip::Qos::Config::Config()
{
    tosLocalHit = 0;
    tosSiblingHit = 0;
    tosParentHit = 0;
    tosMiss = 0;
    preserveMissTos = false;
    preserveMissTosMask = 0xFF;
    markLocalHit = 0;
    markSiblingHit = 0;
    markParentHit = 0;
    markMiss = 0;
    preserveMissMark = false;
    preserveMissMarkMask = 0xFFFFFFFF;
}

void
Ip::Qos::Config::parseConfigLine()
{
    /* parse options ... */
    char *token;
    /* These are set as appropriate and then used to check whether the initial loop has been done */
    bool mark = false;
    bool tos = false;
    /* Assume preserve is true. We don't set at initialisation as this affects isHitTosActive().
       We have to do this now, as we may never match the 'tos' parameter below */
#if !USE_QOS_TOS
    debugs(3, DBG_CRITICAL, "ERROR: Invalid option 'qos_flows'. QOS features not enabled in this build");
    self_destruct();
#endif

    while ( (token = strtok(NULL, w_space)) ) {

        // Work out TOS or mark. Default to TOS for backwards compatibility
        if (!(mark || tos)) {
            if (strncmp(token, "mark",4) == 0) {
#if SO_MARK
                mark = true;
                // Assume preserve is true. We don't set at initialisation as this affects isHitNfmarkActive()
#if USE_LIBNETFILTERCONNTRACK
                preserveMissMark = true;
# else // USE_LIBNETFILTERCONNTRACK
                preserveMissMark = false;
                debugs(3, DBG_IMPORTANT, "WARNING: Squid not compiled with Netfilter conntrack library. "
                       << "Netfilter mark preservation not available.");
#endif // USE_LIBNETFILTERCONNTRACK
#else // SO_MARK
                debugs(3, DBG_CRITICAL, "ERROR: Invalid parameter 'mark' in qos_flows option. "
                       << "Linux Netfilter marking not available.");
                self_destruct();
#endif // SO_MARK
            } else if (strncmp(token, "tos",3) == 0) {
                preserveMissTos = true;
                tos = true;
            } else {
                preserveMissTos = true;
                tos = true;
            }
        }

        if (strncmp(token, "local-hit=",10) == 0) {

            if (mark) {
                if (!xstrtoui(&token[10], NULL, &markLocalHit, 0, std::numeric_limits<nfmark_t>::max())) {
                    debugs(3, DBG_CRITICAL, "ERROR: Bad mark local-hit value " << &token[10]);
                    self_destruct();
                }
            } else {
                unsigned int v = 0;
                if (!xstrtoui(&token[10], NULL, &v, 0, std::numeric_limits<tos_t>::max())) {
                    debugs(3, DBG_CRITICAL, "ERROR: Bad TOS local-hit value " << &token[10]);
                    self_destruct();
                }
                tosLocalHit = (tos_t)v;
            }

        } else if (strncmp(token, "sibling-hit=",12) == 0) {

            if (mark) {
                if (!xstrtoui(&token[12], NULL, &markSiblingHit, 0, std::numeric_limits<nfmark_t>::max())) {
                    debugs(3, DBG_CRITICAL, "ERROR: Bad mark sibling-hit value " << &token[12]);
                    self_destruct();
                }
            } else {
                unsigned int v = 0;
                if (!xstrtoui(&token[12], NULL, &v, 0, std::numeric_limits<tos_t>::max())) {
                    debugs(3, DBG_CRITICAL, "ERROR: Bad TOS sibling-hit value " << &token[12]);
                    self_destruct();
                }
                tosSiblingHit = (tos_t)v;
            }

        } else if (strncmp(token, "parent-hit=",11) == 0) {

            if (mark) {
                if (!xstrtoui(&token[11], NULL, &markParentHit, 0, std::numeric_limits<nfmark_t>::max())) {
                    debugs(3, DBG_CRITICAL, "ERROR: Bad mark parent-hit value " << &token[11]);
                    self_destruct();
                }
            } else {
                unsigned int v = 0;
                if (!xstrtoui(&token[11], NULL, &v, 0, std::numeric_limits<tos_t>::max())) {
                    debugs(3, DBG_CRITICAL, "ERROR: Bad TOS parent-hit value " << &token[11]);
                    self_destruct();
                }
                tosParentHit = (tos_t)v;
            }

        } else if (strncmp(token, "miss=",5) == 0) {

            if (mark) {
                if (!xstrtoui(&token[5], NULL, &markMiss, 0, std::numeric_limits<nfmark_t>::max())) {
                    debugs(3, DBG_CRITICAL, "ERROR: Bad mark miss value " << &token[5]);
                    self_destruct();
                }
            } else {
                unsigned int v = 0;
                if (!xstrtoui(&token[5], NULL, &v, 0, std::numeric_limits<tos_t>::max())) {
                    debugs(3, DBG_CRITICAL, "ERROR: Bad TOS miss value " << &token[5]);
                    self_destruct();
                }
                tosMiss = (tos_t)v;
            }

        } else if (strcmp(token, "disable-preserve-miss") == 0) {

            if (preserveMissTosMask!=0xFFU || preserveMissMarkMask!=0xFFFFFFFFU) {
                debugs(3, DBG_CRITICAL, "ERROR: miss-mask feature cannot be set with disable-preserve-miss");
                self_destruct();
            }
            if (mark) {
                preserveMissMark = false;
                preserveMissMarkMask = 0;
            } else {
                preserveMissTos = false;
                preserveMissTosMask = 0;
            }

        } else if (strncmp(token, "miss-mask=",10) == 0) {

            if (mark && preserveMissMark) {
                if (!xstrtoui(&token[10], NULL, &preserveMissMarkMask, 0, std::numeric_limits<nfmark_t>::max())) {
                    debugs(3, DBG_CRITICAL, "ERROR: Bad mark miss-mark value " << &token[10]);
                    self_destruct();
                }
            } else if (preserveMissTos) {
                unsigned int v = 0;
                if (!xstrtoui(&token[10], NULL, &v, 0, std::numeric_limits<tos_t>::max())) {
                    debugs(3, DBG_CRITICAL, "ERROR: Bad TOS miss-mark value " << &token[10]);
                    self_destruct();
                }
                preserveMissTosMask = (tos_t)v;
            } else {
                debugs(3, DBG_CRITICAL, "ERROR: miss-mask feature cannot be set without miss-preservation enabled");
                self_destruct();
            }

        }
    }
}

/**
 * NOTE: Due to the low-level nature of the library these
 * objects are part of the dump function must be self-contained.
 * which means no StoreEntry refrences. Just a basic char* buffer.
*/
void
Ip::Qos::Config::dumpConfigLine(char *entry, const char *name) const
{
    char *p = entry;
    if (isHitTosActive()) {

        p += snprintf(p, 11, "%s", name); // strlen("qos_flows ");
        p += snprintf(p, 4, "%s", "tos");

        if (tosLocalHit > 0) {
            p += snprintf(p, 16, " local-hit=0x%02X", tosLocalHit);
        }
        if (tosSiblingHit > 0) {
            p += snprintf(p, 18, " sibling-hit=0x%02X", tosSiblingHit);
        }
        if (tosParentHit > 0) {
            p += snprintf(p, 17, " parent-hit=0x%02X", tosParentHit);
        }
        if (tosMiss > 0) {
            p += snprintf(p, 11, " miss=0x%02X", tosMiss);
        }
        if (preserveMissTos == 0) {
            p += snprintf(p, 23, " disable-preserve-miss");
        }
        if (preserveMissTos && preserveMissTosMask != 0) {
            p += snprintf(p, 16, " miss-mask=0x%02X", preserveMissTosMask);
        }
        p += snprintf(p, 2, "\n");
    }

    if (isHitNfmarkActive()) {
        p += snprintf(p, 11, "%s", name); // strlen("qos_flows ");
        p += snprintf(p, 5, "%s", "mark");

        if (markLocalHit > 0) {
            p += snprintf(p, 22, " local-hit=0x%02X", markLocalHit);
        }
        if (markSiblingHit > 0) {
            p += snprintf(p, 24, " sibling-hit=0x%02X", markSiblingHit);
        }
        if (markParentHit > 0) {
            p += snprintf(p, 23, " parent-hit=0x%02X", markParentHit);
        }
        if (markMiss > 0) {
            p += snprintf(p, 17, " miss=0x%02X", markMiss);
        }
        if (preserveMissMark == false) {
            p += snprintf(p, 23, " disable-preserve-miss");
        }
        if (preserveMissMark && preserveMissMarkMask != 0) {
            p += snprintf(p, 22, " miss-mask=0x%02X", preserveMissMarkMask);
        }
        p += snprintf(p, 2, "\n");
    }
}

#if !_USE_INLINE_
#include "Qos.cci"
#endif<|MERGE_RESOLUTION|>--- conflicted
+++ resolved
@@ -65,23 +65,16 @@
             struct in6_addr serv_fde_remote_ip6;
             server->remote.GetAddr(&serv_fde_remote_ip6);
             nfct_set_attr(ct, ATTR_IPV6_DST, serv_fde_remote_ip6.s6_addr);
-<<<<<<< HEAD
             struct in6_addr serv_fde_local_ip6;
             server->local.GetAddr(serv_fde_local_ip6);
-=======
->>>>>>> e0c296cb
             nfct_set_attr(ct, ATTR_IPV6_SRC, serv_fde_local_ip6.s6_addr);
         } else {
             nfct_set_attr_u8(ct, ATTR_L3PROTO, AF_INET);
-<<<<<<< HEAD
             struct in6_addr serv_fde_remote_ip;
             server->remote.GetAddr(&serv_fde_remote_ip);
             nfct_set_attr_u32(ct, ATTR_IPV4_DST, serv_fde_remote_ip.s_addr);
             struct in_addr serv_fde_local_ip;
             server->local.GetAddr(serv_fde_local_ip);
-=======
-            nfct_set_attr_u32(ct, ATTR_IPV4_DST, inet_addr(servFde->ipaddr));
->>>>>>> e0c296cb
             nfct_set_attr_u32(ct, ATTR_IPV4_SRC, serv_fde_local_ip.s_addr);
         }
 
@@ -96,17 +89,9 @@
             /* Query the conntrack table using the data previously set */
             int x = nfct_query(h, NFCT_Q_GET, ct);
             if (x == -1) {
-<<<<<<< HEAD
-                debugs(17, 2, "QOS: Failed to retrieve connection mark: (" << x << ") " << xstrerror(errno)
+                debugs(17, 2, "QOS: Failed to retrieve connection mark: (" << x << ") " << strerror(errno)
                        << " (Destination " << server->remote << ", source " << server->local << ")" );
             }
-=======
-                debugs(17, 2, "QOS: Failed to retrieve connection mark: (" << x << ") " << strerror(errno)
-                       << " (Destination " << servFde->ipaddr << ":" << servFde->remote_port
-                       << ", source " << serv_fde_local_conn << ")" );
-            }
-
->>>>>>> e0c296cb
             nfct_close(h);
         } else {
             debugs(17, 2, "QOS: Failed to open conntrack handle for upstream netfilter mark retrieval.");
