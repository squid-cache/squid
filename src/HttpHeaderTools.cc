/*
 * Copyright (C) 1996-2023 The Squid Software Foundation and contributors
 *
 * Squid software is distributed under GPLv2+ license and includes
 * contributions from numerous individuals and organizations.
 * Please see the COPYING and CONTRIBUTORS files for details.
 */

/* DEBUG: section 66    HTTP Header Tools */

#include "squid.h"
#include "acl/FilledChecklist.h"
#include "acl/Gadgets.h"
#include "base/EnumIterator.h"
#include "client_side.h"
#include "client_side_request.h"
#include "comm/Connection.h"
#include "compat/strtoll.h"
#include "ConfigParser.h"
#include "fde.h"
#include "globals.h"
#include "http/RegisteredHeaders.h"
#include "http/Stream.h"
#include "HttpHdrContRange.h"
#include "HttpHeader.h"
#include "HttpHeaderTools.h"
#include "HttpRequest.h"
#include "MemBuf.h"
#include "sbuf/Stream.h"
#include "sbuf/StringConvert.h"
#include "SquidConfig.h"
#include "Store.h"
#include "StrList.h"

#if USE_OPENSSL
#include "ssl/support.h"
#endif

#include <algorithm>
#include <cerrno>
#include <string>

static void httpHeaderPutStrvf(HttpHeader * hdr, Http::HdrType id, const char *fmt, va_list vargs);
static void httpHdrAdd(HttpHeader *heads, HttpRequest *request, const AccessLogEntryPointer &al, HeaderWithAclList &headersAdd);

void
httpHeaderMaskInit(HttpHeaderMask * mask, int value)
{
    memset(mask, value, sizeof(*mask));
}

/* same as httpHeaderPutStr, but formats the string using snprintf first */
void
httpHeaderPutStrf(HttpHeader * hdr, Http::HdrType id, const char *fmt,...)
{
    va_list args;
    va_start(args, fmt);

    httpHeaderPutStrvf(hdr, id, fmt, args);
    va_end(args);
}

/* used by httpHeaderPutStrf */
static void
httpHeaderPutStrvf(HttpHeader * hdr, Http::HdrType id, const char *fmt, va_list vargs)
{
    MemBuf mb;
    mb.init();
    mb.vappendf(fmt, vargs);
    hdr->putStr(id, mb.buf);
    mb.clean();
}

/** wrapper arrounf PutContRange */
void
httpHeaderAddContRange(HttpHeader * hdr, HttpHdrRangeSpec spec, int64_t ent_len)
{
    HttpHdrContRange *cr = httpHdrContRangeCreate();
    assert(hdr && ent_len >= 0);
    httpHdrContRangeSet(cr, spec, ent_len);
    hdr->putContRange(cr);
    delete cr;
}

/**
 * \return true if a given directive is found in the Connection header field-value.
 *
 * \note if no Connection header exists we may check the Proxy-Connection header
 */
bool
httpHeaderHasConnDir(const HttpHeader * hdr, const SBuf &directive)
{
    String list;

    /* what type of header do we have? */
    if (hdr->getList(Http::HdrType::CONNECTION, &list))
        return strListIsMember(&list, directive, ',') != 0;

#if USE_HTTP_VIOLATIONS
    if (hdr->getList(Http::HdrType::PROXY_CONNECTION, &list))
        return strListIsMember(&list, directive, ',') != 0;
#endif

    // else, no connection header for it to exist in
    return false;
}

/** handy to printf prefixes of potentially very long buffers */
const char *
getStringPrefix(const char *str, size_t sz)
{
#define SHORT_PREFIX_SIZE 512
    LOCAL_ARRAY(char, buf, SHORT_PREFIX_SIZE);
    xstrncpy(buf, str, (sz+1 > SHORT_PREFIX_SIZE) ? SHORT_PREFIX_SIZE : sz);
    return buf;
}

/**
 * parses an int field, complains if something went wrong, returns true on
 * success
 */
int
httpHeaderParseInt(const char *start, int *value)
{
    assert(value);
    *value = atoi(start);

    if (!*value && !xisdigit(*start)) {
        debugs(66, 2, "failed to parse an int header field near '" << start << "'");
        return 0;
    }

    return 1;
}

bool
httpHeaderParseOffset(const char *start, int64_t *value, char **endPtr)
{
    char *end = nullptr;
    errno = 0;
    const int64_t res = strtoll(start, &end, 10);
    if (errno && !res) {
        debugs(66, 7, "failed to parse malformed offset in " << start);
        return false;
    }
    if (errno == ERANGE && (res == LLONG_MIN || res == LLONG_MAX)) { // no overflow
        debugs(66, 7, "failed to parse huge offset in " << start);
        return false;
    }
    if (start == end) {
        debugs(66, 7, "failed to parse empty offset");
        return false;
    }
    *value = res;
    if (endPtr)
        *endPtr = end;
    debugs(66, 7, "offset " << start << " parsed as " << res);
    return true;
}

/**
 * Parses a quoted-string field (RFC 2616 section 2.2), complains if
 * something went wrong, returns non-zero on success.
 * Un-escapes quoted-pair characters found within the string.
 * start should point at the first double-quote.
 */
int
httpHeaderParseQuotedString(const char *start, const int len, String *val)
{
    const char *end, *pos;
    val->clean();
    if (*start != '"') {
        debugs(66, 2, "failed to parse a quoted-string header field near '" << start << "'");
        return 0;
    }
    pos = start + 1;

    while (*pos != '"' && len > (pos-start)) {

        if (*pos =='\r') {
            ++pos;
            if ((pos-start) > len || *pos != '\n') {
                debugs(66, 2, "failed to parse a quoted-string header field with '\\r' octet " << (start-pos)
                       << " bytes into '" << start << "'");
                val->clean();
                return 0;
            }
        }

        if (*pos == '\n') {
            ++pos;
            if ( (pos-start) > len || (*pos != ' ' && *pos != '\t')) {
                debugs(66, 2, "failed to parse multiline quoted-string header field '" << start << "'");
                val->clean();
                return 0;
            }
            // TODO: replace the entire LWS with a space
            val->append(" ");
            ++pos;
            debugs(66, 2, "len < pos-start => " << len << " < " << (pos-start));
            continue;
        }

        bool quoted = (*pos == '\\');
        if (quoted) {
            ++pos;
            if (!*pos || (pos-start) > len) {
                debugs(66, 2, "failed to parse a quoted-string header field near '" << start << "'");
                val->clean();
                return 0;
            }
        }
        end = pos;
        while (end < (start+len) && *end != '\\' && *end != '\"' && (unsigned char)*end > 0x1F && *end != 0x7F)
            ++end;
        if (((unsigned char)*end <= 0x1F && *end != '\r' && *end != '\n') || *end == 0x7F) {
            debugs(66, 2, "failed to parse a quoted-string header field with CTL octet " << (start-pos)
                   << " bytes into '" << start << "'");
            val->clean();
            return 0;
        }
        val->append(pos, end-pos);
        pos = end;
    }

    if (*pos != '\"') {
        debugs(66, 2, "failed to parse a quoted-string header field which did not end with \" ");
        val->clean();
        return 0;
    }
    /* Make sure it's defined even if empty "" */
    if (!val->termedBuf())
        val->assign("", 0);
    return 1;
}

SBuf
Http::SlowlyParseQuotedString(const char * const description, const char * const start, const size_t length)
{
    String s;
    if (!httpHeaderParseQuotedString(start, length, &s))
        throw TextException(ToSBuf("Cannot parse ", description, " as a quoted string"), Here());
    return StringToSBuf(s);
}

SBuf
httpHeaderQuoteString(const char *raw)
{
    assert(raw);

    // TODO: Optimize by appending a sequence of characters instead of a char.
    // This optimization may be easier with Tokenizer after raw becomes SBuf.

    // RFC 7230 says a "sender SHOULD NOT generate a quoted-pair in a
    // quoted-string except where necessary" (i.e., DQUOTE and backslash)
    bool needInnerQuote = false;
    for (const char *s = raw; !needInnerQuote &&  *s; ++s)
        needInnerQuote = *s == '"' || *s == '\\';

    SBuf quotedStr;
    quotedStr.append('"');

    if (needInnerQuote) {
        for (const char *s = raw; *s; ++s) {
            if (*s == '"' || *s == '\\')
                quotedStr.append('\\');
            quotedStr.append(*s);
        }
    } else {
        quotedStr.append(raw);
    }

    quotedStr.append('"');
    return quotedStr;
}

/**
 * Checks the anonymizer (header_access) configuration.
 *
 * \retval 0    Header is explicitly blocked for removal
 * \retval 1    Header is explicitly allowed
 * \retval 1    Header has been replaced, the current version can be used.
 * \retval 1    Header has no access controls to test
 */
static int
httpHdrMangle(HttpHeaderEntry * e, HttpRequest * request, HeaderManglers *hms, const AccessLogEntryPointer &al)
{
    int retval;

    assert(e);

    const headerMangler *hm = hms->find(*e);

    /* mangler or checklist went away. default allow */
    if (!hm || !hm->access_list) {
        debugs(66, 7, "couldn't find mangler or access list. Allowing");
        return 1;
    }

<<<<<<< HEAD
    ACLFilledChecklist checklist(hm->access_list, request);

    checklist.al = al;
    if (al && al->reply) {
        checklist.reply = al->reply.getRaw();
        HTTPMSGLOCK(checklist.reply);
    }
=======
    ACLFilledChecklist checklist(hm->access_list, request, nullptr);
    checklist.updateAle(al);
>>>>>>> e5827d49

    // XXX: The two "It was denied" clauses below mishandle cases with no
    // matching rules, violating the "If no rules within the set have matching
    // ACLs, the header field is left as is" promise in squid.conf.
    // TODO: Use Acl::Answer::implicit. See HttpStateData::forwardUpgrade().
    if (checklist.fastCheck().allowed()) {
        /* aclCheckFast returns true for allow. */
        debugs(66, 7, "checklist for mangler is positive. Mangle");
        retval = 1;
    } else if (nullptr == hm->replacement) {
        /* It was denied, and we don't have any replacement */
        debugs(66, 7, "checklist denied, we have no replacement. Pass");
        // XXX: We said "Pass", but the caller will delete on zero retval.
        retval = 0;
    } else {
        /* It was denied, but we have a replacement. Replace the
         * header on the fly, and return that the new header
         * is allowed.
         */
        debugs(66, 7, "checklist denied but we have replacement. Replace");
        e->value = hm->replacement;
        retval = 1;
    }

    return retval;
}

/** Mangles headers for a list of headers. */
void
httpHdrMangleList(HttpHeader *l, HttpRequest *request, const AccessLogEntryPointer &al, req_or_rep_t req_or_rep)
{
    HttpHeaderEntry *e;
    HttpHeaderPos p = HttpHeaderInitPos;

    /* check with anonymizer tables */
    HeaderManglers *hms = nullptr;
    HeaderWithAclList *headersAdd = nullptr;

    switch (req_or_rep) {
    case ROR_REQUEST:
        hms = Config.request_header_access;
        headersAdd = Config.request_header_add;
        break;
    case ROR_REPLY:
        hms = Config.reply_header_access;
        headersAdd = Config.reply_header_add;
        break;
    }

    if (hms) {
        int headers_deleted = 0;
        while ((e = l->getEntry(&p))) {
            if (httpHdrMangle(e, request, hms, al) == 0)
                l->delAt(p, headers_deleted);
        }

        if (headers_deleted)
            l->refreshMask();
    }

    if (headersAdd && !headersAdd->empty()) {
        httpHdrAdd(l, request, al, *headersAdd);
    }
}

static
void header_mangler_clean(headerMangler &m)
{
    aclDestroyAccessList(&m.access_list);
    safe_free(m.replacement);
}

static
void header_mangler_dump_access(StoreEntry * entry, const char *option,
                                const headerMangler &m, const char *name)
{
    if (m.access_list != nullptr) {
        storeAppendPrintf(entry, "%s ", option);
        dump_acl_access(entry, name, m.access_list);
    }
}

static
void header_mangler_dump_replacement(StoreEntry * entry, const char *option,
                                     const headerMangler &m, const char *name)
{
    if (m.replacement)
        storeAppendPrintf(entry, "%s %s %s\n", option, name, m.replacement);
}

HeaderManglers::HeaderManglers()
{
    memset(known, 0, sizeof(known));
    memset(&all, 0, sizeof(all));
}

HeaderManglers::~HeaderManglers()
{
    for (auto i : WholeEnum<Http::HdrType>())
        header_mangler_clean(known[i]);

    for (auto i : custom)
        header_mangler_clean(i.second);

    header_mangler_clean(all);
}

void
HeaderManglers::dumpAccess(StoreEntry * entry, const char *name) const
{
    for (auto id : WholeEnum<Http::HdrType>())
        header_mangler_dump_access(entry, name, known[id], Http::HeaderLookupTable.lookup(id).name);

    for (auto i : custom)
        header_mangler_dump_access(entry, name, i.second, i.first.c_str());

    header_mangler_dump_access(entry, name, all, "All");
}

void
HeaderManglers::dumpReplacement(StoreEntry * entry, const char *name) const
{
    for (auto id : WholeEnum<Http::HdrType>()) {
        header_mangler_dump_replacement(entry, name, known[id], Http::HeaderLookupTable.lookup(id).name);
    }

    for (auto i: custom) {
        header_mangler_dump_replacement(entry, name, i.second, i.first.c_str());
    }

    header_mangler_dump_replacement(entry, name, all, "All");
}

headerMangler *
HeaderManglers::track(const char *name)
{
    if (strcmp(name, "All") == 0)
        return &all;

    const Http::HdrType id = Http::HeaderLookupTable.lookup(SBuf(name)).id;

    if (id != Http::HdrType::BAD_HDR)
        return &known[id];

    if (strcmp(name, "Other") == 0)
        return &known[Http::HdrType::OTHER];

    return &custom[name];
}

void
HeaderManglers::setReplacement(const char *name, const char *value)
{
    // for backword compatibility, we allow replacements to be configured
    // for headers w/o access rules, but such replacements are ignored
    headerMangler *m = track(name);

    safe_free(m->replacement); // overwrite old value if any
    m->replacement = xstrdup(value);
}

const headerMangler *
HeaderManglers::find(const HttpHeaderEntry &e) const
{
    // a known header with a configured ACL list
    if (e.id != Http::HdrType::OTHER && Http::any_HdrType_enum_value(e.id) &&
            known[e.id].access_list)
        return &known[e.id];

    // a custom header
    if (e.id == Http::HdrType::OTHER) {
        // does it have an ACL list configured?
        // Optimize: use a name type that we do not need to convert to here
        SBuf tmp(e.name); // XXX: performance regression. c_str() reallocates
        const ManglersByName::const_iterator i = custom.find(tmp.c_str());
        if (i != custom.end())
            return &i->second;
    }

    // Next-to-last resort: "Other" rules match any custom header
    if (e.id == Http::HdrType::OTHER && known[Http::HdrType::OTHER].access_list)
        return &known[Http::HdrType::OTHER];

    // Last resort: "All" rules match any header
    if (all.access_list)
        return &all;

    return nullptr;
}

void
httpHdrAdd(HttpHeader *heads, HttpRequest *request, const AccessLogEntryPointer &al, HeaderWithAclList &headersAdd)
{
<<<<<<< HEAD
    ACLFilledChecklist checklist(nullptr, request);

    checklist.al = al;
    if (al && al->reply) {
        checklist.reply = al->reply.getRaw();
        HTTPMSGLOCK(checklist.reply);
    }
=======
    ACLFilledChecklist checklist(nullptr, request, nullptr);
    checklist.updateAle(al);
>>>>>>> e5827d49

    for (HeaderWithAclList::const_iterator hwa = headersAdd.begin(); hwa != headersAdd.end(); ++hwa) {
        if (!hwa->aclList || checklist.fastCheck(hwa->aclList).allowed()) {
            const char *fieldValue = nullptr;
            MemBuf mb;
            if (hwa->quoted) {
                if (al != nullptr) {
                    mb.init();
                    hwa->valueFormat->assemble(mb, al, 0);
                    fieldValue = mb.content();
                }
            } else {
                fieldValue = hwa->fieldValue.c_str();
            }

            if (!fieldValue || fieldValue[0] == '\0')
                fieldValue = "-";

            HttpHeaderEntry *e = new HttpHeaderEntry(hwa->fieldId, SBuf(hwa->fieldName), fieldValue);
            heads->addEntry(e);
        }
    }
}
<|MERGE_RESOLUTION|>--- conflicted
+++ resolved
@@ -297,18 +297,8 @@
         return 1;
     }
 
-<<<<<<< HEAD
     ACLFilledChecklist checklist(hm->access_list, request);
-
-    checklist.al = al;
-    if (al && al->reply) {
-        checklist.reply = al->reply.getRaw();
-        HTTPMSGLOCK(checklist.reply);
-    }
-=======
-    ACLFilledChecklist checklist(hm->access_list, request, nullptr);
     checklist.updateAle(al);
->>>>>>> e5827d49
 
     // XXX: The two "It was denied" clauses below mishandle cases with no
     // matching rules, violating the "If no rules within the set have matching
@@ -502,18 +492,8 @@
 void
 httpHdrAdd(HttpHeader *heads, HttpRequest *request, const AccessLogEntryPointer &al, HeaderWithAclList &headersAdd)
 {
-<<<<<<< HEAD
     ACLFilledChecklist checklist(nullptr, request);
-
-    checklist.al = al;
-    if (al && al->reply) {
-        checklist.reply = al->reply.getRaw();
-        HTTPMSGLOCK(checklist.reply);
-    }
-=======
-    ACLFilledChecklist checklist(nullptr, request, nullptr);
     checklist.updateAle(al);
->>>>>>> e5827d49
 
     for (HeaderWithAclList::const_iterator hwa = headersAdd.begin(); hwa != headersAdd.end(); ++hwa) {
         if (!hwa->aclList || checklist.fastCheck(hwa->aclList).allowed()) {
