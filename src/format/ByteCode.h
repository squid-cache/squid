--- conflicted
+++ resolved
@@ -191,12 +191,9 @@
 #endif
 
 #if USE_SSL
-<<<<<<< HEAD
     LFT_SSL_BUMP_MODE,
-=======
     LFT_SSL_USER_CERT_SUBJECT,
     LFT_SSL_USER_CERT_ISSUER,
->>>>>>> 3b9899f7
 #endif
 
     LFT_PERCENT			/* special string cases for escaped chars */
