--- conflicted
+++ resolved
@@ -24,13 +24,7 @@
 ## XXX: Do we really need this? Does auto-dependency tracking work?
 $(OBJS): $(top_srcdir)/include/version.h $(top_builddir)/include/autoconf.h
 
-<<<<<<< HEAD
-## Because compatibility is almost universal. And the link order is important.
-COMPAT_LIBS = \
-=======
-
 ## Because compatibility is almost universal. And the link order is important.
 COMPAT_LIB = \
->>>>>>> e775d84e
 	-L$(top_builddir)/lib -lmiscutil \
 	$(top_builddir)/compat/libcompat.la