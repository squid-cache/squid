/*
 * SQUID Web Proxy Cache          http://www.squid-cache.org/
 * ----------------------------------------------------------
 *
 *  Squid is the result of efforts by numerous individuals from
 *  the Internet community; see the CONTRIBUTORS file for full
 *  details.   Many organizations have provided support for Squid's
 *  development; see the SPONSORS file for full details.  Squid is
 *  Copyrighted (C) 2001 by the Regents of the University of
 *  California; see the COPYRIGHT file for full details.  Squid
 *  incorporates software developed and/or copyrighted by other
 *  sources; see the CREDITS file for full details.
 *
 *  This program is free software; you can redistribute it and/or modify
 *  it under the terms of the GNU General Public License as published by
 *  the Free Software Foundation; either version 2 of the License, or
 *  (at your option) any later version.
 *
 *  This program is distributed in the hope that it will be useful,
 *  but WITHOUT ANY WARRANTY; without even the implied warranty of
 *  MERCHANTABILITY or FITNESS FOR A PARTICULAR PURPOSE.  See the
 *  GNU General Public License for more details.
 *
 *  You should have received a copy of the GNU General Public License
 *  along with this program; if not, write to the Free Software
 *  Foundation, Inc., 59 Temple Place, Suite 330, Boston, MA 02111, USA.
 *
 */
#ifndef SQUID_PROTOS_H
#define SQUID_PROTOS_H

/* included for routines that have not moved out to their proper homes
 * yet.
 */
#include "Packer.h"
/* for routines still in this file that take CacheManager parameters */
#include "ip/Address.h"
/* for parameters that still need these */
#include "enums.h"
/* some parameters stil need this */
#include "wordlist.h"

/* for parameters that still need these */
#include "lookup_t.h"


class HttpRequestMethod;


#if USE_FORW_VIA_DB
SQUIDCEXTERN void fvdbCountVia(const char *key);
SQUIDCEXTERN void fvdbCountForw(const char *key);
#endif
#if HEADERS_LOG
SQUIDCEXTERN void headersLog(int cs, int pq, const HttpRequestMethod& m, void *data);
#endif
SQUIDCEXTERN char *log_quote(const char *header);
SQUIDCEXTERN int logTypeIsATcpHit(log_type);

/*
 * cache_cf.c
 */
SQUIDCEXTERN void configFreeMemory(void);
class MemBuf;
SQUIDCEXTERN void wordlistCat(const wordlist *, MemBuf * mb);
SQUIDCEXTERN void self_destruct(void);
SQUIDCEXTERN void add_http_port(char *portspec);
extern int xatoi(const char *token);
extern long xatol(const char *token);


/* extra functions from cache_cf.c useful for lib modules */
SQUIDCEXTERN void parse_int(int *var);
SQUIDCEXTERN void parse_onoff(int *var);
SQUIDCEXTERN void parse_eol(char *volatile *var);
SQUIDCEXTERN void parse_wordlist(wordlist ** list);
SQUIDCEXTERN void requirePathnameExists(const char *name, const char *path);
SQUIDCEXTERN void parse_time_t(time_t * var);


/* client_side.c - FD related client side routines */

SQUIDCEXTERN void clientdbInit(void);

SQUIDCEXTERN void clientdbUpdate(const Ip::Address &, log_type, protocol_t, size_t);

SQUIDCEXTERN int clientdbCutoffDenied(const Ip::Address &);
void clientdbDump(StoreEntry *);
SQUIDCEXTERN void clientdbFreeMemory(void);

SQUIDCEXTERN int clientdbEstablished(const Ip::Address &, int);
SQUIDCEXTERN void clientOpenListenSockets(void);
SQUIDCEXTERN void clientHttpConnectionsClose(void);
SQUIDCEXTERN void httpRequestFree(void *);

extern void clientAccessCheck(void *);

#include "Debug.h"

/* see debug.c for info on context-based debugging */
SQUIDCEXTERN Ctx ctx_enter(const char *descr);
SQUIDCEXTERN void ctx_exit(Ctx ctx);

SQUIDCEXTERN void _db_set_syslog(const char *facility);
SQUIDCEXTERN void _db_init(const char *logfile, const char *options);
SQUIDCEXTERN void _db_rotate_log(void);

/* packs, then prints an object using debugs() */
SQUIDCEXTERN void debugObj(int section, int level, const char *label, void *obj, ObjPackMethod pm);

/* disk.c */
SQUIDCEXTERN int file_open(const char *path, int mode);
SQUIDCEXTERN void file_close(int fd);
/* Adapter file_write for object callbacks */

template <class O>
void
FreeObject(void *address)
{
    O *anObject = static_cast <O *>(address);
    delete anObject;
}

SQUIDCEXTERN void file_write(int, off_t, void const *, int len, DWCB *, void *, FREE *);
SQUIDCEXTERN void file_write_mbuf(int fd, off_t, MemBuf mb, DWCB * handler, void *handler_data);
SQUIDCEXTERN void file_read(int, char *, int, off_t, DRCB *, void *);
SQUIDCEXTERN void disk_init(void);

SQUIDCEXTERN void dnsShutdown(void);
SQUIDCEXTERN void dnsInit(void);
SQUIDCEXTERN void dnsSubmit(const char *lookup, HLPCB * callback, void *data);

/* dns_internal.c */
SQUIDCEXTERN void idnsInit(void);
SQUIDCEXTERN void idnsShutdown(void);
SQUIDCEXTERN void idnsALookup(const char *, IDNSCB *, void *);

SQUIDCEXTERN void idnsPTRLookup(const Ip::Address &, IDNSCB *, void *);

SQUIDCEXTERN void fd_close(int fd);
SQUIDCEXTERN void fd_open(int fd, unsigned int type, const char *);
SQUIDCEXTERN void fd_note(int fd, const char *);
SQUIDCEXTERN void fd_bytes(int fd, int len, unsigned int type);
SQUIDCEXTERN void fdDumpOpen(void);
SQUIDCEXTERN int fdUsageHigh(void);
SQUIDCEXTERN void fdAdjustReserved(void);

SQUIDCEXTERN fileMap *file_map_create(void);
SQUIDCEXTERN int file_map_allocate(fileMap *, int);
SQUIDCEXTERN int file_map_bit_set(fileMap *, int);
SQUIDCEXTERN int file_map_bit_test(fileMap *, int);
SQUIDCEXTERN void file_map_bit_reset(fileMap *, int);
SQUIDCEXTERN void filemapFreeMemory(fileMap *);


SQUIDCEXTERN void fqdncache_nbgethostbyaddr(const Ip::Address &, FQDNH *, void *);

SQUIDCEXTERN const char *fqdncache_gethostbyaddr(const Ip::Address &, int flags);
SQUIDCEXTERN void fqdncache_init(void);
void fqdnStats(StoreEntry *);
SQUIDCEXTERN void fqdncacheReleaseInvalid(const char *);

SQUIDCEXTERN const char *fqdnFromAddr(const Ip::Address &);
SQUIDCEXTERN int fqdncacheQueueDrain(void);
SQUIDCEXTERN void fqdncacheFreeMemory(void);
SQUIDCEXTERN void fqdncache_restart(void);
void fqdncache_purgelru(void *);
SQUIDCEXTERN void fqdncacheAddEntryFromHosts(char *addr, wordlist * hostnames);

class FwdState;

/**
 \defgroup ServerProtocolFTPAPI Server-Side FTP API
 \ingroup ServerProtocol
 */

/// \ingroup ServerProtocolFTPAPI
SQUIDCEXTERN void ftpStart(FwdState *);

class HttpRequest;
class HttpReply;

/// \ingroup ServerProtocolFTPAPI
SQUIDCEXTERN const char *ftpUrlWith2f(HttpRequest *);


/**
 \defgroup ServerProtocolGopherAPI Server-Side Gopher API
 \ingroup ServerProtocol
 */

/// \ingroup ServerProtocolGopherAPI
SQUIDCEXTERN void gopherStart(FwdState *);

/// \ingroup ServerProtocolGopherAPI
SQUIDCEXTERN int gopherCachable(const HttpRequest *);


/**
 \defgroup ServerProtocolWhoisAPI Server-Side WHOIS API
 \ingroup ServerProtocol
 */

/// \ingroup ServerProtocolWhoisAPI
SQUIDCEXTERN void whoisStart(FwdState *);


/* http.c */
/* for http_hdr_type field */
#include "HttpHeader.h"
SQUIDCEXTERN int httpCachable(const HttpRequestMethod&);
SQUIDCEXTERN void httpStart(FwdState *);
SQUIDCEXTERN mb_size_t httpBuildRequestPrefix(HttpRequest * request,
        HttpRequest * orig_request,
        StoreEntry * entry,
        MemBuf * mb,
        http_state_flags);
SQUIDCEXTERN void httpAnonInitModule(void);
SQUIDCEXTERN int httpAnonHdrAllowed(http_hdr_type hdr_id);
SQUIDCEXTERN int httpAnonHdrDenied(http_hdr_type hdr_id);
SQUIDCEXTERN const char *httpMakeVaryMark(HttpRequest * request, HttpReply const * reply);

/* ETag */
SQUIDCEXTERN int etagParseInit(ETag * etag, const char *str);
/// whether etags are strong-equal
SQUIDCEXTERN bool etagIsStrongEqual(const ETag &tag1, const ETag &tag2);
/// whether etags are weak-equal
SQUIDCEXTERN bool etagIsWeakEqual(const ETag &tag1, const ETag &tag2);

#include "HttpStatusCode.h"
SQUIDCEXTERN const char *httpStatusString(http_status status);

/* Http Body */
/* init/clean */
SQUIDCEXTERN void httpBodyInit(HttpBody * body);
SQUIDCEXTERN void httpBodyClean(HttpBody * body);
/* get body ptr (always use this) */
SQUIDCEXTERN const char *httpBodyPtr(const HttpBody * body);
/* set body, does not clone mb so you should not reuse it */
SQUIDCEXTERN void httpBodySet(HttpBody * body, MemBuf * mb);

/* pack */
SQUIDCEXTERN void httpBodyPackInto(const HttpBody * body, Packer * p);

/* Http Cache Control Header Field */
SQUIDCEXTERN void httpHdrCcInitModule(void);
SQUIDCEXTERN void httpHdrCcCleanModule(void);
SQUIDCEXTERN HttpHdrCc *httpHdrCcCreate(void);
SQUIDCEXTERN HttpHdrCc *httpHdrCcParseCreate(const String * str);
SQUIDCEXTERN void httpHdrCcDestroy(HttpHdrCc * cc);
SQUIDCEXTERN HttpHdrCc *httpHdrCcDup(const HttpHdrCc * cc);
SQUIDCEXTERN void httpHdrCcPackInto(const HttpHdrCc * cc, Packer * p);
SQUIDCEXTERN void httpHdrCcSetMaxAge(HttpHdrCc * cc, int max_age);
SQUIDCEXTERN void httpHdrCcSetSMaxAge(HttpHdrCc * cc, int s_maxage);
SQUIDCEXTERN void httpHdrCcUpdateStats(const HttpHdrCc * cc, StatHist * hist);
void httpHdrCcStatDumper(StoreEntry * sentry, int idx, double val, double size, int count);

/* Http Header Tools */
class HttpHeaderFieldInfo;
SQUIDCEXTERN HttpHeaderFieldInfo *httpHeaderBuildFieldsInfo(const HttpHeaderFieldAttrs * attrs, int count);
SQUIDCEXTERN void httpHeaderDestroyFieldsInfo(HttpHeaderFieldInfo * info, int count);
SQUIDCEXTERN http_hdr_type httpHeaderIdByName(const char *name, size_t name_len, const HttpHeaderFieldInfo * attrs, int end);
SQUIDCEXTERN http_hdr_type httpHeaderIdByNameDef(const char *name, int name_len);
SQUIDCEXTERN const char *httpHeaderNameById(int id);
SQUIDCEXTERN int httpHeaderHasConnDir(const HttpHeader * hdr, const char *directive);
SQUIDCEXTERN void strListAdd(String * str, const char *item, char del);
SQUIDCEXTERN int strListIsMember(const String * str, const char *item, char del);
SQUIDCEXTERN int strListIsSubstr(const String * list, const char *s, char del);
SQUIDCEXTERN int strListGetItem(const String * str, char del, const char **item, int *ilen, const char **pos);
SQUIDCEXTERN const char *getStringPrefix(const char *str, const char *end);
SQUIDCEXTERN int httpHeaderParseInt(const char *start, int *val);
SQUIDCEXTERN int httpHeaderParseOffset(const char *start, int64_t * off);
SQUIDCEXTERN void
httpHeaderPutStrf(HttpHeader * hdr, http_hdr_type id, const char *fmt,...) PRINTF_FORMAT_ARG3;


/* Http Header */
SQUIDCEXTERN void httpHeaderInitModule(void);
SQUIDCEXTERN void httpHeaderCleanModule(void);

/* store report about current header usage and other stats */
void httpHeaderStoreReport(StoreEntry * e);
SQUIDCEXTERN void httpHdrMangleList(HttpHeader *, HttpRequest *, int req_or_rep);
SQUIDCEXTERN int httpReqHdrManglersConfigured();

#if SQUID_SNMP
SQUIDCEXTERN PF snmpHandleUdp;
SQUIDCEXTERN void snmpInit(void);
SQUIDCEXTERN void snmpConnectionOpen(void);
SQUIDCEXTERN void snmpConnectionShutdown(void);
SQUIDCEXTERN void snmpConnectionClose(void);
SQUIDCEXTERN const char * snmpDebugOid(oid * Name, snint Len, MemBuf &outbuf);

SQUIDCEXTERN void addr2oid(Ip::Address &addr, oid *Dest);
SQUIDCEXTERN void oid2addr(oid *Dest, Ip::Address &addr, u_int code);

SQUIDCEXTERN Ip::Address *client_entry(Ip::Address *current);
SQUIDCEXTERN variable_list *snmp_basicFn(variable_list *, snint *);
SQUIDCEXTERN variable_list *snmp_confFn(variable_list *, snint *);
SQUIDCEXTERN variable_list *snmp_sysFn(variable_list *, snint *);
SQUIDCEXTERN variable_list *snmp_prfSysFn(variable_list *, snint *);
SQUIDCEXTERN variable_list *snmp_prfProtoFn(variable_list *, snint *);
SQUIDCEXTERN variable_list *snmp_prfPeerFn(variable_list *, snint *);
SQUIDCEXTERN variable_list *snmp_netIpFn(variable_list *, snint *);
SQUIDCEXTERN variable_list *snmp_netFqdnFn(variable_list *, snint *);
#if USE_DNSSERVERS
SQUIDCEXTERN variable_list *snmp_netDnsFn(variable_list *, snint *);
#else
SQUIDCEXTERN variable_list *snmp_netIdnsFn(variable_list *, snint *);
#endif /* USE_DNSSERVERS */
SQUIDCEXTERN variable_list *snmp_meshPtblFn(variable_list *, snint *);
SQUIDCEXTERN variable_list *snmp_meshCtblFn(variable_list *, snint *);
#endif /* SQUID_SNMP */

#if USE_WCCP
SQUIDCEXTERN void wccpInit(void);
SQUIDCEXTERN void wccpConnectionOpen(void);
SQUIDCEXTERN void wccpConnectionClose(void);
#endif /* USE_WCCP */

#if USE_WCCPv2
extern void wccp2Init(void);
extern void wccp2ConnectionOpen(void);
extern void wccp2ConnectionClose(void);
#endif /* USE_WCCPv2 */

void ipcache_purgelru(void *);
SQUIDCEXTERN void ipcache_nbgethostbyname(const char *name,
        IPH * handler,
        void *handlerData);
SQUIDCEXTERN const ipcache_addrs *ipcache_gethostbyname(const char *, int flags);
SQUIDCEXTERN void ipcacheInvalidate(const char *);
SQUIDCEXTERN void ipcacheInvalidateNegative(const char *);
SQUIDCEXTERN void ipcache_init(void);
SQUIDCEXTERN void ipcacheCycleAddr(const char *name, ipcache_addrs *);
SQUIDCEXTERN void ipcacheMarkBadAddr(const char *name, const Ip::Address &);
SQUIDCEXTERN void ipcacheMarkGoodAddr(const char *name, const Ip::Address &);
SQUIDCEXTERN void ipcacheMarkAllGood(const char *name);
SQUIDCEXTERN void ipcacheFreeMemory(void);
SQUIDCEXTERN ipcache_addrs *ipcacheCheckNumeric(const char *name);
SQUIDCEXTERN void ipcache_restart(void);
SQUIDCEXTERN int ipcacheAddEntryFromHosts(const char *name, const char *ipaddr);

SQUIDCEXTERN char *mime_get_header(const char *mime, const char *header);
SQUIDCEXTERN char *mime_get_header_field(const char *mime, const char *name, const char *prefix);
SQUIDCEXTERN size_t headersEnd(const char *, size_t);

SQUIDCEXTERN void mimeInit(char *filename);
SQUIDCEXTERN void mimeFreeMemory(void);
SQUIDCEXTERN char *mimeGetContentEncoding(const char *fn);
SQUIDCEXTERN char *mimeGetContentType(const char *fn);
SQUIDCEXTERN char const *mimeGetIcon(const char *fn);
SQUIDCEXTERN const char *mimeGetIconURL(const char *fn);
SQUIDCEXTERN char mimeGetTransferMode(const char *fn);
SQUIDCEXTERN int mimeGetDownloadOption(const char *fn);
SQUIDCEXTERN int mimeGetViewOption(const char *fn);

SQUIDCEXTERN int mcastSetTtl(int, int);
SQUIDCEXTERN IPH mcastJoinGroups;

SQUIDCEXTERN peer *getFirstPeer(void);
SQUIDCEXTERN peer *getFirstUpParent(HttpRequest *);
SQUIDCEXTERN peer *getNextPeer(peer *);
SQUIDCEXTERN peer *getSingleParent(HttpRequest *);
SQUIDCEXTERN int neighborsCount(HttpRequest *);
SQUIDCEXTERN int neighborsUdpPing(HttpRequest *,
                                  StoreEntry *,
                                  IRCB * callback,
                                  void *data,
                                  int *exprep,
                                  int *timeout);
SQUIDCEXTERN void neighborAddAcl(const char *, const char *);

SQUIDCEXTERN void neighborsUdpAck(const cache_key *, icp_common_t *, const Ip::Address &);
SQUIDCEXTERN void neighborAdd(const char *, const char *, int, int, int, int, int);
SQUIDCEXTERN void neighbors_init(void);
#if USE_HTCP
SQUIDCEXTERN void neighborsHtcpClear(StoreEntry *, const char *, HttpRequest *, const HttpRequestMethod &, htcp_clr_reason);
#endif
SQUIDCEXTERN peer *peerFindByName(const char *);
SQUIDCEXTERN peer *peerFindByNameAndPort(const char *, unsigned short);
SQUIDCEXTERN peer *getDefaultParent(HttpRequest * request);
SQUIDCEXTERN peer *getRoundRobinParent(HttpRequest * request);
SQUIDCEXTERN peer *getWeightedRoundRobinParent(HttpRequest * request);
SQUIDCEXTERN void peerClearRRStart(void);
SQUIDCEXTERN void peerClearRR(void);
SQUIDCEXTERN peer *getAnyParent(HttpRequest * request);
SQUIDCEXTERN lookup_t peerDigestLookup(peer * p, HttpRequest * request);
SQUIDCEXTERN peer *neighborsDigestSelect(HttpRequest * request);
SQUIDCEXTERN void peerNoteDigestLookup(HttpRequest * request, peer * p, lookup_t lookup);
SQUIDCEXTERN void peerNoteDigestGone(peer * p);
SQUIDCEXTERN int neighborUp(const peer * e);
SQUIDCEXTERN CBDUNL peerDestroy;
SQUIDCEXTERN const char *neighborTypeStr(const peer * e);
SQUIDCEXTERN peer_t neighborType(const peer *, const HttpRequest *);
SQUIDCEXTERN void peerConnectFailed(peer *);
SQUIDCEXTERN void peerConnectSucceded(peer *);
SQUIDCEXTERN void dump_peer_options(StoreEntry *, peer *);
SQUIDCEXTERN int peerHTTPOkay(const peer *, HttpRequest *);

SQUIDCEXTERN peer *whichPeer(const Ip::Address &from);

/* peer_digest.c */
class PeerDigest;
SQUIDCEXTERN PeerDigest *peerDigestCreate(peer * p);
SQUIDCEXTERN void peerDigestNeeded(PeerDigest * pd);
SQUIDCEXTERN void peerDigestNotePeerGone(PeerDigest * pd);
SQUIDCEXTERN void peerDigestStatsReport(const PeerDigest * pd, StoreEntry * e);

<<<<<<< HEAD
#include "comm/forward.h"
extern void getOutgoingAddress(HttpRequest * request, Comm::ConnectionPointer conn);
unsigned long getOutgoingTOS(HttpRequest * request);
=======
extern Ip::Address getOutgoingAddr(HttpRequest * request, struct peer *dst_peer);
>>>>>>> ae182662

SQUIDCEXTERN void urnStart(HttpRequest *, StoreEntry *);

SQUIDCEXTERN void redirectInit(void);
SQUIDCEXTERN void redirectShutdown(void);

extern void refreshAddToList(const char *, int, time_t, int, time_t);
extern int refreshIsCachable(const StoreEntry *);
extern int refreshCheckHTTP(const StoreEntry *, HttpRequest *);
extern int refreshCheckICP(const StoreEntry *, HttpRequest *);
extern int refreshCheckHTCP(const StoreEntry *, HttpRequest *);
extern int refreshCheckDigest(const StoreEntry *, time_t delta);
extern time_t getMaxAge(const char *url);
extern void refreshInit(void);
extern const refresh_t *refreshLimits(const char *url);

extern void shut_down(int);
extern void rotate_logs(int);
extern void reconfigure(int);


extern void start_announce(void *unused);
extern void waisStart(FwdState *);

SQUIDCEXTERN void statInit(void);
SQUIDCEXTERN void statFreeMemory(void);
SQUIDCEXTERN double median_svc_get(int, int);
SQUIDCEXTERN void pconnHistCount(int, int);
SQUIDCEXTERN int stat5minClientRequests(void);
SQUIDCEXTERN double stat5minCPUUsage(void);
SQUIDCEXTERN double statRequestHitRatio(int minutes);
SQUIDCEXTERN double statRequestHitMemoryRatio(int minutes);
SQUIDCEXTERN double statRequestHitDiskRatio(int minutes);
SQUIDCEXTERN double statByteHitRatio(int minutes);

/* StatHist */
SQUIDCEXTERN void statHistClean(StatHist * H);
SQUIDCEXTERN void statHistCount(StatHist * H, double val);
SQUIDCEXTERN void statHistCopy(StatHist * Dest, const StatHist * Orig);
SQUIDCEXTERN void statHistSafeCopy(StatHist * Dest, const StatHist * Orig);
SQUIDCEXTERN double statHistDeltaMedian(const StatHist * A, const StatHist * B);
SQUIDCEXTERN double statHistDeltaPctile(const StatHist * A, const StatHist * B, double pctile);
SQUIDCEXTERN void statHistDump(const StatHist * H, StoreEntry * sentry, StatHistBinDumper * bd);
SQUIDCEXTERN void statHistLogInit(StatHist * H, int capacity, double min, double max);
SQUIDCEXTERN void statHistEnumInit(StatHist * H, int last_enum);
SQUIDCEXTERN void statHistIntInit(StatHist * H, int n);
SQUIDCEXTERN StatHistBinDumper statHistEnumDumper;
SQUIDCEXTERN StatHistBinDumper statHistIntDumper;


/* mem */
SQUIDCEXTERN void memClean(void);
SQUIDCEXTERN void memInitModule(void);
SQUIDCEXTERN void memCleanModule(void);
SQUIDCEXTERN void memConfigure(void);
SQUIDCEXTERN void *memAllocate(mem_type);
SQUIDCEXTERN void *memAllocString(size_t net_size, size_t * gross_size);
SQUIDCEXTERN void *memAllocBuf(size_t net_size, size_t * gross_size);
SQUIDCEXTERN void *memReallocBuf(void *buf, size_t net_size, size_t * gross_size);
SQUIDCEXTERN void memFree(void *, int type);
void memFree2K(void *);
void memFree4K(void *);
void memFree8K(void *);
void memFree16K(void *);
void memFree32K(void *);
void memFree64K(void *);
SQUIDCEXTERN void memFreeString(size_t size, void *);
SQUIDCEXTERN void memFreeBuf(size_t size, void *);
SQUIDCEXTERN FREE *memFreeBufFunc(size_t size);
SQUIDCEXTERN int memInUse(mem_type);
SQUIDCEXTERN void memDataInit(mem_type, const char *, size_t, int, bool zeroOnPush = true);
SQUIDCEXTERN void memCheckInit(void);


/* Mem */
SQUIDCEXTERN void memConfigure(void);

/* ----------------------------------------------------------------- */

/* repl_modules.c */
SQUIDCEXTERN void storeReplSetup(void);

/*
 * store_log.c
 */
SQUIDCEXTERN void storeLog(int tag, const StoreEntry * e);
SQUIDCEXTERN void storeLogRotate(void);
SQUIDCEXTERN void storeLogClose(void);
SQUIDCEXTERN void storeLogOpen(void);


/*
 * store_key_*.c
 */
SQUIDCEXTERN cache_key *storeKeyDup(const cache_key *);
SQUIDCEXTERN cache_key *storeKeyCopy(cache_key *, const cache_key *);
SQUIDCEXTERN void storeKeyFree(const cache_key *);
SQUIDCEXTERN const cache_key *storeKeyScan(const char *);
SQUIDCEXTERN const char *storeKeyText(const cache_key *);
SQUIDCEXTERN const cache_key *storeKeyPublic(const char *, const HttpRequestMethod&);
SQUIDCEXTERN const cache_key *storeKeyPublicByRequest(HttpRequest *);
SQUIDCEXTERN const cache_key *storeKeyPublicByRequestMethod(HttpRequest *, const HttpRequestMethod&);
SQUIDCEXTERN const cache_key *storeKeyPrivate(const char *, const HttpRequestMethod&, int);
SQUIDCEXTERN int storeKeyHashBuckets(int);
SQUIDCEXTERN int storeKeyNull(const cache_key *);
SQUIDCEXTERN void storeKeyInit(void);
SQUIDCEXTERN HASHHASH storeKeyHashHash;
SQUIDCEXTERN HASHCMP storeKeyHashCmp;

/*
 * store_digest.c
 */
SQUIDCEXTERN void storeDigestInit(void);
SQUIDCEXTERN void storeDigestNoteStoreReady(void);
SQUIDCEXTERN void storeDigestScheduleRebuild(void);
SQUIDCEXTERN void storeDigestDel(const StoreEntry * entry);
SQUIDCEXTERN void storeDigestReport(StoreEntry *);

/*
 * store_rebuild.c
 */
SQUIDCEXTERN void storeRebuildStart(void);

SQUIDCEXTERN void storeRebuildComplete(struct _store_rebuild_data *);
SQUIDCEXTERN void storeRebuildProgress(int sd_index, int total, int sofar);

/*
 * store_swapin.c
 */
class store_client;
SQUIDCEXTERN void storeSwapInStart(store_client *);

/*
 * store_client.c
 */
SQUIDCEXTERN store_client *storeClientListAdd(StoreEntry * e, void *data);
SQUIDCEXTERN int storeClientCopyPending(store_client *, StoreEntry * e, void *data);
SQUIDCEXTERN int storeUnregister(store_client * sc, StoreEntry * e, void *data)
;
SQUIDCEXTERN int storePendingNClients(const StoreEntry * e);
SQUIDCEXTERN int storeClientIsThisAClient(store_client * sc, void *someClient);


SQUIDCEXTERN const char *getMyHostname(void);
SQUIDCEXTERN const char *uniqueHostname(void);
SQUIDCEXTERN void safeunlink(const char *path, int quiet);
void death(int sig);
SQUIDCEXTERN void fatal(const char *message);
SQUIDCEXTERN void fatalf(const char *fmt,...) PRINTF_FORMAT_ARG1;
SQUIDCEXTERN void fatal_dump(const char *message);
void sigusr2_handle(int sig);
void sig_child(int sig);
SQUIDCEXTERN void leave_suid(void);
SQUIDCEXTERN void enter_suid(void);
SQUIDCEXTERN void no_suid(void);
SQUIDCEXTERN void writePidFile(void);
SQUIDCEXTERN void setSocketShutdownLifetimes(int);
SQUIDCEXTERN void setMaxFD(void);
SQUIDCEXTERN void setSystemLimits(void);
SQUIDCEXTERN void squid_signal(int sig, SIGHDLR *, int flags);
SQUIDCEXTERN pid_t readPidFile(void);
SQUIDCEXTERN void keepCapabilities(void);
SQUIDCEXTERN void BroadcastSignalIfAny(int& sig);
/// whether the current process is the parent of all other Squid processes
SQUIDCEXTERN bool IamMasterProcess();
/**
    whether the current process is dedicated to doing things that only
    a single process should do, such as PID file maintenance and WCCP
*/
SQUIDCEXTERN bool IamPrimaryProcess();
/// whether the current process coordinates worker processes
SQUIDCEXTERN bool IamCoordinatorProcess();
/// whether the current process handles HTTP transactions and such
SQUIDCEXTERN bool IamWorkerProcess();
/// Whether we are running in daemon mode
SQUIDCEXTERN bool InDaemonMode(); // try using specific Iam*() checks above first
/// Whether there should be more than one worker process running
SQUIDCEXTERN bool UsingSmp(); // try using specific Iam*() checks above first
/// number of Kid processes as defined in src/ipc/Kid.h
SQUIDCEXTERN int NumberOfKids();
SQUIDCEXTERN int DebugSignal;

/* AYJ debugs function to show locations being reset with memset() */
SQUIDCEXTERN void *xmemset(void *dst, int, size_t);

SQUIDCEXTERN void debug_trap(const char *);
SQUIDCEXTERN void logsFlush(void);
SQUIDCEXTERN const char *checkNullString(const char *p);

SQUIDCEXTERN void squid_getrusage(struct rusage *r);

SQUIDCEXTERN double rusage_cputime(struct rusage *r);

SQUIDCEXTERN int rusage_maxrss(struct rusage *r);

SQUIDCEXTERN int rusage_pagefaults(struct rusage *r);
SQUIDCEXTERN void releaseServerSockets(void);
SQUIDCEXTERN void PrintRusage(void);
SQUIDCEXTERN void dumpMallocStats(void);

#if USE_UNLINKD
SQUIDCEXTERN void unlinkdInit(void);
SQUIDCEXTERN void unlinkdClose(void);
SQUIDCEXTERN void unlinkdUnlink(const char *);
#endif

SQUIDCEXTERN protocol_t urlParseProtocol(const char *, const char *e = NULL);
SQUIDCEXTERN void urlInitialize(void);
SQUIDCEXTERN HttpRequest *urlParse(const HttpRequestMethod&, char *, HttpRequest *request = NULL);
SQUIDCEXTERN const char *urlCanonical(HttpRequest *);
SQUIDCEXTERN char *urlCanonicalClean(const HttpRequest *);
SQUIDCEXTERN const char *urlCanonicalFakeHttps(const HttpRequest * request);
SQUIDCEXTERN bool urlIsRelative(const char *);
SQUIDCEXTERN char *urlMakeAbsolute(const HttpRequest *, const char *);
SQUIDCEXTERN char *urlRInternal(const char *host, u_short port, const char *dir, const char *name);
SQUIDCEXTERN char *urlInternal(const char *dir, const char *name);
SQUIDCEXTERN int matchDomainName(const char *host, const char *domain);
SQUIDCEXTERN int urlCheckRequest(const HttpRequest *);
SQUIDCEXTERN int urlDefaultPort(protocol_t p);
SQUIDCEXTERN char *urlHostname(const char *url);
SQUIDCEXTERN void urlExtMethodConfigure(void);

SQUIDCEXTERN void useragentOpenLog(void);
SQUIDCEXTERN void useragentRotateLog(void);
SQUIDCEXTERN void logUserAgent(const char *, const char *);
SQUIDCEXTERN void useragentLogClose(void);
SQUIDCEXTERN void refererOpenLog(void);
SQUIDCEXTERN void refererRotateLog(void);
SQUIDCEXTERN void logReferer(const char *, const char *, const char *);
SQUIDCEXTERN void refererCloseLog(void);
SQUIDCEXTERN peer_t parseNeighborType(const char *s);

/* tools.c */
//UNUSED	#include "dlink.h"
//UNUSED	SQUIDCEXTERN void dlinkAdd(void *data, dlink_node *, dlink_list *);
//UNUSED	SQUIDCEXTERN void dlinkAddAfter(void *, dlink_node *, dlink_node *, dlink_list *);
//UNUSED	SQUIDCEXTERN void dlinkAddTail(void *data, dlink_node *, dlink_list *);
//UNUSED	SQUIDCEXTERN void dlinkDelete(dlink_node * m, dlink_list * list);
//UNUSED	SQUIDCEXTERN void dlinkNodeDelete(dlink_node * m);
//UNUSED	SQUIDCEXTERN dlink_node *dlinkNodeNew(void);

SQUIDCEXTERN void kb_incr(kb_t *, size_t);
SQUIDCEXTERN int stringHasWhitespace(const char *);
SQUIDCEXTERN int stringHasCntl(const char *);
SQUIDCEXTERN void linklistPush(link_list **, void *);
SQUIDCEXTERN void *linklistShift(link_list **);
SQUIDCEXTERN int xrename(const char *from, const char *to);
SQUIDCEXTERN int isPowTen(int);
SQUIDCEXTERN void parseEtcHosts(void);
SQUIDCEXTERN int getMyPort(void);
SQUIDCEXTERN void setUmask(mode_t mask);

SQUIDCEXTERN char *strwordtok(char *buf, char **t);
SQUIDCEXTERN void strwordquote(MemBuf * mb, const char *str);


/*
 * ipc.c
 */
SQUIDCEXTERN pid_t ipcCreate(int type,
                             const char *prog,
                             const char *const args[],
                             const char *name,
                             Ip::Address &local_addr,
                             int *rfd,
                             int *wfd,
                             void **hIpc);


/* CacheDigest */
SQUIDCEXTERN CacheDigest *cacheDigestCreate(int capacity, int bpe);
SQUIDCEXTERN void cacheDigestDestroy(CacheDigest * cd);
SQUIDCEXTERN CacheDigest *cacheDigestClone(const CacheDigest * cd);
SQUIDCEXTERN void cacheDigestClear(CacheDigest * cd);
SQUIDCEXTERN void cacheDigestChangeCap(CacheDigest * cd, int new_cap);
SQUIDCEXTERN int cacheDigestTest(const CacheDigest * cd, const cache_key * key);
SQUIDCEXTERN void cacheDigestAdd(CacheDigest * cd, const cache_key * key);
SQUIDCEXTERN void cacheDigestDel(CacheDigest * cd, const cache_key * key);
SQUIDCEXTERN size_t cacheDigestCalcMaskSize(int cap, int bpe);
SQUIDCEXTERN int cacheDigestBitUtil(const CacheDigest * cd);
SQUIDCEXTERN void cacheDigestGuessStatsUpdate(cd_guess_stats * stats, int real_hit, int guess_hit);
SQUIDCEXTERN void cacheDigestGuessStatsReport(const cd_guess_stats * stats, StoreEntry * sentry, const char *label);
SQUIDCEXTERN void cacheDigestReport(CacheDigest * cd, const char *label, StoreEntry * e);

SQUIDCEXTERN void internalStart(HttpRequest *, StoreEntry *);
SQUIDCEXTERN int internalCheck(const char *urlpath);
SQUIDCEXTERN int internalStaticCheck(const char *urlpath);
SQUIDCEXTERN char *internalLocalUri(const char *dir, const char *name);
SQUIDCEXTERN char *internalRemoteUri(const char *, u_short, const char *, const char *);
SQUIDCEXTERN const char *internalHostname(void);
SQUIDCEXTERN int internalHostnameIs(const char *);

SQUIDCEXTERN void carpInit(void);
SQUIDCEXTERN peer *carpSelectParent(HttpRequest *);

SQUIDCEXTERN void peerUserHashInit(void);
SQUIDCEXTERN peer * peerUserHashSelectParent(HttpRequest * request);

SQUIDCEXTERN void peerSourceHashInit(void);
SQUIDCEXTERN peer * peerSourceHashSelectParent(HttpRequest * request);

#if USE_LEAKFINDER
SQUIDCEXTERN void leakInit(void);
SQUIDCEXTERN void *leakAddFL(void *, const char *, int);
SQUIDCEXTERN void *leakTouchFL(void *, const char *, int);
SQUIDCEXTERN void *leakFreeFL(void *, const char *, int);
#endif

/*
 * prototypes for system functions missing from system includes
 */

#ifdef _SQUID_SOLARIS_

SQUIDCEXTERN int getrusage(int, struct rusage *);
SQUIDCEXTERN int getpagesize(void);
#if !defined(_XPG4_2) && !(defined(__EXTENSIONS__) || \
(!defined(_POSIX_C_SOURCE) && !defined(_XOPEN_SOURCE)))
SQUIDCEXTERN int gethostname(char *, int);
#endif
#endif

/*
 * hack to allow snmp access to the statistics counters
 */
SQUIDCEXTERN StatCounters *snmpStatGet(int);

/* Vary support functions */
SQUIDCEXTERN int varyEvaluateMatch(StoreEntry * entry, HttpRequest * req);

/* CygWin & Windows NT Port */
/* win32.c */
#ifdef _SQUID_WIN32_
SQUIDCEXTERN int WIN32_Subsystem_Init(int *, char ***);
SQUIDCEXTERN void WIN32_sendSignal(int);
SQUIDCEXTERN void WIN32_Abort(int);
SQUIDCEXTERN void WIN32_Exit(void);
SQUIDCEXTERN void WIN32_SetServiceCommandLine(void);
SQUIDCEXTERN void WIN32_InstallService(void);
SQUIDCEXTERN void WIN32_RemoveService(void);
SQUIDCEXTERN int SquidMain(int, char **);
#endif /* _SQUID_WIN32_ */
#ifdef _SQUID_MSWIN_

SQUIDCEXTERN int WIN32_pipe(int[2]);

SQUIDCEXTERN int WIN32_getrusage(int, struct rusage *);
SQUIDCEXTERN void WIN32_ExceptionHandlerInit(void);

SQUIDCEXTERN int Win32__WSAFDIsSet(int fd, fd_set* set);
SQUIDCEXTERN DWORD WIN32_IpAddrChangeMonitorInit();

#endif

/* external_acl.c */
class external_acl;
        SQUIDCEXTERN void parse_externalAclHelper(external_acl **);

        SQUIDCEXTERN void dump_externalAclHelper(StoreEntry * sentry, const char *name, const external_acl *);

        SQUIDCEXTERN void free_externalAclHelper(external_acl **);

        typedef void EAH(void *data, void *result);
        class ACLChecklist;
            SQUIDCEXTERN void externalAclLookup(ACLChecklist * ch, void *acl_data, EAH * handler, void *data);

            SQUIDCEXTERN void externalAclInit(void);

            SQUIDCEXTERN void externalAclShutdown(void);

            SQUIDCEXTERN char *strtokFile(void);

#if USE_WCCPv2

            SQUIDCEXTERN void parse_wccp2_method(int *v);
            SQUIDCEXTERN void free_wccp2_method(int *v);
            SQUIDCEXTERN void dump_wccp2_method(StoreEntry * e, const char *label, int v);
            SQUIDCEXTERN void parse_wccp2_amethod(int *v);
            SQUIDCEXTERN void free_wccp2_amethod(int *v);
            SQUIDCEXTERN void dump_wccp2_amethod(StoreEntry * e, const char *label, int v);

            SQUIDCEXTERN void parse_wccp2_service(void *v);
            SQUIDCEXTERN void free_wccp2_service(void *v);
            SQUIDCEXTERN void dump_wccp2_service(StoreEntry * e, const char *label, void *v);

            SQUIDCEXTERN int check_null_wccp2_service(void *v);

            SQUIDCEXTERN void parse_wccp2_service_info(void *v);

            SQUIDCEXTERN void free_wccp2_service_info(void *v);

            SQUIDCEXTERN void dump_wccp2_service_info(StoreEntry * e, const char *label, void *v);

#endif

#if HAVE_KRB5 && HAVE_GSSAPI
            /* upstream proxy authentication */
            SQUIDCEXTERN char *peer_proxy_negotiate_auth(char *principal_name, char *proxy);
#endif

            /* call to ensure the auth component schemes exist. */
            SQUIDCEXTERN void InitAuthSchemes(void);

#endif /* SQUID_PROTOS_H */<|MERGE_RESOLUTION|>--- conflicted
+++ resolved
@@ -407,13 +407,9 @@
 SQUIDCEXTERN void peerDigestNotePeerGone(PeerDigest * pd);
 SQUIDCEXTERN void peerDigestStatsReport(const PeerDigest * pd, StoreEntry * e);
 
-<<<<<<< HEAD
 #include "comm/forward.h"
 extern void getOutgoingAddress(HttpRequest * request, Comm::ConnectionPointer conn);
-unsigned long getOutgoingTOS(HttpRequest * request);
-=======
 extern Ip::Address getOutgoingAddr(HttpRequest * request, struct peer *dst_peer);
->>>>>>> ae182662
 
 SQUIDCEXTERN void urnStart(HttpRequest *, StoreEntry *);
 
