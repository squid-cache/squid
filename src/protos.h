/*
 * SQUID Web Proxy Cache          http://www.squid-cache.org/
 * ----------------------------------------------------------
 *
 *  Squid is the result of efforts by numerous individuals from
 *  the Internet community; see the CONTRIBUTORS file for full
 *  details.   Many organizations have provided support for Squid's
 *  development; see the SPONSORS file for full details.  Squid is
 *  Copyrighted (C) 2001 by the Regents of the University of
 *  California; see the COPYRIGHT file for full details.  Squid
 *  incorporates software developed and/or copyrighted by other
 *  sources; see the CREDITS file for full details.
 *
 *  This program is free software; you can redistribute it and/or modify
 *  it under the terms of the GNU General Public License as published by
 *  the Free Software Foundation; either version 2 of the License, or
 *  (at your option) any later version.
 *
 *  This program is distributed in the hope that it will be useful,
 *  but WITHOUT ANY WARRANTY; without even the implied warranty of
 *  MERCHANTABILITY or FITNESS FOR A PARTICULAR PURPOSE.  See the
 *  GNU General Public License for more details.
 *
 *  You should have received a copy of the GNU General Public License
 *  along with this program; if not, write to the Free Software
 *  Foundation, Inc., 59 Temple Place, Suite 330, Boston, MA 02111, USA.
 *
 */
#ifndef SQUID_PROTOS_H
#define SQUID_PROTOS_H

/* included for routines that have not moved out to their proper homes
 * yet.
 */
#include "Packer.h"
/* for routines still in this file that take CacheManager parameters */
#include "ip/Address.h"
/* for parameters that still need these */
#include "enums.h"
/* some parameters stil need this */
#include "wordlist.h"
#include "anyp/ProtocolType.h"
#include "Debug.h"
#include "HttpHeader.h"
#include "HttpStatusCode.h"
#include "lookup_t.h"


class HttpRequestMethod;
#if USE_DELAY_POOLS
class ClientInfo;
#endif

<<<<<<< HEAD

class FwdState;


=======
class FwdState;

>>>>>>> b97380b3
class HttpRequest;
class HttpReply;

/* TODO: move to StrList.h */
SQUIDCEXTERN void strListAdd(String * str, const char *item, char del);
SQUIDCEXTERN int strListIsMember(const String * str, const char *item, char del);
SQUIDCEXTERN int strListIsSubstr(const String * list, const char *s, char del);
SQUIDCEXTERN int strListGetItem(const String * str, char del, const char **item, int *ilen, const char **pos);

extern const char *getStringPrefix(const char *str, const char *end);
<<<<<<< HEAD


=======
>>>>>>> b97380b3

/* store report about current header usage and other stats */
void httpHeaderStoreReport(StoreEntry * e);
SQUIDCEXTERN void httpHdrMangleList(HttpHeader *, HttpRequest *, int req_or_rep);

#if SQUID_SNMP
SQUIDCEXTERN PF snmpHandleUdp;
SQUIDCEXTERN void snmpInit(void);
SQUIDCEXTERN void snmpOpenPorts(void);
SQUIDCEXTERN void snmpClosePorts(void);
SQUIDCEXTERN const char * snmpDebugOid(oid * Name, snint Len, MemBuf &outbuf);

SQUIDCEXTERN void addr2oid(Ip::Address &addr, oid *Dest);
SQUIDCEXTERN void oid2addr(oid *Dest, Ip::Address &addr, u_int code);

SQUIDCEXTERN Ip::Address *client_entry(Ip::Address *current);
extern variable_list *snmp_basicFn(variable_list *, snint *);
extern variable_list *snmp_confFn(variable_list *, snint *);
extern variable_list *snmp_sysFn(variable_list *, snint *);
extern variable_list *snmp_prfSysFn(variable_list *, snint *);
extern variable_list *snmp_prfProtoFn(variable_list *, snint *);
extern variable_list *snmp_prfPeerFn(variable_list *, snint *);
extern variable_list *snmp_netIpFn(variable_list *, snint *);
extern variable_list *snmp_netFqdnFn(variable_list *, snint *);
extern variable_list *snmp_netDnsFn(variable_list *, snint *);
extern variable_list *snmp_meshPtblFn(variable_list *, snint *);
extern variable_list *snmp_meshCtblFn(variable_list *, snint *);
#endif /* SQUID_SNMP */

extern char *mime_get_header(const char *mime, const char *header);
extern char *mime_get_header_field(const char *mime, const char *name, const char *prefix);
extern size_t headersEnd(const char *, size_t);

extern void mimeInit(char *filename);
extern void mimeFreeMemory(void);
extern char *mimeGetContentEncoding(const char *fn);
extern char *mimeGetContentType(const char *fn);
extern char const *mimeGetIcon(const char *fn);
extern const char *mimeGetIconURL(const char *fn);
extern char mimeGetTransferMode(const char *fn);
extern int mimeGetDownloadOption(const char *fn);
extern int mimeGetViewOption(const char *fn);

#include "ipcache.h"
extern int mcastSetTtl(int, int);
extern IPH mcastJoinGroups;

#include "comm/forward.h"
extern void getOutgoingAddress(HttpRequest * request, Comm::ConnectionPointer conn);
extern Ip::Address getOutgoingAddr(HttpRequest * request, struct peer *dst_peer);

SQUIDCEXTERN void urnStart(HttpRequest *, StoreEntry *);

SQUIDCEXTERN void redirectInit(void);
SQUIDCEXTERN void redirectShutdown(void);

<<<<<<< HEAD

=======
>>>>>>> b97380b3
extern void shut_down(int);
extern void rotate_logs(int);
extern void reconfigure(int);


extern void start_announce(void *unused);
extern void waisStart(FwdState *);

/* ----------------------------------------------------------------- */

/* repl_modules.c */
extern void storeReplSetup(void);

/*
 * store_log.c
 */
extern void storeLog(int tag, const StoreEntry * e);
extern void storeLogRotate(void);
extern void storeLogClose(void);
extern void storeLogOpen(void);

<<<<<<< HEAD

=======
>>>>>>> b97380b3
/*
 * store_digest.c
 */
extern void storeDigestInit(void);
extern void storeDigestNoteStoreReady(void);
extern void storeDigestScheduleRebuild(void);
extern void storeDigestDel(const StoreEntry * entry);
extern void storeDigestReport(StoreEntry *);

/*
 * store_rebuild.c
 */
SQUIDCEXTERN void storeRebuildStart(void);

SQUIDCEXTERN void storeRebuildComplete(struct _store_rebuild_data *);
SQUIDCEXTERN void storeRebuildProgress(int sd_index, int total, int sofar);

/// loads entry from disk; fills supplied memory buffer on success
extern bool storeRebuildLoadEntry(int fd, int diskIndex, MemBuf &buf, struct _store_rebuild_data &counts);
/// parses entry buffer and validates entry metadata; fills e on success
extern bool storeRebuildParseEntry(MemBuf &buf, StoreEntry &e, cache_key *key, struct _store_rebuild_data &counts, uint64_t expectedSize);
/// checks whether the loaded entry should be kept; updates counters
extern bool storeRebuildKeepEntry(const StoreEntry &e, const cache_key *key, struct _store_rebuild_data &counts);


/*
 * store_swapin.c
 */
class store_client;
extern void storeSwapInStart(store_client *);

/*
 * store_client.c
 */
SQUIDCEXTERN store_client *storeClientListAdd(StoreEntry * e, void *data);
SQUIDCEXTERN int storeClientCopyPending(store_client *, StoreEntry * e, void *data);
SQUIDCEXTERN int storeUnregister(store_client * sc, StoreEntry * e, void *data)
;
SQUIDCEXTERN int storePendingNClients(const StoreEntry * e);
SQUIDCEXTERN int storeClientIsThisAClient(store_client * sc, void *someClient);


SQUIDCEXTERN const char *getMyHostname(void);
SQUIDCEXTERN const char *uniqueHostname(void);
SQUIDCEXTERN void safeunlink(const char *path, int quiet);

#include "fatal.h"
extern void death(int sig);
extern void sigusr2_handle(int sig);
extern void sig_child(int sig);
extern void sig_shutdown(int sig); ///< handles shutdown notifications from kids
SQUIDCEXTERN void leave_suid(void);
SQUIDCEXTERN void enter_suid(void);
SQUIDCEXTERN void no_suid(void);
SQUIDCEXTERN void writePidFile(void);
SQUIDCEXTERN void setSocketShutdownLifetimes(int);
SQUIDCEXTERN void setMaxFD(void);
SQUIDCEXTERN void setSystemLimits(void);
extern void squid_signal(int sig, SIGHDLR *, int flags);
SQUIDCEXTERN pid_t readPidFile(void);
SQUIDCEXTERN void keepCapabilities(void);
SQUIDCEXTERN void BroadcastSignalIfAny(int& sig);
/// whether the current process is the parent of all other Squid processes
SQUIDCEXTERN bool IamMasterProcess();
/**
    whether the current process is dedicated to doing things that only
    a single process should do, such as PID file maintenance and WCCP
*/
SQUIDCEXTERN bool IamPrimaryProcess();
/// whether the current process coordinates worker processes
SQUIDCEXTERN bool IamCoordinatorProcess();
/// whether the current process handles HTTP transactions and such
SQUIDCEXTERN bool IamWorkerProcess();
/// whether the current process is dedicated to managing a cache_dir
extern bool IamDiskProcess();
/// Whether we are running in daemon mode
SQUIDCEXTERN bool InDaemonMode(); // try using specific Iam*() checks above first
/// Whether there should be more than one worker process running
SQUIDCEXTERN bool UsingSmp(); // try using specific Iam*() checks above first
/// number of Kid processes as defined in src/ipc/Kid.h
SQUIDCEXTERN int NumberOfKids();
/// a string describing this process roles such as worker or coordinator
extern String ProcessRoles();
SQUIDCEXTERN int DebugSignal;

/* AYJ debugs function to show locations being reset with memset() */
SQUIDCEXTERN void *xmemset(void *dst, int, size_t);

SQUIDCEXTERN void debug_trap(const char *);
SQUIDCEXTERN void logsFlush(void);
SQUIDCEXTERN const char *checkNullString(const char *p);

SQUIDCEXTERN void squid_getrusage(struct rusage *r);

SQUIDCEXTERN double rusage_cputime(struct rusage *r);

SQUIDCEXTERN int rusage_maxrss(struct rusage *r);

SQUIDCEXTERN int rusage_pagefaults(struct rusage *r);
SQUIDCEXTERN void releaseServerSockets(void);
SQUIDCEXTERN void PrintRusage(void);
SQUIDCEXTERN void dumpMallocStats(void);

#if USE_UNLINKD
SQUIDCEXTERN bool unlinkdNeeded(void);
SQUIDCEXTERN void unlinkdInit(void);
SQUIDCEXTERN void unlinkdClose(void);
SQUIDCEXTERN void unlinkdUnlink(const char *);
#endif

<<<<<<< HEAD

=======
>>>>>>> b97380b3
SQUIDCEXTERN peer_t parseNeighborType(const char *s);

SQUIDCEXTERN int stringHasWhitespace(const char *); //String.cc
SQUIDCEXTERN int stringHasCntl(const char *); //String.cc
SQUIDCEXTERN void linklistPush(link_list **, void *); //list.cc
SQUIDCEXTERN void *linklistShift(link_list **); //list.cc
SQUIDCEXTERN int xrename(const char *from, const char *to); //disk.cc
extern int isPowTen(int); //int.cc

SQUIDCEXTERN char *strwordtok(char *buf, char **t); //String.cc
<<<<<<< HEAD

=======
>>>>>>> b97380b3

/*
 * ipc.c
 */
SQUIDCEXTERN pid_t ipcCreate(int type,
                             const char *prog,
                             const char *const args[],
                             const char *name,
                             Ip::Address &local_addr,
                             int *rfd,
                             int *wfd,
                             void **hIpc);

<<<<<<< HEAD

=======
>>>>>>> b97380b3
/*
 * prototypes for system functions missing from system includes
 */

#if _SQUID_SOLARIS_

SQUIDCEXTERN int getrusage(int, struct rusage *);
SQUIDCEXTERN int getpagesize(void);
#if !defined(_XPG4_2) && !(defined(__EXTENSIONS__) || \
(!defined(_POSIX_C_SOURCE) && !defined(_XOPEN_SOURCE)))
SQUIDCEXTERN int gethostname(char *, int);
#endif
#endif

/*
 * hack to allow snmp access to the statistics counters
 */
class StatCounters;
        SQUIDCEXTERN StatCounters *snmpStatGet(int);

<<<<<<< HEAD

=======
>>>>>>> b97380b3
        /* CygWin & Windows NT Port */
        /* win32.c */
#if _SQUID_WINDOWS_
        SQUIDCEXTERN int WIN32_Subsystem_Init(int *, char ***);
        SQUIDCEXTERN void WIN32_sendSignal(int);
        SQUIDCEXTERN void WIN32_Abort(int);
        SQUIDCEXTERN void WIN32_Exit(void);
        SQUIDCEXTERN void WIN32_SetServiceCommandLine(void);
        SQUIDCEXTERN void WIN32_InstallService(void);
        SQUIDCEXTERN void WIN32_RemoveService(void);
        SQUIDCEXTERN int SquidMain(int, char **);
#endif /* _SQUID_WINDOWS_ */
#if _SQUID_MSWIN_

        SQUIDCEXTERN int WIN32_pipe(int[2]);

            SQUIDCEXTERN int WIN32_getrusage(int, struct rusage *);
    SQUIDCEXTERN void WIN32_ExceptionHandlerInit(void);

    SQUIDCEXTERN int Win32__WSAFDIsSet(int fd, fd_set* set);
    SQUIDCEXTERN DWORD WIN32_IpAddrChangeMonitorInit();

#endif

<<<<<<< HEAD
extern char *strtokFile(void);
=======
    extern char *strtokFile(void);
>>>>>>> b97380b3

#if USE_AUTH

#if HAVE_AUTH_MODULE_NEGOTIATE && HAVE_KRB5 && HAVE_GSSAPI
    /* upstream proxy authentication */
    SQUIDCEXTERN char *peer_proxy_negotiate_auth(char *principal_name, char *proxy);
#endif

    namespace Auth {
    /* call to ensure the auth component schemes exist. */
    extern void Init(void);
    } // namespace Auth

#endif /* USE_AUTH */

#endif /* SQUID_PROTOS_H */<|MERGE_RESOLUTION|>--- conflicted
+++ resolved
@@ -45,21 +45,13 @@
 #include "HttpStatusCode.h"
 #include "lookup_t.h"
 
-
 class HttpRequestMethod;
 #if USE_DELAY_POOLS
 class ClientInfo;
 #endif
 
-<<<<<<< HEAD
-
 class FwdState;
 
-
-=======
-class FwdState;
-
->>>>>>> b97380b3
 class HttpRequest;
 class HttpReply;
 
@@ -70,11 +62,6 @@
 SQUIDCEXTERN int strListGetItem(const String * str, char del, const char **item, int *ilen, const char **pos);
 
 extern const char *getStringPrefix(const char *str, const char *end);
-<<<<<<< HEAD
-
-
-=======
->>>>>>> b97380b3
 
 /* store report about current header usage and other stats */
 void httpHeaderStoreReport(StoreEntry * e);
@@ -131,14 +118,9 @@
 SQUIDCEXTERN void redirectInit(void);
 SQUIDCEXTERN void redirectShutdown(void);
 
-<<<<<<< HEAD
-
-=======
->>>>>>> b97380b3
 extern void shut_down(int);
 extern void rotate_logs(int);
 extern void reconfigure(int);
-
 
 extern void start_announce(void *unused);
 extern void waisStart(FwdState *);
@@ -156,10 +138,6 @@
 extern void storeLogClose(void);
 extern void storeLogOpen(void);
 
-<<<<<<< HEAD
-
-=======
->>>>>>> b97380b3
 /*
  * store_digest.c
  */
@@ -184,7 +162,6 @@
 /// checks whether the loaded entry should be kept; updates counters
 extern bool storeRebuildKeepEntry(const StoreEntry &e, const cache_key *key, struct _store_rebuild_data &counts);
 
-
 /*
  * store_swapin.c
  */
@@ -200,7 +177,6 @@
 ;
 SQUIDCEXTERN int storePendingNClients(const StoreEntry * e);
 SQUIDCEXTERN int storeClientIsThisAClient(store_client * sc, void *someClient);
-
 
 SQUIDCEXTERN const char *getMyHostname(void);
 SQUIDCEXTERN const char *uniqueHostname(void);
@@ -270,10 +246,6 @@
 SQUIDCEXTERN void unlinkdUnlink(const char *);
 #endif
 
-<<<<<<< HEAD
-
-=======
->>>>>>> b97380b3
 SQUIDCEXTERN peer_t parseNeighborType(const char *s);
 
 SQUIDCEXTERN int stringHasWhitespace(const char *); //String.cc
@@ -284,10 +256,6 @@
 extern int isPowTen(int); //int.cc
 
 SQUIDCEXTERN char *strwordtok(char *buf, char **t); //String.cc
-<<<<<<< HEAD
-
-=======
->>>>>>> b97380b3
 
 /*
  * ipc.c
@@ -301,10 +269,6 @@
                              int *wfd,
                              void **hIpc);
 
-<<<<<<< HEAD
-
-=======
->>>>>>> b97380b3
 /*
  * prototypes for system functions missing from system includes
  */
@@ -325,10 +289,6 @@
 class StatCounters;
         SQUIDCEXTERN StatCounters *snmpStatGet(int);
 
-<<<<<<< HEAD
-
-=======
->>>>>>> b97380b3
         /* CygWin & Windows NT Port */
         /* win32.c */
 #if _SQUID_WINDOWS_
@@ -353,11 +313,7 @@
 
 #endif
 
-<<<<<<< HEAD
-extern char *strtokFile(void);
-=======
     extern char *strtokFile(void);
->>>>>>> b97380b3
 
 #if USE_AUTH
 
