/*
 * $Id$
 *
 * DEBUG: section 03    Configuration File Parsing
 * AUTHOR: Harvest Derived
 *
 * SQUID Web Proxy Cache          http://www.squid-cache.org/
 * ----------------------------------------------------------
 *
 *  Squid is the result of efforts by numerous individuals from
 *  the Internet community; see the CONTRIBUTORS file for full
 *  details.   Many organizations have provided support for Squid's
 *  development; see the SPONSORS file for full details.  Squid is
 *  Copyrighted (C) 2001 by the Regents of the University of
 *  California; see the COPYRIGHT file for full details.  Squid
 *  incorporates software developed and/or copyrighted by other
 *  sources; see the CREDITS file for full details.
 *
 *  This program is free software; you can redistribute it and/or modify
 *  it under the terms of the GNU General Public License as published by
 *  the Free Software Foundation; either version 2 of the License, or
 *  (at your option) any later version.
 *
 *  This program is distributed in the hope that it will be useful,
 *  but WITHOUT ANY WARRANTY; without even the implied warranty of
 *  MERCHANTABILITY or FITNESS FOR A PARTICULAR PURPOSE.  See the
 *  GNU General Public License for more details.
 *
 *  You should have received a copy of the GNU General Public License
 *  along with this program; if not, write to the Free Software
 *  Foundation, Inc., 59 Temple Place, Suite 330, Boston, MA 02111, USA.
 *
 */

#include "squid.h"

#include "acl/Acl.h"
#include "acl/Gadgets.h"
#include "acl/MethodData.h"
#if USE_ADAPTATION
#include "adaptation/Config.h"
#endif
#if ICAP_CLIENT
#include "adaptation/icap/Config.h"
#endif
#if USE_ECAP
#include "adaptation/ecap/Config.h"
#endif
#include "auth/Config.h"
#include "auth/Scheme.h"
#include "CacheManager.h"
#include "ConfigParser.h"
#include "eui/Config.h"
#if USE_SQUID_ESI
#include "esi/Parser.h"
#endif
#include "HttpRequestMethod.h"
#include "ident/Config.h"
#include "ip/Intercept.h"
#include "ip/QosConfig.h"
#include "log/Config.h"
#include "MemBuf.h"
#include "Parsing.h"
#include "ProtoPort.h"
#include "rfc1738.h"
#if SQUID_SNMP
#include "snmp.h"
#endif
#include "Store.h"
#include "StoreFileSystem.h"
#include "SwapDir.h"
#include "wordlist.h"

#if HAVE_GLOB_H
#include <glob.h>
#endif

#if USE_ADAPTATION
static void parse_adaptation_service_set_type();
static void parse_adaptation_service_chain_type();
static void parse_adaptation_access_type();
#endif

#if ICAP_CLIENT
static void parse_icap_service_type(Adaptation::Icap::Config *);
static void dump_icap_service_type(StoreEntry *, const char *, const Adaptation::Icap::Config &);
static void free_icap_service_type(Adaptation::Icap::Config *);
static void parse_icap_class_type();
static void parse_icap_access_type();

static void parse_icap_service_failure_limit(Adaptation::Icap::Config *);
static void dump_icap_service_failure_limit(StoreEntry *, const char *, const Adaptation::Icap::Config &);
static void free_icap_service_failure_limit(Adaptation::Icap::Config *);
#endif

#if USE_ECAP
static void parse_ecap_service_type(Adaptation::Ecap::Config *);
static void dump_ecap_service_type(StoreEntry *, const char *, const Adaptation::Ecap::Config &);
static void free_ecap_service_type(Adaptation::Ecap::Config *);
#endif

CBDATA_TYPE(peer);

static const char *const T_SECOND_STR = "second";
static const char *const T_MINUTE_STR = "minute";
static const char *const T_HOUR_STR = "hour";
static const char *const T_DAY_STR = "day";
static const char *const T_WEEK_STR = "week";
static const char *const T_FORTNIGHT_STR = "fortnight";
static const char *const T_MONTH_STR = "month";
static const char *const T_YEAR_STR = "year";
static const char *const T_DECADE_STR = "decade";

static const char *const B_BYTES_STR = "bytes";
static const char *const B_KBYTES_STR = "KB";
static const char *const B_MBYTES_STR = "MB";
static const char *const B_GBYTES_STR = "GB";

static const char *const list_sep = ", \t\n\r";

static void parse_logformat(logformat ** logformat_definitions);
static void parse_access_log(customlog ** customlog_definitions);
static int check_null_access_log(customlog *customlog_definitions);

static void dump_logformat(StoreEntry * entry, const char *name, logformat * definitions);
static void dump_access_log(StoreEntry * entry, const char *name, customlog * definitions);
static void free_logformat(logformat ** definitions);
static void free_access_log(customlog ** definitions);

static void update_maxobjsize(void);
static void configDoConfigure(void);
static void parse_refreshpattern(refresh_t **);
static int parseTimeUnits(const char *unit);
static void parseTimeLine(time_t * tptr, const char *units);
static void parse_ushort(u_short * var);
static void parse_string(char **);
static void default_all(void);
static void defaults_if_none(void);
static int parse_line(char *);
static void parseBytesLine(size_t * bptr, const char *units);
static size_t parseBytesUnits(const char *unit);
static void free_all(void);
void requirePathnameExists(const char *name, const char *path);
static OBJH dump_config;
#if USE_HTTP_VIOLATIONS
static void dump_http_header_access(StoreEntry * entry, const char *name, header_mangler header[]);
static void parse_http_header_access(header_mangler header[]);
static void free_http_header_access(header_mangler header[]);
static void dump_http_header_replace(StoreEntry * entry, const char *name, header_mangler header[]);
static void parse_http_header_replace(header_mangler * header);
static void free_http_header_replace(header_mangler * header);
#endif
static void parse_denyinfo(acl_deny_info_list ** var);
static void dump_denyinfo(StoreEntry * entry, const char *name, acl_deny_info_list * var);
static void free_denyinfo(acl_deny_info_list ** var);

#if USE_WCCPv2
static void parse_IpAddress_list(Ip::Address_list **);
static void dump_IpAddress_list(StoreEntry *, const char *, const Ip::Address_list *);
static void free_IpAddress_list(Ip::Address_list **);
#if CURRENTLY_UNUSED
static int check_null_IpAddress_list(const Ip::Address_list *);
#endif /* CURRENTLY_UNUSED */
#endif /* USE_WCCPv2 */

static void parse_http_port_list(http_port_list **);
static void dump_http_port_list(StoreEntry *, const char *, const http_port_list *);
static void free_http_port_list(http_port_list **);

#if USE_SSL
static void parse_https_port_list(https_port_list **);
static void dump_https_port_list(StoreEntry *, const char *, const https_port_list *);
static void free_https_port_list(https_port_list **);
#if 0
static int check_null_https_port_list(const https_port_list *);
#endif
#endif /* USE_SSL */

static void parse_b_size_t(size_t * var);
static void parse_b_int64_t(int64_t * var);

static int parseOneConfigFile(const char *file_name, unsigned int depth);

/*
 * LegacyParser is a parser for legacy code that uses the global
 * approach.  This is static so that it is only exposed to cache_cf.
 * Other modules needing access to a ConfigParser should have it
 * provided to them in their parserFOO methods.
 */
static ConfigParser LegacyParser = ConfigParser();

void
self_destruct(void)
{
    LegacyParser.destruct();
}

static void
update_maxobjsize(void)
{
    int i;
    int64_t ms = -1;

    for (i = 0; i < Config.cacheSwap.n_configured; i++) {
        assert (Config.cacheSwap.swapDirs[i].getRaw());

        if (dynamic_cast<SwapDir *>(Config.cacheSwap.swapDirs[i].getRaw())->
                max_objsize > ms)
            ms = dynamic_cast<SwapDir *>(Config.cacheSwap.swapDirs[i].getRaw())->max_objsize;
    }
    store_maxobjsize = ms;
}

static void
SetConfigFilename(char const *file_name, bool is_pipe)
{
    cfg_filename = file_name;

    char const *token;

    if (is_pipe)
        cfg_filename = file_name + 1;
    else if ((token = strrchr(cfg_filename, '/')))
        cfg_filename = token + 1;
}

static const char*
skip_ws(const char* s)
{
    while (xisspace(*s))
        ++s;

    return s;
}

static int
parseManyConfigFiles(char* files, int depth)
{
    int error_count = 0;
    char* saveptr = NULL;
#if HAVE_GLOB
    char *path;
    glob_t globbuf;
    int i;
    memset(&globbuf, 0, sizeof(globbuf));
    for (path = strwordtok(files, &saveptr); path; path = strwordtok(NULL, &saveptr)) {
        if (glob(path, globbuf.gl_pathc ? GLOB_APPEND : 0, NULL, &globbuf) != 0) {
            fatalf("Unable to find configuration file: %s: %s",
                   path, xstrerror());
        }
    }
    for (i = 0; i < (int)globbuf.gl_pathc; i++) {
        error_count += parseOneConfigFile(globbuf.gl_pathv[i], depth);
    }
    globfree(&globbuf);
#else
    char* file = strwordtok(files, &saveptr);
    while (file != NULL) {
        error_count += parseOneConfigFile(file, depth);
        file = strwordtok(NULL, &saveptr);
    }
#endif /* HAVE_GLOB */
    return error_count;
}

static int
parseOneConfigFile(const char *file_name, unsigned int depth)
{
    FILE *fp = NULL;
    const char *orig_cfg_filename = cfg_filename;
    const int orig_config_lineno = config_lineno;
    char *token = NULL;
    char *tmp_line = NULL;
    int tmp_line_len = 0;
    int err_count = 0;
    int is_pipe = 0;

    debugs(3, 1, "Processing Configuration File: " << file_name << " (depth " << depth << ")");
    if (depth > 16) {
        fatalf("WARNING: can't include %s: includes are nested too deeply (>16)!\n", file_name);
        return 1;
    }

    if (file_name[0] == '!' || file_name[0] == '|') {
        fp = popen(file_name + 1, "r");
        is_pipe = 1;
    } else {
        fp = fopen(file_name, "r");
    }

    if (fp == NULL)
        fatalf("Unable to open configuration file: %s: %s", file_name, xstrerror());

#ifdef _SQUID_WIN32_

    setmode(fileno(fp), O_TEXT);

#endif

    SetConfigFilename(file_name, bool(is_pipe));

    memset(config_input_line, '\0', BUFSIZ);

    config_lineno = 0;

    while (fgets(config_input_line, BUFSIZ, fp)) {
        config_lineno++;

        if ((token = strchr(config_input_line, '\n')))
            *token = '\0';

        if ((token = strchr(config_input_line, '\r')))
            *token = '\0';

        if (strncmp(config_input_line, "#line ", 6) == 0) {
            static char new_file_name[1024];
            static char *file;
            static char new_lineno;
            token = config_input_line + 6;
            new_lineno = strtol(token, &file, 0) - 1;

            if (file == token)
                continue;	/* Not a valid #line directive, may be a comment */

            while (*file && xisspace((unsigned char) *file))
                file++;

            if (*file) {
                if (*file != '"')
                    continue;	/* Not a valid #line directive, may be a comment */

                xstrncpy(new_file_name, file + 1, sizeof(new_file_name));

                if ((token = strchr(new_file_name, '"')))
                    *token = '\0';

                cfg_filename = new_file_name;
            }

            config_lineno = new_lineno;
        }

        if (config_input_line[0] == '#')
            continue;

        if (config_input_line[0] == '\0')
            continue;

        const char* append = tmp_line_len ? skip_ws(config_input_line) : config_input_line;

        size_t append_len = strlen(append);

        tmp_line = (char*)xrealloc(tmp_line, tmp_line_len + append_len + 1);

        strcpy(tmp_line + tmp_line_len, append);

        tmp_line_len += append_len;

        if (tmp_line[tmp_line_len-1] == '\\') {
            debugs(3, 5, "parseConfigFile: tmp_line='" << tmp_line << "'");
            tmp_line[--tmp_line_len] = '\0';
            continue;
        }

        debugs(3, 5, "Processing: '" << tmp_line << "'");

        /* Handle includes here */
        if (tmp_line_len >= 9 && strncmp(tmp_line, "include", 7) == 0 && xisspace(tmp_line[7])) {
            err_count += parseManyConfigFiles(tmp_line + 8, depth + 1);
        } else if (!parse_line(tmp_line)) {
            debugs(3, 0, HERE << cfg_filename << ":" << config_lineno << " unrecognized: '" << tmp_line << "'");
            err_count++;
        }

        safe_free(tmp_line);
        tmp_line_len = 0;

    }

    if (is_pipe) {
        int ret = pclose(fp);

        if (ret != 0)
            fatalf("parseConfigFile: '%s' failed with exit code %d\n", file_name, ret);
    } else {
        fclose(fp);
    }

    cfg_filename = orig_cfg_filename;
    config_lineno = orig_config_lineno;

    return err_count;
}

int
parseConfigFile(const char *file_name)
{
    int err_count = 0;
    CacheManager *manager=CacheManager::GetInstance();

    configFreeMemory();

    ACLMethodData::ThePurgeCount = 0;
    default_all();

    err_count = parseOneConfigFile(file_name, 0);

    defaults_if_none();

    /*
     * We must call configDoConfigure() before leave_suid() because
     * configDoConfigure() is where we turn username strings into
     * uid values.
     */
    configDoConfigure();

    if (!Config.chroot_dir) {
        leave_suid();
        setUmask(Config.umask);
        _db_init(Debug::cache_log, Debug::debugOptions);
        enter_suid();
    }

    if (opt_send_signal == -1) {
        manager->registerAction("config",
                                "Current Squid Configuration",
                                dump_config,
                                1, 1);
    }

    return err_count;
}


static void
configDoConfigure(void)
{
    memset(&Config2, '\0', sizeof(SquidConfig2));
    /* init memory as early as possible */
    memConfigure();
    /* Sanity checks */

    if (Config.cacheSwap.swapDirs == NULL) {
        /* Memory-only cache probably in effect. */
        /* turn off the cache rebuild delays... */
        StoreController::store_dirs_rebuilding = 0;
    }

    if (Debug::rotateNumber < 0) {
        Debug::rotateNumber = Config.Log.rotateNumber;
    }

#if SIZEOF_OFF_T <= 4
    if (Config.Store.maxObjectSize > 0x7FFF0000) {
        debugs(3, 0, "WARNING: This Squid binary can not handle files larger than 2GB. Limiting maximum_object_size to just below 2GB");
        Config.Store.maxObjectSize = 0x7FFF0000;
    }
#endif
    if (0 == Store::Root().maxSize())
        /* people might want a zero-sized cache on purpose */
        (void) 0;
    else if (Store::Root().maxSize() < (Config.memMaxSize >> 10))
        /* This is bogus. folk with NULL caches will want this */
        debugs(3, 0, "WARNING cache_mem is larger than total disk cache space!");

    if (Config.Announce.period > 0) {
        Config.onoff.announce = 1;
    } else if (Config.Announce.period < 1) {
        Config.Announce.period = 86400 * 365;	/* one year */
        Config.onoff.announce = 0;
    }

    if (Config.onoff.httpd_suppress_version_string)
        visible_appname_string = (char *)appname_string;
    else
        visible_appname_string = (char const *)APP_FULLNAME;

#if USE_DNSSERVERS

    if (Config.dnsChildren.n_max < 1)
        fatal("No dnsservers allocated");

#endif

    if (Config.Program.redirect) {
        if (Config.redirectChildren.n_max < 1) {
            Config.redirectChildren.n_max = 0;
            wordlistDestroy(&Config.Program.redirect);
        }
    }

    if (Config.appendDomain)
        if (*Config.appendDomain != '.')
            fatal("append_domain must begin with a '.'");

    if (Config.errHtmlText == NULL)
        Config.errHtmlText = xstrdup(null_string);

    storeConfigure();

    snprintf(ThisCache, sizeof(ThisCache), "%s (%s)",
             uniqueHostname(),
             visible_appname_string);

    /*
     * the extra space is for loop detection in client_side.c -- we search
     * for substrings in the Via header.
     */
    snprintf(ThisCache2, sizeof(ThisCache), " %s (%s)",
             uniqueHostname(),
             visible_appname_string);

    /* Use visible_hostname as default surrogate_id */
    if (!Config.Accel.surrogate_id) {
        const char *t = getMyHostname();
        Config.Accel.surrogate_id = xstrdup( (t?t:"unset-id") );
    }

    if (!Config.udpMaxHitObjsz || Config.udpMaxHitObjsz > SQUID_UDP_SO_SNDBUF)
        Config.udpMaxHitObjsz = SQUID_UDP_SO_SNDBUF;

    if (Config.appendDomain)
        Config.appendDomainLen = strlen(Config.appendDomain);
    else
        Config.appendDomainLen = 0;

    if (Config.retry.maxtries > 10)
        fatal("maximum_single_addr_tries cannot be larger than 10");

    if (Config.retry.maxtries < 1) {
        debugs(3, 0, "WARNING: resetting 'maximum_single_addr_tries to 1");
        Config.retry.maxtries = 1;
    }

    requirePathnameExists("MIME Config Table", Config.mimeTablePathname);
#if USE_DNSSERVERS

    requirePathnameExists("cache_dns_program", Config.Program.dnsserver);
#endif
#if USE_UNLINKD

    requirePathnameExists("unlinkd_program", Config.Program.unlinkd);
#endif
    requirePathnameExists("logfile_daemon", Log::TheConfig.logfile_daemon);
    if (Config.Program.redirect)
        requirePathnameExists("redirect_program", Config.Program.redirect->key);

    requirePathnameExists("Icon Directory", Config.icons.directory);

    if (Config.errorDirectory)
        requirePathnameExists("Error Directory", Config.errorDirectory);

#if USE_HTTP_VIOLATIONS

    {
        const refresh_t *R;

        for (R = Config.Refresh; R; R = R->next) {
            if (!R->flags.override_expire)
                continue;

            debugs(22, 1, "WARNING: use of 'override-expire' in 'refresh_pattern' violates HTTP");

            break;
        }

        for (R = Config.Refresh; R; R = R->next) {
            if (!R->flags.override_lastmod)
                continue;

            debugs(22, 1, "WARNING: use of 'override-lastmod' in 'refresh_pattern' violates HTTP");

            break;
        }

        for (R = Config.Refresh; R; R = R->next) {
            if (!R->flags.reload_into_ims)
                continue;

            debugs(22, 1, "WARNING: use of 'reload-into-ims' in 'refresh_pattern' violates HTTP");

            break;
        }

        for (R = Config.Refresh; R; R = R->next) {
            if (!R->flags.ignore_reload)
                continue;

            debugs(22, 1, "WARNING: use of 'ignore-reload' in 'refresh_pattern' violates HTTP");

            break;
        }

        for (R = Config.Refresh; R; R = R->next) {
            if (!R->flags.ignore_no_cache)
                continue;

            debugs(22, 1, "WARNING: use of 'ignore-no-cache' in 'refresh_pattern' violates HTTP");

            break;
        }

        for (R = Config.Refresh; R; R = R->next) {
            if (!R->flags.ignore_no_store)
                continue;

            debugs(22, 1, "WARNING: use of 'ignore-no-store' in 'refresh_pattern' violates HTTP");

            break;
        }

        for (R = Config.Refresh; R; R = R->next) {
            if (!R->flags.ignore_must_revalidate)
                continue;
            debugs(22, 1, "WARNING: use of 'ignore-must-revalidate' in 'refresh_pattern' violates HTTP");
            break;
        }

        for (R = Config.Refresh; R; R = R->next) {
            if (!R->flags.ignore_private)
                continue;

            debugs(22, 1, "WARNING: use of 'ignore-private' in 'refresh_pattern' violates HTTP");

            break;
        }

        for (R = Config.Refresh; R; R = R->next) {
            if (!R->flags.ignore_auth)
                continue;

            debugs(22, 1, "WARNING: use of 'ignore-auth' in 'refresh_pattern' violates HTTP");

            break;
        }

    }
#endif
#if !USE_HTTP_VIOLATIONS
    Config.onoff.via = 1;
#else

    if (!Config.onoff.via)
        debugs(22, 1, "WARNING: HTTP requires the use of Via");

#endif

    // we enable runtime PURGE checks if there is at least one PURGE method ACL
    // TODO: replace with a dedicated "purge" ACL option?
    Config2.onoff.enable_purge = (ACLMethodData::ThePurgeCount > 0);

    Config2.onoff.mangle_request_headers = httpReqHdrManglersConfigured();

    if (geteuid() == 0) {
        if (NULL != Config.effectiveUser) {

            struct passwd *pwd = getpwnam(Config.effectiveUser);

            if (NULL == pwd) {
                /*
                 * Andres Kroonmaa <andre@online.ee>:
                 * Some getpwnam() implementations (Solaris?) require
                 * an available FD < 256 for opening a FILE* to the
                 * passwd file.
                 * DW:
                 * This should be safe at startup, but might still fail
                 * during reconfigure.
                 */
                fatalf("getpwnam failed to find userid for effective user '%s'",
                       Config.effectiveUser);
                return;
            }

            Config2.effectiveUserID = pwd->pw_uid;

            Config2.effectiveGroupID = pwd->pw_gid;

#if HAVE_PUTENV

            if (pwd->pw_dir && *pwd->pw_dir) {
                int len;
                char *env_str = (char *)xcalloc((len = strlen(pwd->pw_dir) + 6), 1);
                snprintf(env_str, len, "HOME=%s", pwd->pw_dir);
                putenv(env_str);
            }

#endif

        }
    } else {
        Config2.effectiveUserID = geteuid();
        Config2.effectiveGroupID = getegid();
    }

    if (NULL != Config.effectiveGroup) {

        struct group *grp = getgrnam(Config.effectiveGroup);

        if (NULL == grp) {
            fatalf("getgrnam failed to find groupid for effective group '%s'",
                   Config.effectiveGroup);
            return;
        }

        Config2.effectiveGroupID = grp->gr_gid;
    }

    HttpRequestMethod::Configure(Config);
#if USE_SSL

    debugs(3, 1, "Initializing https proxy context");

    Config.ssl_client.sslContext = sslCreateClientContext(Config.ssl_client.cert, Config.ssl_client.key, Config.ssl_client.version, Config.ssl_client.cipher, Config.ssl_client.options, Config.ssl_client.flags, Config.ssl_client.cafile, Config.ssl_client.capath, Config.ssl_client.crlfile);

    {

        peer *p;

        for (p = Config.peers; p != NULL; p = p->next) {
            if (p->use_ssl) {
                debugs(3, 1, "Initializing cache_peer " << p->name << " SSL context");
                p->sslContext = sslCreateClientContext(p->sslcert, p->sslkey, p->sslversion, p->sslcipher, p->ssloptions, p->sslflags, p->sslcafile, p->sslcapath, p->sslcrlfile);
            }
        }
    }

    {

        http_port_list *s;

        for (s = Config.Sockaddr.http; s != NULL; s = (http_port_list *) s->next) {
            if (!s->cert && !s->key)
                continue;

            debugs(3, 1, "Initializing http_port " << s->http.s << " SSL context");

            s->sslContext = sslCreateServerContext(s->cert, s->key, s->version, s->cipher, s->options, s->sslflags, s->clientca, s->cafile, s->capath, s->crlfile, s->dhfile, s->sslcontext);
        }
    }

    {

        https_port_list *s;

        for (s = Config.Sockaddr.https; s != NULL; s = (https_port_list *) s->http.next) {
            debugs(3, 1, "Initializing https_port " << s->http.s << " SSL context");

            s->sslContext = sslCreateServerContext(s->cert, s->key, s->version, s->cipher, s->options, s->sslflags, s->clientca, s->cafile, s->capath, s->crlfile, s->dhfile, s->sslcontext);
        }
    }

#endif
}

/* Parse a time specification from the config file.  Store the
 * result in 'tptr', after converting it to 'units' */
static void
parseTimeLine(time_t * tptr, const char *units)
{
    char *token;
    double d;
    time_t m;
    time_t u;

    if ((u = parseTimeUnits(units)) == 0)
        self_destruct();

    if ((token = strtok(NULL, w_space)) == NULL)
        self_destruct();

    d = xatof(token);

    m = u;			/* default to 'units' if none specified */

    if (0 == d)
        (void) 0;
    else if ((token = strtok(NULL, w_space)) == NULL)
        debugs(3, 0, "WARNING: No units on '" <<
               config_input_line << "', assuming " <<
               d << " " << units  );
    else if ((m = parseTimeUnits(token)) == 0)
        self_destruct();

    *tptr = static_cast<time_t> (m * d / u);
}

static int
parseTimeUnits(const char *unit)
{
    if (!strncasecmp(unit, T_SECOND_STR, strlen(T_SECOND_STR)))
        return 1;

    if (!strncasecmp(unit, T_MINUTE_STR, strlen(T_MINUTE_STR)))
        return 60;

    if (!strncasecmp(unit, T_HOUR_STR, strlen(T_HOUR_STR)))
        return 3600;

    if (!strncasecmp(unit, T_DAY_STR, strlen(T_DAY_STR)))
        return 86400;

    if (!strncasecmp(unit, T_WEEK_STR, strlen(T_WEEK_STR)))
        return 86400 * 7;

    if (!strncasecmp(unit, T_FORTNIGHT_STR, strlen(T_FORTNIGHT_STR)))
        return 86400 * 14;

    if (!strncasecmp(unit, T_MONTH_STR, strlen(T_MONTH_STR)))
        return 86400 * 30;

    if (!strncasecmp(unit, T_YEAR_STR, strlen(T_YEAR_STR)))
        return static_cast<int>(86400 * 365.2522);

    if (!strncasecmp(unit, T_DECADE_STR, strlen(T_DECADE_STR)))
        return static_cast<int>(86400 * 365.2522 * 10);

    debugs(3, 1, "parseTimeUnits: unknown time unit '" << unit << "'");

    return 0;
}

static void
parseBytesLine64(int64_t * bptr, const char *units)
{
    char *token;
    double d;
    int64_t m;
    int64_t u;

    if ((u = parseBytesUnits(units)) == 0) {
        self_destruct();
        return;
    }

    if ((token = strtok(NULL, w_space)) == NULL) {
        self_destruct();
        return;
    }

    if (strcmp(token, "none") == 0 || strcmp(token, "-1") == 0) {
        *bptr = -1;
        return;
    }

    d = xatof(token);

    m = u;			/* default to 'units' if none specified */

    if (0.0 == d)
        (void) 0;
    else if ((token = strtok(NULL, w_space)) == NULL)
        debugs(3, 0, "WARNING: No units on '" <<
               config_input_line << "', assuming " <<
               d << " " <<  units  );
    else if ((m = parseBytesUnits(token)) == 0) {
        self_destruct();
        return;
    }

    *bptr = static_cast<int64_t>(m * d / u);

    if (static_cast<double>(*bptr) * 2 != m * d / u * 2)
        self_destruct();
}


static void
parseBytesLine(size_t * bptr, const char *units)
{
    char *token;
    double d;
    int m;
    int u;

    if ((u = parseBytesUnits(units)) == 0) {
        self_destruct();
        return;
    }

    if ((token = strtok(NULL, w_space)) == NULL) {
        self_destruct();
        return;
    }

    if (strcmp(token, "none") == 0 || strcmp(token, "-1") == 0) {
        *bptr = static_cast<size_t>(-1);
        return;
    }

    d = xatof(token);

    m = u;			/* default to 'units' if none specified */

    if (0.0 == d)
        (void) 0;
    else if ((token = strtok(NULL, w_space)) == NULL)
        debugs(3, 0, "WARNING: No units on '" <<
               config_input_line << "', assuming " <<
               d << " " <<  units  );
    else if ((m = parseBytesUnits(token)) == 0) {
        self_destruct();
        return;
    }

    *bptr = static_cast<size_t>(m * d / u);

    if (static_cast<double>(*bptr) * 2 != m * d / u * 2)
        self_destruct();
}

static size_t
parseBytesUnits(const char *unit)
{
    if (!strncasecmp(unit, B_BYTES_STR, strlen(B_BYTES_STR)))
        return 1;

    if (!strncasecmp(unit, B_KBYTES_STR, strlen(B_KBYTES_STR)))
        return 1 << 10;

    if (!strncasecmp(unit, B_MBYTES_STR, strlen(B_MBYTES_STR)))
        return 1 << 20;

    if (!strncasecmp(unit, B_GBYTES_STR, strlen(B_GBYTES_STR)))
        return 1 << 30;

    debugs(3, DBG_CRITICAL, "WARNING: Unknown bytes unit '" << unit << "'");

    return 0;
}

/*****************************************************************************
 * Max
 *****************************************************************************/

static void
dump_acl(StoreEntry * entry, const char *name, ACL * ae)
{
    wordlist *w;
    wordlist *v;

    while (ae != NULL) {
        debugs(3, 3, "dump_acl: " << name << " " << ae->name);
        storeAppendPrintf(entry, "%s %s %s ",
                          name,
                          ae->name,
                          ae->typeString());
        v = w = ae->dump();

        while (v != NULL) {
            debugs(3, 3, "dump_acl: " << name << " " << ae->name << " " << v->key);
            storeAppendPrintf(entry, "%s ", v->key);
            v = v->next;
        }

        storeAppendPrintf(entry, "\n");
        wordlistDestroy(&w);
        ae = ae->next;
    }
}

static void
parse_acl(ACL ** ae)
{
    ACL::ParseAclLine(LegacyParser, ae);
}

static void
free_acl(ACL ** ae)
{
    aclDestroyAcls(ae);
}

static void
dump_acl_list(StoreEntry * entry, ACLList * head)
{
    ACLList *l;

    for (l = head; l; l = l->next) {
        storeAppendPrintf(entry, " %s%s",
                          l->op ? null_string : "!",
                          l->_acl->name);
    }
}

void
dump_acl_access(StoreEntry * entry, const char *name, acl_access * head)
{
    acl_access *l;

    for (l = head; l; l = l->next) {
        storeAppendPrintf(entry, "%s %s",
                          name,
                          l->allow ? "Allow" : "Deny");
        dump_acl_list(entry, l->aclList);
        storeAppendPrintf(entry, "\n");
    }
}

static void
parse_acl_access(acl_access ** head)
{
    aclParseAccessLine(LegacyParser, head);
}

static void
free_acl_access(acl_access ** head)
{
    aclDestroyAccessList(head);
}

static void
dump_address(StoreEntry * entry, const char *name, Ip::Address &addr)
{
    char buf[MAX_IPSTRLEN];
    storeAppendPrintf(entry, "%s %s\n", name, addr.NtoA(buf,MAX_IPSTRLEN) );
}

static void
parse_address(Ip::Address *addr)
{
    char *token = strtok(NULL, w_space);

    if (!token) {
        self_destruct();
        return;
    }

    if (!strcmp(token,"any_addr")) {
        addr->SetAnyAddr();
        (void) 0;
    } else if ( (!strcmp(token,"no_addr")) || (!strcmp(token,"full_mask")) ) {
        addr->SetNoAddr();
        (void) 0;
    } else
        *addr = token;
}

static void
free_address(Ip::Address *addr)
{
    addr->SetEmpty();
}

CBDATA_TYPE(acl_address);

static void
dump_acl_address(StoreEntry * entry, const char *name, acl_address * head)
{
    char buf[MAX_IPSTRLEN];
    acl_address *l;

    for (l = head; l; l = l->next) {
        if (!l->addr.IsAnyAddr())
            storeAppendPrintf(entry, "%s %s", name, l->addr.NtoA(buf,MAX_IPSTRLEN));
        else
            storeAppendPrintf(entry, "%s autoselect", name);

        dump_acl_list(entry, l->aclList);

        storeAppendPrintf(entry, "\n");
    }
}

static void
freed_acl_address(void *data)
{
    acl_address *l = static_cast<acl_address *>(data);
    aclDestroyAclList(&l->aclList);
}

static void
parse_acl_address(acl_address ** head)
{
    acl_address *l;
    acl_address **tail = head;	/* sane name below */
    CBDATA_INIT_TYPE_FREECB(acl_address, freed_acl_address);
    l = cbdataAlloc(acl_address);
    parse_address(&l->addr);
    aclParseAclList(LegacyParser, &l->aclList);

    while (*tail)
        tail = &(*tail)->next;

    *tail = l;
}

static void
free_acl_address(acl_address ** head)
{
    while (*head) {
        acl_address *l = *head;
        *head = l->next;
        cbdataFree(l);
    }
}

CBDATA_TYPE(acl_tos);

static void
dump_acl_tos(StoreEntry * entry, const char *name, acl_tos * head)
{
    acl_tos *l;

    for (l = head; l; l = l->next) {
        if (l->tos > 0)
            storeAppendPrintf(entry, "%s 0x%02X", name, l->tos);
        else
            storeAppendPrintf(entry, "%s none", name);

        dump_acl_list(entry, l->aclList);

        storeAppendPrintf(entry, "\n");
    }
}

static void
freed_acl_tos(void *data)
{
    acl_tos *l = static_cast<acl_tos *>(data);
    aclDestroyAclList(&l->aclList);
}

static void
parse_acl_tos(acl_tos ** head)
{
    acl_tos *l;
    acl_tos **tail = head;	/* sane name below */
    int tos;
    char junk;
    char *token = strtok(NULL, w_space);

    if (!token) {
        self_destruct();
        return;
    }

    if (sscanf(token, "0x%x%c", &tos, &junk) != 1) {
        self_destruct();
        return;
    }

    if (tos < 0 || tos > 255) {
        self_destruct();
        return;
    }

    CBDATA_INIT_TYPE_FREECB(acl_tos, freed_acl_tos);

    l = cbdataAlloc(acl_tos);

    l->tos = tos;

    aclParseAclList(LegacyParser, &l->aclList);

    while (*tail)
        tail = &(*tail)->next;

    *tail = l;
}

static void
free_acl_tos(acl_tos ** head)
{
    while (*head) {
        acl_tos *l = *head;
        *head = l->next;
        l->next = NULL;
        cbdataFree(l);
    }
}

CBDATA_TYPE(acl_size_t);

static void
dump_acl_b_size_t(StoreEntry * entry, const char *name, acl_size_t * head)
{
    acl_size_t *l;

    for (l = head; l; l = l->next) {
        if (l->size != -1)
            storeAppendPrintf(entry, "%s %d %s\n", name, (int) l->size, B_BYTES_STR);
        else
            storeAppendPrintf(entry, "%s none", name);

        dump_acl_list(entry, l->aclList);

        storeAppendPrintf(entry, "\n");
    }
}

static void
freed_acl_b_size_t(void *data)
{
    acl_size_t *l = static_cast<acl_size_t *>(data);
    aclDestroyAclList(&l->aclList);
}

static void
parse_acl_b_size_t(acl_size_t ** head)
{
    acl_size_t *l;
    acl_size_t **tail = head;	/* sane name below */

    CBDATA_INIT_TYPE_FREECB(acl_size_t, freed_acl_b_size_t);

    l = cbdataAlloc(acl_size_t);

    parse_b_int64_t(&l->size);

    aclParseAclList(LegacyParser, &l->aclList);

    while (*tail)
        tail = &(*tail)->next;

    *tail = l;
}

static void
free_acl_b_size_t(acl_size_t ** head)
{
    while (*head) {
        acl_size_t *l = *head;
        *head = l->next;
        l->next = NULL;
        cbdataFree(l);
    }
}

#if DELAY_POOLS

#include "DelayPools.h"
#include "DelayConfig.h"
/* do nothing - free_delay_pool_count is the magic free function.
 * this is why delay_pool_count isn't just marked TYPE: ushort
 */
#define free_delay_pool_class(X)
#define free_delay_pool_access(X)
#define free_delay_pool_rates(X)
#define dump_delay_pool_class(X, Y, Z)
#define dump_delay_pool_access(X, Y, Z)
#define dump_delay_pool_rates(X, Y, Z)

static void
free_delay_pool_count(DelayConfig * cfg)
{
    cfg->freePoolCount();
}

static void
dump_delay_pool_count(StoreEntry * entry, const char *name, DelayConfig &cfg)
{
    cfg.dumpPoolCount (entry, name);
}

static void
parse_delay_pool_count(DelayConfig * cfg)
{
    cfg->parsePoolCount();
}

static void
parse_delay_pool_class(DelayConfig * cfg)
{
    cfg->parsePoolClass();
}

static void
parse_delay_pool_rates(DelayConfig * cfg)
{
    cfg->parsePoolRates();
}

static void
parse_delay_pool_access(DelayConfig * cfg)
{
    cfg->parsePoolAccess(LegacyParser);
}

#endif

#if USE_HTTP_VIOLATIONS
static void
dump_http_header_access(StoreEntry * entry, const char *name, header_mangler header[])
{
    int i;

    for (i = 0; i < HDR_ENUM_END; i++) {
        if (header[i].access_list != NULL) {
            storeAppendPrintf(entry, "%s ", name);
            dump_acl_access(entry, httpHeaderNameById(i),
                            header[i].access_list);
        }
    }
}

static void
parse_http_header_access(header_mangler header[])
{
    int id, i;
    char *t = NULL;

    if ((t = strtok(NULL, w_space)) == NULL) {
        debugs(3, 0, "" << cfg_filename << " line " << config_lineno << ": " << config_input_line);
        debugs(3, 0, "parse_http_header_access: missing header name.");
        return;
    }

    /* Now lookup index of header. */
    id = httpHeaderIdByNameDef(t, strlen(t));

    if (strcmp(t, "All") == 0)
        id = HDR_ENUM_END;
    else if (strcmp(t, "Other") == 0)
        id = HDR_OTHER;
    else if (id == -1) {
        debugs(3, 0, "" << cfg_filename << " line " << config_lineno << ": " << config_input_line);
        debugs(3, 0, "parse_http_header_access: unknown header name '" << t << "'");
        return;
    }

    if (id != HDR_ENUM_END) {
        parse_acl_access(&header[id].access_list);
    } else {
        char *next_string = t + strlen(t) - 1;
        *next_string = 'A';
        *(next_string + 1) = ' ';

        for (i = 0; i < HDR_ENUM_END; i++) {
            char *new_string = xstrdup(next_string);
            strtok(new_string, w_space);
            parse_acl_access(&header[i].access_list);
            safe_free(new_string);
        }
    }
}

static void
free_http_header_access(header_mangler header[])
{
    int i;

    for (i = 0; i < HDR_ENUM_END; i++) {
        free_acl_access(&header[i].access_list);
    }
}

static void
dump_http_header_replace(StoreEntry * entry, const char *name, header_mangler
                         header[])
{
    int i;

    for (i = 0; i < HDR_ENUM_END; i++) {
        if (NULL == header[i].replacement)
            continue;

        storeAppendPrintf(entry, "%s %s %s\n", name, httpHeaderNameById(i),
                          header[i].replacement);
    }
}

static void
parse_http_header_replace(header_mangler header[])
{
    int id, i;
    char *t = NULL;

    if ((t = strtok(NULL, w_space)) == NULL) {
        debugs(3, 0, "" << cfg_filename << " line " << config_lineno << ": " << config_input_line);
        debugs(3, 0, "parse_http_header_replace: missing header name.");
        return;
    }

    /* Now lookup index of header. */
    id = httpHeaderIdByNameDef(t, strlen(t));

    if (strcmp(t, "All") == 0)
        id = HDR_ENUM_END;
    else if (strcmp(t, "Other") == 0)
        id = HDR_OTHER;
    else if (id == -1) {
        debugs(3, 0, "" << cfg_filename << " line " << config_lineno << ": " << config_input_line);
        debugs(3, 0, "parse_http_header_replace: unknown header name " << t << ".");

        return;
    }

    if (id != HDR_ENUM_END) {
        if (header[id].replacement != NULL)
            safe_free(header[id].replacement);

        header[id].replacement = xstrdup(t + strlen(t) + 1);
    } else {
        for (i = 0; i < HDR_ENUM_END; i++) {
            if (header[i].replacement != NULL)
                safe_free(header[i].replacement);

            header[i].replacement = xstrdup(t + strlen(t) + 1);
        }
    }
}

static void
free_http_header_replace(header_mangler header[])
{
    int i;

    for (i = 0; i < HDR_ENUM_END; i++) {
        if (header[i].replacement != NULL)
            safe_free(header[i].replacement);
    }
}

#endif

static void
dump_cachedir(StoreEntry * entry, const char *name, SquidConfig::_cacheSwap swap)
{
    SwapDir *s;
    int i;
    assert (entry);

    for (i = 0; i < swap.n_configured; i++) {
        s = dynamic_cast<SwapDir *>(swap.swapDirs[i].getRaw());
        if (!s) continue;
        storeAppendPrintf(entry, "%s %s %s", name, s->type(), s->path);
        s->dump(*entry);
        storeAppendPrintf(entry, "\n");
    }
}

static int
check_null_string(char *s)
{
    return s == NULL;
}

static void
parse_authparam(authConfig * config)
{
    char *type_str;
    char *param_str;

    if ((type_str = strtok(NULL, w_space)) == NULL)
        self_destruct();

    if ((param_str = strtok(NULL, w_space)) == NULL)
        self_destruct();

    /* find a configuration for the scheme */
    AuthConfig *scheme = AuthConfig::Find (type_str);

    if (scheme == NULL) {
        /* Create a configuration */
        AuthScheme *theScheme;

        if ((theScheme = AuthScheme::Find(type_str)) == NULL) {
            debugs(3, 0, "Parsing Config File: Unknown authentication scheme '" << type_str << "'.");
            return;
        }

        config->push_back(theScheme->createConfig());
        scheme = config->back();
        assert (scheme);
    }

    scheme->parse(scheme, config->size(), param_str);
}

static void
free_authparam(authConfig * cfg)
{
    AuthConfig *scheme;
    /* DON'T FREE THESE FOR RECONFIGURE */

    if (reconfiguring)
        return;

    while (cfg->size()) {
        scheme = cfg->pop_back();
        scheme->done();
    }
}

static void
dump_authparam(StoreEntry * entry, const char *name, authConfig cfg)
{
    for (authConfig::iterator  i = cfg.begin(); i != cfg.end(); ++i)
        (*i)->dump(entry, name, (*i));
}

/* TODO: just return the object, the # is irrelevant */
static int
find_fstype(char *type)
{
    for (size_t i = 0; i < StoreFileSystem::FileSystems().size(); ++i)
        if (strcasecmp(type, StoreFileSystem::FileSystems().items[i]->type()) == 0)
            return (int)i;

    return (-1);
}

static void
parse_cachedir(SquidConfig::_cacheSwap * swap)
{
    char *type_str;
    char *path_str;
    RefCount<SwapDir> sd;
    int i;
    int fs;

    if ((type_str = strtok(NULL, w_space)) == NULL)
        self_destruct();

    if ((path_str = strtok(NULL, w_space)) == NULL)
        self_destruct();

    fs = find_fstype(type_str);

    if (fs < 0)
        self_destruct();

    /* reconfigure existing dir */

    for (i = 0; i < swap->n_configured; i++) {
        assert (swap->swapDirs[i].getRaw());

        if ((strcasecmp(path_str, dynamic_cast<SwapDir *>(swap->swapDirs[i].getRaw())->path)) == 0) {
            /* this is specific to on-fs Stores. The right
             * way to handle this is probably to have a mapping
             * from paths to stores, and have on-fs stores
             * register with that, and lookip in that in their
             * own setup logic. RBC 20041225. TODO.
             */

            sd = dynamic_cast<SwapDir *>(swap->swapDirs[i].getRaw());

            if (sd->type() != StoreFileSystem::FileSystems().items[fs]->type()) {
                debugs(3, 0, "ERROR: Can't change type of existing cache_dir " <<
                       sd->type() << " " << sd->path << " to " << type_str << ". Restart required");
                return;
            }

            sd->reconfigure (i, path_str);

            update_maxobjsize();

            return;
        }
    }

    /* new cache_dir */
    if (swap->n_configured > 63) {
        /* 7 bits, signed */
        debugs(3, DBG_CRITICAL, "WARNING: There is a fixed maximum of 63 cache_dir entries Squid can handle.");
        debugs(3, DBG_CRITICAL, "WARNING: '" << path_str << "' is one to many.");
        self_destruct();
        return;
    }

    allocate_new_swapdir(swap);

    swap->swapDirs[swap->n_configured] = StoreFileSystem::FileSystems().items[fs]->createSwapDir();

    sd = dynamic_cast<SwapDir *>(swap->swapDirs[swap->n_configured].getRaw());

    /* parse the FS parameters and options */
    sd->parse(swap->n_configured, path_str);

    ++swap->n_configured;

    /* Update the max object size */
    update_maxobjsize();
}

static const char *
peer_type_str(const peer_t type)
{
    const char * result;

    switch (type) {

    case PEER_PARENT:
        result = "parent";
        break;

    case PEER_SIBLING:
        result = "sibling";
        break;

    case PEER_MULTICAST:
        result = "multicast";
        break;

    default:
        result = "unknown";
        break;
    }

    return result;
}

static void
dump_peer(StoreEntry * entry, const char *name, peer * p)
{
    domain_ping *d;
    domain_type *t;
    LOCAL_ARRAY(char, xname, 128);

    while (p != NULL) {
        storeAppendPrintf(entry, "%s %s %s %d %d name=%s",
                          name,
                          p->host,
                          neighborTypeStr(p),
                          p->http_port,
                          p->icp.port,
                          p->name);
        dump_peer_options(entry, p);

        for (d = p->peer_domain; d; d = d->next) {
            storeAppendPrintf(entry, "cache_peer_domain %s %s%s\n",
                              p->host,
                              d->do_ping ? null_string : "!",
                              d->domain);
        }

        if (p->access) {
            snprintf(xname, 128, "cache_peer_access %s", p->name);
            dump_acl_access(entry, xname, p->access);
        }

        for (t = p->typelist; t; t = t->next) {
            storeAppendPrintf(entry, "neighbor_type_domain %s %s %s\n",
                              p->host,
                              peer_type_str(t->type),
                              t->domain);
        }

        p = p->next;
    }
}

/**
 * utility function to prevent getservbyname() being called with a numeric value
 * on Windows at least it returns garage results.
 */
static bool
isUnsignedNumeric(const char *str, size_t len)
{
    if (len < 1) return false;

    for (; len >0 && *str; str++, len--) {
        if (! isdigit(*str))
            return false;
    }
    return true;
}

/**
 \param proto	'tcp' or 'udp' for protocol
 \returns       Port the named service is supposed to be listening on.
 */
static u_short
GetService(const char *proto)
{
    struct servent *port = NULL;
    /** Parses a port number or service name from the squid.conf */
    char *token = strtok(NULL, w_space);
    if (token == NULL) {
        self_destruct();
        return 0; /* NEVER REACHED */
    }
    /** Returns either the service port number from /etc/services */
    if ( !isUnsignedNumeric(token, strlen(token)) )
        port = getservbyname(token, proto);
    if (port != NULL) {
        return ntohs((u_short)port->s_port);
    }
    /** Or a numeric translation of the config text. */
    return xatos(token);
}

/**
 \returns       Port the named TCP service is supposed to be listening on.
 \copydoc GetService(const char *proto)
 */
inline u_short
GetTcpService(void)
{
    return GetService("tcp");
}

/**
 \returns       Port the named UDP service is supposed to be listening on.
 \copydoc GetService(const char *proto)
 */
inline u_short
GetUdpService(void)
{
    return GetService("udp");
}

static void
parse_peer(peer ** head)
{
    char *token = NULL;
    peer *p;
    CBDATA_INIT_TYPE_FREECB(peer, peerDestroy);
    p = cbdataAlloc(peer);
    p->http_port = CACHE_HTTP_PORT;
    p->icp.port = CACHE_ICP_PORT;
    p->weight = 1;
    p->basetime = 0;
    p->stats.logged_state = PEER_ALIVE;

    if ((token = strtok(NULL, w_space)) == NULL)
        self_destruct();

    p->host = xstrdup(token);

    p->name = xstrdup(token);

    if ((token = strtok(NULL, w_space)) == NULL)
        self_destruct();

    p->type = parseNeighborType(token);

    if (p->type == PEER_MULTICAST) {
        p->options.no_digest = 1;
        p->options.no_netdb_exchange = 1;
    }

    p->http_port = GetTcpService();

    if (!p->http_port)
        self_destruct();

    p->icp.port = GetUdpService();
    p->connection_auth = 2;    /* auto */

    while ((token = strtok(NULL, w_space))) {
        if (!strcasecmp(token, "proxy-only")) {
            p->options.proxy_only = 1;
        } else if (!strcasecmp(token, "no-query")) {
            p->options.no_query = 1;
        } else if (!strcasecmp(token, "background-ping")) {
            p->options.background_ping = 1;
        } else if (!strcasecmp(token, "no-digest")) {
            p->options.no_digest = 1;
        } else if (!strcasecmp(token, "no-tproxy")) {
            p->options.no_tproxy = 1;
        } else if (!strcasecmp(token, "multicast-responder")) {
            p->options.mcast_responder = 1;
#if PEER_MULTICAST_SIBLINGS
        } else if (!strcasecmp(token, "multicast-siblings")) {
            p->options.mcast_siblings = 1;
#endif
        } else if (!strncasecmp(token, "weight=", 7)) {
            p->weight = xatoi(token + 7);
        } else if (!strncasecmp(token, "basetime=", 9)) {
            p->basetime = xatoi(token + 9);
        } else if (!strcasecmp(token, "closest-only")) {
            p->options.closest_only = 1;
        } else if (!strncasecmp(token, "ttl=", 4)) {
            p->mcast.ttl = xatoi(token + 4);

            if (p->mcast.ttl < 0)
                p->mcast.ttl = 0;

            if (p->mcast.ttl > 128)
                p->mcast.ttl = 128;
        } else if (!strcasecmp(token, "default")) {
            p->options.default_parent = 1;
        } else if (!strcasecmp(token, "round-robin")) {
            p->options.roundrobin = 1;
        } else if (!strcasecmp(token, "weighted-round-robin")) {
            p->options.weighted_roundrobin = 1;
#if USE_HTCP

        } else if (!strcasecmp(token, "htcp")) {
            p->options.htcp = 1;
        } else if (!strcasecmp(token, "htcp-oldsquid")) {
            p->options.htcp = 1;
            p->options.htcp_oldsquid = 1;
        } else if (!strcasecmp(token, "htcp-no-clr")) {
            if (p->options.htcp_only_clr)
                fatalf("parse_peer: can't set htcp-no-clr and htcp-only-clr simultaneously");
            p->options.htcp = 1;
            p->options.htcp_no_clr = 1;
        } else if (!strcasecmp(token, "htcp-no-purge-clr")) {
            p->options.htcp = 1;
            p->options.htcp_no_purge_clr = 1;
        } else if (!strcasecmp(token, "htcp-only-clr")) {
            if (p->options.htcp_no_clr)
                fatalf("parse_peer: can't set htcp-no-clr and htcp-only-clr simultaneously");
            p->options.htcp = 1;
            p->options.htcp_only_clr = 1;
        } else if (!strcasecmp(token, "htcp-forward-clr")) {
            p->options.htcp = 1;
            p->options.htcp_forward_clr = 1;
#endif

        } else if (!strcasecmp(token, "no-netdb-exchange")) {
            p->options.no_netdb_exchange = 1;

        } else if (!strcasecmp(token, "carp")) {
            if (p->type != PEER_PARENT)
                fatalf("parse_peer: non-parent carp peer %s/%d\n", p->host, p->http_port);

            p->options.carp = 1;

        } else if (!strcasecmp(token, "userhash")) {
            if (p->type != PEER_PARENT)
                fatalf("parse_peer: non-parent userhash peer %s/%d\n", p->host, p->http_port);

            p->options.userhash = 1;

        } else if (!strcasecmp(token, "sourcehash")) {
            if (p->type != PEER_PARENT)
                fatalf("parse_peer: non-parent sourcehash peer %s/%d\n", p->host, p->http_port);

            p->options.sourcehash = 1;

#if DELAY_POOLS

        } else if (!strcasecmp(token, "no-delay")) {
            p->options.no_delay = 1;
#endif

        } else if (!strncasecmp(token, "login=", 6)) {
            p->login = xstrdup(token + 6);
            rfc1738_unescape(p->login);
        } else if (!strncasecmp(token, "connect-timeout=", 16)) {
            p->connect_timeout = xatoi(token + 16);
        } else if (!strncasecmp(token, "connect-fail-limit=", 19)) {
            p->connect_fail_limit = xatoi(token + 19);
#if USE_CACHE_DIGESTS
        } else if (!strncasecmp(token, "digest-url=", 11)) {
            p->digest_url = xstrdup(token + 11);
#endif

        } else if (!strcasecmp(token, "allow-miss")) {
            p->options.allow_miss = 1;
        } else if (!strncasecmp(token, "max-conn=", 9)) {
            p->max_conn = xatoi(token + 9);
        } else if (!strcasecmp(token, "originserver")) {
            p->options.originserver = 1;
        } else if (!strncasecmp(token, "name=", 5)) {
            safe_free(p->name);

            if (token[5])
                p->name = xstrdup(token + 5);
        } else if (!strncasecmp(token, "forceddomain=", 13)) {
            safe_free(p->domain);

            if (token[13])
                p->domain = xstrdup(token + 13);

#if USE_SSL

        } else if (strcmp(token, "ssl") == 0) {
            p->use_ssl = 1;
        } else if (strncmp(token, "sslcert=", 8) == 0) {
            safe_free(p->sslcert);
            p->sslcert = xstrdup(token + 8);
        } else if (strncmp(token, "sslkey=", 7) == 0) {
            safe_free(p->sslkey);
            p->sslkey = xstrdup(token + 7);
        } else if (strncmp(token, "sslversion=", 11) == 0) {
            p->sslversion = atoi(token + 11);
        } else if (strncmp(token, "ssloptions=", 11) == 0) {
            safe_free(p->ssloptions);
            p->ssloptions = xstrdup(token + 11);
        } else if (strncmp(token, "sslcipher=", 10) == 0) {
            safe_free(p->sslcipher);
            p->sslcipher = xstrdup(token + 10);
        } else if (strncmp(token, "sslcafile=", 10) == 0) {
            safe_free(p->sslcafile);
            p->sslcafile = xstrdup(token + 10);
        } else if (strncmp(token, "sslcapath=", 10) == 0) {
            safe_free(p->sslcapath);
            p->sslcapath = xstrdup(token + 10);
        } else if (strncmp(token, "sslcrlfile=", 11) == 0) {
            safe_free(p->sslcrlfile);
            p->sslcapath = xstrdup(token + 10);
        } else if (strncmp(token, "sslflags=", 9) == 0) {
            safe_free(p->sslflags);
            p->sslflags = xstrdup(token + 9);
        } else if (strncmp(token, "ssldomain=", 10) == 0) {
            safe_free(p->ssldomain);
            p->ssldomain = xstrdup(token + 10);
#endif

        } else if (strcmp(token, "front-end-https") == 0) {
            p->front_end_https = 1;
        } else if (strcmp(token, "front-end-https=on") == 0) {
            p->front_end_https = 1;
        } else if (strcmp(token, "front-end-https=auto") == 0) {
            p->front_end_https = 2;
        } else if (strcmp(token, "connection-auth=off") == 0) {
            p->connection_auth = 0;
        } else if (strcmp(token, "connection-auth") == 0) {
            p->connection_auth = 1;
        } else if (strcmp(token, "connection-auth=on") == 0) {
            p->connection_auth = 1;
        } else if (strcmp(token, "connection-auth=auto") == 0) {
            p->connection_auth = 2;
        } else {
            debugs(3, 0, "parse_peer: token='" << token << "'");
            self_destruct();
        }
    }

    if (peerFindByName(p->name))
        fatalf("ERROR: cache_peer %s specified twice\n", p->name);

    if (p->weight < 1)
        p->weight = 1;

    if (p->connect_fail_limit < 1)
        p->connect_fail_limit = 10;

    p->icp.version = ICP_VERSION_CURRENT;

    p->test_fd = -1;

#if USE_CACHE_DIGESTS

    if (!p->options.no_digest) {
        /* XXX This looks odd.. who has the original pointer
         * then?
         */
        PeerDigest *pd = peerDigestCreate(p);
        p->digest = cbdataReference(pd);
    }

#endif

    p->index =  ++Config.npeers;

    while (*head != NULL)
        head = &(*head)->next;

    *head = p;

    peerClearRRStart();
}

static void
free_peer(peer ** P)
{
    peer *p;

    while ((p = *P) != NULL) {
        *P = p->next;
#if USE_CACHE_DIGESTS

        cbdataReferenceDone(p->digest);
#endif

        cbdataFree(p);
    }

    Config.npeers = 0;
}

static void
dump_cachemgrpasswd(StoreEntry * entry, const char *name, cachemgr_passwd * list)
{
    wordlist *w;

    while (list != NULL) {
        if (strcmp(list->passwd, "none") && strcmp(list->passwd, "disable"))
            storeAppendPrintf(entry, "%s XXXXXXXXXX", name);
        else
            storeAppendPrintf(entry, "%s %s", name, list->passwd);

        for (w = list->actions; w != NULL; w = w->next) {
            storeAppendPrintf(entry, " %s", w->key);
        }

        storeAppendPrintf(entry, "\n");
        list = list->next;
    }
}

static void
parse_cachemgrpasswd(cachemgr_passwd ** head)
{
    char *passwd = NULL;
    wordlist *actions = NULL;
    cachemgr_passwd *p;
    cachemgr_passwd **P;
    parse_string(&passwd);
    parse_wordlist(&actions);
    p = static_cast<cachemgr_passwd *>(xcalloc(1, sizeof(cachemgr_passwd)));
    p->passwd = passwd;
    p->actions = actions;

    for (P = head; *P; P = &(*P)->next) {
        /*
         * See if any of the actions from this line already have a
         * password from previous lines.  The password checking
         * routines in cache_manager.c take the the password from
         * the first cachemgr_passwd struct that contains the
         * requested action.  Thus, we should warn users who might
         * think they can have two passwords for the same action.
         */
        wordlist *w;
        wordlist *u;

        for (w = (*P)->actions; w; w = w->next) {
            for (u = actions; u; u = u->next) {
                if (strcmp(w->key, u->key))
                    continue;

                debugs(0, 0, "WARNING: action '" << u->key << "' (line " << config_lineno << ") already has a password");
            }
        }
    }

    *P = p;
}

static void
free_cachemgrpasswd(cachemgr_passwd ** head)
{
    cachemgr_passwd *p;

    while ((p = *head) != NULL) {
        *head = p->next;
        xfree(p->passwd);
        wordlistDestroy(&p->actions);
        xfree(p);
    }
}

static void
dump_denyinfo(StoreEntry * entry, const char *name, acl_deny_info_list * var)
{
    acl_name_list *a;

    while (var != NULL) {
        storeAppendPrintf(entry, "%s %s", name, var->err_page_name);

        for (a = var->acl_list; a != NULL; a = a->next)
            storeAppendPrintf(entry, " %s", a->name);

        storeAppendPrintf(entry, "\n");

        var = var->next;
    }
}

static void
parse_denyinfo(acl_deny_info_list ** var)
{
    aclParseDenyInfoLine(var);
}

void
free_denyinfo(acl_deny_info_list ** list)
{
    acl_deny_info_list *a = NULL;
    acl_deny_info_list *a_next = NULL;
    acl_name_list *l = NULL;
    acl_name_list *l_next = NULL;

    for (a = *list; a; a = a_next) {
        for (l = a->acl_list; l; l = l_next) {
            l_next = l->next;
            memFree(l, MEM_ACL_NAME_LIST);
            l = NULL;
        }

        a_next = a->next;
        memFree(a, MEM_ACL_DENY_INFO_LIST);
        a = NULL;
    }

    *list = NULL;
}

static void
parse_peer_access(void)
{
    char *host = NULL;
    peer *p;

    if (!(host = strtok(NULL, w_space)))
        self_destruct();

    if ((p = peerFindByName(host)) == NULL) {
        debugs(15, 0, "" << cfg_filename << ", line " << config_lineno << ": No cache_peer '" << host << "'");
        return;
    }

    aclParseAccessLine(LegacyParser, &p->access);
}

static void
parse_hostdomain(void)
{
    char *host = NULL;
    char *domain = NULL;

    if (!(host = strtok(NULL, w_space)))
        self_destruct();

    while ((domain = strtok(NULL, list_sep))) {
        domain_ping *l = NULL;
        domain_ping **L = NULL;
        peer *p;

        if ((p = peerFindByName(host)) == NULL) {
            debugs(15, 0, "" << cfg_filename << ", line " << config_lineno << ": No cache_peer '" << host << "'");
            continue;
        }

        l = static_cast<domain_ping *>(xcalloc(1, sizeof(domain_ping)));
        l->do_ping = 1;

        if (*domain == '!') {	/* check for !.edu */
            l->do_ping = 0;
            domain++;
        }

        l->domain = xstrdup(domain);

        for (L = &(p->peer_domain); *L; L = &((*L)->next));
        *L = l;
    }
}

static void
parse_hostdomaintype(void)
{
    char *host = NULL;
    char *type = NULL;
    char *domain = NULL;

    if (!(host = strtok(NULL, w_space)))
        self_destruct();

    if (!(type = strtok(NULL, w_space)))
        self_destruct();

    while ((domain = strtok(NULL, list_sep))) {
        domain_type *l = NULL;
        domain_type **L = NULL;
        peer *p;

        if ((p = peerFindByName(host)) == NULL) {
            debugs(15, 0, "" << cfg_filename << ", line " << config_lineno << ": No cache_peer '" << host << "'");
            return;
        }

        l = static_cast<domain_type *>(xcalloc(1, sizeof(domain_type)));
        l->type = parseNeighborType(type);
        l->domain = xstrdup(domain);

        for (L = &(p->typelist); *L; L = &((*L)->next));
        *L = l;
    }
}

static void
dump_int(StoreEntry * entry, const char *name, int var)
{
    storeAppendPrintf(entry, "%s %d\n", name, var);
}

void
parse_int(int *var)
{
    int i;
    i = GetInteger();
    *var = i;
}

static void
free_int(int *var)
{
    *var = 0;
}

static void
dump_onoff(StoreEntry * entry, const char *name, int var)
{
    storeAppendPrintf(entry, "%s %s\n", name, var ? "on" : "off");
}

void
parse_onoff(int *var)
{
    char *token = strtok(NULL, w_space);

    if (token == NULL)
        self_destruct();

    if (!strcasecmp(token, "on") || !strcasecmp(token, "enable"))
        *var = 1;
    else
        *var = 0;
}

#define free_onoff free_int

static void
dump_tristate(StoreEntry * entry, const char *name, int var)
{
    const char *state;

    if (var > 0)
        state = "on";
    else if (var < 0)
        state = "warn";
    else
        state = "off";

    storeAppendPrintf(entry, "%s %s\n", name, state);
}

static void
parse_tristate(int *var)
{
    char *token = strtok(NULL, w_space);

    if (token == NULL)
        self_destruct();

    if (!strcasecmp(token, "on") || !strcasecmp(token, "enable"))
        *var = 1;
    else if (!strcasecmp(token, "warn"))
        *var = -1;
    else
        *var = 0;
}

#define free_tristate free_int

static void
dump_refreshpattern(StoreEntry * entry, const char *name, refresh_t * head)
{
    while (head != NULL) {
        storeAppendPrintf(entry, "%s%s %s %d %d%% %d",
                          name,
                          head->flags.icase ? " -i" : null_string,
                          head->pattern,
                          (int) head->min / 60,
                          (int) (100.0 * head->pct + 0.5),
                          (int) head->max / 60);

        if (head->flags.refresh_ims)
            storeAppendPrintf(entry, " refresh-ims");

<<<<<<< HEAD
#if USE_HTTP_VIOLATIONS
=======
        if (head->flags.store_stale)
            storeAppendPrintf(entry, " store-stale");

#if HTTP_VIOLATIONS
>>>>>>> 01e00956

        if (head->flags.override_expire)
            storeAppendPrintf(entry, " override-expire");

        if (head->flags.override_lastmod)
            storeAppendPrintf(entry, " override-lastmod");

        if (head->flags.reload_into_ims)
            storeAppendPrintf(entry, " reload-into-ims");

        if (head->flags.ignore_reload)
            storeAppendPrintf(entry, " ignore-reload");

        if (head->flags.ignore_no_cache)
            storeAppendPrintf(entry, " ignore-no-cache");

        if (head->flags.ignore_no_store)
            storeAppendPrintf(entry, " ignore-no-store");

        if (head->flags.ignore_must_revalidate)
            storeAppendPrintf(entry, " ignore-must-revalidate");

        if (head->flags.ignore_private)
            storeAppendPrintf(entry, " ignore-private");

        if (head->flags.ignore_auth)
            storeAppendPrintf(entry, " ignore-auth");

#endif

        storeAppendPrintf(entry, "\n");

        head = head->next;
    }
}

static void
parse_refreshpattern(refresh_t ** head)
{
    char *token;
    char *pattern;
    time_t min = 0;
    double pct = 0.0;
    time_t max = 0;
    int refresh_ims = 0;
<<<<<<< HEAD
#if USE_HTTP_VIOLATIONS
=======
    int store_stale = 0;

#if HTTP_VIOLATIONS
>>>>>>> 01e00956

    int override_expire = 0;
    int override_lastmod = 0;
    int reload_into_ims = 0;
    int ignore_reload = 0;
    int ignore_no_cache = 0;
    int ignore_no_store = 0;
    int ignore_must_revalidate = 0;
    int ignore_private = 0;
    int ignore_auth = 0;
#endif

    int i;
    refresh_t *t;
    regex_t comp;
    int errcode;
    int flags = REG_EXTENDED | REG_NOSUB;

    if ((token = strtok(NULL, w_space)) == NULL) {
        self_destruct();
        return;
    }

    if (strcmp(token, "-i") == 0) {
        flags |= REG_ICASE;
        token = strtok(NULL, w_space);
    } else if (strcmp(token, "+i") == 0) {
        flags &= ~REG_ICASE;
        token = strtok(NULL, w_space);
    }

    if (token == NULL) {
        self_destruct();
        return;
    }

    pattern = xstrdup(token);

    i = GetInteger();		/* token: min */

    min = (time_t) (i * 60);	/* convert minutes to seconds */

    i = GetInteger();		/* token: pct */

    pct = (double) i / 100.0;

    i = GetInteger();		/* token: max */

    max = (time_t) (i * 60);	/* convert minutes to seconds */

    /* Options */
    while ((token = strtok(NULL, w_space)) != NULL) {
        if (!strcmp(token, "refresh-ims")) {
            refresh_ims = 1;
<<<<<<< HEAD
#if USE_HTTP_VIOLATIONS
=======
        } else if (!strcmp(token, "store-stale")) {
            store_stale = 1;
#if HTTP_VIOLATIONS
>>>>>>> 01e00956

        } else if (!strcmp(token, "override-expire"))
            override_expire = 1;
        else if (!strcmp(token, "override-lastmod"))
            override_lastmod = 1;
        else if (!strcmp(token, "ignore-no-cache"))
            ignore_no_cache = 1;
        else if (!strcmp(token, "ignore-no-store"))
            ignore_no_store = 1;
        else if (!strcmp(token, "ignore-must-revalidate"))
            ignore_must_revalidate = 1;
        else if (!strcmp(token, "ignore-private"))
            ignore_private = 1;
        else if (!strcmp(token, "ignore-auth"))
            ignore_auth = 1;
        else if (!strcmp(token, "reload-into-ims")) {
            reload_into_ims = 1;
            refresh_nocache_hack = 1;
            /* tell client_side.c that this is used */
        } else if (!strcmp(token, "ignore-reload")) {
            ignore_reload = 1;
            refresh_nocache_hack = 1;
            /* tell client_side.c that this is used */
#endif

        } else
            debugs(22, 0, "redreshAddToList: Unknown option '" << pattern << "': " << token);
    }

    if ((errcode = regcomp(&comp, pattern, flags)) != 0) {
        char errbuf[256];
        regerror(errcode, &comp, errbuf, sizeof errbuf);
        debugs(22, 0, "" << cfg_filename << " line " << config_lineno << ": " << config_input_line);
        debugs(22, 0, "refreshAddToList: Invalid regular expression '" << pattern << "': " << errbuf);
        return;
    }

    pct = pct < 0.0 ? 0.0 : pct;
    max = max < 0 ? 0 : max;
    t = static_cast<refresh_t *>(xcalloc(1, sizeof(refresh_t)));
    t->pattern = (char *) xstrdup(pattern);
    t->compiled_pattern = comp;
    t->min = min;
    t->pct = pct;
    t->max = max;

    if (flags & REG_ICASE)
        t->flags.icase = 1;

    if (refresh_ims)
        t->flags.refresh_ims = 1;

<<<<<<< HEAD
#if USE_HTTP_VIOLATIONS
=======
    if (store_stale)
        t->flags.store_stale = 1;

#if HTTP_VIOLATIONS
>>>>>>> 01e00956

    if (override_expire)
        t->flags.override_expire = 1;

    if (override_lastmod)
        t->flags.override_lastmod = 1;

    if (reload_into_ims)
        t->flags.reload_into_ims = 1;

    if (ignore_reload)
        t->flags.ignore_reload = 1;

    if (ignore_no_cache)
        t->flags.ignore_no_cache = 1;

    if (ignore_no_store)
        t->flags.ignore_no_store = 1;

    if (ignore_must_revalidate)
        t->flags.ignore_must_revalidate = 1;

    if (ignore_private)
        t->flags.ignore_private = 1;

    if (ignore_auth)
        t->flags.ignore_auth = 1;

#endif

    t->next = NULL;

    while (*head)
        head = &(*head)->next;

    *head = t;

    safe_free(pattern);
}

static void
free_refreshpattern(refresh_t ** head)
{
    refresh_t *t;

    while ((t = *head) != NULL) {
        *head = t->next;
        safe_free(t->pattern);
        regfree(&t->compiled_pattern);
        safe_free(t);
    }

#if USE_HTTP_VIOLATIONS
    refresh_nocache_hack = 0;

#endif
}

static void
dump_string(StoreEntry * entry, const char *name, char *var)
{
    if (var != NULL)
        storeAppendPrintf(entry, "%s %s\n", name, var);
}

static void
parse_string(char **var)
{
    char *token = strtok(NULL, w_space);
    safe_free(*var);

    if (token == NULL)
        self_destruct();

    *var = xstrdup(token);
}

void
ConfigParser::ParseString(char **var)
{
    parse_string(var);
}

void
ConfigParser::ParseString(String *var)
{
    char *token = strtok(NULL, w_space);

    if (token == NULL)
        self_destruct();

    var->reset(token);
}

static void
free_string(char **var)
{
    safe_free(*var);
}

void
parse_eol(char *volatile *var)
{
    unsigned char *token = (unsigned char *) strtok(NULL, null_string);
    safe_free(*var);

    if (!token) {
        self_destruct();
        return;
    }

    while (*token && xisspace(*token))
        token++;

    if (!*token) {
        self_destruct();
        return;
    }

    *var = xstrdup((char *) token);
}

#define dump_eol dump_string
#define free_eol free_string

static void
dump_time_t(StoreEntry * entry, const char *name, time_t var)
{
    storeAppendPrintf(entry, "%s %d seconds\n", name, (int) var);
}

void
parse_time_t(time_t * var)
{
    parseTimeLine(var, T_SECOND_STR);
}

static void
free_time_t(time_t * var)
{
    *var = 0;
}

#if UNUSED_CODE
static void
dump_size_t(StoreEntry * entry, const char *name, size_t var)
{
    storeAppendPrintf(entry, "%s %d\n", name, (int) var);
}
#endif

static void
dump_b_size_t(StoreEntry * entry, const char *name, size_t var)
{
    storeAppendPrintf(entry, "%s %d %s\n", name, (int) var, B_BYTES_STR);
}

#if UNUSED_CODE
static void
dump_kb_size_t(StoreEntry * entry, const char *name, size_t var)
{
    storeAppendPrintf(entry, "%s %d %s\n", name, (int) var, B_KBYTES_STR);
}
#endif

static void
dump_b_int64_t(StoreEntry * entry, const char *name, int64_t var)
{
    storeAppendPrintf(entry, "%s %"PRId64" %s\n", name, var, B_BYTES_STR);
}

static void
dump_kb_int64_t(StoreEntry * entry, const char *name, int64_t var)
{
    storeAppendPrintf(entry, "%s %"PRId64" %s\n", name, var, B_KBYTES_STR);
}

#if UNUSED_CODE
static void
parse_size_t(size_t * var)
{
    int i;
    i = GetInteger();
    *var = (size_t) i;
}
#endif

static void
parse_b_size_t(size_t * var)
{
    parseBytesLine(var, B_BYTES_STR);
}

#if UNUSED_CODE
static void
parse_kb_size_t(size_t * var)
{
    parseBytesLine(var, B_KBYTES_STR);
}
#endif

static void
parse_b_int64_t(int64_t * var)
{
    parseBytesLine64(var, B_BYTES_STR);
}

static void
parse_kb_int64_t(int64_t * var)
{
    parseBytesLine64(var, B_KBYTES_STR);
}

static void
free_size_t(size_t * var)
{
    *var = 0;
}

static void
free_b_int64_t(int64_t * var)
{
    *var = 0;
}

#define free_b_size_t free_size_t
#define free_kb_size_t free_size_t
#define free_mb_size_t free_size_t
#define free_gb_size_t free_size_t
#define free_kb_int64_t free_b_int64_t

static void
dump_ushort(StoreEntry * entry, const char *name, u_short var)
{
    storeAppendPrintf(entry, "%s %d\n", name, var);
}

static void
free_ushort(u_short * u)
{
    *u = 0;
}

static void
parse_ushort(u_short * var)
{
    ConfigParser::ParseUShort(var);
}

void
ConfigParser::ParseUShort(u_short *var)
{
    *var = GetShort();
}

void
ConfigParser::ParseBool(bool *var)
{
    int i = GetInteger();

    if (0 == i)
        *var = false;
    else if (1 == i)
        *var = true;
    else
        self_destruct();
}

static void
dump_wordlist(StoreEntry * entry, const char *name, wordlist * list)
{
    while (list != NULL) {
        storeAppendPrintf(entry, "%s %s\n", name, list->key);
        list = list->next;
    }
}

void
ConfigParser::ParseWordList(wordlist ** list)
{
    parse_wordlist(list);
}

void
parse_wordlist(wordlist ** list)
{
    char *token;
    char *t = strtok(NULL, "");

    while ((token = strwordtok(NULL, &t)))
        wordlistAdd(list, token);
}

#if 0 /* now unused */
static int
check_null_wordlist(wordlist * w)
{
    return w == NULL;
}
#endif

static int
check_null_acl_access(acl_access * a)
{
    return a == NULL;
}

#define free_wordlist wordlistDestroy

#define free_uri_whitespace free_int

static void
parse_uri_whitespace(int *var)
{
    char *token = strtok(NULL, w_space);

    if (token == NULL)
        self_destruct();

    if (!strcasecmp(token, "strip"))
        *var = URI_WHITESPACE_STRIP;
    else if (!strcasecmp(token, "deny"))
        *var = URI_WHITESPACE_DENY;
    else if (!strcasecmp(token, "allow"))
        *var = URI_WHITESPACE_ALLOW;
    else if (!strcasecmp(token, "encode"))
        *var = URI_WHITESPACE_ENCODE;
    else if (!strcasecmp(token, "chop"))
        *var = URI_WHITESPACE_CHOP;
    else
        self_destruct();
}

static void
dump_uri_whitespace(StoreEntry * entry, const char *name, int var)
{
    const char *s;

    if (var == URI_WHITESPACE_ALLOW)
        s = "allow";
    else if (var == URI_WHITESPACE_ENCODE)
        s = "encode";
    else if (var == URI_WHITESPACE_CHOP)
        s = "chop";
    else if (var == URI_WHITESPACE_DENY)
        s = "deny";
    else
        s = "strip";

    storeAppendPrintf(entry, "%s %s\n", name, s);
}

static void
free_removalpolicy(RemovalPolicySettings ** settings)
{
    if (!*settings)
        return;

    free_string(&(*settings)->type);

    free_wordlist(&(*settings)->args);

    delete *settings;

    *settings = NULL;
}

static void
parse_removalpolicy(RemovalPolicySettings ** settings)
{
    if (*settings)
        free_removalpolicy(settings);

    *settings = new RemovalPolicySettings;

    parse_string(&(*settings)->type);

    parse_wordlist(&(*settings)->args);
}

static void
dump_removalpolicy(StoreEntry * entry, const char *name, RemovalPolicySettings * settings)
{
    wordlist *args;
    storeAppendPrintf(entry, "%s %s", name, settings->type);
    args = settings->args;

    while (args) {
        storeAppendPrintf(entry, " %s", args->key);
        args = args->next;
    }

    storeAppendPrintf(entry, "\n");
}

static void
free_memcachemode(SquidConfig * config)
{
    return;
}

static void
parse_memcachemode(SquidConfig * config)
{
    char *token = strtok(NULL, w_space);
    if (!token)
        self_destruct();

    if (strcmp(token, "always") == 0) {
        Config.onoff.memory_cache_first = 1;
        Config.onoff.memory_cache_disk = 1;
    } else if (strcmp(token, "disk") == 0) {
        Config.onoff.memory_cache_first = 0;
        Config.onoff.memory_cache_disk = 1;
    } else if (strncmp(token, "net", 3) == 0) {
        Config.onoff.memory_cache_first = 1;
        Config.onoff.memory_cache_disk = 0;
    } else if (strcmp(token, "never") == 0) {
        Config.onoff.memory_cache_first = 0;
        Config.onoff.memory_cache_disk = 0;
    } else
        self_destruct();
}

static void
dump_memcachemode(StoreEntry * entry, const char *name, SquidConfig &config)
{
    storeAppendPrintf(entry, "%s ", name);
    if (Config.onoff.memory_cache_first && Config.onoff.memory_cache_disk)
        storeAppendPrintf(entry, "always");
    else if (!Config.onoff.memory_cache_first && Config.onoff.memory_cache_disk)
        storeAppendPrintf(entry, "disk");
    else if (Config.onoff.memory_cache_first && !Config.onoff.memory_cache_disk)
        storeAppendPrintf(entry, "network");
    else if (!Config.onoff.memory_cache_first && !Config.onoff.memory_cache_disk)
        storeAppendPrintf(entry, "none");
    storeAppendPrintf(entry, "\n");
}

#include "cf_parser.cci"

peer_t
parseNeighborType(const char *s)
{
    if (!strcasecmp(s, "parent"))
        return PEER_PARENT;

    if (!strcasecmp(s, "neighbor"))
        return PEER_SIBLING;

    if (!strcasecmp(s, "neighbour"))
        return PEER_SIBLING;

    if (!strcasecmp(s, "sibling"))
        return PEER_SIBLING;

    if (!strcasecmp(s, "multicast"))
        return PEER_MULTICAST;

    debugs(15, 0, "WARNING: Unknown neighbor type: " << s);

    return PEER_SIBLING;
}

#if USE_WCCPv2
static void
parse_IpAddress_list(Ip::Address_list ** head)
{
    char *token;
    Ip::Address_list *s;
    Ip::Address ipa;

    while ((token = strtok(NULL, w_space))) {
        if (GetHostWithPort(token, &ipa)) {

            while (*head)
                head = &(*head)->next;

            s = static_cast<Ip::Address_list *>(xcalloc(1, sizeof(*s)));
            s->s = ipa;

            *head = s;
        } else
            self_destruct();
    }
}

static void
dump_IpAddress_list(StoreEntry * e, const char *n, const Ip::Address_list * s)
{
    char ntoabuf[MAX_IPSTRLEN];

    while (s) {
        storeAppendPrintf(e, "%s %s\n",
                          n,
                          s->s.NtoA(ntoabuf,MAX_IPSTRLEN));
        s = s->next;
    }
}

static void
free_IpAddress_list(Ip::Address_list ** head)
{
    if (*head) delete *head;
    *head = NULL;
}

#if CURRENTLY_UNUSED
/* This code was previously used by http_port. Left as it really should
 * be used by icp_port and htcp_port
 */
static int
check_null_IpAddress_list(const Ip::Address_list * s)
{
    return NULL == s;
}

#endif /* CURRENTLY_UNUSED */
#endif /* USE_WCCPv2 */

CBDATA_CLASS_INIT(http_port_list);

static void
parse_http_port_specification(http_port_list * s, char *token)
{
    char *host = NULL;
    unsigned short port = 0;
    char *t = NULL;
    char *junk = NULL;

    s->disable_pmtu_discovery = DISABLE_PMTU_OFF;
    s->name = xstrdup(token);
    s->connection_auth_disabled = false;

#if USE_IPV6
    if (*token == '[') {
        /* [ipv6]:port */
        host = token + 1;
        t = strchr(host, ']');
        if (!t) {
            debugs(3, 0, "http(s)_port: missing ']' on IPv6 address: " << token);
            self_destruct();
        }
        *t++ = '\0';
        if (*t != ':') {
            debugs(3, 0, "http(s)_port: missing Port in: " << token);
            self_destruct();
        }
        port = xatos(t + 1);
    } else
#endif
        if ((t = strchr(token, ':'))) {
            /* host:port */
            /* ipv4:port */
            host = token;
            *t = '\0';
            port = xatos(t + 1);

        } else if ((port = strtol(token, &junk, 10)), !*junk) {
            /* port */
            debugs(3, 3, "http(s)_port: found Listen on Port: " << port);
        } else {
            debugs(3, 0, "http(s)_port: missing Port: " << token);
            self_destruct();
        }

    if (port == 0) {
        debugs(3, 0, "http(s)_port: Port cannot be 0: " << token);
        self_destruct();
    }

    if (NULL == host) {
        s->s.SetAnyAddr();
        s->s.SetPort(port);
        debugs(3, 3, "http(s)_port: found Listen on wildcard address: *:" << s->s.GetPort() );
    } else if ( s->s = host ) { /* check/parse numeric IPA */
        s->s.SetPort(port);
        debugs(3, 3, "http(s)_port: Listen on Host/IP: " << host << " --> " << s->s);
    } else if ( s->s.GetHostByName(host) ) { /* check/parse for FQDN */
        /* dont use ipcache */
        s->defaultsite = xstrdup(host);
        s->s.SetPort(port);
        debugs(3, 3, "http(s)_port: found Listen as Host " << s->defaultsite << " on IP: " << s->s);
    } else {
        debugs(3, 0, "http(s)_port: failed to resolve Host/IP: " << host);
        self_destruct();
    }
}

static void
parse_http_port_option(http_port_list * s, char *token)
{
    /* modes first */

    if (strcmp(token, "accel") == 0) {
        if (s->intercepted || s->spoof_client_ip) {
            debugs(3, DBG_CRITICAL, "FATAL: http(s)_port: Accelerator mode requires its own port. It cannot be shared with other modes.");
            self_destruct();
        }
        s->accel = 1;
    } else if (strcmp(token, "transparent") == 0 || strcmp(token, "intercept") == 0) {
        if (s->accel || s->spoof_client_ip) {
            debugs(3, DBG_CRITICAL, "FATAL: http(s)_port: Intercept mode requires its own interception port. It cannot be shared with other modes.");
            self_destruct();
        }
        s->intercepted = 1;
        Ip::Interceptor.StartInterception();
        /* Log information regarding the port modes under interception. */
        debugs(3, DBG_IMPORTANT, "Starting Authentication on port " << s->s);
        debugs(3, DBG_IMPORTANT, "Disabling Authentication on port " << s->s << " (interception enabled)");

#if USE_IPV6
        /* INET6: until transparent REDIRECT works on IPv6 SOCKET, force wildcard to IPv4 */
        debugs(3, DBG_IMPORTANT, "Disabling IPv6 on port " << s->s << " (interception enabled)");
        if ( !s->s.SetIPv4() ) {
            debugs(3, DBG_CRITICAL, "FATAL: http(s)_port: IPv6 addresses cannot be transparent (protocol does not provide NAT)" << s->s );
            self_destruct();
        }
#endif
    } else if (strcmp(token, "tproxy") == 0) {
        if (s->intercepted || s->accel) {
            debugs(3,DBG_CRITICAL, "FATAL: http(s)_port: TPROXY option requires its own interception port. It cannot be shared with other modes.");
            self_destruct();
        }
        s->spoof_client_ip = 1;
        Ip::Interceptor.StartTransparency();
        /* Log information regarding the port modes under transparency. */
        debugs(3, DBG_IMPORTANT, "Starting IP Spoofing on port " << s->s);
        debugs(3, DBG_IMPORTANT, "Disabling Authentication on port " << s->s << " (IP spoofing enabled)");

        if (!Ip::Interceptor.ProbeForTproxy(s->s)) {
            debugs(3, DBG_CRITICAL, "FATAL: http(s)_port: TPROXY support in the system does not work.");
            self_destruct();
        }

    } else if (strncmp(token, "defaultsite=", 12) == 0) {
        if (!s->accel) {
            debugs(3, DBG_CRITICAL, "FATAL: http(s)_port: defaultsite option requires Acceleration mode flag.");
            self_destruct();
        }
        safe_free(s->defaultsite);
        s->defaultsite = xstrdup(token + 12);
    } else if (strcmp(token, "vhost") == 0) {
        if (!s->accel) {
            debugs(3, DBG_CRITICAL, "FATAL: http(s)_port: vhost option requires Acceleration mode flag.");
            self_destruct();
        }
        s->vhost = 1;
    } else if (strcmp(token, "vport") == 0) {
        if (!s->accel) {
            debugs(3, DBG_CRITICAL, "FATAL: http(s)_port: vport option requires Acceleration mode flag.");
            self_destruct();
        }
        s->vport = -1;
    } else if (strncmp(token, "vport=", 6) == 0) {
        if (!s->accel) {
            debugs(3, DBG_CRITICAL, "FATAL: http(s)_port: vport option requires Acceleration mode flag.");
            self_destruct();
        }
        s->vport = xatos(token + 6);
    } else if (strncmp(token, "protocol=", 9) == 0) {
        if (!s->accel) {
            debugs(3, DBG_CRITICAL, "FATAL: http(s)_port: protocol option requires Acceleration mode flag.");
            self_destruct();
        }
        s->protocol = xstrdup(token + 9);
    } else if (strcmp(token, "allow-direct") == 0) {
        if (!s->accel) {
            debugs(3, DBG_CRITICAL, "FATAL: http(s)_port: vport option requires Acceleration mode flag.");
            self_destruct();
        }
        s->allow_direct = 1;
    } else if (strcmp(token, "ignore-cc") == 0) {
#if !USE_HTTP_VIOLATIONS
        if (!s->accel) {
            debugs(3, DBG_CRITICAL, "FATAL: http(s)_port: ignore-cc option requires Scceleration mode flag.");
            self_destruct();
        }
#endif
        s->ignore_cc = 1;
    } else if (strncmp(token, "name=", 5) == 0) {
        safe_free(s->name);
        s->name = xstrdup(token + 5);
    } else if (strcmp(token, "no-connection-auth") == 0) {
        s->connection_auth_disabled = true;
    } else if (strcmp(token, "connection-auth=off") == 0) {
        s->connection_auth_disabled = true;
    } else if (strcmp(token, "connection-auth") == 0) {
        s->connection_auth_disabled = false;
    } else if (strcmp(token, "connection-auth=on") == 0) {
        s->connection_auth_disabled = false;
    } else if (strncmp(token, "disable-pmtu-discovery=", 23) == 0) {
        if (!strcasecmp(token + 23, "off"))
            s->disable_pmtu_discovery = DISABLE_PMTU_OFF;
        else if (!strcasecmp(token + 23, "transparent"))
            s->disable_pmtu_discovery = DISABLE_PMTU_TRANSPARENT;
        else if (!strcasecmp(token + 23, "always"))
            s->disable_pmtu_discovery = DISABLE_PMTU_ALWAYS;
        else
            self_destruct();
    } else if (strcmp(token, "ipv4") == 0) {
#if USE_IPV6
        if ( !s->s.SetIPv4() ) {
            debugs(3, DBG_CRITICAL, "FATAL: http(s)_port: IPv6 addresses cannot be used a IPv4-Only." << s->s );
            self_destruct();
        }
#endif
    } else if (strcmp(token, "tcpkeepalive") == 0) {
        s->tcp_keepalive.enabled = 1;
    } else if (strncmp(token, "tcpkeepalive=", 13) == 0) {
        char *t = token + 13;
        s->tcp_keepalive.enabled = 1;
        s->tcp_keepalive.idle = atoi(t);
        t = strchr(t, ',');
        if (t) {
            t++;
            s->tcp_keepalive.interval = atoi(t);
            t = strchr(t, ',');
        }
        if (t) {
            t++;
            s->tcp_keepalive.timeout = atoi(t);
            t = strchr(t, ',');
        }
#if USE_SSL
    } else if (strcmp(token, "sslBump") == 0) {
        s->sslBump = 1; // accelerated when bumped, otherwise not
    } else if (strncmp(token, "cert=", 5) == 0) {
        safe_free(s->cert);
        s->cert = xstrdup(token + 5);
    } else if (strncmp(token, "key=", 4) == 0) {
        safe_free(s->key);
        s->key = xstrdup(token + 4);
    } else if (strncmp(token, "version=", 8) == 0) {
        s->version = xatoi(token + 8);
        if (s->version < 1 || s->version > 4)
            self_destruct();
    } else if (strncmp(token, "options=", 8) == 0) {
        safe_free(s->options);
        s->options = xstrdup(token + 8);
    } else if (strncmp(token, "cipher=", 7) == 0) {
        safe_free(s->cipher);
        s->cipher = xstrdup(token + 7);
    } else if (strncmp(token, "clientca=", 9) == 0) {
        safe_free(s->clientca);
        s->clientca = xstrdup(token + 9);
    } else if (strncmp(token, "cafile=", 7) == 0) {
        safe_free(s->cafile);
        s->cafile = xstrdup(token + 7);
    } else if (strncmp(token, "capath=", 7) == 0) {
        safe_free(s->capath);
        s->capath = xstrdup(token + 7);
    } else if (strncmp(token, "crlfile=", 8) == 0) {
        safe_free(s->crlfile);
        s->crlfile = xstrdup(token + 8);
    } else if (strncmp(token, "dhparams=", 9) == 0) {
        safe_free(s->dhfile);
        s->dhfile = xstrdup(token + 9);
    } else if (strncmp(token, "sslflags=", 9) == 0) {
        safe_free(s->sslflags);
        s->sslflags = xstrdup(token + 9);
    } else if (strncmp(token, "sslcontext=", 11) == 0) {
        safe_free(s->sslcontext);
        s->sslcontext = xstrdup(token + 11);
#endif
    } else {
        self_destruct();
    }
}

static http_port_list *
create_http_port(char *portspec)
{
    http_port_list *s = new http_port_list("http");
    parse_http_port_specification(s, portspec);
    return s;
}

void
add_http_port(char *portspec)
{
    http_port_list *s = create_http_port(portspec);
    // we may need to merge better of the above returns a list with clones
    assert(s->next == NULL);
    s->next = Config.Sockaddr.http;
    Config.Sockaddr.http = s;
}

#if IPV6_SPECIAL_SPLITSTACK
http_port_list *
clone_http_port_list(http_port_list *a)
{
    http_port_list *b = new http_port_list(a->protocol);

    b->s = a->s;
    if (a->name)
        b->name = xstrdup(a->name);
    if (a->defaultsite)
        b->defaultsite = xstrdup(a->defaultsite);

    b->intercepted = a->intercepted;
    b->spoof_client_ip = a->spoof_client_ip;
    b->accel = a->accel;
    b->allow_direct = a->allow_direct;
    b->vhost = a->vhost;
    b->sslBump = a->sslBump;
    b->vport = a->vport;
    b->connection_auth_disabled = a->connection_auth_disabled;
    b->disable_pmtu_discovery = a->disable_pmtu_discovery;

    memcpy( &(b->tcp_keepalive), &(a->tcp_keepalive), sizeof(a->tcp_keepalive));

#if 0
    // AYJ: 2009-07-18: for now SSL does not clone. Configure separate ports with IPs and SSL settings

#if USE_SSL
    // XXX: temporary hack to ease move of SSL options to http_port
    http_port_list &http;

    char *cert;
    char *key;
    int version;
    char *cipher;
    char *options;
    char *clientca;
    char *cafile;
    char *capath;
    char *crlfile;
    char *dhfile;
    char *sslflags;
    char *sslcontext;
    SSL_CTX *sslContext;
#endif

#endif /*0*/

    return b;
}
#endif

static void
parse_http_port_list(http_port_list ** head)
{
    char *token = strtok(NULL, w_space);

    if (!token) {
        self_destruct();
        return;
    }

    http_port_list *s = create_http_port(token);

    /* parse options ... */
    while ((token = strtok(NULL, w_space))) {
        parse_http_port_option(s, token);
    }

#if IPV6_SPECIAL_SPLITSTACK
    if (s->s.IsAnyAddr()) {
        // clone the port options from *s to *(s->next)
        s->next = clone_http_port_list(s);
        s->next->s.SetIPv4();
        debugs(3, 3, "http(s)_port: clone wildcard address for split-stack: " << s->s << " and " << s->next->s);
    }
#endif

    while (*head)
        head = &(*head)->next;

    *head = s;
}

static void
dump_generic_http_port(StoreEntry * e, const char *n, const http_port_list * s)
{
    char buf[MAX_IPSTRLEN];

    storeAppendPrintf(e, "%s %s",
                      n,
                      s->s.ToURL(buf,MAX_IPSTRLEN));

    if (s->intercepted)
        storeAppendPrintf(e, " intercept");

    if (s->spoof_client_ip)
        storeAppendPrintf(e, " tproxy");

    if (s->accel)
        storeAppendPrintf(e, " accel");

    if (s->vhost)
        storeAppendPrintf(e, " vhost");

    if (s->vport)
        storeAppendPrintf(e, " vport");

    if (s->defaultsite)
        storeAppendPrintf(e, " defaultsite=%s", s->defaultsite);

    if (s->connection_auth_disabled)
        storeAppendPrintf(e, " connection-auth=off");
    else
        storeAppendPrintf(e, " connection-auth=on");

    if (s->disable_pmtu_discovery != DISABLE_PMTU_OFF) {
        const char *pmtu;

        if (s->disable_pmtu_discovery == DISABLE_PMTU_ALWAYS)
            pmtu = "always";
        else
            pmtu = "transparent";

        storeAppendPrintf(e, " disable-pmtu-discovery=%s", pmtu);
    }

    if (s->tcp_keepalive.enabled) {
        if (s->tcp_keepalive.idle || s->tcp_keepalive.interval || s->tcp_keepalive.timeout) {
            storeAppendPrintf(e, " tcpkeepalive=%d,%d,%d", s->tcp_keepalive.idle, s->tcp_keepalive.interval, s->tcp_keepalive.timeout);
        } else {
            storeAppendPrintf(e, " tcpkeepalive");
        }
    }

#if USE_SSL
    if (s->sslBump)
        storeAppendPrintf(e, " sslBump");

    if (s->cert)
        storeAppendPrintf(e, " cert=%s", s->cert);

    if (s->key)
        storeAppendPrintf(e, " key=%s", s->key);

    if (s->version)
        storeAppendPrintf(e, " version=%d", s->version);

    if (s->options)
        storeAppendPrintf(e, " options=%s", s->options);

    if (s->cipher)
        storeAppendPrintf(e, " cipher=%s", s->cipher);

    if (s->cafile)
        storeAppendPrintf(e, " cafile=%s", s->cafile);

    if (s->capath)
        storeAppendPrintf(e, " capath=%s", s->capath);

    if (s->crlfile)
        storeAppendPrintf(e, " crlfile=%s", s->crlfile);

    if (s->dhfile)
        storeAppendPrintf(e, " dhparams=%s", s->dhfile);

    if (s->sslflags)
        storeAppendPrintf(e, " sslflags=%s", s->sslflags);

    if (s->sslcontext)
        storeAppendPrintf(e, " sslcontext=%s", s->sslcontext);
#endif
}

static void
dump_http_port_list(StoreEntry * e, const char *n, const http_port_list * s)
{
    while (s) {
        dump_generic_http_port(e, n, s);
        storeAppendPrintf(e, "\n");
        s = s->next;
    }
}

static void
free_http_port_list(http_port_list ** head)
{
    http_port_list *s;

    while ((s = *head) != NULL) {
        *head = s->next;
        delete s;
    }
}

#if USE_SSL

// TODO: merge better with parse_http_port_list
static void
parse_https_port_list(https_port_list ** head)
{
    char *token;
    https_port_list *s;

    token = strtok(NULL, w_space);

    if (!token)
        self_destruct();

    s = new https_port_list;
    parse_http_port_specification(&s->http, token);

    /* parse options ... */
    while ((token = strtok(NULL, w_space))) {
        parse_http_port_option(s, token);
    }

    while (*head) {
        http_port_list ** headTmp = &(*head)->http.next;
        head = (https_port_list **)headTmp;
    }

    *head = s;
}

static void
dump_https_port_list(StoreEntry * e, const char *n, const https_port_list * s)
{
    dump_http_port_list(e, n, s);
}

static void
free_https_port_list(https_port_list ** head)
{
    free_http_port_list((http_port_list**)head);
}

#if 0
static int
check_null_https_port_list(const https_port_list * s)
{
    return NULL == s;
}

#endif

#endif /* USE_SSL */

void
configFreeMemory(void)
{
    free_all();
}

void
requirePathnameExists(const char *name, const char *path)
{

    struct stat sb;
    char pathbuf[BUFSIZ];
    assert(path != NULL);

    if (Config.chroot_dir && (geteuid() == 0)) {
        snprintf(pathbuf, BUFSIZ, "%s/%s", Config.chroot_dir, path);
        path = pathbuf;
    }

    if (stat(path, &sb) < 0) {
        if (opt_send_signal == -1 || opt_send_signal == SIGHUP)
            fatalf("%s %s: %s", name, path, xstrerror());
        else
            fprintf(stderr, "WARNING: %s %s: %s\n", name, path, xstrerror());
    }
}

char *
strtokFile(void)
{
    return ConfigParser::strtokFile();
}

#include "AccessLogEntry.h"
/* TODO: split out parsing somehow ...*/
static void
parse_logformat(logformat ** logformat_definitions)
{
    logformat *nlf;
    char *name, *def;

    if ((name = strtok(NULL, w_space)) == NULL)
        self_destruct();

    if ((def = strtok(NULL, "\r\n")) == NULL) {
        self_destruct();
        return;
    }

    debugs(3, 2, "Logformat for '" << name << "' is '" << def << "'");

    nlf = (logformat *)xcalloc(1, sizeof(logformat));

    nlf->name = xstrdup(name);

    if (!accessLogParseLogFormat(&nlf->format, def)) {
        self_destruct();
        return;
    }

    nlf->next = *logformat_definitions;

    *logformat_definitions = nlf;
}

static void
parse_access_log(customlog ** logs)
{
    const char *filename, *logdef_name;
    customlog *cl;
    logformat *lf;

    cl = (customlog *)xcalloc(1, sizeof(*cl));

    if ((filename = strtok(NULL, w_space)) == NULL) {
        self_destruct();
        return;
    }

    if (strcmp(filename, "none") == 0) {
        cl->type = CLF_NONE;
        goto done;
    }

    if ((logdef_name = strtok(NULL, w_space)) == NULL)
        logdef_name = "auto";

    debugs(3, 9, "Log definition name '" << logdef_name << "' file '" << filename << "'");

    cl->filename = xstrdup(filename);

    /* look for the definition pointer corresponding to this name */
    lf = Config.Log.logformats;

    while (lf != NULL) {
        debugs(3, 9, "Comparing against '" << lf->name << "'");

        if (strcmp(lf->name, logdef_name) == 0)
            break;

        lf = lf->next;
    }

    if (lf != NULL) {
        cl->type = CLF_CUSTOM;
        cl->logFormat = lf;
    } else if (strcmp(logdef_name, "auto") == 0) {
        cl->type = CLF_AUTO;
    } else if (strcmp(logdef_name, "squid") == 0) {
        cl->type = CLF_SQUID;
    } else if (strcmp(logdef_name, "common") == 0) {
        cl->type = CLF_COMMON;
#if ICAP_CLIENT
    } else if (strcmp(logdef_name, "icap_squid") == 0) {
        cl->type = CLF_ICAP_SQUID;
#endif
    } else {
        debugs(3, 0, "Log format '" << logdef_name << "' is not defined");
        self_destruct();
        return;
    }

done:
    aclParseAclList(LegacyParser, &cl->aclList);

    while (*logs)
        logs = &(*logs)->next;

    *logs = cl;
}

static int
check_null_access_log(customlog *customlog_definitions)
{
    return customlog_definitions == NULL;
}

static void
dump_logformat(StoreEntry * entry, const char *name, logformat * definitions)
{
    accessLogDumpLogFormat(entry, name, definitions);
}

static void
dump_access_log(StoreEntry * entry, const char *name, customlog * logs)
{
    customlog *log;

    for (log = logs; log; log = log->next) {
        storeAppendPrintf(entry, "%s ", name);

        switch (log->type) {

        case CLF_CUSTOM:
            storeAppendPrintf(entry, "%s %s", log->filename, log->logFormat->name);
            break;

        case CLF_NONE:
            storeAppendPrintf(entry, "none");
            break;

        case CLF_SQUID:
            storeAppendPrintf(entry, "%s squid", log->filename);
            break;

        case CLF_COMMON:
            storeAppendPrintf(entry, "%s squid", log->filename);
            break;
#if ICAP_CLIENT
        case CLF_ICAP_SQUID:
            storeAppendPrintf(entry, "%s icap_squid", log->filename);
            break;
#endif
        case CLF_AUTO:

            if (log->aclList)
                storeAppendPrintf(entry, "%s auto", log->filename);
            else
                storeAppendPrintf(entry, "%s", log->filename);

            break;

        case CLF_UNKNOWN:
            break;
        }

        if (log->aclList)
            dump_acl_list(entry, log->aclList);

        storeAppendPrintf(entry, "\n");
    }
}

static void
free_logformat(logformat ** definitions)
{
    while (*definitions) {
        logformat *format = *definitions;
        *definitions = format->next;
        safe_free(format->name);
        accessLogFreeLogFormat(&format->format);
        xfree(format);
    }
}

static void
free_access_log(customlog ** definitions)
{
    while (*definitions) {
        customlog *log = *definitions;
        *definitions = log->next;

        log->logFormat = NULL;
        log->type = CLF_UNKNOWN;

        if (log->aclList)
            aclDestroyAclList(&log->aclList);

        safe_free(log->filename);

        xfree(log);
    }
}

#if USE_ADAPTATION

static void
parse_adaptation_service_set_type()
{
    Adaptation::Config::ParseServiceSet();
}

static void
parse_adaptation_service_chain_type()
{
    Adaptation::Config::ParseServiceChain();
}

static void
parse_adaptation_access_type()
{
    Adaptation::Config::ParseAccess(LegacyParser);
}

#endif /* USE_ADAPTATION */


#if ICAP_CLIENT

static void
parse_icap_service_type(Adaptation::Icap::Config * cfg)
{
    cfg->parseService();
}

static void
free_icap_service_type(Adaptation::Icap::Config * cfg)
{
    cfg->freeService();
}

static void
dump_icap_service_type(StoreEntry * entry, const char *name, const Adaptation::Icap::Config &cfg)
{
    cfg.dumpService(entry, name);
}

static void
parse_icap_class_type()
{
    debugs(93, 0, "WARNING: 'icap_class' is depricated. " <<
           "Use 'adaptation_service_set' instead");
    Adaptation::Config::ParseServiceSet();
}

static void
parse_icap_access_type()
{
    debugs(93, 0, "WARNING: 'icap_access' is depricated. " <<
           "Use 'adaptation_access' instead");
    Adaptation::Config::ParseAccess(LegacyParser);
}

#endif


#if USE_ECAP

static void
parse_ecap_service_type(Adaptation::Ecap::Config * cfg)
{
    cfg->parseService();
}

static void
free_ecap_service_type(Adaptation::Ecap::Config * cfg)
{
    cfg->freeService();
}

static void
dump_ecap_service_type(StoreEntry * entry, const char *name, const Adaptation::Ecap::Config &cfg)
{
    cfg.dumpService(entry, name);
}

#endif /* USE_ECAP */

#if ICAP_CLIENT
static void parse_icap_service_failure_limit(Adaptation::Icap::Config *cfg)
{
    char *token;
    time_t d;
    time_t m;
    cfg->service_failure_limit = GetInteger();

    if ((token = strtok(NULL, w_space)) == NULL)
        return;

    if (strcmp(token,"in") != 0) {
        debugs(3, 0, "expecting 'in' on'"  << config_input_line << "'");
        self_destruct();
    }

    if ((token = strtok(NULL, w_space)) == NULL) {
        self_destruct();
    }

    d = static_cast<time_t> (xatoi(token));

    m = static_cast<time_t> (1);

    if (0 == d)
        (void) 0;
    else if ((token = strtok(NULL, w_space)) == NULL) {
        debugs(3, 0, "No time-units on '" << config_input_line << "'");
        self_destruct();
    } else if ((m = parseTimeUnits(token)) == 0)
        self_destruct();

    cfg->oldest_service_failure = (m * d);
}

static void dump_icap_service_failure_limit(StoreEntry *entry, const char *name, const Adaptation::Icap::Config &cfg)
{
    storeAppendPrintf(entry, "%s %d", name, cfg.service_failure_limit);
    if (cfg.oldest_service_failure > 0) {
        storeAppendPrintf(entry, " in %d seconds", (int)cfg.oldest_service_failure);
    }
    storeAppendPrintf(entry, "\n");
}

static void free_icap_service_failure_limit(Adaptation::Icap::Config *cfg)
{
    cfg->oldest_service_failure = 0;
    cfg->service_failure_limit = 0;
}

#endif<|MERGE_RESOLUTION|>--- conflicted
+++ resolved
@@ -2254,14 +2254,10 @@
         if (head->flags.refresh_ims)
             storeAppendPrintf(entry, " refresh-ims");
 
-<<<<<<< HEAD
-#if USE_HTTP_VIOLATIONS
-=======
         if (head->flags.store_stale)
             storeAppendPrintf(entry, " store-stale");
 
-#if HTTP_VIOLATIONS
->>>>>>> 01e00956
+#if USE_HTTP_VIOLATIONS
 
         if (head->flags.override_expire)
             storeAppendPrintf(entry, " override-expire");
@@ -2307,13 +2303,9 @@
     double pct = 0.0;
     time_t max = 0;
     int refresh_ims = 0;
-<<<<<<< HEAD
+    int store_stale = 0;
+
 #if USE_HTTP_VIOLATIONS
-=======
-    int store_stale = 0;
-
-#if HTTP_VIOLATIONS
->>>>>>> 01e00956
 
     int override_expire = 0;
     int override_lastmod = 0;
@@ -2368,13 +2360,9 @@
     while ((token = strtok(NULL, w_space)) != NULL) {
         if (!strcmp(token, "refresh-ims")) {
             refresh_ims = 1;
-<<<<<<< HEAD
-#if USE_HTTP_VIOLATIONS
-=======
         } else if (!strcmp(token, "store-stale")) {
             store_stale = 1;
-#if HTTP_VIOLATIONS
->>>>>>> 01e00956
+#if USE_HTTP_VIOLATIONS
 
         } else if (!strcmp(token, "override-expire"))
             override_expire = 1;
@@ -2427,14 +2415,10 @@
     if (refresh_ims)
         t->flags.refresh_ims = 1;
 
-<<<<<<< HEAD
-#if USE_HTTP_VIOLATIONS
-=======
     if (store_stale)
         t->flags.store_stale = 1;
 
-#if HTTP_VIOLATIONS
->>>>>>> 01e00956
+#if USE_HTTP_VIOLATIONS
 
     if (override_expire)
         t->flags.override_expire = 1;
