/*
 * $Id$
 *
 * DEBUG: section 03    Configuration File Parsing
 * AUTHOR: Harvest Derived
 *
 * SQUID Web Proxy Cache          http://www.squid-cache.org/
 * ----------------------------------------------------------
 *
 *  Squid is the result of efforts by numerous individuals from
 *  the Internet community; see the CONTRIBUTORS file for full
 *  details.   Many organizations have provided support for Squid's
 *  development; see the SPONSORS file for full details.  Squid is
 *  Copyrighted (C) 2001 by the Regents of the University of
 *  California; see the COPYRIGHT file for full details.  Squid
 *  incorporates software developed and/or copyrighted by other
 *  sources; see the CREDITS file for full details.
 *
 *  This program is free software; you can redistribute it and/or modify
 *  it under the terms of the GNU General Public License as published by
 *  the Free Software Foundation; either version 2 of the License, or
 *  (at your option) any later version.
 *
 *  This program is distributed in the hope that it will be useful,
 *  but WITHOUT ANY WARRANTY; without even the implied warranty of
 *  MERCHANTABILITY or FITNESS FOR A PARTICULAR PURPOSE.  See the
 *  GNU General Public License for more details.
 *
 *  You should have received a copy of the GNU General Public License
 *  along with this program; if not, write to the Free Software
 *  Foundation, Inc., 59 Temple Place, Suite 330, Boston, MA 02111, USA.
 *
 */

#include "squid-old.h"

#include "acl/Acl.h"
#include "acl/Gadgets.h"
#include "acl/MethodData.h"
#if USE_ADAPTATION
#include "adaptation/Config.h"
#endif
#if ICAP_CLIENT
#include "adaptation/icap/Config.h"
#endif
#if USE_ECAP
#include "adaptation/ecap/Config.h"
#endif
#include "anyp/PortCfg.h"
#if USE_SSL
#include "ssl/support.h"
#include "ssl/Config.h"
#endif
#if USE_AUTH
#include "auth/Config.h"
#include "auth/Scheme.h"
#endif
#include "ConfigParser.h"
#include "CpuAffinityMap.h"
#include "DiskIO/DiskIOModule.h"
#include "eui/Config.h"
#if USE_SQUID_ESI
#include "esi/Parser.h"
#endif
#include "format/Format.h"
#include "HttpRequestMethod.h"
#include "ident/Config.h"
#include "ip/Intercept.h"
#include "ip/QosConfig.h"
#include "ip/tools.h"
#include "log/Config.h"
#include "MemBuf.h"
#include "mgr/Registration.h"
#include "Parsing.h"
#include "rfc1738.h"
#if SQUID_SNMP
#include "snmp.h"
#endif
#include "Store.h"
#include "StoreFileSystem.h"
#include "SwapDir.h"
#include "wordlist.h"
#include "ipc/Kids.h"

#if HAVE_GLOB_H
#include <glob.h>
#endif

#if HAVE_LIMITS_H
#include <limits>
#endif

#if USE_SSL
#include "ssl/gadgets.h"
#endif

#if USE_ADAPTATION
static void parse_adaptation_service_set_type();
static void parse_adaptation_service_chain_type();
static void parse_adaptation_access_type();
static void parse_adaptation_meta_type(Adaptation::Config::MetaHeaders *);
static void dump_adaptation_meta_type(StoreEntry *, const char *, Adaptation::Config::MetaHeaders &);
static void free_adaptation_meta_type(Adaptation::Config::MetaHeaders *);
#endif

#if ICAP_CLIENT
static void parse_icap_service_type(Adaptation::Icap::Config *);
static void dump_icap_service_type(StoreEntry *, const char *, const Adaptation::Icap::Config &);
static void free_icap_service_type(Adaptation::Icap::Config *);
static void parse_icap_class_type();
static void parse_icap_access_type();

static void parse_icap_service_failure_limit(Adaptation::Icap::Config *);
static void dump_icap_service_failure_limit(StoreEntry *, const char *, const Adaptation::Icap::Config &);
static void free_icap_service_failure_limit(Adaptation::Icap::Config *);
#endif

#if USE_ECAP
static void parse_ecap_service_type(Adaptation::Ecap::Config *);
static void dump_ecap_service_type(StoreEntry *, const char *, const Adaptation::Ecap::Config &);
static void free_ecap_service_type(Adaptation::Ecap::Config *);
#endif

CBDATA_TYPE(peer);

static const char *const T_MILLISECOND_STR = "millisecond";
static const char *const T_SECOND_STR = "second";
static const char *const T_MINUTE_STR = "minute";
static const char *const T_HOUR_STR = "hour";
static const char *const T_DAY_STR = "day";
static const char *const T_WEEK_STR = "week";
static const char *const T_FORTNIGHT_STR = "fortnight";
static const char *const T_MONTH_STR = "month";
static const char *const T_YEAR_STR = "year";
static const char *const T_DECADE_STR = "decade";

static const char *const B_BYTES_STR = "bytes";
static const char *const B_KBYTES_STR = "KB";
static const char *const B_MBYTES_STR = "MB";
static const char *const B_GBYTES_STR = "GB";

static const char *const list_sep = ", \t\n\r";

static void parse_access_log(customlog ** customlog_definitions);
static int check_null_access_log(customlog *customlog_definitions);
static void dump_access_log(StoreEntry * entry, const char *name, customlog * definitions);
static void free_access_log(customlog ** definitions);

static void update_maxobjsize(void);
static void configDoConfigure(void);
static void parse_refreshpattern(refresh_t **);
static uint64_t parseTimeUnits(const char *unit,  bool allowMsec);
static void parseTimeLine(time_msec_t * tptr, const char *units, bool allowMsec);
static void parse_u_short(unsigned short * var);
static void parse_string(char **);
static void default_all(void);
static void defaults_if_none(void);
static void defaults_postscriptum(void);
static int parse_line(char *);
static void parse_obsolete(const char *);
static void parseBytesLine(size_t * bptr, const char *units);
#if USE_SSL
static void parseBytesOptionValue(size_t * bptr, const char *units, char const * value);
#endif
#if !USE_DNSHELPER
static void parseBytesLineSigned(ssize_t * bptr, const char *units);
#endif
static size_t parseBytesUnits(const char *unit);
static void free_all(void);
void requirePathnameExists(const char *name, const char *path);
static OBJH dump_config;
#if USE_HTTP_VIOLATIONS
static void dump_http_header_access(StoreEntry * entry, const char *name, header_mangler header[]);
static void parse_http_header_access(header_mangler header[]);
static void free_http_header_access(header_mangler header[]);
static void dump_http_header_replace(StoreEntry * entry, const char *name, header_mangler header[]);
static void parse_http_header_replace(header_mangler * header);
static void free_http_header_replace(header_mangler * header);
#endif
static void parse_denyinfo(acl_deny_info_list ** var);
static void dump_denyinfo(StoreEntry * entry, const char *name, acl_deny_info_list * var);
static void free_denyinfo(acl_deny_info_list ** var);

#if USE_WCCPv2
static void parse_IpAddress_list(Ip::Address_list **);
static void dump_IpAddress_list(StoreEntry *, const char *, const Ip::Address_list *);
static void free_IpAddress_list(Ip::Address_list **);
#if CURRENTLY_UNUSED
static int check_null_IpAddress_list(const Ip::Address_list *);
#endif /* CURRENTLY_UNUSED */
#endif /* USE_WCCPv2 */

static void parsePortCfg(AnyP::PortCfg **, const char *protocol);
#define parse_PortCfg(l) parsePortCfg((l), token)
static void dump_PortCfg(StoreEntry *, const char *, const AnyP::PortCfg *);
static void free_PortCfg(AnyP::PortCfg **);

#if USE_SSL
static void parse_sslproxy_cert_sign(sslproxy_cert_sign **cert_sign);
static void dump_sslproxy_cert_sign(StoreEntry *entry, const char *name, sslproxy_cert_sign *cert_sign);
static void free_sslproxy_cert_sign(sslproxy_cert_sign **cert_sign);
static void parse_sslproxy_cert_adapt(sslproxy_cert_adapt **cert_adapt);
static void dump_sslproxy_cert_adapt(StoreEntry *entry, const char *name, sslproxy_cert_adapt *cert_adapt);
static void free_sslproxy_cert_adapt(sslproxy_cert_adapt **cert_adapt);
static void parse_sslproxy_ssl_bump(acl_access **ssl_bump);
static void dump_sslproxy_ssl_bump(StoreEntry *entry, const char *name, acl_access *ssl_bump);
static void free_sslproxy_ssl_bump(acl_access **ssl_bump);
#endif /* USE_SSL */

static void parse_b_size_t(size_t * var);
static void parse_b_int64_t(int64_t * var);

static bool parseNamedIntList(const char *data, const String &name, Vector<int> &list);

static void parse_CpuAffinityMap(CpuAffinityMap **const cpuAffinityMap);
static void dump_CpuAffinityMap(StoreEntry *const entry, const char *const name, const CpuAffinityMap *const cpuAffinityMap);
static void free_CpuAffinityMap(CpuAffinityMap **const cpuAffinityMap);

static int parseOneConfigFile(const char *file_name, unsigned int depth);

/*
 * LegacyParser is a parser for legacy code that uses the global
 * approach.  This is static so that it is only exposed to cache_cf.
 * Other modules needing access to a ConfigParser should have it
 * provided to them in their parserFOO methods.
 */
static ConfigParser LegacyParser = ConfigParser();

void
self_destruct(void)
{
    LegacyParser.destruct();
}

static void
update_maxobjsize(void)
{
    int i;
    int64_t ms = -1;

    for (i = 0; i < Config.cacheSwap.n_configured; i++) {
        assert (Config.cacheSwap.swapDirs[i].getRaw());

        if (dynamic_cast<SwapDir *>(Config.cacheSwap.swapDirs[i].getRaw())->
                max_objsize > ms)
            ms = dynamic_cast<SwapDir *>(Config.cacheSwap.swapDirs[i].getRaw())->max_objsize;
    }
    store_maxobjsize = ms;
}

static void
SetConfigFilename(char const *file_name, bool is_pipe)
{
    cfg_filename = file_name;

    char const *token;

    if (is_pipe)
        cfg_filename = file_name + 1;
    else if ((token = strrchr(cfg_filename, '/')))
        cfg_filename = token + 1;
}

static const char*
skip_ws(const char* s)
{
    while (xisspace(*s))
        ++s;

    return s;
}

static int
parseManyConfigFiles(char* files, int depth)
{
    int error_count = 0;
    char* saveptr = NULL;
#if HAVE_GLOB
    char *path;
    glob_t globbuf;
    int i;
    memset(&globbuf, 0, sizeof(globbuf));
    for (path = strwordtok(files, &saveptr); path; path = strwordtok(NULL, &saveptr)) {
        if (glob(path, globbuf.gl_pathc ? GLOB_APPEND : 0, NULL, &globbuf) != 0) {
            fatalf("Unable to find configuration file: %s: %s",
                   path, xstrerror());
        }
    }
    for (i = 0; i < (int)globbuf.gl_pathc; i++) {
        error_count += parseOneConfigFile(globbuf.gl_pathv[i], depth);
    }
    globfree(&globbuf);
#else
    char* file = strwordtok(files, &saveptr);
    while (file != NULL) {
        error_count += parseOneConfigFile(file, depth);
        file = strwordtok(NULL, &saveptr);
    }
#endif /* HAVE_GLOB */
    return error_count;
}

static void
ReplaceSubstr(char*& str, int& len, unsigned substrIdx, unsigned substrLen, const char* newSubstr)
{
    assert(str != NULL);
    assert(newSubstr != NULL);

    unsigned newSubstrLen = strlen(newSubstr);
    if (newSubstrLen > substrLen)
        str = (char*)realloc(str, len - substrLen + newSubstrLen + 1);

    // move tail part including zero
    memmove(str + substrIdx + newSubstrLen, str + substrIdx + substrLen, len - substrIdx - substrLen + 1);
    // copy new substring in place
    memcpy(str + substrIdx, newSubstr, newSubstrLen);

    len = strlen(str);
}

static void
SubstituteMacro(char*& line, int& len, const char* macroName, const char* substStr)
{
    assert(line != NULL);
    assert(macroName != NULL);
    assert(substStr != NULL);
    unsigned macroNameLen = strlen(macroName);
    while (const char* macroPos = strstr(line, macroName)) // we would replace all occurrences
        ReplaceSubstr(line, len, macroPos - line, macroNameLen, substStr);
}

static void
ProcessMacros(char*& line, int& len)
{
    SubstituteMacro(line, len, "${process_name}", TheKidName);
    SubstituteMacro(line, len, "${process_number}", xitoa(KidIdentifier));
}

static void
trim_trailing_ws(char* str)
{
    assert(str != NULL);
    unsigned i = strlen(str);
    while ((i > 0) && xisspace(str[i - 1]))
        --i;
    str[i] = '\0';
}

static const char*
FindStatement(const char* line, const char* statement)
{
    assert(line != NULL);
    assert(statement != NULL);

    const char* str = skip_ws(line);
    unsigned len = strlen(statement);
    if (strncmp(str, statement, len) == 0) {
        str += len;
        if (*str == '\0')
            return str;
        else if (xisspace(*str))
            return skip_ws(str);
    }

    return NULL;
}

static bool
StrToInt(const char* str, long& number)
{
    assert(str != NULL);

    char* end;
    number = strtol(str, &end, 0);

    return (end != str) && (*end == '\0'); // returns true if string contains nothing except number
}

static bool
EvalBoolExpr(const char* expr)
{
    assert(expr != NULL);
    if (strcmp(expr, "true") == 0) {
        return true;
    } else if (strcmp(expr, "false") == 0) {
        return false;
    } else if (const char* equation = strchr(expr, '=')) {
        const char* rvalue = skip_ws(equation + 1);
        char* lvalue = (char*)xmalloc(equation - expr + 1);
        xstrncpy(lvalue, expr, equation - expr + 1);
        trim_trailing_ws(lvalue);

        long number1;
        if (!StrToInt(lvalue, number1))
            fatalf("String is not a integer number: '%s'\n", lvalue);
        long number2;
        if (!StrToInt(rvalue, number2))
            fatalf("String is not a integer number: '%s'\n", rvalue);

        xfree(lvalue);
        return number1 == number2;
    }
    fatalf("Unable to evaluate expression '%s'\n", expr);
    return false; // this place cannot be reached
}

static int
parseOneConfigFile(const char *file_name, unsigned int depth)
{
    FILE *fp = NULL;
    const char *orig_cfg_filename = cfg_filename;
    const int orig_config_lineno = config_lineno;
    char *token = NULL;
    char *tmp_line = NULL;
    int tmp_line_len = 0;
    int err_count = 0;
    int is_pipe = 0;

    debugs(3, 1, "Processing Configuration File: " << file_name << " (depth " << depth << ")");
    if (depth > 16) {
        fatalf("WARNING: can't include %s: includes are nested too deeply (>16)!\n", file_name);
        return 1;
    }

    if (file_name[0] == '!' || file_name[0] == '|') {
        fp = popen(file_name + 1, "r");
        is_pipe = 1;
    } else {
        fp = fopen(file_name, "r");
    }

    if (fp == NULL)
        fatalf("Unable to open configuration file: %s: %s", file_name, xstrerror());

#if _SQUID_WINDOWS_
    setmode(fileno(fp), O_TEXT);
#endif

    SetConfigFilename(file_name, bool(is_pipe));

    memset(config_input_line, '\0', BUFSIZ);

    config_lineno = 0;

    Vector<bool> if_states;
    while (fgets(config_input_line, BUFSIZ, fp)) {
        config_lineno++;

        if ((token = strchr(config_input_line, '\n')))
            *token = '\0';

        if ((token = strchr(config_input_line, '\r')))
            *token = '\0';

        // strip any prefix whitespace off the line.
        const char *p = skip_ws(config_input_line);
        if (config_input_line != p)
            memmove(config_input_line, p, strlen(p)+1);

        if (strncmp(config_input_line, "#line ", 6) == 0) {
            static char new_file_name[1024];
            static char *file;
            static char new_lineno;
            token = config_input_line + 6;
            new_lineno = strtol(token, &file, 0) - 1;

            if (file == token)
                continue;	/* Not a valid #line directive, may be a comment */

            while (*file && xisspace((unsigned char) *file))
                file++;

            if (*file) {
                if (*file != '"')
                    continue;	/* Not a valid #line directive, may be a comment */

                xstrncpy(new_file_name, file + 1, sizeof(new_file_name));

                if ((token = strchr(new_file_name, '"')))
                    *token = '\0';

                cfg_filename = new_file_name;
            }

            config_lineno = new_lineno;
        }

        if (config_input_line[0] == '#')
            continue;

        if (config_input_line[0] == '\0')
            continue;

        const char* append = tmp_line_len ? skip_ws(config_input_line) : config_input_line;

        size_t append_len = strlen(append);

        tmp_line = (char*)xrealloc(tmp_line, tmp_line_len + append_len + 1);

        strcpy(tmp_line + tmp_line_len, append);

        tmp_line_len += append_len;

        if (tmp_line[tmp_line_len-1] == '\\') {
            debugs(3, 5, "parseConfigFile: tmp_line='" << tmp_line << "'");
            tmp_line[--tmp_line_len] = '\0';
            continue;
        }

        trim_trailing_ws(tmp_line);
        ProcessMacros(tmp_line, tmp_line_len);
        debugs(3, (opt_parse_cfg_only?1:5), "Processing: " << tmp_line);

        if (const char* expr = FindStatement(tmp_line, "if")) {
            if_states.push_back(EvalBoolExpr(expr)); // store last if-statement meaning
        } else if (FindStatement(tmp_line, "endif")) {
            if (!if_states.empty())
                if_states.pop_back(); // remove last if-statement meaning
            else
                fatalf("'endif' without 'if'\n");
        } else if (FindStatement(tmp_line, "else")) {
            if (!if_states.empty())
                if_states.back() = !if_states.back();
            else
                fatalf("'else' without 'if'\n");
        } else if (if_states.empty() || if_states.back()) { // test last if-statement meaning if present
            /* Handle includes here */
            if (tmp_line_len >= 9 && strncmp(tmp_line, "include", 7) == 0 && xisspace(tmp_line[7])) {
                err_count += parseManyConfigFiles(tmp_line + 8, depth + 1);
            } else if (!parse_line(tmp_line)) {
                debugs(3, 0, HERE << cfg_filename << ":" << config_lineno << " unrecognized: '" << tmp_line << "'");
                err_count++;
            }
        }

        safe_free(tmp_line);
        tmp_line_len = 0;

    }
    if (!if_states.empty())
        fatalf("if-statement without 'endif'\n");

    if (is_pipe) {
        int ret = pclose(fp);

        if (ret != 0)
            fatalf("parseConfigFile: '%s' failed with exit code %d\n", file_name, ret);
    } else {
        fclose(fp);
    }

    cfg_filename = orig_cfg_filename;
    config_lineno = orig_config_lineno;

    return err_count;
}

int
parseConfigFile(const char *file_name)
{
    int err_count = 0;

    debugs(5, 4, HERE);

    configFreeMemory();

    ACLMethodData::ThePurgeCount = 0;
    default_all();

    err_count = parseOneConfigFile(file_name, 0);

    defaults_if_none();

    defaults_postscriptum();

    /*
     * We must call configDoConfigure() before leave_suid() because
     * configDoConfigure() is where we turn username strings into
     * uid values.
     */
    configDoConfigure();

    if (!Config.chroot_dir) {
        leave_suid();
        setUmask(Config.umask);
        _db_init(Debug::cache_log, Debug::debugOptions);
        enter_suid();
    }

    if (opt_send_signal == -1) {
        Mgr::RegisterAction("config",
                            "Current Squid Configuration",
                            dump_config,
                            1, 1);
    }

    return err_count;
}


static void
configDoConfigure(void)
{
    memset(&Config2, '\0', sizeof(SquidConfig2));
    /* init memory as early as possible */
    memConfigure();
    /* Sanity checks */

    if (Config.cacheSwap.swapDirs == NULL) {
        /* Memory-only cache probably in effect. */
        /* turn off the cache rebuild delays... */
        StoreController::store_dirs_rebuilding = 0;
    } else if (InDaemonMode()) { // no diskers in non-daemon mode
        for (int i = 0; i < Config.cacheSwap.n_configured; ++i) {
            const RefCount<SwapDir> sd = Config.cacheSwap.swapDirs[i];
            if (sd->needsDiskStrand())
                sd->disker = Config.workers + (++Config.cacheSwap.n_strands);
        }
    }

    if (Debug::rotateNumber < 0) {
        Debug::rotateNumber = Config.Log.rotateNumber;
    }

#if SIZEOF_OFF_T <= 4
    if (Config.Store.maxObjectSize > 0x7FFF0000) {
        debugs(3, 0, "WARNING: This Squid binary can not handle files larger than 2GB. Limiting maximum_object_size to just below 2GB");
        Config.Store.maxObjectSize = 0x7FFF0000;
    }
#endif
    if (0 == Store::Root().maxSize())
        /* people might want a zero-sized cache on purpose */
        (void) 0;
    else if (Store::Root().maxSize() < Config.memMaxSize)
        /* This is bogus. folk with NULL caches will want this */
        debugs(3, 0, "WARNING cache_mem is larger than total disk cache space!");

    if (Config.Announce.period > 0) {
        Config.onoff.announce = 1;
    } else if (Config.Announce.period < 1) {
        Config.Announce.period = 86400 * 365;	/* one year */
        Config.onoff.announce = 0;
    }

    if (Config.onoff.httpd_suppress_version_string)
        visible_appname_string = (char *)appname_string;
    else
        visible_appname_string = (char const *)APP_FULLNAME;

#if USE_DNSHELPER
    if (Config.dnsChildren.n_max < 1)
        fatal("No DNS helpers allocated");
#endif

    if (Config.Program.redirect) {
        if (Config.redirectChildren.n_max < 1) {
            Config.redirectChildren.n_max = 0;
            wordlistDestroy(&Config.Program.redirect);
        }
    }

    if (Config.appendDomain)
        if (*Config.appendDomain != '.')
            fatal("append_domain must begin with a '.'");

    if (Config.errHtmlText == NULL)
        Config.errHtmlText = xstrdup(null_string);

#if !HAVE_SETRLIMIT || !defined(RLIMIT_NOFILE)
    if (Config.max_filedescriptors > 0) {
        debugs(0, DBG_IMPORTANT, "WARNING: max_filedescriptors disabled. Operating System setrlimit(RLIMIT_NOFILE) is missing.");
    }
#elif USE_SELECT || USE_SELECT_WIN32
    if (Config.max_filedescriptors > FD_SETSIZE) {
        debugs(0, DBG_IMPORTANT, "WARNING: max_filedescriptors limited to " << FD_SETSIZE << " by select() algorithm.");
    }
#endif

    storeConfigure();

    snprintf(ThisCache, sizeof(ThisCache), "%s (%s)",
             uniqueHostname(),
             visible_appname_string);

    /*
     * the extra space is for loop detection in client_side.c -- we search
     * for substrings in the Via header.
     */
    snprintf(ThisCache2, sizeof(ThisCache), " %s (%s)",
             uniqueHostname(),
             visible_appname_string);

    /* Use visible_hostname as default surrogate_id */
    if (!Config.Accel.surrogate_id) {
        const char *t = getMyHostname();
        Config.Accel.surrogate_id = xstrdup( (t?t:"unset-id") );
    }

    if (!Config.udpMaxHitObjsz || Config.udpMaxHitObjsz > SQUID_UDP_SO_SNDBUF)
        Config.udpMaxHitObjsz = SQUID_UDP_SO_SNDBUF;

    if (Config.appendDomain)
        Config.appendDomainLen = strlen(Config.appendDomain);
    else
        Config.appendDomainLen = 0;

    if (Config.connect_retries > 10) {
        debugs(0,DBG_CRITICAL, "WARNING: connect_retries cannot be larger than 10. Resetting to 10.");
        Config.connect_retries = 10;
    }

    requirePathnameExists("MIME Config Table", Config.mimeTablePathname);
#if USE_DNSHELPER
    requirePathnameExists("cache_dns_program", Config.Program.dnsserver);
#endif
#if USE_UNLINKD

    requirePathnameExists("unlinkd_program", Config.Program.unlinkd);
#endif
    requirePathnameExists("logfile_daemon", Log::TheConfig.logfile_daemon);
    if (Config.Program.redirect)
        requirePathnameExists("redirect_program", Config.Program.redirect->key);

    requirePathnameExists("Icon Directory", Config.icons.directory);

    if (Config.errorDirectory)
        requirePathnameExists("Error Directory", Config.errorDirectory);

#if USE_HTTP_VIOLATIONS

    {
        const refresh_t *R;

        for (R = Config.Refresh; R; R = R->next) {
            if (!R->flags.override_expire)
                continue;

            debugs(22, 1, "WARNING: use of 'override-expire' in 'refresh_pattern' violates HTTP");

            break;
        }

        for (R = Config.Refresh; R; R = R->next) {
            if (!R->flags.override_lastmod)
                continue;

            debugs(22, 1, "WARNING: use of 'override-lastmod' in 'refresh_pattern' violates HTTP");

            break;
        }

        for (R = Config.Refresh; R; R = R->next) {
            if (!R->flags.reload_into_ims)
                continue;

            debugs(22, 1, "WARNING: use of 'reload-into-ims' in 'refresh_pattern' violates HTTP");

            break;
        }

        for (R = Config.Refresh; R; R = R->next) {
            if (!R->flags.ignore_reload)
                continue;

            debugs(22, 1, "WARNING: use of 'ignore-reload' in 'refresh_pattern' violates HTTP");

            break;
        }

        for (R = Config.Refresh; R; R = R->next) {
            if (!R->flags.ignore_no_cache)
                continue;

            debugs(22, 1, "WARNING: use of 'ignore-no-cache' in 'refresh_pattern' violates HTTP");

            break;
        }

        for (R = Config.Refresh; R; R = R->next) {
            if (!R->flags.ignore_no_store)
                continue;

            debugs(22, 1, "WARNING: use of 'ignore-no-store' in 'refresh_pattern' violates HTTP");

            break;
        }

        for (R = Config.Refresh; R; R = R->next) {
            if (!R->flags.ignore_must_revalidate)
                continue;
            debugs(22, 1, "WARNING: use of 'ignore-must-revalidate' in 'refresh_pattern' violates HTTP");
            break;
        }

        for (R = Config.Refresh; R; R = R->next) {
            if (!R->flags.ignore_private)
                continue;

            debugs(22, 1, "WARNING: use of 'ignore-private' in 'refresh_pattern' violates HTTP");

            break;
        }

        for (R = Config.Refresh; R; R = R->next) {
            if (!R->flags.ignore_auth)
                continue;

            debugs(22, 1, "WARNING: use of 'ignore-auth' in 'refresh_pattern' violates HTTP");

            break;
        }

    }
#endif
#if !USE_HTTP_VIOLATIONS
    Config.onoff.via = 1;
#else

    if (!Config.onoff.via)
        debugs(22, 1, "WARNING: HTTP requires the use of Via");

#endif

    // we enable runtime PURGE checks if there is at least one PURGE method ACL
    // TODO: replace with a dedicated "purge" ACL option?
    Config2.onoff.enable_purge = (ACLMethodData::ThePurgeCount > 0);

    Config2.onoff.mangle_request_headers = httpReqHdrManglersConfigured();

    if (geteuid() == 0) {
        if (NULL != Config.effectiveUser) {

            struct passwd *pwd = getpwnam(Config.effectiveUser);

            if (NULL == pwd) {
                /*
                 * Andres Kroonmaa <andre@online.ee>:
                 * Some getpwnam() implementations (Solaris?) require
                 * an available FD < 256 for opening a FILE* to the
                 * passwd file.
                 * DW:
                 * This should be safe at startup, but might still fail
                 * during reconfigure.
                 */
                fatalf("getpwnam failed to find userid for effective user '%s'",
                       Config.effectiveUser);
                return;
            }

            Config2.effectiveUserID = pwd->pw_uid;

            Config2.effectiveGroupID = pwd->pw_gid;

#if HAVE_PUTENV

            if (pwd->pw_dir && *pwd->pw_dir) {
                int len;
                char *env_str = (char *)xcalloc((len = strlen(pwd->pw_dir) + 6), 1);
                snprintf(env_str, len, "HOME=%s", pwd->pw_dir);
                putenv(env_str);
            }

#endif

        }
    } else {
        Config2.effectiveUserID = geteuid();
        Config2.effectiveGroupID = getegid();
    }

    if (NULL != Config.effectiveGroup) {

        struct group *grp = getgrnam(Config.effectiveGroup);

        if (NULL == grp) {
            fatalf("getgrnam failed to find groupid for effective group '%s'",
                   Config.effectiveGroup);
            return;
        }

        Config2.effectiveGroupID = grp->gr_gid;
    }

    HttpRequestMethod::Configure(Config);
#if USE_SSL

    debugs(3, 1, "Initializing https proxy context");

    Config.ssl_client.sslContext = sslCreateClientContext(Config.ssl_client.cert, Config.ssl_client.key, Config.ssl_client.version, Config.ssl_client.cipher, Config.ssl_client.options, Config.ssl_client.flags, Config.ssl_client.cafile, Config.ssl_client.capath, Config.ssl_client.crlfile);

    for (peer *p = Config.peers; p != NULL; p = p->next) {
        if (p->use_ssl) {
            debugs(3, 1, "Initializing cache_peer " << p->name << " SSL context");
            p->sslContext = sslCreateClientContext(p->sslcert, p->sslkey, p->sslversion, p->sslcipher, p->ssloptions, p->sslflags, p->sslcafile, p->sslcapath, p->sslcrlfile);
        }
    }

    for (AnyP::PortCfg *s = Config.Sockaddr.http; s != NULL; s = s->next) {
        if (!s->sslBump)
            continue;

        debugs(3, 1, "Initializing http_port " << s->s << " SSL context");
        s->configureSslServerContext();
    }

    for (AnyP::PortCfg *s = Config.Sockaddr.https; s != NULL; s = s->next) {
        debugs(3, 1, "Initializing https_port " << s->s << " SSL context");
        s->configureSslServerContext();
    }

#endif

    // prevent infinite fetch loops in the request parser
    // due to buffer full but not enough data recived to finish parse
    if (Config.maxRequestBufferSize <= Config.maxRequestHeaderSize) {
        fatalf("Client request buffer of %u bytes cannot hold a request with %u bytes of headers." \
               " Change client_request_buffer_max or request_header_max_size limits.",
               (uint32_t)Config.maxRequestBufferSize, (uint32_t)Config.maxRequestHeaderSize);
    }

#if USE_AUTH
    /*
     * disable client side request pipelining. There is a race with
     * Negotiate and NTLM when the client sends a second request on an
     * connection before the authenticate challenge is sent. With
     * pipelining OFF, the client may fail to authenticate, but squid's
     * state will be preserved.
     */
    if (Config.onoff.pipeline_prefetch) {
        Auth::Config *nego = Auth::Config::Find("Negotiate");
        Auth::Config *ntlm = Auth::Config::Find("NTLM");
        if ((nego && nego->active()) || (ntlm && ntlm->active())) {
            debugs(3, DBG_IMPORTANT, "WARNING: pipeline_prefetch breaks NTLM and Negotiate authentication. Forced OFF.");
            Config.onoff.pipeline_prefetch = 0;
        }
    }
#endif
}

/** Parse a line containing an obsolete directive.
 * To upgrade it where possible instead of just "Bungled config" for
 * directives which cannot be marked as simply aliases of the some name.
 * For example if the parameter order and content has changed.
 * Or if the directive has been completely removed.
 */
void
parse_obsolete(const char *name)
{
    // Directives which have been radically changed rather than removed
    if (!strcmp(name, "url_rewrite_concurrency")) {
        int cval;
        parse_int(&cval);
        debugs(3, DBG_CRITICAL, "WARNING: url_rewrite_concurrency upgrade overriding url_rewrite_children settings.");
        Config.redirectChildren.concurrency = cval;
    }
}

/* Parse a time specification from the config file.  Store the
 * result in 'tptr', after converting it to 'units' */
static void
parseTimeLine(time_msec_t * tptr, const char *units,  bool allowMsec)
{
    char *token;
    double d;
    time_msec_t m;
    time_msec_t u;

    if ((u = parseTimeUnits(units, allowMsec)) == 0)
        self_destruct();

    if ((token = strtok(NULL, w_space)) == NULL)
        self_destruct();

    d = xatof(token);

    m = u;			/* default to 'units' if none specified */

    if (0 == d)
        (void) 0;
    else if ((token = strtok(NULL, w_space)) == NULL)
        debugs(3, 0, "WARNING: No units on '" <<
               config_input_line << "', assuming " <<
               d << " " << units  );
    else if ((m = parseTimeUnits(token, allowMsec)) == 0)
        self_destruct();

    *tptr = static_cast<time_msec_t>(m * d);
}

static uint64_t
parseTimeUnits(const char *unit, bool allowMsec)
{
    if (allowMsec && !strncasecmp(unit, T_MILLISECOND_STR, strlen(T_MILLISECOND_STR)))
        return 1;

    if (!strncasecmp(unit, T_SECOND_STR, strlen(T_SECOND_STR)))
        return 1000;

    if (!strncasecmp(unit, T_MINUTE_STR, strlen(T_MINUTE_STR)))
        return 60 * 1000;

    if (!strncasecmp(unit, T_HOUR_STR, strlen(T_HOUR_STR)))
        return 3600 * 1000;

    if (!strncasecmp(unit, T_DAY_STR, strlen(T_DAY_STR)))
        return 86400 * 1000;

    if (!strncasecmp(unit, T_WEEK_STR, strlen(T_WEEK_STR)))
        return 86400 * 7 * 1000;

    if (!strncasecmp(unit, T_FORTNIGHT_STR, strlen(T_FORTNIGHT_STR)))
        return 86400 * 14 * 1000;

    if (!strncasecmp(unit, T_MONTH_STR, strlen(T_MONTH_STR)))
        return static_cast<uint64_t>(86400) * 30 * 1000;

    if (!strncasecmp(unit, T_YEAR_STR, strlen(T_YEAR_STR)))
        return static_cast<uint64_t>(86400 * 1000 * 365.2522);

    if (!strncasecmp(unit, T_DECADE_STR, strlen(T_DECADE_STR)))
        return static_cast<uint64_t>(86400 * 1000 * 365.2522 * 10);

    debugs(3, 1, "parseTimeUnits: unknown time unit '" << unit << "'");

    return 0;
}

static void
parseBytesLine64(int64_t * bptr, const char *units)
{
    char *token;
    double d;
    int64_t m;
    int64_t u;

    if ((u = parseBytesUnits(units)) == 0) {
        self_destruct();
        return;
    }

    if ((token = strtok(NULL, w_space)) == NULL) {
        self_destruct();
        return;
    }

    if (strcmp(token, "none") == 0 || strcmp(token, "-1") == 0) {
        *bptr = -1;
        return;
    }

    d = xatof(token);

    m = u;			/* default to 'units' if none specified */

    if (0.0 == d)
        (void) 0;
    else if ((token = strtok(NULL, w_space)) == NULL)
        debugs(3, 0, "WARNING: No units on '" <<
               config_input_line << "', assuming " <<
               d << " " <<  units  );
    else if ((m = parseBytesUnits(token)) == 0) {
        self_destruct();
        return;
    }

    *bptr = static_cast<int64_t>(m * d / u);

    if (static_cast<double>(*bptr) * 2 != m * d / u * 2)
        self_destruct();
}


static void
parseBytesLine(size_t * bptr, const char *units)
{
    char *token;
    double d;
    int m;
    int u;

    if ((u = parseBytesUnits(units)) == 0) {
        self_destruct();
        return;
    }

    if ((token = strtok(NULL, w_space)) == NULL) {
        self_destruct();
        return;
    }

    if (strcmp(token, "none") == 0 || strcmp(token, "-1") == 0) {
        *bptr = static_cast<size_t>(-1);
        return;
    }

    d = xatof(token);

    m = u;			/* default to 'units' if none specified */

    if (0.0 == d)
        (void) 0;
    else if ((token = strtok(NULL, w_space)) == NULL)
        debugs(3, 0, "WARNING: No units on '" <<
               config_input_line << "', assuming " <<
               d << " " <<  units  );
    else if ((m = parseBytesUnits(token)) == 0) {
        self_destruct();
        return;
    }

    *bptr = static_cast<size_t>(m * d / u);

    if (static_cast<double>(*bptr) * 2 != m * d / u * 2)
        self_destruct();
}

#if !USE_DNSHELPER
static void
parseBytesLineSigned(ssize_t * bptr, const char *units)
{
    char *token;
    double d;
    int m;
    int u;

    if ((u = parseBytesUnits(units)) == 0) {
        self_destruct();
        return;
    }

    if ((token = strtok(NULL, w_space)) == NULL) {
        self_destruct();
        return;
    }

    if (strcmp(token, "none") == 0 || token[0] == '-' /* -N */) {
        *bptr = -1;
        return;
    }

    d = xatof(token);

    m = u;			/* default to 'units' if none specified */

    if (0.0 == d)
        (void) 0;
    else if ((token = strtok(NULL, w_space)) == NULL)
        debugs(3, 0, "WARNING: No units on '" <<
               config_input_line << "', assuming " <<
               d << " " <<  units  );
    else if ((m = parseBytesUnits(token)) == 0) {
        self_destruct();
        return;
    }

    *bptr = static_cast<size_t>(m * d / u);

    if (static_cast<double>(*bptr) * 2 != m * d / u * 2)
        self_destruct();
}
#endif

#if USE_SSL
/**
 * Parse bytes from a string.
 * Similar to the parseBytesLine function but parses the string value instead of
 * the current token value.
 */
static void parseBytesOptionValue(size_t * bptr, const char *units, char const * value)
{
    int u;
    if ((u = parseBytesUnits(units)) == 0) {
        self_destruct();
        return;
    }

    // Find number from string beginning.
    char const * number_begin = value;
    char const * number_end = value;

    while ((*number_end >= '0' && *number_end <= '9')) {
        number_end++;
    }

    String number;
    number.limitInit(number_begin, number_end - number_begin);

    int d = xatoi(number.termedBuf());
    int m;
    if ((m = parseBytesUnits(number_end)) == 0) {
        self_destruct();
        return;
    }

    *bptr = static_cast<size_t>(m * d / u);
    if (static_cast<double>(*bptr) * 2 != m * d / u * 2)
        self_destruct();
}
#endif

static size_t
parseBytesUnits(const char *unit)
{
    if (!strncasecmp(unit, B_BYTES_STR, strlen(B_BYTES_STR)))
        return 1;

    if (!strncasecmp(unit, B_KBYTES_STR, strlen(B_KBYTES_STR)))
        return 1 << 10;

    if (!strncasecmp(unit, B_MBYTES_STR, strlen(B_MBYTES_STR)))
        return 1 << 20;

    if (!strncasecmp(unit, B_GBYTES_STR, strlen(B_GBYTES_STR)))
        return 1 << 30;

    debugs(3, DBG_CRITICAL, "WARNING: Unknown bytes unit '" << unit << "'");

    return 0;
}

/*****************************************************************************
 * Max
 *****************************************************************************/

static void
dump_acl(StoreEntry * entry, const char *name, ACL * ae)
{
    wordlist *w;
    wordlist *v;

    while (ae != NULL) {
        debugs(3, 3, "dump_acl: " << name << " " << ae->name);
        storeAppendPrintf(entry, "%s %s %s ",
                          name,
                          ae->name,
                          ae->typeString());
        v = w = ae->dump();

        while (v != NULL) {
            debugs(3, 3, "dump_acl: " << name << " " << ae->name << " " << v->key);
            storeAppendPrintf(entry, "%s ", v->key);
            v = v->next;
        }

        storeAppendPrintf(entry, "\n");
        wordlistDestroy(&w);
        ae = ae->next;
    }
}

static void
parse_acl(ACL ** ae)
{
    ACL::ParseAclLine(LegacyParser, ae);
}

static void
free_acl(ACL ** ae)
{
    aclDestroyAcls(ae);
}

void
dump_acl_list(StoreEntry * entry, ACLList * head)
{
    ACLList *l;

    for (l = head; l; l = l->next) {
        storeAppendPrintf(entry, " %s%s",
                          l->op ? null_string : "!",
                          l->_acl->name);
    }
}

void
dump_acl_access(StoreEntry * entry, const char *name, acl_access * head)
{
    acl_access *l;

    for (l = head; l; l = l->next) {
        storeAppendPrintf(entry, "%s %s",
                          name,
                          l->allow ? "Allow" : "Deny");
        dump_acl_list(entry, l->aclList);
        storeAppendPrintf(entry, "\n");
    }
}

static void
parse_acl_access(acl_access ** head)
{
    aclParseAccessLine(LegacyParser, head);
}

static void
free_acl_access(acl_access ** head)
{
    aclDestroyAccessList(head);
}

static void
dump_address(StoreEntry * entry, const char *name, Ip::Address &addr)
{
    char buf[MAX_IPSTRLEN];
    storeAppendPrintf(entry, "%s %s\n", name, addr.NtoA(buf,MAX_IPSTRLEN) );
}

static void
parse_address(Ip::Address *addr)
{
    char *token = strtok(NULL, w_space);

    if (!token) {
        self_destruct();
        return;
    }

    if (!strcmp(token,"any_addr"))
        addr->SetAnyAddr();
    else if ( (!strcmp(token,"no_addr")) || (!strcmp(token,"full_mask")) )
        addr->SetNoAddr();
    else if ( (*addr = token) ) // try parse numeric/IPA
        (void) 0;
    else
        addr->GetHostByName(token); // dont use ipcache
}

static void
free_address(Ip::Address *addr)
{
    addr->SetEmpty();
}

CBDATA_TYPE(acl_address);

static void
dump_acl_address(StoreEntry * entry, const char *name, acl_address * head)
{
    char buf[MAX_IPSTRLEN];
    acl_address *l;

    for (l = head; l; l = l->next) {
        if (!l->addr.IsAnyAddr())
            storeAppendPrintf(entry, "%s %s", name, l->addr.NtoA(buf,MAX_IPSTRLEN));
        else
            storeAppendPrintf(entry, "%s autoselect", name);

        dump_acl_list(entry, l->aclList);

        storeAppendPrintf(entry, "\n");
    }
}

static void
freed_acl_address(void *data)
{
    acl_address *l = static_cast<acl_address *>(data);
    aclDestroyAclList(&l->aclList);
}

static void
parse_acl_address(acl_address ** head)
{
    acl_address *l;
    acl_address **tail = head;	/* sane name below */
    CBDATA_INIT_TYPE_FREECB(acl_address, freed_acl_address);
    l = cbdataAlloc(acl_address);
    parse_address(&l->addr);
    aclParseAclList(LegacyParser, &l->aclList);

    while (*tail)
        tail = &(*tail)->next;

    *tail = l;
}

static void
free_acl_address(acl_address ** head)
{
    while (*head) {
        acl_address *l = *head;
        *head = l->next;
        cbdataFree(l);
    }
}

CBDATA_TYPE(acl_tos);

static void
dump_acl_tos(StoreEntry * entry, const char *name, acl_tos * head)
{
    acl_tos *l;

    for (l = head; l; l = l->next) {
        if (l->tos > 0)
            storeAppendPrintf(entry, "%s 0x%02X", name, l->tos);
        else
            storeAppendPrintf(entry, "%s none", name);

        dump_acl_list(entry, l->aclList);

        storeAppendPrintf(entry, "\n");
    }
}

static void
freed_acl_tos(void *data)
{
    acl_tos *l = static_cast<acl_tos *>(data);
    aclDestroyAclList(&l->aclList);
}

static void
parse_acl_tos(acl_tos ** head)
{
    acl_tos *l;
    acl_tos **tail = head;	/* sane name below */
    unsigned int tos;           /* Initially uint for strtoui. Casted to tos_t before return */
    char *token = strtok(NULL, w_space);

    if (!token) {
        self_destruct();
        return;
    }

    if (!xstrtoui(token, NULL, &tos, 0, std::numeric_limits<tos_t>::max())) {
        self_destruct();
        return;
    }

    CBDATA_INIT_TYPE_FREECB(acl_tos, freed_acl_tos);

    l = cbdataAlloc(acl_tos);

    l->tos = (tos_t)tos;

    aclParseAclList(LegacyParser, &l->aclList);

    while (*tail)
        tail = &(*tail)->next;

    *tail = l;
}

static void
free_acl_tos(acl_tos ** head)
{
    while (*head) {
        acl_tos *l = *head;
        *head = l->next;
        l->next = NULL;
        cbdataFree(l);
    }
}

#if SO_MARK && USE_LIBCAP

CBDATA_TYPE(acl_nfmark);

static void
dump_acl_nfmark(StoreEntry * entry, const char *name, acl_nfmark * head)
{
    acl_nfmark *l;

    for (l = head; l; l = l->next) {
        if (l->nfmark > 0)
            storeAppendPrintf(entry, "%s 0x%02X", name, l->nfmark);
        else
            storeAppendPrintf(entry, "%s none", name);

        dump_acl_list(entry, l->aclList);

        storeAppendPrintf(entry, "\n");
    }
}

static void
freed_acl_nfmark(void *data)
{
    acl_nfmark *l = static_cast<acl_nfmark *>(data);
    aclDestroyAclList(&l->aclList);
}

static void
parse_acl_nfmark(acl_nfmark ** head)
{
    acl_nfmark *l;
    acl_nfmark **tail = head;	/* sane name below */
    nfmark_t mark;
    char *token = strtok(NULL, w_space);

    if (!token) {
        self_destruct();
        return;
    }

    if (!xstrtoui(token, NULL, &mark, 0, std::numeric_limits<nfmark_t>::max())) {
        self_destruct();
        return;
    }

    CBDATA_INIT_TYPE_FREECB(acl_nfmark, freed_acl_nfmark);

    l = cbdataAlloc(acl_nfmark);

    l->nfmark = mark;

    aclParseAclList(LegacyParser, &l->aclList);

    while (*tail)
        tail = &(*tail)->next;

    *tail = l;
}

static void
free_acl_nfmark(acl_nfmark ** head)
{
    while (*head) {
        acl_nfmark *l = *head;
        *head = l->next;
        l->next = NULL;
        cbdataFree(l);
    }
}
#endif /* SO_MARK */

CBDATA_TYPE(acl_size_t);

static void
dump_acl_b_size_t(StoreEntry * entry, const char *name, acl_size_t * head)
{
    acl_size_t *l;

    for (l = head; l; l = l->next) {
        if (l->size != -1)
            storeAppendPrintf(entry, "%s %d %s\n", name, (int) l->size, B_BYTES_STR);
        else
            storeAppendPrintf(entry, "%s none", name);

        dump_acl_list(entry, l->aclList);

        storeAppendPrintf(entry, "\n");
    }
}

static void
freed_acl_b_size_t(void *data)
{
    acl_size_t *l = static_cast<acl_size_t *>(data);
    aclDestroyAclList(&l->aclList);
}

static void
parse_acl_b_size_t(acl_size_t ** head)
{
    acl_size_t *l;
    acl_size_t **tail = head;	/* sane name below */

    CBDATA_INIT_TYPE_FREECB(acl_size_t, freed_acl_b_size_t);

    l = cbdataAlloc(acl_size_t);

    parse_b_int64_t(&l->size);

    aclParseAclList(LegacyParser, &l->aclList);

    while (*tail)
        tail = &(*tail)->next;

    *tail = l;
}

static void
free_acl_b_size_t(acl_size_t ** head)
{
    while (*head) {
        acl_size_t *l = *head;
        *head = l->next;
        l->next = NULL;
        cbdataFree(l);
    }
}

#if USE_DELAY_POOLS

#include "DelayPools.h"
#include "DelayConfig.h"
/* do nothing - free_delay_pool_count is the magic free function.
 * this is why delay_pool_count isn't just marked TYPE: u_short
 */
#define free_delay_pool_class(X)
#define free_delay_pool_access(X)
#define free_delay_pool_rates(X)
#define dump_delay_pool_class(X, Y, Z)
#define dump_delay_pool_access(X, Y, Z)
#define dump_delay_pool_rates(X, Y, Z)

static void
free_delay_pool_count(DelayConfig * cfg)
{
    cfg->freePoolCount();
}

static void
dump_delay_pool_count(StoreEntry * entry, const char *name, DelayConfig &cfg)
{
    cfg.dumpPoolCount (entry, name);
}

static void
parse_delay_pool_count(DelayConfig * cfg)
{
    cfg->parsePoolCount();
}

static void
parse_delay_pool_class(DelayConfig * cfg)
{
    cfg->parsePoolClass();
}

static void
parse_delay_pool_rates(DelayConfig * cfg)
{
    cfg->parsePoolRates();
}

static void
parse_delay_pool_access(DelayConfig * cfg)
{
    cfg->parsePoolAccess(LegacyParser);
}

#endif

#if USE_DELAY_POOLS
#include "ClientDelayConfig.h"
/* do nothing - free_client_delay_pool_count is the magic free function.
 * this is why client_delay_pool_count isn't just marked TYPE: u_short
 */

#define free_client_delay_pool_access(X)
#define free_client_delay_pool_rates(X)
#define dump_client_delay_pool_access(X, Y, Z)
#define dump_client_delay_pool_rates(X, Y, Z)

static void
free_client_delay_pool_count(ClientDelayConfig * cfg)
{
    cfg->freePoolCount();
}

static void
dump_client_delay_pool_count(StoreEntry * entry, const char *name, ClientDelayConfig &cfg)
{
    cfg.dumpPoolCount (entry, name);
}

static void
parse_client_delay_pool_count(ClientDelayConfig * cfg)
{
    cfg->parsePoolCount();
}

static void
parse_client_delay_pool_rates(ClientDelayConfig * cfg)
{
    cfg->parsePoolRates();
}

static void
parse_client_delay_pool_access(ClientDelayConfig * cfg)
{
    cfg->parsePoolAccess(LegacyParser);
}
#endif

#if USE_HTTP_VIOLATIONS
static void
dump_http_header_access(StoreEntry * entry, const char *name, header_mangler header[])
{
    int i;

    for (i = 0; i < HDR_ENUM_END; i++) {
        if (header[i].access_list != NULL) {
            storeAppendPrintf(entry, "%s ", name);
            dump_acl_access(entry, httpHeaderNameById(i),
                            header[i].access_list);
        }
    }
}

static void
parse_http_header_access(header_mangler header[])
{
    int id, i;
    char *t = NULL;

    if ((t = strtok(NULL, w_space)) == NULL) {
        debugs(3, 0, "" << cfg_filename << " line " << config_lineno << ": " << config_input_line);
        debugs(3, 0, "parse_http_header_access: missing header name.");
        return;
    }

    /* Now lookup index of header. */
    id = httpHeaderIdByNameDef(t, strlen(t));

    if (strcmp(t, "All") == 0)
        id = HDR_ENUM_END;
    else if (strcmp(t, "Other") == 0)
        id = HDR_OTHER;
    else if (id == -1) {
        debugs(3, 0, "" << cfg_filename << " line " << config_lineno << ": " << config_input_line);
        debugs(3, 0, "parse_http_header_access: unknown header name '" << t << "'");
        return;
    }

    if (id != HDR_ENUM_END) {
        parse_acl_access(&header[id].access_list);
    } else {
        char *next_string = t + strlen(t) - 1;
        *next_string = 'A';
        *(next_string + 1) = ' ';

        for (i = 0; i < HDR_ENUM_END; i++) {
            char *new_string = xstrdup(next_string);
            strtok(new_string, w_space);
            parse_acl_access(&header[i].access_list);
            safe_free(new_string);
        }
    }
}

static void
free_http_header_access(header_mangler header[])
{
    int i;

    for (i = 0; i < HDR_ENUM_END; i++) {
        free_acl_access(&header[i].access_list);
    }
}

static void
dump_http_header_replace(StoreEntry * entry, const char *name, header_mangler
                         header[])
{
    int i;

    for (i = 0; i < HDR_ENUM_END; i++) {
        if (NULL == header[i].replacement)
            continue;

        storeAppendPrintf(entry, "%s %s %s\n", name, httpHeaderNameById(i),
                          header[i].replacement);
    }
}

static void
parse_http_header_replace(header_mangler header[])
{
    int id, i;
    char *t = NULL;

    if ((t = strtok(NULL, w_space)) == NULL) {
        debugs(3, 0, "" << cfg_filename << " line " << config_lineno << ": " << config_input_line);
        debugs(3, 0, "parse_http_header_replace: missing header name.");
        return;
    }

    /* Now lookup index of header. */
    id = httpHeaderIdByNameDef(t, strlen(t));

    if (strcmp(t, "All") == 0)
        id = HDR_ENUM_END;
    else if (strcmp(t, "Other") == 0)
        id = HDR_OTHER;
    else if (id == -1) {
        debugs(3, 0, "" << cfg_filename << " line " << config_lineno << ": " << config_input_line);
        debugs(3, 0, "parse_http_header_replace: unknown header name " << t << ".");

        return;
    }

    if (id != HDR_ENUM_END) {
        if (header[id].replacement != NULL)
            safe_free(header[id].replacement);

        header[id].replacement = xstrdup(t + strlen(t) + 1);
    } else {
        for (i = 0; i < HDR_ENUM_END; i++) {
            if (header[i].replacement != NULL)
                safe_free(header[i].replacement);

            header[i].replacement = xstrdup(t + strlen(t) + 1);
        }
    }
}

static void
free_http_header_replace(header_mangler header[])
{
    int i;

    for (i = 0; i < HDR_ENUM_END; i++) {
        if (header[i].replacement != NULL)
            safe_free(header[i].replacement);
    }
}

#endif

static void
dump_cachedir(StoreEntry * entry, const char *name, SquidConfig::_cacheSwap swap)
{
    SwapDir *s;
    int i;
    assert (entry);

    for (i = 0; i < swap.n_configured; i++) {
        s = dynamic_cast<SwapDir *>(swap.swapDirs[i].getRaw());
        if (!s) continue;
        storeAppendPrintf(entry, "%s %s %s", name, s->type(), s->path);
        s->dump(*entry);
        storeAppendPrintf(entry, "\n");
    }
}

static int
check_null_string(char *s)
{
    return s == NULL;
}

#if USE_AUTH
static void
parse_authparam(Auth::ConfigVector * config)
{
    char *type_str;
    char *param_str;

    if ((type_str = strtok(NULL, w_space)) == NULL)
        self_destruct();

    if ((param_str = strtok(NULL, w_space)) == NULL)
        self_destruct();

    /* find a configuration for the scheme in the currently parsed configs... */
    Auth::Config *schemeCfg = Auth::Config::Find(type_str);

    if (schemeCfg == NULL) {
        /* Create a configuration based on the scheme info */
        Auth::Scheme::Pointer theScheme = Auth::Scheme::Find(type_str);

        if (theScheme == NULL) {
            debugs(3, DBG_CRITICAL, "Parsing Config File: Unknown authentication scheme '" << type_str << "'.");
            self_destruct();
        }

        config->push_back(theScheme->createConfig());
        schemeCfg = Auth::Config::Find(type_str);
        if (schemeCfg == NULL) {
            debugs(3, DBG_CRITICAL, "Parsing Config File: Corruption configuring authentication scheme '" << type_str << "'.");
            self_destruct();
        }
    }

    schemeCfg->parse(schemeCfg, config->size(), param_str);
}

static void
free_authparam(Auth::ConfigVector * cfg)
{
    /* Wipe the Auth globals and Detach/Destruct component config + state. */
    cfg->clean();

    /* remove our pointers to the probably-dead sub-configs */
    while (cfg->size()) {
        cfg->pop_back();
    }

    /* on reconfigure initialize new auth schemes for the new config. */
    if (reconfiguring) {
        Auth::Init();
    }
}

static void
dump_authparam(StoreEntry * entry, const char *name, Auth::ConfigVector cfg)
{
    for (Auth::ConfigVector::iterator  i = cfg.begin(); i != cfg.end(); ++i)
        (*i)->dump(entry, name, (*i));
}
#endif /* USE_AUTH */

/* TODO: just return the object, the # is irrelevant */
static int
find_fstype(char *type)
{
    for (size_t i = 0; i < StoreFileSystem::FileSystems().size(); ++i)
        if (strcasecmp(type, StoreFileSystem::FileSystems().items[i]->type()) == 0)
            return (int)i;

    return (-1);
}

static void
parse_cachedir(SquidConfig::_cacheSwap * swap)
{
    char *type_str;
    char *path_str;
    RefCount<SwapDir> sd;
    int i;
    int fs;

    if ((type_str = strtok(NULL, w_space)) == NULL)
        self_destruct();

    if ((path_str = strtok(NULL, w_space)) == NULL)
        self_destruct();

    fs = find_fstype(type_str);

    if (fs < 0)
        self_destruct();

    /* reconfigure existing dir */

    for (i = 0; i < swap->n_configured; i++) {
        assert (swap->swapDirs[i].getRaw());

        if ((strcasecmp(path_str, dynamic_cast<SwapDir *>(swap->swapDirs[i].getRaw())->path)) == 0) {
            /* this is specific to on-fs Stores. The right
             * way to handle this is probably to have a mapping
             * from paths to stores, and have on-fs stores
             * register with that, and lookip in that in their
             * own setup logic. RBC 20041225. TODO.
             */

            sd = dynamic_cast<SwapDir *>(swap->swapDirs[i].getRaw());

            if (strcmp(sd->type(), StoreFileSystem::FileSystems().items[fs]->type()) != 0) {
                debugs(3, 0, "ERROR: Can't change type of existing cache_dir " <<
                       sd->type() << " " << sd->path << " to " << type_str << ". Restart required");
                return;
            }

            sd->reconfigure();

            update_maxobjsize();

            return;
        }
    }

    /* new cache_dir */
    if (swap->n_configured > 63) {
        /* 7 bits, signed */
        debugs(3, DBG_CRITICAL, "WARNING: There is a fixed maximum of 63 cache_dir entries Squid can handle.");
        debugs(3, DBG_CRITICAL, "WARNING: '" << path_str << "' is one to many.");
        self_destruct();
        return;
    }

    allocate_new_swapdir(swap);

    swap->swapDirs[swap->n_configured] = StoreFileSystem::FileSystems().items[fs]->createSwapDir();

    sd = dynamic_cast<SwapDir *>(swap->swapDirs[swap->n_configured].getRaw());

    /* parse the FS parameters and options */
    sd->parse(swap->n_configured, path_str);

    ++swap->n_configured;

    /* Update the max object size */
    update_maxobjsize();
}

static const char *
peer_type_str(const peer_t type)
{
    const char * result;

    switch (type) {

    case PEER_PARENT:
        result = "parent";
        break;

    case PEER_SIBLING:
        result = "sibling";
        break;

    case PEER_MULTICAST:
        result = "multicast";
        break;

    default:
        result = "unknown";
        break;
    }

    return result;
}

static void
dump_peer(StoreEntry * entry, const char *name, peer * p)
{
    domain_ping *d;
    domain_type *t;
    LOCAL_ARRAY(char, xname, 128);

    while (p != NULL) {
        storeAppendPrintf(entry, "%s %s %s %d %d name=%s",
                          name,
                          p->host,
                          neighborTypeStr(p),
                          p->http_port,
                          p->icp.port,
                          p->name);
        dump_peer_options(entry, p);

        for (d = p->peer_domain; d; d = d->next) {
            storeAppendPrintf(entry, "cache_peer_domain %s %s%s\n",
                              p->host,
                              d->do_ping ? null_string : "!",
                              d->domain);
        }

        if (p->access) {
            snprintf(xname, 128, "cache_peer_access %s", p->name);
            dump_acl_access(entry, xname, p->access);
        }

        for (t = p->typelist; t; t = t->next) {
            storeAppendPrintf(entry, "neighbor_type_domain %s %s %s\n",
                              p->host,
                              peer_type_str(t->type),
                              t->domain);
        }

        p = p->next;
    }
}

/**
 * utility function to prevent getservbyname() being called with a numeric value
 * on Windows at least it returns garage results.
 */
static bool
isUnsignedNumeric(const char *str, size_t len)
{
    if (len < 1) return false;

    for (; len >0 && *str; str++, len--) {
        if (! isdigit(*str))
            return false;
    }
    return true;
}

/**
 \param proto	'tcp' or 'udp' for protocol
 \returns       Port the named service is supposed to be listening on.
 */
static unsigned short
GetService(const char *proto)
{
    struct servent *port = NULL;
    /** Parses a port number or service name from the squid.conf */
    char *token = strtok(NULL, w_space);
    if (token == NULL) {
        self_destruct();
        return 0; /* NEVER REACHED */
    }
    /** Returns either the service port number from /etc/services */
    if ( !isUnsignedNumeric(token, strlen(token)) )
        port = getservbyname(token, proto);
    if (port != NULL) {
        return ntohs((unsigned short)port->s_port);
    }
    /** Or a numeric translation of the config text. */
    return xatos(token);
}

/**
 \returns       Port the named TCP service is supposed to be listening on.
 \copydoc GetService(const char *proto)
 */
inline unsigned short
GetTcpService(void)
{
    return GetService("tcp");
}

/**
 \returns       Port the named UDP service is supposed to be listening on.
 \copydoc GetService(const char *proto)
 */
inline unsigned short
GetUdpService(void)
{
    return GetService("udp");
}

static void
parse_peer(peer ** head)
{
    char *token = NULL;
    peer *p;
    CBDATA_INIT_TYPE_FREECB(peer, peerDestroy);
    p = cbdataAlloc(peer);
    p->http_port = CACHE_HTTP_PORT;
    p->icp.port = CACHE_ICP_PORT;
    p->weight = 1;
    p->basetime = 0;
    p->stats.logged_state = PEER_ALIVE;

    if ((token = strtok(NULL, w_space)) == NULL)
        self_destruct();

    p->host = xstrdup(token);

    p->name = xstrdup(token);

    if ((token = strtok(NULL, w_space)) == NULL)
        self_destruct();

    p->type = parseNeighborType(token);

    if (p->type == PEER_MULTICAST) {
        p->options.no_digest = 1;
        p->options.no_netdb_exchange = 1;
    }

    p->http_port = GetTcpService();

    if (!p->http_port)
        self_destruct();

    p->icp.port = GetUdpService();
    p->connection_auth = 2;    /* auto */

    while ((token = strtok(NULL, w_space))) {
        if (!strcasecmp(token, "proxy-only")) {
            p->options.proxy_only = 1;
        } else if (!strcasecmp(token, "no-query")) {
            p->options.no_query = 1;
        } else if (!strcasecmp(token, "background-ping")) {
            p->options.background_ping = 1;
        } else if (!strcasecmp(token, "no-digest")) {
            p->options.no_digest = 1;
        } else if (!strcasecmp(token, "no-tproxy")) {
            p->options.no_tproxy = 1;
        } else if (!strcasecmp(token, "multicast-responder")) {
            p->options.mcast_responder = 1;
#if PEER_MULTICAST_SIBLINGS
        } else if (!strcasecmp(token, "multicast-siblings")) {
            p->options.mcast_siblings = 1;
#endif
        } else if (!strncasecmp(token, "weight=", 7)) {
            p->weight = xatoi(token + 7);
        } else if (!strncasecmp(token, "basetime=", 9)) {
            p->basetime = xatoi(token + 9);
        } else if (!strcasecmp(token, "closest-only")) {
            p->options.closest_only = 1;
        } else if (!strncasecmp(token, "ttl=", 4)) {
            p->mcast.ttl = xatoi(token + 4);

            if (p->mcast.ttl < 0)
                p->mcast.ttl = 0;

            if (p->mcast.ttl > 128)
                p->mcast.ttl = 128;
        } else if (!strcasecmp(token, "default")) {
            p->options.default_parent = 1;
        } else if (!strcasecmp(token, "round-robin")) {
            p->options.roundrobin = 1;
        } else if (!strcasecmp(token, "weighted-round-robin")) {
            p->options.weighted_roundrobin = 1;
#if USE_HTCP
        } else if (!strcasecmp(token, "htcp")) {
            p->options.htcp = 1;
        } else if (!strncasecmp(token, "htcp=", 5) || !strncasecmp(token, "htcp-", 5)) {
            /* Note: The htcp- form is deprecated, replaced by htcp= */
            p->options.htcp = 1;
            char *tmp = xstrdup(token+5);
            char *mode, *nextmode;
            for (mode = nextmode = tmp; mode; mode = nextmode) {
                nextmode = strchr(mode, ',');
                if (nextmode)
                    *nextmode++ = '\0';
                if (!strcasecmp(mode, "no-clr")) {
                    if (p->options.htcp_only_clr)
                        fatalf("parse_peer: can't set htcp-no-clr and htcp-only-clr simultaneously");
                    p->options.htcp_no_clr = 1;
                } else if (!strcasecmp(mode, "no-purge-clr")) {
                    p->options.htcp_no_purge_clr = 1;
                } else if (!strcasecmp(mode, "only-clr")) {
                    if (p->options.htcp_no_clr)
                        fatalf("parse_peer: can't set htcp no-clr and only-clr simultaneously");
                    p->options.htcp_only_clr = 1;
                } else if (!strcasecmp(mode, "forward-clr")) {
                    p->options.htcp_forward_clr = 1;
                } else if (!strcasecmp(mode, "oldsquid")) {
                    p->options.htcp_oldsquid = 1;
                } else {
                    fatalf("invalid HTCP mode '%s'", mode);
                }
            }
            safe_free(tmp);
#endif
        } else if (!strcasecmp(token, "no-netdb-exchange")) {
            p->options.no_netdb_exchange = 1;

        } else if (!strcasecmp(token, "carp")) {
            if (p->type != PEER_PARENT)
                fatalf("parse_peer: non-parent carp peer %s/%d\n", p->host, p->http_port);

            p->options.carp = 1;
        } else if (!strncasecmp(token, "carp-key=", 9)) {
            if (p->options.carp != 1)
                fatalf("parse_peer: carp-key specified on non-carp peer %s/%d\n", p->host, p->http_port);
            p->options.carp_key.set=1;
            char *nextkey=token+strlen("carp-key="), *key=nextkey;
            for (; key; key = nextkey) {
                nextkey=strchr(key,',');
                if (nextkey) ++nextkey; // skip the comma, any
                if (0==strncasecmp(key,"scheme",6)) {
                    p->options.carp_key.scheme=1;
                } else if (0==strncasecmp(key,"host",4)) {
                    p->options.carp_key.host=1;
                } else if (0==strncasecmp(key,"port",4)) {
                    p->options.carp_key.port=1;
                } else if (0==strncasecmp(key,"path",4)) {
                    p->options.carp_key.path=1;
                } else if (0==strncasecmp(key,"params",6)) {
                    p->options.carp_key.params=1;
                } else {
                    fatalf("invalid carp-key '%s'",key);
                }
            }
        } else if (!strcasecmp(token, "userhash")) {
#if USE_AUTH
            if (p->type != PEER_PARENT)
                fatalf("parse_peer: non-parent userhash peer %s/%d\n", p->host, p->http_port);

            p->options.userhash = 1;
#else
            fatalf("parse_peer: userhash requires authentication. peer %s/%d\n", p->host, p->http_port);
#endif
        } else if (!strcasecmp(token, "sourcehash")) {
            if (p->type != PEER_PARENT)
                fatalf("parse_peer: non-parent sourcehash peer %s/%d\n", p->host, p->http_port);

            p->options.sourcehash = 1;

        } else if (!strcasecmp(token, "no-delay")) {
#if USE_DELAY_POOLS
            p->options.no_delay = 1;
#else
            debugs(0, DBG_CRITICAL, "WARNING: cache_peer option 'no-delay' requires --enable-delay-pools");
#endif
        } else if (!strncasecmp(token, "login=", 6)) {
            p->login = xstrdup(token + 6);
            rfc1738_unescape(p->login);
        } else if (!strncasecmp(token, "connect-timeout=", 16)) {
            p->connect_timeout = xatoi(token + 16);
        } else if (!strncasecmp(token, "connect-fail-limit=", 19)) {
            p->connect_fail_limit = xatoi(token + 19);
#if USE_CACHE_DIGESTS
        } else if (!strncasecmp(token, "digest-url=", 11)) {
            p->digest_url = xstrdup(token + 11);
#endif

        } else if (!strcasecmp(token, "allow-miss")) {
            p->options.allow_miss = 1;
        } else if (!strncasecmp(token, "max-conn=", 9)) {
            p->max_conn = xatoi(token + 9);
        } else if (!strcasecmp(token, "originserver")) {
            p->options.originserver = 1;
        } else if (!strncasecmp(token, "name=", 5)) {
            safe_free(p->name);

            if (token[5])
                p->name = xstrdup(token + 5);
        } else if (!strncasecmp(token, "forceddomain=", 13)) {
            safe_free(p->domain);

            if (token[13])
                p->domain = xstrdup(token + 13);

#if USE_SSL

        } else if (strcmp(token, "ssl") == 0) {
            p->use_ssl = 1;
        } else if (strncmp(token, "sslcert=", 8) == 0) {
            safe_free(p->sslcert);
            p->sslcert = xstrdup(token + 8);
        } else if (strncmp(token, "sslkey=", 7) == 0) {
            safe_free(p->sslkey);
            p->sslkey = xstrdup(token + 7);
        } else if (strncmp(token, "sslversion=", 11) == 0) {
            p->sslversion = atoi(token + 11);
        } else if (strncmp(token, "ssloptions=", 11) == 0) {
            safe_free(p->ssloptions);
            p->ssloptions = xstrdup(token + 11);
        } else if (strncmp(token, "sslcipher=", 10) == 0) {
            safe_free(p->sslcipher);
            p->sslcipher = xstrdup(token + 10);
        } else if (strncmp(token, "sslcafile=", 10) == 0) {
            safe_free(p->sslcafile);
            p->sslcafile = xstrdup(token + 10);
        } else if (strncmp(token, "sslcapath=", 10) == 0) {
            safe_free(p->sslcapath);
            p->sslcapath = xstrdup(token + 10);
        } else if (strncmp(token, "sslcrlfile=", 11) == 0) {
            safe_free(p->sslcrlfile);
            p->sslcapath = xstrdup(token + 10);
        } else if (strncmp(token, "sslflags=", 9) == 0) {
            safe_free(p->sslflags);
            p->sslflags = xstrdup(token + 9);
        } else if (strncmp(token, "ssldomain=", 10) == 0) {
            safe_free(p->ssldomain);
            p->ssldomain = xstrdup(token + 10);
#endif

        } else if (strcmp(token, "front-end-https") == 0) {
            p->front_end_https = 1;
        } else if (strcmp(token, "front-end-https=on") == 0) {
            p->front_end_https = 1;
        } else if (strcmp(token, "front-end-https=auto") == 0) {
            p->front_end_https = 2;
        } else if (strcmp(token, "connection-auth=off") == 0) {
            p->connection_auth = 0;
        } else if (strcmp(token, "connection-auth") == 0) {
            p->connection_auth = 1;
        } else if (strcmp(token, "connection-auth=on") == 0) {
            p->connection_auth = 1;
        } else if (strcmp(token, "connection-auth=auto") == 0) {
            p->connection_auth = 2;
        } else {
            debugs(3, 0, "parse_peer: token='" << token << "'");
            self_destruct();
        }
    }

    if (peerFindByName(p->name))
        fatalf("ERROR: cache_peer %s specified twice\n", p->name);

    if (p->weight < 1)
        p->weight = 1;

    if (p->connect_fail_limit < 1)
        p->connect_fail_limit = 10;

    p->icp.version = ICP_VERSION_CURRENT;

    p->testing_now = false;

#if USE_CACHE_DIGESTS

    if (!p->options.no_digest) {
        /* XXX This looks odd.. who has the original pointer
         * then?
         */
        PeerDigest *pd = peerDigestCreate(p);
        p->digest = cbdataReference(pd);
    }

#endif

    p->index =  ++Config.npeers;

    while (*head != NULL)
        head = &(*head)->next;

    *head = p;

    peerClearRRStart();
}

static void
free_peer(peer ** P)
{
    peer *p;

    while ((p = *P) != NULL) {
        *P = p->next;
#if USE_CACHE_DIGESTS

        cbdataReferenceDone(p->digest);
#endif

        cbdataFree(p);
    }

    Config.npeers = 0;
}

static void
dump_cachemgrpasswd(StoreEntry * entry, const char *name, cachemgr_passwd * list)
{
    wordlist *w;

    while (list != NULL) {
        if (strcmp(list->passwd, "none") && strcmp(list->passwd, "disable"))
            storeAppendPrintf(entry, "%s XXXXXXXXXX", name);
        else
            storeAppendPrintf(entry, "%s %s", name, list->passwd);

        for (w = list->actions; w != NULL; w = w->next) {
            storeAppendPrintf(entry, " %s", w->key);
        }

        storeAppendPrintf(entry, "\n");
        list = list->next;
    }
}

static void
parse_cachemgrpasswd(cachemgr_passwd ** head)
{
    char *passwd = NULL;
    wordlist *actions = NULL;
    cachemgr_passwd *p;
    cachemgr_passwd **P;
    parse_string(&passwd);
    parse_wordlist(&actions);
    p = static_cast<cachemgr_passwd *>(xcalloc(1, sizeof(cachemgr_passwd)));
    p->passwd = passwd;
    p->actions = actions;

    for (P = head; *P; P = &(*P)->next) {
        /*
         * See if any of the actions from this line already have a
         * password from previous lines.  The password checking
         * routines in cache_manager.c take the the password from
         * the first cachemgr_passwd struct that contains the
         * requested action.  Thus, we should warn users who might
         * think they can have two passwords for the same action.
         */
        wordlist *w;
        wordlist *u;

        for (w = (*P)->actions; w; w = w->next) {
            for (u = actions; u; u = u->next) {
                if (strcmp(w->key, u->key))
                    continue;

                debugs(0, 0, "WARNING: action '" << u->key << "' (line " << config_lineno << ") already has a password");
            }
        }
    }

    *P = p;
}

static void
free_cachemgrpasswd(cachemgr_passwd ** head)
{
    cachemgr_passwd *p;

    while ((p = *head) != NULL) {
        *head = p->next;
        xfree(p->passwd);
        wordlistDestroy(&p->actions);
        xfree(p);
    }
}

static void
dump_denyinfo(StoreEntry * entry, const char *name, acl_deny_info_list * var)
{
    acl_name_list *a;

    while (var != NULL) {
        storeAppendPrintf(entry, "%s %s", name, var->err_page_name);

        for (a = var->acl_list; a != NULL; a = a->next)
            storeAppendPrintf(entry, " %s", a->name);

        storeAppendPrintf(entry, "\n");

        var = var->next;
    }
}

static void
parse_denyinfo(acl_deny_info_list ** var)
{
    aclParseDenyInfoLine(var);
}

void
free_denyinfo(acl_deny_info_list ** list)
{
    acl_deny_info_list *a = NULL;
    acl_deny_info_list *a_next = NULL;
    acl_name_list *l = NULL;
    acl_name_list *l_next = NULL;

    for (a = *list; a; a = a_next) {
        for (l = a->acl_list; l; l = l_next) {
            l_next = l->next;
            memFree(l, MEM_ACL_NAME_LIST);
            l = NULL;
        }

        a_next = a->next;
        memFree(a, MEM_ACL_DENY_INFO_LIST);
        a = NULL;
    }

    *list = NULL;
}

static void
parse_peer_access(void)
{
    char *host = NULL;
    peer *p;

    if (!(host = strtok(NULL, w_space)))
        self_destruct();

    if ((p = peerFindByName(host)) == NULL) {
        debugs(15, 0, "" << cfg_filename << ", line " << config_lineno << ": No cache_peer '" << host << "'");
        return;
    }

    aclParseAccessLine(LegacyParser, &p->access);
}

static void
parse_hostdomain(void)
{
    char *host = NULL;
    char *domain = NULL;

    if (!(host = strtok(NULL, w_space)))
        self_destruct();

    while ((domain = strtok(NULL, list_sep))) {
        domain_ping *l = NULL;
        domain_ping **L = NULL;
        peer *p;

        if ((p = peerFindByName(host)) == NULL) {
            debugs(15, 0, "" << cfg_filename << ", line " << config_lineno << ": No cache_peer '" << host << "'");
            continue;
        }

        l = static_cast<domain_ping *>(xcalloc(1, sizeof(domain_ping)));
        l->do_ping = 1;

        if (*domain == '!') {	/* check for !.edu */
            l->do_ping = 0;
            domain++;
        }

        l->domain = xstrdup(domain);

        for (L = &(p->peer_domain); *L; L = &((*L)->next));
        *L = l;
    }
}

static void
parse_hostdomaintype(void)
{
    char *host = NULL;
    char *type = NULL;
    char *domain = NULL;

    if (!(host = strtok(NULL, w_space)))
        self_destruct();

    if (!(type = strtok(NULL, w_space)))
        self_destruct();

    while ((domain = strtok(NULL, list_sep))) {
        domain_type *l = NULL;
        domain_type **L = NULL;
        peer *p;

        if ((p = peerFindByName(host)) == NULL) {
            debugs(15, 0, "" << cfg_filename << ", line " << config_lineno << ": No cache_peer '" << host << "'");
            return;
        }

        l = static_cast<domain_type *>(xcalloc(1, sizeof(domain_type)));
        l->type = parseNeighborType(type);
        l->domain = xstrdup(domain);

        for (L = &(p->typelist); *L; L = &((*L)->next));
        *L = l;
    }
}

static void
dump_int(StoreEntry * entry, const char *name, int var)
{
    storeAppendPrintf(entry, "%s %d\n", name, var);
}

void
parse_int(int *var)
{
    int i;
    i = GetInteger();
    *var = i;
}

static void
free_int(int *var)
{
    *var = 0;
}

static void
dump_onoff(StoreEntry * entry, const char *name, int var)
{
    storeAppendPrintf(entry, "%s %s\n", name, var ? "on" : "off");
}

void
parse_onoff(int *var)
{
    char *token = strtok(NULL, w_space);

    if (token == NULL)
        self_destruct();

    if (!strcasecmp(token, "on") || !strcasecmp(token, "enable"))
        *var = 1;
    else
        *var = 0;
}

#define free_onoff free_int

static void
dump_tristate(StoreEntry * entry, const char *name, int var)
{
    const char *state;

    if (var > 0)
        state = "on";
    else if (var < 0)
        state = "warn";
    else
        state = "off";

    storeAppendPrintf(entry, "%s %s\n", name, state);
}

static void
parse_tristate(int *var)
{
    char *token = strtok(NULL, w_space);

    if (token == NULL)
        self_destruct();

    if (!strcasecmp(token, "on") || !strcasecmp(token, "enable"))
        *var = 1;
    else if (!strcasecmp(token, "warn"))
        *var = -1;
    else
        *var = 0;
}

#define free_tristate free_int

static void
dump_refreshpattern(StoreEntry * entry, const char *name, refresh_t * head)
{
    while (head != NULL) {
        storeAppendPrintf(entry, "%s%s %s %d %d%% %d",
                          name,
                          head->flags.icase ? " -i" : null_string,
                          head->pattern,
                          (int) head->min / 60,
                          (int) (100.0 * head->pct + 0.5),
                          (int) head->max / 60);

        if (head->max_stale >= 0)
            storeAppendPrintf(entry, " max-stale=%d", head->max_stale);

        if (head->flags.refresh_ims)
            storeAppendPrintf(entry, " refresh-ims");

        if (head->flags.store_stale)
            storeAppendPrintf(entry, " store-stale");

#if USE_HTTP_VIOLATIONS

        if (head->flags.override_expire)
            storeAppendPrintf(entry, " override-expire");

        if (head->flags.override_lastmod)
            storeAppendPrintf(entry, " override-lastmod");

        if (head->flags.reload_into_ims)
            storeAppendPrintf(entry, " reload-into-ims");

        if (head->flags.ignore_reload)
            storeAppendPrintf(entry, " ignore-reload");

        if (head->flags.ignore_no_cache)
            storeAppendPrintf(entry, " ignore-no-cache");

        if (head->flags.ignore_no_store)
            storeAppendPrintf(entry, " ignore-no-store");

        if (head->flags.ignore_must_revalidate)
            storeAppendPrintf(entry, " ignore-must-revalidate");

        if (head->flags.ignore_private)
            storeAppendPrintf(entry, " ignore-private");

        if (head->flags.ignore_auth)
            storeAppendPrintf(entry, " ignore-auth");

#endif

        storeAppendPrintf(entry, "\n");

        head = head->next;
    }
}

static void
parse_refreshpattern(refresh_t ** head)
{
    char *token;
    char *pattern;
    time_t min = 0;
    double pct = 0.0;
    time_t max = 0;
    int refresh_ims = 0;
    int store_stale = 0;
    int max_stale = -1;

#if USE_HTTP_VIOLATIONS

    int override_expire = 0;
    int override_lastmod = 0;
    int reload_into_ims = 0;
    int ignore_reload = 0;
    int ignore_no_cache = 0;
    int ignore_no_store = 0;
    int ignore_must_revalidate = 0;
    int ignore_private = 0;
    int ignore_auth = 0;
#endif

    int i;
    refresh_t *t;
    regex_t comp;
    int errcode;
    int flags = REG_EXTENDED | REG_NOSUB;

    if ((token = strtok(NULL, w_space)) == NULL) {
        self_destruct();
        return;
    }

    if (strcmp(token, "-i") == 0) {
        flags |= REG_ICASE;
        token = strtok(NULL, w_space);
    } else if (strcmp(token, "+i") == 0) {
        flags &= ~REG_ICASE;
        token = strtok(NULL, w_space);
    }

    if (token == NULL) {
        self_destruct();
        return;
    }

    pattern = xstrdup(token);

    i = GetInteger();		/* token: min */

    /* catch negative and insanely huge values close to 32-bit wrap */
    if (i < 0) {
        debugs(3, DBG_IMPORTANT, "WARNING: refresh_pattern minimum age negative. Cropped back to zero.");
        i = 0;
    }
    if (i > 60*24*365) {
        debugs(3, DBG_IMPORTANT, "WARNING: refresh_pattern minimum age too high. Cropped back to 1 year.");
        i = 60*24*365;
    }

    min = (time_t) (i * 60);	/* convert minutes to seconds */

    i = GetInteger();		/* token: pct */

    pct = (double) i / 100.0;

    i = GetInteger();		/* token: max */

    /* catch negative and insanely huge values close to 32-bit wrap */
    if (i < 0) {
        debugs(3, DBG_IMPORTANT, "WARNING: refresh_pattern maximum age negative. Cropped back to zero.");
        i = 0;
    }
    if (i > 60*24*365) {
        debugs(3, DBG_IMPORTANT, "WARNING: refresh_pattern maximum age too high. Cropped back to 1 year.");
        i = 60*24*365;
    }

    max = (time_t) (i * 60);	/* convert minutes to seconds */

    /* Options */
    while ((token = strtok(NULL, w_space)) != NULL) {
        if (!strcmp(token, "refresh-ims")) {
            refresh_ims = 1;
        } else if (!strcmp(token, "store-stale")) {
            store_stale = 1;
        } else if (!strncmp(token, "max-stale=", 10)) {
            max_stale = atoi(token + 10);
#if USE_HTTP_VIOLATIONS

        } else if (!strcmp(token, "override-expire"))
            override_expire = 1;
        else if (!strcmp(token, "override-lastmod"))
            override_lastmod = 1;
        else if (!strcmp(token, "ignore-no-cache"))
            ignore_no_cache = 1;
        else if (!strcmp(token, "ignore-no-store"))
            ignore_no_store = 1;
        else if (!strcmp(token, "ignore-must-revalidate"))
            ignore_must_revalidate = 1;
        else if (!strcmp(token, "ignore-private"))
            ignore_private = 1;
        else if (!strcmp(token, "ignore-auth"))
            ignore_auth = 1;
        else if (!strcmp(token, "reload-into-ims")) {
            reload_into_ims = 1;
            refresh_nocache_hack = 1;
            /* tell client_side.c that this is used */
        } else if (!strcmp(token, "ignore-reload")) {
            ignore_reload = 1;
            refresh_nocache_hack = 1;
            /* tell client_side.c that this is used */
#endif

        } else
            debugs(22, 0, "refreshAddToList: Unknown option '" << pattern << "': " << token);
    }

    if ((errcode = regcomp(&comp, pattern, flags)) != 0) {
        char errbuf[256];
        regerror(errcode, &comp, errbuf, sizeof errbuf);
        debugs(22, 0, "" << cfg_filename << " line " << config_lineno << ": " << config_input_line);
        debugs(22, 0, "refreshAddToList: Invalid regular expression '" << pattern << "': " << errbuf);
        return;
    }

    pct = pct < 0.0 ? 0.0 : pct;
    max = max < 0 ? 0 : max;
    t = static_cast<refresh_t *>(xcalloc(1, sizeof(refresh_t)));
    t->pattern = (char *) xstrdup(pattern);
    t->compiled_pattern = comp;
    t->min = min;
    t->pct = pct;
    t->max = max;

    if (flags & REG_ICASE)
        t->flags.icase = 1;

    if (refresh_ims)
        t->flags.refresh_ims = 1;

    if (store_stale)
        t->flags.store_stale = 1;

    t->max_stale = max_stale;

#if USE_HTTP_VIOLATIONS

    if (override_expire)
        t->flags.override_expire = 1;

    if (override_lastmod)
        t->flags.override_lastmod = 1;

    if (reload_into_ims)
        t->flags.reload_into_ims = 1;

    if (ignore_reload)
        t->flags.ignore_reload = 1;

    if (ignore_no_cache)
        t->flags.ignore_no_cache = 1;

    if (ignore_no_store)
        t->flags.ignore_no_store = 1;

    if (ignore_must_revalidate)
        t->flags.ignore_must_revalidate = 1;

    if (ignore_private)
        t->flags.ignore_private = 1;

    if (ignore_auth)
        t->flags.ignore_auth = 1;

#endif

    t->next = NULL;

    while (*head)
        head = &(*head)->next;

    *head = t;

    safe_free(pattern);
}

static void
free_refreshpattern(refresh_t ** head)
{
    refresh_t *t;

    while ((t = *head) != NULL) {
        *head = t->next;
        safe_free(t->pattern);
        regfree(&t->compiled_pattern);
        safe_free(t);
    }

#if USE_HTTP_VIOLATIONS
    refresh_nocache_hack = 0;

#endif
}

static void
dump_string(StoreEntry * entry, const char *name, char *var)
{
    if (var != NULL)
        storeAppendPrintf(entry, "%s %s\n", name, var);
}

static void
parse_string(char **var)
{
    char *token = strtok(NULL, w_space);
    safe_free(*var);

    if (token == NULL)
        self_destruct();

    *var = xstrdup(token);
}

void
ConfigParser::ParseString(char **var)
{
    parse_string(var);
}

void
ConfigParser::ParseString(String *var)
{
    char *token = strtok(NULL, w_space);

    if (token == NULL)
        self_destruct();

    var->reset(token);
}

static void
free_string(char **var)
{
    safe_free(*var);
}

void
parse_eol(char *volatile *var)
{
    if (!var) {
        self_destruct();
        return;
    }

    unsigned char *token = (unsigned char *) strtok(NULL, null_string);
    safe_free(*var);

    if (!token) {
        self_destruct();
        return;
    }

    while (*token && xisspace(*token))
        token++;

    if (!*token) {
        self_destruct();
        return;
    }

    *var = xstrdup((char *) token);
}

#define dump_eol dump_string
#define free_eol free_string

static void
dump_time_t(StoreEntry * entry, const char *name, time_t var)
{
    storeAppendPrintf(entry, "%s %d seconds\n", name, (int) var);
}

void
parse_time_t(time_t * var)
{
    time_msec_t tval;
    parseTimeLine(&tval, T_SECOND_STR, false);
    *var = static_cast<time_t>(tval/1000);
}

static void
free_time_t(time_t * var)
{
    *var = 0;
}

#if !USE_DNSHELPER
static void
dump_time_msec(StoreEntry * entry, const char *name, time_msec_t var)
{
    if (var % 1000)
        storeAppendPrintf(entry, "%s %"PRId64" milliseconds\n", name, var);
    else
        storeAppendPrintf(entry, "%s %d seconds\n", name, (int)(var/1000) );
}

void
parse_time_msec(time_msec_t * var)
{
    parseTimeLine(var, T_SECOND_STR, true);
}

static void
free_time_msec(time_msec_t * var)
{
    *var = 0;
}
#endif

#if UNUSED_CODE
static void
dump_size_t(StoreEntry * entry, const char *name, size_t var)
{
    storeAppendPrintf(entry, "%s %d\n", name, (int) var);
}
#endif

static void
dump_b_size_t(StoreEntry * entry, const char *name, size_t var)
{
    storeAppendPrintf(entry, "%s %d %s\n", name, (int) var, B_BYTES_STR);
}

#if !USE_DNSHELPER
static void
dump_b_ssize_t(StoreEntry * entry, const char *name, ssize_t var)
{
    storeAppendPrintf(entry, "%s %d %s\n", name, (int) var, B_BYTES_STR);
}
#endif

#if UNUSED_CODE
static void
dump_kb_size_t(StoreEntry * entry, const char *name, size_t var)
{
    storeAppendPrintf(entry, "%s %d %s\n", name, (int) var, B_KBYTES_STR);
}
#endif

static void
dump_b_int64_t(StoreEntry * entry, const char *name, int64_t var)
{
    storeAppendPrintf(entry, "%s %"PRId64" %s\n", name, var, B_BYTES_STR);
}

static void
dump_kb_int64_t(StoreEntry * entry, const char *name, int64_t var)
{
    storeAppendPrintf(entry, "%s %"PRId64" %s\n", name, var, B_KBYTES_STR);
}

#if UNUSED_CODE
static void
parse_size_t(size_t * var)
{
    int i;
    i = GetInteger();
    *var = (size_t) i;
}
#endif

static void
parse_b_size_t(size_t * var)
{
    parseBytesLine(var, B_BYTES_STR);
}

#if !USE_DNSHELPER
static void
parse_b_ssize_t(ssize_t * var)
{
    parseBytesLineSigned(var, B_BYTES_STR);
}
#endif

#if UNUSED_CODE
static void
parse_kb_size_t(size_t * var)
{
    parseBytesLine(var, B_KBYTES_STR);
}
#endif

static void
parse_b_int64_t(int64_t * var)
{
    parseBytesLine64(var, B_BYTES_STR);
}

static void
parse_kb_int64_t(int64_t * var)
{
    parseBytesLine64(var, B_KBYTES_STR);
}

static void
free_size_t(size_t * var)
{
    *var = 0;
}

#if !USE_DNSHELPER
static void
free_ssize_t(ssize_t * var)
{
    *var = 0;
}
#endif

static void
free_b_int64_t(int64_t * var)
{
    *var = 0;
}

#define free_b_size_t free_size_t
#define free_b_ssize_t free_ssize_t
#define free_kb_size_t free_size_t
#define free_mb_size_t free_size_t
#define free_gb_size_t free_size_t
#define free_kb_int64_t free_b_int64_t

static void
dump_u_short(StoreEntry * entry, const char *name, unsigned short var)
{
    storeAppendPrintf(entry, "%s %d\n", name, var);
}

static void
free_u_short(unsigned short * u)
{
    *u = 0;
}

static void
parse_u_short(unsigned short * var)
{
    ConfigParser::ParseUShort(var);
}

void
ConfigParser::ParseUShort(unsigned short *var)
{
    *var = GetShort();
}

void
ConfigParser::ParseBool(bool *var)
{
    int i = GetInteger();

    if (0 == i)
        *var = false;
    else if (1 == i)
        *var = true;
    else
        self_destruct();
}

static void
dump_wordlist(StoreEntry * entry, const char *name, wordlist * list)
{
    while (list != NULL) {
        storeAppendPrintf(entry, "%s %s\n", name, list->key);
        list = list->next;
    }
}

void
ConfigParser::ParseWordList(wordlist ** list)
{
    parse_wordlist(list);
}

void
parse_wordlist(wordlist ** list)
{
    char *token;
    char *t = strtok(NULL, "");

    while ((token = strwordtok(NULL, &t)))
        wordlistAdd(list, token);
}

#if 0 /* now unused */
static int
check_null_wordlist(wordlist * w)
{
    return w == NULL;
}
#endif

static int
check_null_acl_access(acl_access * a)
{
    return a == NULL;
}

#define free_wordlist wordlistDestroy

#define free_uri_whitespace free_int

static void
parse_uri_whitespace(int *var)
{
    char *token = strtok(NULL, w_space);

    if (token == NULL)
        self_destruct();

    if (!strcasecmp(token, "strip"))
        *var = URI_WHITESPACE_STRIP;
    else if (!strcasecmp(token, "deny"))
        *var = URI_WHITESPACE_DENY;
    else if (!strcasecmp(token, "allow"))
        *var = URI_WHITESPACE_ALLOW;
    else if (!strcasecmp(token, "encode"))
        *var = URI_WHITESPACE_ENCODE;
    else if (!strcasecmp(token, "chop"))
        *var = URI_WHITESPACE_CHOP;
    else
        self_destruct();
}

static void
dump_uri_whitespace(StoreEntry * entry, const char *name, int var)
{
    const char *s;

    if (var == URI_WHITESPACE_ALLOW)
        s = "allow";
    else if (var == URI_WHITESPACE_ENCODE)
        s = "encode";
    else if (var == URI_WHITESPACE_CHOP)
        s = "chop";
    else if (var == URI_WHITESPACE_DENY)
        s = "deny";
    else
        s = "strip";

    storeAppendPrintf(entry, "%s %s\n", name, s);
}

static void
free_removalpolicy(RemovalPolicySettings ** settings)
{
    if (!*settings)
        return;

    free_string(&(*settings)->type);

    free_wordlist(&(*settings)->args);

    delete *settings;

    *settings = NULL;
}

static void
parse_removalpolicy(RemovalPolicySettings ** settings)
{
    if (*settings)
        free_removalpolicy(settings);

    *settings = new RemovalPolicySettings;

    parse_string(&(*settings)->type);

    parse_wordlist(&(*settings)->args);
}

static void
dump_removalpolicy(StoreEntry * entry, const char *name, RemovalPolicySettings * settings)
{
    wordlist *args;
    storeAppendPrintf(entry, "%s %s", name, settings->type);
    args = settings->args;

    while (args) {
        storeAppendPrintf(entry, " %s", args->key);
        args = args->next;
    }

    storeAppendPrintf(entry, "\n");
}

void
YesNoNone::configure(bool beSet)
{
    option = beSet ? +1 : -1;
}

YesNoNone::operator void*() const
{
    assert(option != 0); // must call configure() first
    return option > 0 ? (void*)this : NULL;
}


inline void
free_YesNoNone(YesNoNone *)
{
    // do nothing: no explicit cleanup is required
}

static void
parse_YesNoNone(YesNoNone *option)
{
    int value = 0;
    parse_onoff(&value);
    option->configure(value > 0);
}

static void
dump_YesNoNone(StoreEntry * entry, const char *name, YesNoNone &option)
{
    if (option.configured())
        dump_onoff(entry, name, option ? 1 : 0);
}

static void
free_memcachemode(SquidConfig * config)
{
    return;
}

static void
parse_memcachemode(SquidConfig * config)
{
    char *token = strtok(NULL, w_space);
    if (!token)
        self_destruct();

    if (strcmp(token, "always") == 0) {
        Config.onoff.memory_cache_first = 1;
        Config.onoff.memory_cache_disk = 1;
    } else if (strcmp(token, "disk") == 0) {
        Config.onoff.memory_cache_first = 0;
        Config.onoff.memory_cache_disk = 1;
    } else if (strncmp(token, "net", 3) == 0) {
        Config.onoff.memory_cache_first = 1;
        Config.onoff.memory_cache_disk = 0;
    } else if (strcmp(token, "never") == 0) {
        Config.onoff.memory_cache_first = 0;
        Config.onoff.memory_cache_disk = 0;
    } else
        self_destruct();
}

static void
dump_memcachemode(StoreEntry * entry, const char *name, SquidConfig &config)
{
    storeAppendPrintf(entry, "%s ", name);
    if (Config.onoff.memory_cache_first && Config.onoff.memory_cache_disk)
        storeAppendPrintf(entry, "always");
    else if (!Config.onoff.memory_cache_first && Config.onoff.memory_cache_disk)
        storeAppendPrintf(entry, "disk");
    else if (Config.onoff.memory_cache_first && !Config.onoff.memory_cache_disk)
        storeAppendPrintf(entry, "network");
    else if (!Config.onoff.memory_cache_first && !Config.onoff.memory_cache_disk)
        storeAppendPrintf(entry, "none");
    storeAppendPrintf(entry, "\n");
}

#include "cf_parser.cci"

peer_t
parseNeighborType(const char *s)
{
    if (!strcasecmp(s, "parent"))
        return PEER_PARENT;

    if (!strcasecmp(s, "neighbor"))
        return PEER_SIBLING;

    if (!strcasecmp(s, "neighbour"))
        return PEER_SIBLING;

    if (!strcasecmp(s, "sibling"))
        return PEER_SIBLING;

    if (!strcasecmp(s, "multicast"))
        return PEER_MULTICAST;

    debugs(15, 0, "WARNING: Unknown neighbor type: " << s);

    return PEER_SIBLING;
}

#if USE_WCCPv2
static void
parse_IpAddress_list(Ip::Address_list ** head)
{
    char *token;
    Ip::Address_list *s;
    Ip::Address ipa;

    while ((token = strtok(NULL, w_space))) {
        if (GetHostWithPort(token, &ipa)) {

            while (*head)
                head = &(*head)->next;

            s = static_cast<Ip::Address_list *>(xcalloc(1, sizeof(*s)));
            s->s = ipa;

            *head = s;
        } else
            self_destruct();
    }
}

static void
dump_IpAddress_list(StoreEntry * e, const char *n, const Ip::Address_list * s)
{
    char ntoabuf[MAX_IPSTRLEN];

    while (s) {
        storeAppendPrintf(e, "%s %s\n",
                          n,
                          s->s.NtoA(ntoabuf,MAX_IPSTRLEN));
        s = s->next;
    }
}

static void
free_IpAddress_list(Ip::Address_list ** head)
{
    if (*head) delete *head;
    *head = NULL;
}

#if CURRENTLY_UNUSED
/* This code was previously used by http_port. Left as it really should
 * be used by icp_port and htcp_port
 */
static int
check_null_IpAddress_list(const Ip::Address_list * s)
{
    return NULL == s;
}

#endif /* CURRENTLY_UNUSED */
#endif /* USE_WCCPv2 */

static void
parsePortSpecification(AnyP::PortCfg * s, char *token)
{
    char *host = NULL;
    unsigned short port = 0;
    char *t = NULL;
    char *junk = NULL;

    s->disable_pmtu_discovery = DISABLE_PMTU_OFF;
    s->name = xstrdup(token);
    s->connection_auth_disabled = false;

    if (*token == '[') {
        /* [ipv6]:port */
        host = token + 1;
        t = strchr(host, ']');
        if (!t) {
            debugs(3, DBG_CRITICAL, s->protocol << "_port: missing ']' on IPv6 address: " << token);
            self_destruct();
        }
        *t++ = '\0';
        if (*t != ':') {
            debugs(3, DBG_CRITICAL, s->protocol << "_port: missing Port in: " << token);
            self_destruct();
        }
        if (!Ip::EnableIpv6) {
            debugs(3, DBG_CRITICAL, "FATAL: " << s->protocol << "_port: IPv6 is not available.");
            self_destruct();
        }
        port = xatos(t + 1);
    } else if ((t = strchr(token, ':'))) {
        /* host:port */
        /* ipv4:port */
        host = token;
        *t = '\0';
        port = xatos(t + 1);

    } else if ((port = strtol(token, &junk, 10)), !*junk) {
        /* port */
        debugs(3, 3, s->protocol << "_port: found Listen on Port: " << port);
    } else {
        debugs(3, DBG_CRITICAL, s->protocol << "_port: missing Port: " << token);
        self_destruct();
    }

    if (port == 0 && host != NULL) {
        debugs(3, DBG_CRITICAL, s->protocol << "_port: Port cannot be 0: " << token);
        self_destruct();
    }

    if (NULL == host) {
        s->s.SetAnyAddr();
        s->s.SetPort(port);
        if (!Ip::EnableIpv6)
            s->s.SetIPv4();
        debugs(3, 3, s->protocol << "_port: found Listen on wildcard address: *:" << s->s.GetPort() );
    } else if ( (s->s = host) ) { /* check/parse numeric IPA */
        s->s.SetPort(port);
        if (!Ip::EnableIpv6)
            s->s.SetIPv4();
        debugs(3, 3, s->protocol << "_port: Listen on Host/IP: " << host << " --> " << s->s);
    } else if ( s->s.GetHostByName(host) ) { /* check/parse for FQDN */
        /* dont use ipcache */
        s->defaultsite = xstrdup(host);
        s->s.SetPort(port);
        if (!Ip::EnableIpv6)
            s->s.SetIPv4();
        debugs(3, 3, s->protocol << "_port: found Listen as Host " << s->defaultsite << " on IP: " << s->s);
    } else {
        debugs(3, DBG_CRITICAL, s->protocol << "_port: failed to resolve Host/IP: " << host);
        self_destruct();
    }
}

static void
parse_port_option(AnyP::PortCfg * s, char *token)
{
    /* modes first */

    if (strcmp(token, "accel") == 0) {
        if (s->intercepted || s->spoof_client_ip) {
            debugs(3, DBG_CRITICAL, "FATAL: http(s)_port: Accelerator mode requires its own port. It cannot be shared with other modes.");
            self_destruct();
        }
        s->accel = s->vhost = 1;
    } else if (strcmp(token, "transparent") == 0 || strcmp(token, "intercept") == 0) {
        if (s->accel || s->spoof_client_ip) {
            debugs(3, DBG_CRITICAL, "FATAL: http(s)_port: Intercept mode requires its own interception port. It cannot be shared with other modes.");
            self_destruct();
        }
        s->intercepted = 1;
        Ip::Interceptor.StartInterception();
        /* Log information regarding the port modes under interception. */
        debugs(3, DBG_IMPORTANT, "Starting Authentication on port " << s->s);
        debugs(3, DBG_IMPORTANT, "Disabling Authentication on port " << s->s << " (interception enabled)");

        /* INET6: until transparent REDIRECT works on IPv6 SOCKET, force wildcard to IPv4 */
        if (Ip::EnableIpv6)
            debugs(3, DBG_IMPORTANT, "Disabling IPv6 on port " << s->s << " (interception enabled)");
        if ( !s->s.SetIPv4() ) {
            debugs(3, DBG_CRITICAL, "FATAL: http(s)_port: IPv6 addresses cannot NAT intercept (protocol does not provide NAT)" << s->s );
            self_destruct();
        }
    } else if (strcmp(token, "tproxy") == 0) {
        if (s->intercepted || s->accel) {
            debugs(3,DBG_CRITICAL, "FATAL: http(s)_port: TPROXY option requires its own interception port. It cannot be shared with other modes.");
            self_destruct();
        }
        s->spoof_client_ip = 1;
        Ip::Interceptor.StartTransparency();
        /* Log information regarding the port modes under transparency. */
        debugs(3, DBG_IMPORTANT, "Starting IP Spoofing on port " << s->s);
        debugs(3, DBG_IMPORTANT, "Disabling Authentication on port " << s->s << " (IP spoofing enabled)");

        if (!Ip::Interceptor.ProbeForTproxy(s->s)) {
            debugs(3, DBG_CRITICAL, "FATAL: http(s)_port: TPROXY support in the system does not work.");
            self_destruct();
        }

    } else if (strncmp(token, "defaultsite=", 12) == 0) {
        if (!s->accel) {
            debugs(3, DBG_CRITICAL, "FATAL: http(s)_port: defaultsite option requires Acceleration mode flag.");
            self_destruct();
        }
        safe_free(s->defaultsite);
        s->defaultsite = xstrdup(token + 12);
    } else if (strcmp(token, "vhost") == 0) {
        if (!s->accel) {
            debugs(3, DBG_CRITICAL, "WARNING: http(s)_port: vhost option is deprecated. Use 'accel' mode flag instead.");
        }
        s->accel = s->vhost = 1;
    } else if (strcmp(token, "no-vhost") == 0) {
        if (!s->accel) {
            debugs(3, DBG_IMPORTANT, "ERROR: http(s)_port: no-vhost option requires Acceleration mode flag.");
        }
        s->vhost = 0;
    } else if (strcmp(token, "vport") == 0) {
        if (!s->accel) {
            debugs(3, DBG_CRITICAL, "FATAL: http(s)_port: vport option requires Acceleration mode flag.");
            self_destruct();
        }
        s->vport = -1;
    } else if (strncmp(token, "vport=", 6) == 0) {
        if (!s->accel) {
            debugs(3, DBG_CRITICAL, "FATAL: http(s)_port: vport option requires Acceleration mode flag.");
            self_destruct();
        }
        s->vport = xatos(token + 6);
    } else if (strncmp(token, "protocol=", 9) == 0) {
        if (!s->accel) {
            debugs(3, DBG_CRITICAL, "FATAL: http(s)_port: protocol option requires Acceleration mode flag.");
            self_destruct();
        }
        s->protocol = xstrdup(token + 9);
    } else if (strcmp(token, "allow-direct") == 0) {
        if (!s->accel) {
            debugs(3, DBG_CRITICAL, "FATAL: http(s)_port: allow-direct option requires Acceleration mode flag.");
            self_destruct();
        }
        s->allow_direct = 1;
    } else if (strcmp(token, "act-as-origin") == 0) {
        if (!s->accel) {
            debugs(3, DBG_IMPORTANT, "ERROR: http(s)_port: act-as-origin option requires Acceleration mode flag.");
        } else
            s->actAsOrigin = 1;
    } else if (strcmp(token, "ignore-cc") == 0) {
#if !USE_HTTP_VIOLATIONS
        if (!s->accel) {
            debugs(3, DBG_CRITICAL, "FATAL: http(s)_port: ignore-cc option requires Scceleration mode flag.");
            self_destruct();
        }
#endif
        s->ignore_cc = 1;
    } else if (strncmp(token, "name=", 5) == 0) {
        safe_free(s->name);
        s->name = xstrdup(token + 5);
    } else if (strcmp(token, "no-connection-auth") == 0) {
        s->connection_auth_disabled = true;
    } else if (strcmp(token, "connection-auth=off") == 0) {
        s->connection_auth_disabled = true;
    } else if (strcmp(token, "connection-auth") == 0) {
        s->connection_auth_disabled = false;
    } else if (strcmp(token, "connection-auth=on") == 0) {
        s->connection_auth_disabled = false;
    } else if (strncmp(token, "disable-pmtu-discovery=", 23) == 0) {
        if (!strcasecmp(token + 23, "off"))
            s->disable_pmtu_discovery = DISABLE_PMTU_OFF;
        else if (!strcasecmp(token + 23, "transparent"))
            s->disable_pmtu_discovery = DISABLE_PMTU_TRANSPARENT;
        else if (!strcasecmp(token + 23, "always"))
            s->disable_pmtu_discovery = DISABLE_PMTU_ALWAYS;
        else
            self_destruct();
    } else if (strcmp(token, "ipv4") == 0) {
        if ( !s->s.SetIPv4() ) {
            debugs(3, DBG_CRITICAL, "FATAL: http(s)_port: IPv6 addresses cannot be used as IPv4-Only. " << s->s );
            self_destruct();
        }
    } else if (strcmp(token, "tcpkeepalive") == 0) {
        s->tcp_keepalive.enabled = 1;
    } else if (strncmp(token, "tcpkeepalive=", 13) == 0) {
        char *t = token + 13;
        s->tcp_keepalive.enabled = 1;
        s->tcp_keepalive.idle = atoi(t);
        t = strchr(t, ',');
        if (t) {
            t++;
            s->tcp_keepalive.interval = atoi(t);
            t = strchr(t, ',');
        }
        if (t) {
            t++;
            s->tcp_keepalive.timeout = atoi(t);
            t = strchr(t, ',');
        }
#if USE_SSL
    } else if (strcasecmp(token, "sslBump") == 0) {
        debugs(3, DBG_CRITICAL, "WARNING: '" << token << "' is deprecated " <<
               "in http_port. Use 'ssl-bump' instead.");
        s->sslBump = 1; // accelerated when bumped, otherwise not
    } else if (strcmp(token, "ssl-bump") == 0) {
        s->sslBump = 1; // accelerated when bumped, otherwise not
    } else if (strncmp(token, "cert=", 5) == 0) {
        safe_free(s->cert);
        s->cert = xstrdup(token + 5);
    } else if (strncmp(token, "key=", 4) == 0) {
        safe_free(s->key);
        s->key = xstrdup(token + 4);
    } else if (strncmp(token, "version=", 8) == 0) {
        s->version = xatoi(token + 8);
        if (s->version < 1 || s->version > 4)
            self_destruct();
    } else if (strncmp(token, "options=", 8) == 0) {
        safe_free(s->options);
        s->options = xstrdup(token + 8);
    } else if (strncmp(token, "cipher=", 7) == 0) {
        safe_free(s->cipher);
        s->cipher = xstrdup(token + 7);
    } else if (strncmp(token, "clientca=", 9) == 0) {
        safe_free(s->clientca);
        s->clientca = xstrdup(token + 9);
    } else if (strncmp(token, "cafile=", 7) == 0) {
        safe_free(s->cafile);
        s->cafile = xstrdup(token + 7);
    } else if (strncmp(token, "capath=", 7) == 0) {
        safe_free(s->capath);
        s->capath = xstrdup(token + 7);
    } else if (strncmp(token, "crlfile=", 8) == 0) {
        safe_free(s->crlfile);
        s->crlfile = xstrdup(token + 8);
    } else if (strncmp(token, "dhparams=", 9) == 0) {
        safe_free(s->dhfile);
        s->dhfile = xstrdup(token + 9);
    } else if (strncmp(token, "sslflags=", 9) == 0) {
        safe_free(s->sslflags);
        s->sslflags = xstrdup(token + 9);
    } else if (strncmp(token, "sslcontext=", 11) == 0) {
        safe_free(s->sslContextSessionId);
        s->sslContextSessionId = xstrdup(token + 11);
    } else if (strcmp(token, "generate-host-certificates") == 0) {
        s->generateHostCertificates = true;
    } else if (strcmp(token, "generate-host-certificates=on") == 0) {
        s->generateHostCertificates = true;
    } else if (strcmp(token, "generate-host-certificates=off") == 0) {
        s->generateHostCertificates = false;
    } else if (strncmp(token, "dynamic_cert_mem_cache_size=", 28) == 0) {
        parseBytesOptionValue(&s->dynamicCertMemCacheSize, B_BYTES_STR, token + 28);
#endif
    } else {
        self_destruct();
    }
}

void
add_http_port(char *portspec)
{
    AnyP::PortCfg *s = new AnyP::PortCfg("http_port");
    parsePortSpecification(s, portspec);
    // we may need to merge better if the above returns a list with clones
    assert(s->next == NULL);
    s->next = cbdataReference(Config.Sockaddr.http);
    cbdataReferenceDone(Config.Sockaddr.http);
    Config.Sockaddr.http = cbdataReference(s);
}

static void
parsePortCfg(AnyP::PortCfg ** head, const char *optionName)
{
    const char *protocol = NULL;
    if (strcmp(optionName, "http_port") == 0 ||
<<<<<<< HEAD
        strcmp(optionName, "ascii_port") == 0)
=======
            strcmp(optionName, "ascii_port") == 0)
>>>>>>> 3196afc2
        protocol = "http";
    else if (strcmp(optionName, "https_port") == 0)
        protocol = "https";
    if (!protocol) {
        self_destruct();
        return;
    }

    char *token = strtok(NULL, w_space);

    if (!token) {
        self_destruct();
        return;
    }

    AnyP::PortCfg *s = new AnyP::PortCfg(protocol);
    parsePortSpecification(s, token);

    /* parse options ... */
    while ((token = strtok(NULL, w_space))) {
        parse_port_option(s, token);
    }

#if USE_SSL
    if (strcasecmp(protocol, "https") == 0) {
        /* ssl-bump on https_port configuration requires either tproxy or intercepted, and vice versa */
        const bool hijacked = s->spoof_client_ip || s->intercepted;
        if (s->sslBump && !hijacked) {
            debugs(3, DBG_CRITICAL, "FATAL: ssl-bump on https_port requires tproxy/intercepted which is missing.");
            self_destruct();
        }
        if (hijacked && !s->sslBump) {
            debugs(3, DBG_CRITICAL, "FATAL: tproxy/intercepted on https_port requires ssl-bump which is missing.");
            self_destruct();
        }
    }
#endif

    if (Ip::EnableIpv6&IPV6_SPECIAL_SPLITSTACK && s->s.IsAnyAddr()) {
        // clone the port options from *s to *(s->next)
        s->next = cbdataReference(s->clone());
        s->next->s.SetIPv4();
        debugs(3, 3, protocol << "_port: clone wildcard address for split-stack: " << s->s << " and " << s->next->s);
    }

    while (*head)
        head = &(*head)->next;

    *head = cbdataReference(s);
}

static void
dump_generic_port(StoreEntry * e, const char *n, const AnyP::PortCfg * s)
{
    char buf[MAX_IPSTRLEN];

    storeAppendPrintf(e, "%s %s",
                      n,
                      s->s.ToURL(buf,MAX_IPSTRLEN));

    // MODES and specific sub-options.
    if (s->intercepted)
        storeAppendPrintf(e, " intercept");

    else if (s->spoof_client_ip)
        storeAppendPrintf(e, " tproxy");

    else if (s->accel) {
        storeAppendPrintf(e, " accel");

        if (s->vhost)
            storeAppendPrintf(e, " vhost");

        if (s->vport < 0)
            storeAppendPrintf(e, " vport");
        else if (s->vport > 0)
            storeAppendPrintf(e, " vport=%d", s->vport);

        if (s->defaultsite)
            storeAppendPrintf(e, " defaultsite=%s", s->defaultsite);

        if (s->protocol && strcmp(s->protocol,"http") != 0)
            storeAppendPrintf(e, " protocol=%s", s->protocol);

        if (s->allow_direct)
            storeAppendPrintf(e, " allow-direct");

        if (s->ignore_cc)
            storeAppendPrintf(e, " ignore-cc");

    }

    // Generic independent options

    if (s->name)
        storeAppendPrintf(e, " name=%s", s->name);

#if USE_HTTP_VIOLATIONS
    if (!s->accel && s->ignore_cc)
        storeAppendPrintf(e, " ignore-cc");
#endif

    if (s->connection_auth_disabled)
        storeAppendPrintf(e, " connection-auth=off");
    else
        storeAppendPrintf(e, " connection-auth=on");

    if (s->disable_pmtu_discovery != DISABLE_PMTU_OFF) {
        const char *pmtu;

        if (s->disable_pmtu_discovery == DISABLE_PMTU_ALWAYS)
            pmtu = "always";
        else
            pmtu = "transparent";

        storeAppendPrintf(e, " disable-pmtu-discovery=%s", pmtu);
    }

    if (s->s.IsAnyAddr() && !s->s.IsIPv6())
        storeAppendPrintf(e, " ipv4");

    if (s->tcp_keepalive.enabled) {
        if (s->tcp_keepalive.idle || s->tcp_keepalive.interval || s->tcp_keepalive.timeout) {
            storeAppendPrintf(e, " tcpkeepalive=%d,%d,%d", s->tcp_keepalive.idle, s->tcp_keepalive.interval, s->tcp_keepalive.timeout);
        } else {
            storeAppendPrintf(e, " tcpkeepalive");
        }
    }

#if USE_SSL
    if (s->sslBump)
        storeAppendPrintf(e, " ssl-bump");

    if (s->cert)
        storeAppendPrintf(e, " cert=%s", s->cert);

    if (s->key)
        storeAppendPrintf(e, " key=%s", s->key);

    if (s->version)
        storeAppendPrintf(e, " version=%d", s->version);

    if (s->options)
        storeAppendPrintf(e, " options=%s", s->options);

    if (s->cipher)
        storeAppendPrintf(e, " cipher=%s", s->cipher);

    if (s->cafile)
        storeAppendPrintf(e, " cafile=%s", s->cafile);

    if (s->capath)
        storeAppendPrintf(e, " capath=%s", s->capath);

    if (s->crlfile)
        storeAppendPrintf(e, " crlfile=%s", s->crlfile);

    if (s->dhfile)
        storeAppendPrintf(e, " dhparams=%s", s->dhfile);

    if (s->sslflags)
        storeAppendPrintf(e, " sslflags=%s", s->sslflags);

    if (s->sslContextSessionId)
        storeAppendPrintf(e, " sslcontext=%s", s->sslContextSessionId);

    if (s->generateHostCertificates)
        storeAppendPrintf(e, " generate-host-certificates");

    if (s->dynamicCertMemCacheSize != std::numeric_limits<size_t>::max())
        storeAppendPrintf(e, "dynamic_cert_mem_cache_size=%lu%s\n", (unsigned long)s->dynamicCertMemCacheSize, B_BYTES_STR);
#endif
}

static void
dump_PortCfg(StoreEntry * e, const char *n, const AnyP::PortCfg * s)
{
    while (s) {
        dump_generic_port(e, n, s);
        storeAppendPrintf(e, "\n");
        s = s->next;
    }
}

static void
free_PortCfg(AnyP::PortCfg ** head)
{
    AnyP::PortCfg *s;

    while ((s = *head) != NULL) {
        *head = s->next;
        cbdataReferenceDone(s);
    }
}

void
configFreeMemory(void)
{
    free_all();
#if USE_SSL
    SSL_CTX_free(Config.ssl_client.sslContext);
#endif
}

void
requirePathnameExists(const char *name, const char *path)
{

    struct stat sb;
    char pathbuf[BUFSIZ];
    assert(path != NULL);

    if (Config.chroot_dir && (geteuid() == 0)) {
        snprintf(pathbuf, BUFSIZ, "%s/%s", Config.chroot_dir, path);
        path = pathbuf;
    }

    if (stat(path, &sb) < 0) {
        debugs(0, DBG_CRITICAL, (opt_parse_cfg_only?"FATAL ":"") << "ERROR: " << name << " " << path << ": " << xstrerror());
        // keep going to find more issues if we are only checking the config file with "-k parse"
        if (opt_parse_cfg_only)
            return;
        // this is fatal if it is found during startup or reconfigure
        if (opt_send_signal == -1 || opt_send_signal == SIGHUP)
            fatalf("%s %s: %s", name, path, xstrerror());
    }
}

char *
strtokFile(void)
{
    return ConfigParser::strtokFile();
}

#include "AccessLogEntry.h"

static void
parse_access_log(customlog ** logs)
{
    const char *filename, *logdef_name;

    customlog *cl = (customlog *)xcalloc(1, sizeof(*cl));

    if ((filename = strtok(NULL, w_space)) == NULL) {
        self_destruct();
        return;
    }

    if (strcmp(filename, "none") == 0) {
        cl->type = Log::Format::CLF_NONE;
        aclParseAclList(LegacyParser, &cl->aclList);
        while (*logs)
            logs = &(*logs)->next;
        *logs = cl;
        return;
    }

    if ((logdef_name = strtok(NULL, w_space)) == NULL)
        logdef_name = "squid";

    debugs(3, 9, "Log definition name '" << logdef_name << "' file '" << filename << "'");

    cl->filename = xstrdup(filename);

    /* look for the definition pointer corresponding to this name */
    Format::Format *lf = Log::TheConfig.logformats;

    while (lf != NULL) {
        debugs(3, 9, "Comparing against '" << lf->name << "'");

        if (strcmp(lf->name, logdef_name) == 0)
            break;

        lf = lf->next;
    }

    if (lf != NULL) {
        cl->type = Log::Format::CLF_CUSTOM;
        cl->logFormat = lf;
    } else if (strcmp(logdef_name, "auto") == 0) {
        debugs(0,0, "WARNING: Log format 'auto' no longer exists. Using 'squid' instead.");
        cl->type = Log::Format::CLF_SQUID;
    } else if (strcmp(logdef_name, "squid") == 0) {
        cl->type = Log::Format::CLF_SQUID;
    } else if (strcmp(logdef_name, "common") == 0) {
        cl->type = Log::Format::CLF_COMMON;
    } else if (strcmp(logdef_name, "combined") == 0) {
        cl->type = Log::Format::CLF_COMBINED;
#if ICAP_CLIENT
    } else if (strcmp(logdef_name, "icap_squid") == 0) {
        cl->type = Log::Format::CLF_ICAP_SQUID;
#endif
    } else if (strcmp(logdef_name, "useragent") == 0) {
        cl->type = Log::Format::CLF_USERAGENT;
    } else if (strcmp(logdef_name, "referrer") == 0) {
        cl->type = Log::Format::CLF_REFERER;
    } else {
        debugs(3, 0, "Log format '" << logdef_name << "' is not defined");
        self_destruct();
        return;
    }

    aclParseAclList(LegacyParser, &cl->aclList);

    while (*logs)
        logs = &(*logs)->next;

    *logs = cl;
}

static int
check_null_access_log(customlog *customlog_definitions)
{
    return customlog_definitions == NULL;
}

static void
dump_access_log(StoreEntry * entry, const char *name, customlog * logs)
{
    customlog *log;

    for (log = logs; log; log = log->next) {
        storeAppendPrintf(entry, "%s ", name);

        switch (log->type) {

        case Log::Format::CLF_CUSTOM:
            storeAppendPrintf(entry, "%s %s", log->filename, log->logFormat->name);
            break;

        case Log::Format::CLF_NONE:
            storeAppendPrintf(entry, "none");
            break;

        case Log::Format::CLF_SQUID:
            storeAppendPrintf(entry, "%s squid", log->filename);
            break;

        case Log::Format::CLF_COMBINED:
            storeAppendPrintf(entry, "%s combined", log->filename);
            break;

        case Log::Format::CLF_COMMON:
            storeAppendPrintf(entry, "%s common", log->filename);
            break;

#if ICAP_CLIENT
        case Log::Format::CLF_ICAP_SQUID:
            storeAppendPrintf(entry, "%s icap_squid", log->filename);
            break;
#endif
        case Log::Format::CLF_USERAGENT:
            storeAppendPrintf(entry, "%s useragent", log->filename);
            break;

        case Log::Format::CLF_REFERER:
            storeAppendPrintf(entry, "%s referrer", log->filename);
            break;

        case Log::Format::CLF_UNKNOWN:
            break;
        }

        if (log->aclList)
            dump_acl_list(entry, log->aclList);

        storeAppendPrintf(entry, "\n");
    }
}

static void
free_access_log(customlog ** definitions)
{
    while (*definitions) {
        customlog *log = *definitions;
        *definitions = log->next;

        log->logFormat = NULL;
        log->type = Log::Format::CLF_UNKNOWN;

        if (log->aclList)
            aclDestroyAclList(&log->aclList);

        safe_free(log->filename);

        xfree(log);
    }
}

/// parses list of integers form name=N1,N2,N3,...
static bool
parseNamedIntList(const char *data, const String &name, Vector<int> &list)
{
    if (data && (strncmp(data, name.rawBuf(), name.size()) == 0)) {
        data += name.size();
        if (*data == '=') {
            while (true) {
                ++data;
                int value = 0;
                if (!StringToInt(data, value, &data, 10))
                    break;
                list.push_back(value);
                if (*data == '\0' || *data != ',')
                    break;
            }
        }
    }
    return data && *data == '\0';
}

static void
parse_CpuAffinityMap(CpuAffinityMap **const cpuAffinityMap)
{
#if !HAVE_CPU_AFFINITY
    debugs(3, DBG_CRITICAL, "FATAL: Squid built with no CPU affinity " <<
           "support, do not set 'cpu_affinity_map'");
    self_destruct();
#endif /* HAVE_CPU_AFFINITY */

    if (!*cpuAffinityMap)
        *cpuAffinityMap = new CpuAffinityMap;

    const char *const pToken = strtok(NULL, w_space);
    const char *const cToken = strtok(NULL, w_space);
    Vector<int> processes, cores;
    if (!parseNamedIntList(pToken, "process_numbers", processes)) {
        debugs(3, DBG_CRITICAL, "FATAL: bad 'process_numbers' parameter " <<
               "in 'cpu_affinity_map'");
        self_destruct();
    } else if (!parseNamedIntList(cToken, "cores", cores)) {
        debugs(3, DBG_CRITICAL, "FATAL: bad 'cores' parameter in " <<
               "'cpu_affinity_map'");
        self_destruct();
    } else if (!(*cpuAffinityMap)->add(processes, cores)) {
        debugs(3, DBG_CRITICAL, "FATAL: bad 'cpu_affinity_map'; " <<
               "process_numbers and cores lists differ in length or " <<
               "contain numbers <= 0");
        self_destruct();
    }
}

static void
dump_CpuAffinityMap(StoreEntry *const entry, const char *const name, const CpuAffinityMap *const cpuAffinityMap)
{
    if (cpuAffinityMap) {
        storeAppendPrintf(entry, "%s process_numbers=", name);
        for (size_t i = 0; i < cpuAffinityMap->processes().size(); ++i) {
            storeAppendPrintf(entry, "%s%i", (i ? "," : ""),
                              cpuAffinityMap->processes()[i]);
        }
        storeAppendPrintf(entry, " cores=");
        for (size_t i = 0; i < cpuAffinityMap->processes().size(); ++i) {
            storeAppendPrintf(entry, "%s%i", (i ? "," : ""),
                              cpuAffinityMap->cores()[i]);
        }
        storeAppendPrintf(entry, "\n");
    }
}

static void
free_CpuAffinityMap(CpuAffinityMap **const cpuAffinityMap)
{
    delete *cpuAffinityMap;
    *cpuAffinityMap = NULL;
}

#if USE_ADAPTATION

static void
parse_adaptation_service_set_type()
{
    Adaptation::Config::ParseServiceSet();
}

static void
parse_adaptation_service_chain_type()
{
    Adaptation::Config::ParseServiceChain();
}

static void
parse_adaptation_access_type()
{
    Adaptation::Config::ParseAccess(LegacyParser);
}

static void
parse_adaptation_meta_type(Adaptation::Config::MetaHeaders *)
{
    Adaptation::Config::ParseMetaHeader(LegacyParser);
}

static void
dump_adaptation_meta_type(StoreEntry *entry, const char *name, Adaptation::Config::MetaHeaders &)
{
    Adaptation::Config::DumpMetaHeader(entry, name);
}

static void
free_adaptation_meta_type(Adaptation::Config::MetaHeaders *)
{
    // Nothing to do, it is released inside Adaptation::Config::freeService()
}
#endif /* USE_ADAPTATION */


#if ICAP_CLIENT

static void
parse_icap_service_type(Adaptation::Icap::Config * cfg)
{
    cfg->parseService();
}

static void
free_icap_service_type(Adaptation::Icap::Config * cfg)
{
    cfg->freeService();
}

static void
dump_icap_service_type(StoreEntry * entry, const char *name, const Adaptation::Icap::Config &cfg)
{
    cfg.dumpService(entry, name);
}

static void
parse_icap_class_type()
{
    debugs(93, 0, "WARNING: 'icap_class' is depricated. " <<
           "Use 'adaptation_service_set' instead");
    Adaptation::Config::ParseServiceSet();
}

static void
parse_icap_access_type()
{
    debugs(93, 0, "WARNING: 'icap_access' is depricated. " <<
           "Use 'adaptation_access' instead");
    Adaptation::Config::ParseAccess(LegacyParser);
}

#endif


#if USE_ECAP

static void
parse_ecap_service_type(Adaptation::Ecap::Config * cfg)
{
    cfg->parseService();
}

static void
free_ecap_service_type(Adaptation::Ecap::Config * cfg)
{
    cfg->freeService();
}

static void
dump_ecap_service_type(StoreEntry * entry, const char *name, const Adaptation::Ecap::Config &cfg)
{
    cfg.dumpService(entry, name);
}

#endif /* USE_ECAP */

#if ICAP_CLIENT
static void parse_icap_service_failure_limit(Adaptation::Icap::Config *cfg)
{
    char *token;
    time_t d;
    time_t m;
    cfg->service_failure_limit = GetInteger();

    if ((token = strtok(NULL, w_space)) == NULL)
        return;

    if (strcmp(token,"in") != 0) {
        debugs(3, 0, "expecting 'in' on'"  << config_input_line << "'");
        self_destruct();
    }

    if ((token = strtok(NULL, w_space)) == NULL) {
        self_destruct();
    }

    d = static_cast<time_t> (xatoi(token));

    m = static_cast<time_t> (1);

    if (0 == d)
        (void) 0;
    else if ((token = strtok(NULL, w_space)) == NULL) {
        debugs(3, 0, "No time-units on '" << config_input_line << "'");
        self_destruct();
    } else if ((m = parseTimeUnits(token, false)) == 0)
        self_destruct();

    cfg->oldest_service_failure = (m * d);
}

static void dump_icap_service_failure_limit(StoreEntry *entry, const char *name, const Adaptation::Icap::Config &cfg)
{
    storeAppendPrintf(entry, "%s %d", name, cfg.service_failure_limit);
    if (cfg.oldest_service_failure > 0) {
        storeAppendPrintf(entry, " in %d seconds", (int)cfg.oldest_service_failure);
    }
    storeAppendPrintf(entry, "\n");
}

static void free_icap_service_failure_limit(Adaptation::Icap::Config *cfg)
{
    cfg->oldest_service_failure = 0;
    cfg->service_failure_limit = 0;
}
#endif

#if USE_SSL
static void parse_sslproxy_cert_adapt(sslproxy_cert_adapt **cert_adapt)
{
    char *al;
    sslproxy_cert_adapt *ca = (sslproxy_cert_adapt *) xcalloc(1, sizeof(sslproxy_cert_adapt));
    if ((al = strtok(NULL, w_space)) == NULL) {
        self_destruct();
        return;
    }
    
    const char *param;
    if ( char *s = strchr(al, '{')) {
        *s = '\0'; // terminate the al string
        s++;
        param = s;
        s = strchr(s, '}');
        if (!s) {
            self_destruct();
            return;
        }
        *s = '\0';
    }
    else
        param = NULL;

    if (strcmp(al, Ssl::CertAdaptAlgorithmStr[Ssl::algSetValidAfter]) == 0) {
        ca->alg = Ssl::algSetValidAfter;
        ca->param = strdup("on");
    }
    else if (strcmp(al, Ssl::CertAdaptAlgorithmStr[Ssl::algSetValidBefore]) == 0) {
        ca->alg = Ssl::algSetValidBefore;
        ca->param = strdup("on");
    }
    else if (strcmp(al, Ssl::CertAdaptAlgorithmStr[Ssl::algSetCommonName]) == 0) {
        ca->alg = Ssl::algSetCommonName;
        if (param) {
            if (strlen(param) > 64) {
                debugs(3, DBG_CRITICAL, "FATAL: sslproxy_cert_adapt: setCommonName{" <<param << "} : using common name longer than 64 bytes is not supported");
                self_destruct();
                return;
            }
            ca->param = strdup(param);
        }
    } else {
        debugs(3, DBG_CRITICAL, "FATAL: sslproxy_cert_adapt: unknown cert adaptation algorithm: " << al);
        self_destruct();
        return;
    }

    aclParseAclList(LegacyParser, &ca->aclList);

    while(*cert_adapt)
        cert_adapt = &(*cert_adapt)->next;

    *cert_adapt = ca;
}

static void dump_sslproxy_cert_adapt(StoreEntry *entry, const char *name, sslproxy_cert_adapt *cert_adapt)
{
    for (sslproxy_cert_adapt *ca = cert_adapt; ca != NULL; ca = ca->next) {
        storeAppendPrintf(entry, "%s ", name);
        storeAppendPrintf(entry, "%s{%s} ", Ssl::sslCertAdaptAlgoritm(ca->alg), ca->param);
        if (ca->aclList)
            dump_acl_list(entry, ca->aclList);
        storeAppendPrintf(entry, "\n");
    }
}

static void free_sslproxy_cert_adapt(sslproxy_cert_adapt **cert_adapt)
{
    while(*cert_adapt) {
        sslproxy_cert_adapt *ca = *cert_adapt;
        *cert_adapt = ca->next;
        safe_free(ca->param);

        if (ca->aclList)
            aclDestroyAclList(&ca->aclList);

        safe_free(ca);
    }
}

static void parse_sslproxy_cert_sign(sslproxy_cert_sign **cert_sign)
{
    char *al;
    sslproxy_cert_sign *cs = (sslproxy_cert_sign *) xcalloc(1, sizeof(sslproxy_cert_sign));
    if ((al = strtok(NULL, w_space)) == NULL) {
        self_destruct();
        return;
    }

    if (strcmp(al, Ssl::CertSignAlgorithmStr[Ssl::algSignTrusted]) == 0)
        cs->alg = Ssl::algSignTrusted;
    else if (strcmp(al, Ssl::CertSignAlgorithmStr[Ssl::algSignUntrusted]) == 0)
        cs->alg = Ssl::algSignUntrusted;
    else if (strcmp(al, Ssl::CertSignAlgorithmStr[Ssl::algSignSelf]) == 0)
        cs->alg = Ssl::algSignSelf;
    else {
        debugs(3, DBG_CRITICAL, "FATAL: sslproxy_cert_sign: unknown cert signing algorithm: " << al);
        self_destruct();
        return;
    }

    aclParseAclList(LegacyParser, &cs->aclList);

    while(*cert_sign)
        cert_sign = &(*cert_sign)->next;

    *cert_sign = cs;
}

static void dump_sslproxy_cert_sign(StoreEntry *entry, const char *name, sslproxy_cert_sign *cert_sign)
{
    sslproxy_cert_sign *cs;
    for (cs = cert_sign; cs != NULL; cs = cs->next) {
        storeAppendPrintf(entry, "%s ", name);
        storeAppendPrintf(entry, "%s ", Ssl::certSignAlgorithm(cs->alg));
        if (cs->aclList)
            dump_acl_list(entry, cs->aclList);
        storeAppendPrintf(entry, "\n");
    }
}

static void free_sslproxy_cert_sign(sslproxy_cert_sign **cert_sign)
{
    while(*cert_sign) {
        sslproxy_cert_sign *cs = *cert_sign;
        *cert_sign = cs->next;

        if (cs->aclList)
            aclDestroyAclList(&cs->aclList);

        safe_free(cs);
    }
}

static void parse_sslproxy_ssl_bump(acl_access **ssl_bump)
{
    char *bm;
    if ((bm = strtok(NULL, w_space)) == NULL) {
        self_destruct();
        return;
    }

    acl_access *A = new acl_access;
    A->allow = allow_t(ACCESS_ALLOWED);

    if (strcmp(bm, Ssl::BumpModeStr[Ssl::bumpClientFirst]) == 0)
        A->allow.kind = Ssl::bumpClientFirst;
    else if (strcmp(bm, Ssl::BumpModeStr[Ssl::bumpServerFirst]) == 0)
        A->allow.kind = Ssl::bumpServerFirst;
    else if (strcmp(bm, Ssl::BumpModeStr[Ssl::bumpNone]) == 0)
        A->allow.kind = Ssl::bumpNone;
    else if (strcmp(bm, "allow") == 0 || strcmp(bm, "deny") == 0) {
        // allow/deny rule sets may rely on an implicit "negate the last one"
        // rule which we cannot support due to multuple "allow" keywords
        debugs(3, DBG_CRITICAL, "FATAL: ssl_bump allow/deny rule(s) " <<
               "must be CAREFULLY converted to specify bump mode(s).");
        self_destruct();
        return;
    } else {
        debugs(3, DBG_CRITICAL, "FATAL: unknown ssl_bump mode: " << bm);
        self_destruct();
        return;
    }

    aclParseAclList(LegacyParser, &A->aclList);

    acl_access *B, **T;
    for (B = *ssl_bump, T = ssl_bump; B; T = &B->next, B = B->next);
    *T = A;
}

static void dump_sslproxy_ssl_bump(StoreEntry *entry, const char *name, acl_access *ssl_bump)
{
    acl_access *sb;
    for (sb = ssl_bump; sb != NULL; sb = sb->next) {
        storeAppendPrintf(entry, "%s ", name);
        storeAppendPrintf(entry, "%s ", Ssl::bumpMode(sb->allow.kind));
        if (sb->aclList)
            dump_acl_list(entry, sb->aclList);
        storeAppendPrintf(entry, "\n");
    }
}

static void free_sslproxy_ssl_bump(acl_access **ssl_bump)
{
    free_acl_access(ssl_bump);
}

#endif<|MERGE_RESOLUTION|>--- conflicted
+++ resolved
@@ -3782,11 +3782,7 @@
 {
     const char *protocol = NULL;
     if (strcmp(optionName, "http_port") == 0 ||
-<<<<<<< HEAD
-        strcmp(optionName, "ascii_port") == 0)
-=======
             strcmp(optionName, "ascii_port") == 0)
->>>>>>> 3196afc2
         protocol = "http";
     else if (strcmp(optionName, "https_port") == 0)
         protocol = "https";
