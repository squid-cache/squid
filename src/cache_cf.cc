--- conflicted
+++ resolved
@@ -226,7 +226,7 @@
     int i;
     int64_t ms = -1;
 
-    for (i = 0; i < Config.cacheSwap.n_configured; ++i) {
+    for (i = 0; i < Config.cacheSwap.n_configured; i++) {
         assert (Config.cacheSwap.swapDirs[i].getRaw());
 
         if (dynamic_cast<SwapDir *>(Config.cacheSwap.swapDirs[i].getRaw())->
@@ -274,7 +274,7 @@
                    path, xstrerror());
         }
     }
-    for (i = 0; i < (int)globbuf.gl_pathc; ++i) {
+    for (i = 0; i < (int)globbuf.gl_pathc; i++) {
         error_count += parseOneConfigFile(globbuf.gl_pathv[i], depth);
     }
     globfree(&globbuf);
@@ -432,7 +432,7 @@
 
     Vector<bool> if_states;
     while (fgets(config_input_line, BUFSIZ, fp)) {
-        ++config_lineno;
+        config_lineno++;
 
         if ((token = strchr(config_input_line, '\n')))
             *token = '\0';
@@ -456,7 +456,7 @@
                 continue;	/* Not a valid #line directive, may be a comment */
 
             while (*file && xisspace((unsigned char) *file))
-                ++file;
+                file++;
 
             if (*file) {
                 if (*file != '"')
@@ -517,7 +517,7 @@
                 err_count += parseManyConfigFiles(tmp_line + 8, depth + 1);
             } else if (!parse_line(tmp_line)) {
                 debugs(3, 0, HERE << cfg_filename << ":" << config_lineno << " unrecognized: '" << tmp_line << "'");
-                ++err_count;
+                err_count++;
             }
         }
 
@@ -1177,7 +1177,7 @@
     char const * number_end = value;
 
     while ((*number_end >= '0' && *number_end <= '9')) {
-        ++number_end;
+        number_end++;
     }
 
     String number;
@@ -1678,20 +1678,8 @@
 static void
 dump_http_header_access(StoreEntry * entry, const char *name, const HeaderManglers *manglers)
 {
-<<<<<<< HEAD
-    int i;
-
-    for (i = 0; i < HDR_ENUM_END; ++i) {
-        if (header[i].access_list != NULL) {
-            storeAppendPrintf(entry, "%s ", name);
-            dump_acl_access(entry, httpHeaderNameById(i),
-                            header[i].access_list);
-        }
-    }
-=======
     if (manglers)
         manglers->dumpAccess(entry, name);
->>>>>>> c7e637d7
 }
 
 static void
@@ -1705,78 +1693,29 @@
         return;
     }
 
-<<<<<<< HEAD
-    /* Now lookup index of header. */
-    id = httpHeaderIdByNameDef(t, strlen(t));
-
-    if (strcmp(t, "All") == 0)
-        id = HDR_ENUM_END;
-    else if (strcmp(t, "Other") == 0)
-        id = HDR_OTHER;
-    else if (id == -1) {
-        debugs(3, 0, "" << cfg_filename << " line " << config_lineno << ": " << config_input_line);
-        debugs(3, 0, "parse_http_header_access: unknown header name '" << t << "'");
-        return;
-    }
-
-    if (id != HDR_ENUM_END) {
-        parse_acl_access(&header[id].access_list);
-    } else {
-        char *next_string = t + strlen(t) - 1;
-        *next_string = 'A';
-        *(next_string + 1) = ' ';
-
-        for (i = 0; i < HDR_ENUM_END; ++i) {
-            char *new_string = xstrdup(next_string);
-            strtok(new_string, w_space);
-            parse_acl_access(&header[i].access_list);
-            safe_free(new_string);
-        }
-    }
-=======
     if (!*pm)
         *pm = new HeaderManglers;
     HeaderManglers *manglers = *pm;
     header_mangler *mangler = manglers->track(t);
     assert(mangler);
     parse_acl_access(&mangler->access_list);
->>>>>>> c7e637d7
 }
 
 static void
 free_HeaderManglers(HeaderManglers **pm)
 {
-<<<<<<< HEAD
-    int i;
-
-    for (i = 0; i < HDR_ENUM_END; ++i) {
-        free_acl_access(&header[i].access_list);
-=======
     // we delete the entire http_header_* mangler configuration at once
     if (const HeaderManglers *manglers = *pm) {
         delete manglers;
         *pm = NULL;
->>>>>>> c7e637d7
     }
 }
 
 static void
 dump_http_header_replace(StoreEntry * entry, const char *name, const HeaderManglers *manglers)
 {
-<<<<<<< HEAD
-    int i;
-
-    for (i = 0; i < HDR_ENUM_END; ++i) {
-        if (NULL == header[i].replacement)
-            continue;
-
-        storeAppendPrintf(entry, "%s %s %s\n", name, httpHeaderNameById(i),
-                          header[i].replacement);
-    }
-=======
     if (manglers)
         manglers->dumpReplacement(entry, name);
->>>>>>> c7e637d7
 }
 
 static void
@@ -1790,53 +1729,12 @@
         return;
     }
 
-<<<<<<< HEAD
-    /* Now lookup index of header. */
-    id = httpHeaderIdByNameDef(t, strlen(t));
-
-    if (strcmp(t, "All") == 0)
-        id = HDR_ENUM_END;
-    else if (strcmp(t, "Other") == 0)
-        id = HDR_OTHER;
-    else if (id == -1) {
-        debugs(3, 0, "" << cfg_filename << " line " << config_lineno << ": " << config_input_line);
-        debugs(3, 0, "parse_http_header_replace: unknown header name " << t << ".");
-
-        return;
-    }
-
-    if (id != HDR_ENUM_END) {
-        if (header[id].replacement != NULL)
-            safe_free(header[id].replacement);
-
-        header[id].replacement = xstrdup(t + strlen(t) + 1);
-    } else {
-        for (i = 0; i < HDR_ENUM_END; ++i) {
-            if (header[i].replacement != NULL)
-                safe_free(header[i].replacement);
-
-            header[i].replacement = xstrdup(t + strlen(t) + 1);
-        }
-    }
-}
-
-static void
-free_http_header_replace(header_mangler header[])
-{
-    int i;
-
-    for (i = 0; i < HDR_ENUM_END; ++i) {
-        if (header[i].replacement != NULL)
-            safe_free(header[i].replacement);
-    }
-=======
     const char *value = t + strlen(t) + 1;
 
     if (!*pm)
         *pm = new HeaderManglers;
     HeaderManglers *manglers = *pm;
     manglers->setReplacement(t, value);
->>>>>>> c7e637d7
 }
 
 #endif
@@ -1848,7 +1746,7 @@
     int i;
     assert (entry);
 
-    for (i = 0; i < swap.n_configured; ++i) {
+    for (i = 0; i < swap.n_configured; i++) {
         s = dynamic_cast<SwapDir *>(swap.swapDirs[i].getRaw());
         if (!s) continue;
         storeAppendPrintf(entry, "%s %s %s", name, s->type(), s->path);
@@ -1957,7 +1855,7 @@
 
     /* reconfigure existing dir */
 
-    for (i = 0; i < swap->n_configured; ++i) {
+    for (i = 0; i < swap->n_configured; i++) {
         assert (swap->swapDirs[i].getRaw());
 
         if ((strcasecmp(path_str, dynamic_cast<SwapDir *>(swap->swapDirs[i].getRaw())->path)) == 0) {
@@ -2588,7 +2486,7 @@
 
         if (*domain == '!') {	/* check for !.edu */
             l->do_ping = 0;
-            ++domain;
+            domain++;
         }
 
         l->domain = xstrdup(domain);
@@ -3030,7 +2928,7 @@
     }
 
     while (*token && xisspace(*token))
-        ++token;
+        token++;
 
     if (!*token) {
         self_destruct();
@@ -3728,12 +3626,12 @@
         s->tcp_keepalive.idle = atoi(t);
         t = strchr(t, ',');
         if (t) {
-            ++t;
+            t++;
             s->tcp_keepalive.interval = atoi(t);
             t = strchr(t, ',');
         }
         if (t) {
-            ++t;
+            t++;
             s->tcp_keepalive.timeout = atoi(t);
             t = strchr(t, ',');
         }
