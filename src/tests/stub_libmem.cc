/*
 * Copyright (C) 1996-2023 The Squid Software Foundation and contributors
 *
 * Squid software is distributed under GPLv2+ license and includes
 * contributions from numerous individuals and organizations.
 * Please see the COPYING and CONTRIBUTORS files for details.
 */

#include "squid.h"

#define STUB_API "mem/libmem.la"
#include "tests/STUB.h"

#include "mem/Allocator.h"

#include "mem/AllocatorProxy.h"
#include "mem/forward.h"

void *Mem::AllocatorProxy::alloc() {return xmalloc(64*1024);}
void Mem::AllocatorProxy::freeOne(void *address) {xfree(address);}
int Mem::AllocatorProxy::inUseCount() const {return 0;}
size_t Mem::AllocatorProxy::getStats(PoolStats &) STUB_RETVAL(0)

#include "mem/forward.h"
void Mem::Init() STUB_NOP
void Mem::Stats(StoreEntry *) STUB_NOP
void Mem::CleanIdlePools(void *) STUB_NOP
void Mem::Report(std::ostream &) STUB_NOP
void Mem::PoolReport(const PoolStats *, const PoolMeter *, std::ostream &) STUB_NOP
//const size_t squidSystemPageSize = 4096;
void memClean(void) STUB
void memInitModule(void) STUB
void memCleanModule(void) STUB
void memConfigure(void) STUB

void *memAllocate(mem_type)
{
    // let's waste plenty of memory. This should cover any possible need
    return xmalloc(64*1024);
}

void *memAllocRigid(size_t net_size)
{
    return xmalloc(net_size);
}

void *
memAllocBuf(size_t net_size, size_t * gross_size)
{
    *gross_size=net_size;
    return xcalloc(1, net_size);
}

/* net_size is the new size, *gross size is the old gross size, to be changed to
 * the new gross size as a side-effect.
 */
void *
memReallocBuf(void *oldbuf, size_t net_size, size_t * gross_size)
{
    void *rv=xrealloc(oldbuf,net_size);
//    if (net_size > *gross_size)
//        memset(rv+net_size,0,net_size-*gross_size);
    *gross_size=net_size;
    return rv;
}

void memFree(void *p, int) {xfree(p);}
void memFreeRigid(void *buf, size_t) {xfree(buf);}
void memFreeBuf(size_t, void *buf) {xfree(buf);}
static void cxx_xfree(void * ptr) {xfree(ptr);}
FREE *memFreeBufFunc(size_t) {return cxx_xfree;}
int memInUse(mem_type) STUB_RETVAL(0)
<<<<<<< HEAD
void memCheckInit(void) STUB_NOP
=======
void memDataInit(mem_type, const char *, size_t, int, bool) STUB_NOP
>>>>>>> 7a54550f

#include "mem/Pool.h"
static MemPools tmpMemPools;
MemPools &MemPools::GetInstance() {return tmpMemPools;}
MemPools::MemPools() STUB_NOP
void MemPools::flushMeters() STUB
Mem::Allocator * MemPools::create(const char *, size_t) STUB_RETVAL(nullptr);
void MemPools::clean(time_t) STUB
void MemPools::setDefaultPoolChunking(bool const &) STUB

#include "mem/Stats.h"
size_t Mem::GlobalStats(PoolStats &) STUB_RETVAL(0)<|MERGE_RESOLUTION|>--- conflicted
+++ resolved
@@ -70,11 +70,7 @@
 static void cxx_xfree(void * ptr) {xfree(ptr);}
 FREE *memFreeBufFunc(size_t) {return cxx_xfree;}
 int memInUse(mem_type) STUB_RETVAL(0)
-<<<<<<< HEAD
-void memCheckInit(void) STUB_NOP
-=======
 void memDataInit(mem_type, const char *, size_t, int, bool) STUB_NOP
->>>>>>> 7a54550f
 
 #include "mem/Pool.h"
 static MemPools tmpMemPools;
