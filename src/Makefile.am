--- conflicted
+++ resolved
@@ -2711,70 +2711,8 @@
 
 check_PROGRAMS += tests/testEvent
 tests_testEvent_SOURCES = \
-<<<<<<< HEAD
-	$(DELAY_POOL_SOURCE) \
-	$(DNSSOURCE) \
-	$(HTCPSOURCE) \
-	$(IPC_SOURCE) \
-	$(SNMP_SOURCE) \
-	$(UNLINKDSOURCE) \
-	$(WIN32_SOURCE) \
-	AccessLogEntry.cc \
-	AuthReg.h \
-	BodyPipe.cc \
-	tests/stub_CacheDigest.cc \
-	CacheDigest.h \
-	CachePeer.cc \
-	CachePeer.h \
-	tests/stub_ClientActiveRequests.cc \
-	ClientActiveRequests.h \
-	ClientInfo.h \
-	tests/stub_CollapsedForwarding.cc \
-	ConfigOption.cc \
-	ConfigParser.cc \
-	CpuAffinityMap.cc \
-	CpuAffinityMap.h \
-	CpuAffinitySet.cc \
-	CpuAffinitySet.h \
-	tests/stub_ETag.cc \
-	tests/testEvent.cc \
-	tests/testEvent.h \
-	EventLoop.cc \
-	EventLoop.h \
-	ExternalACLEntry.cc \
-	FadingCounter.cc \
-	FileMap.h \
-	FwdState.cc \
-	FwdState.h \
-	HappyConnOpener.cc \
-	HappyConnOpener.h \
-	HttpBody.cc \
-	HttpBody.h \
-	tests/stub_HttpControlMsg.cc \
-	HttpHdrCc.cc \
-	HttpHdrCc.h \
-	HttpHdrContRange.cc \
-	HttpHdrRange.cc \
-	HttpHdrSc.cc \
-	HttpHdrScTarget.cc \
-	HttpHeader.cc \
-	HttpHeader.h \
-	HttpHeaderFieldInfo.h \
-	HttpHeaderFieldStat.h \
-	HttpHeaderTools.cc \
-	HttpHeaderTools.h \
-	HttpReply.cc \
-	HttpRequest.cc \
-	tests/stub_HttpUpgradeProtocolAccess.cc \
-	IoStats.h \
-	tests/stub_IpcIoFile.cc \
-	LogTags.cc \
-	MasterXaction.cc \
-	MasterXaction.h \
-=======
 	tests/testEvent.cc
 nodist_tests_testEvent_SOURCES = \
->>>>>>> 512b96be
 	MemBuf.cc \
 	tests/stub_SBuf.cc \
 	tests/stub_cache_manager.cc \
