--- conflicted
+++ resolved
@@ -2904,7 +2904,7 @@
 	StoreMetaVary.cc \
 	StoreSwapLogData.cc \
 	String.cc \
-	SwapDir.cc \
+	SwapDir.cc MemStore.cc \
 	tests/stub_debug.cc \
 	tests/stub_DiskIOModule.cc \
 	tests/stub_main_cc.cc \
@@ -2917,12 +2917,8 @@
 	time.cc \
 	tools.cc \
 	tunnel.cc \
-<<<<<<< HEAD
-	SwapDir.cc MemStore.cc \
-=======
 	url.cc \
 	URLScheme.cc \
->>>>>>> 52112ba1
 	urn.cc \
 	wccp2.cc \
 	whois.cc \
