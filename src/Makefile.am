--- conflicted
+++ resolved
@@ -3338,12 +3338,8 @@
 	int.cc \
 	internal.h \
 	internal.cc \
-<<<<<<< HEAD
 	tests/stub_libeui.cc \
-	tests/stub_libsecurity.cc \
-=======
 	LogTags.cc \
->>>>>>> d7844b4a
 	SquidList.h \
 	SquidList.cc \
 	MasterXaction.cc \
