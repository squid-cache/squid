--- conflicted
+++ resolved
@@ -533,11 +533,8 @@
 	$(LIBSYSTEMD_LIBS) \
 	$(COMPAT_LIB) \
 	$(LIBGSS_LIBS) \
-<<<<<<< HEAD
+	$(LIBMIT_KRB5_LIBS) \
 	$(LIBNETFILTER_CONNTRACK_LIBS) \
-=======
-	$(LIBMIT_KRB5_LIBS) \
->>>>>>> d99af84f
 	$(LIBNETTLE_LIBS) \
 	$(LIBPSAPI_LIBS) \
 	$(XTRA_LIBS)
@@ -1989,11 +1986,8 @@
 	$(LIBSYSTEMD_LIBS) \
 	$(COMPAT_LIB) \
 	$(LIBGSS_LIBS) \
-<<<<<<< HEAD
+	$(LIBMIT_KRB5_LIBS) \
 	$(LIBNETFILTER_CONNTRACK_LIBS) \
-=======
-	$(LIBMIT_KRB5_LIBS) \
->>>>>>> d99af84f
 	$(LIBNETTLE_LIBS) \
 	$(LIBPSAPI_LIBS) \
 	$(XTRA_LIBS)
@@ -2381,11 +2375,8 @@
 	$(LIBSYSTEMD_LIBS) \
 	$(COMPAT_LIB) \
 	$(LIBGSS_LIBS) \
-<<<<<<< HEAD
+	$(LIBMIT_KRB5_LIBS) \
 	$(LIBNETFILTER_CONNTRACK_LIBS) \
-=======
-	$(LIBMIT_KRB5_LIBS) \
->>>>>>> d99af84f
 	$(LIBNETTLE_LIBS) \
 	$(LIBPSAPI_LIBS) \
 	$(XTRA_LIBS)
@@ -2684,11 +2675,8 @@
 	$(LIBSYSTEMD_LIBS) \
 	$(COMPAT_LIB) \
 	$(LIBGSS_LIBS) \
-<<<<<<< HEAD
+	$(LIBMIT_KRB5_LIBS) \
 	$(LIBNETFILTER_CONNTRACK_LIBS) \
-=======
-	$(LIBMIT_KRB5_LIBS) \
->>>>>>> d99af84f
 	$(LIBNETTLE_LIBS) \
 	$(LIBPSAPI_LIBS) \
 	$(XTRA_LIBS)
