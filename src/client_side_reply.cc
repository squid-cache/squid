/*
 * Copyright (C) 1996-2025 The Squid Software Foundation and contributors
 *
 * Squid software is distributed under GPLv2+ license and includes
 * contributions from numerous individuals and organizations.
 * Please see the COPYING and CONTRIBUTORS files for details.
 */

/* DEBUG: section 88    Client-side Reply Routines */

#include "squid.h"
#include "acl/FilledChecklist.h"
#include "acl/Gadgets.h"
#include "anyp/PortCfg.h"
#include "client_side_reply.h"
#include "clientStream.h"
#include "errorpage.h"
#include "ETag.h"
#include "fd.h"
#include "fde.h"
#include "format/Token.h"
#include "FwdState.h"
#include "globals.h"
#include "HeaderMangling.h"
#include "http/Stream.h"
#include "HttpHdrCc.h"
#include "HttpHeaderTools.h"
#include "HttpReply.h"
#include "HttpRequest.h"
#include "ip/QosConfig.h"
#include "ipcache.h"
#include "log/access_log.h"
#include "MemObject.h"
#include "mime_header.h"
#include "neighbors.h"
#include "refresh.h"
#include "RequestFlags.h"
#include "SquidConfig.h"
#include "SquidMath.h"
#include "Store.h"
#include "StrList.h"
#include "tools.h"
#if USE_AUTH
#include "auth/UserRequest.h"
#endif
#if USE_DELAY_POOLS
#include "DelayPools.h"
#endif

#include <memory>

CBDATA_CLASS_INIT(clientReplyContext);

/* Local functions */
CSS clientReplyStatus;
ErrorState *clientBuildError(err_type, Http::StatusCode, char const *, const ConnStateData *, HttpRequest *, const AccessLogEntry::Pointer &);

/* privates */

clientReplyContext::~clientReplyContext()
{
    deleting = true;
    /* This may trigger a callback back into SendMoreData as the cbdata
     * is still valid
     */
    removeClientStoreReference(&sc, http);
    /* old_entry might still be set if we didn't yet get the reply
     * code in HandleIMSReply() */
    removeStoreReference(&old_sc, &old_entry);
    cbdataReferenceDone(http);
    HTTPMSGUNLOCK(reply);
}

clientReplyContext::clientReplyContext(ClientHttpRequest *clientContext) :
    purgeStatus(Http::scNone),
    http(cbdataReference(clientContext)),
    sc(nullptr),
    ourNode(nullptr),
    reply(nullptr),
    old_entry(nullptr),
    old_sc(nullptr),
    old_lastmod(-1),
    deleting(false),
    collapsedRevalidation(crNone)
{
    *tempbuf = 0;
}

/** Create an error in the store awaiting the client side to read it.
 *
 * This may be better placed in the clientStream logic, but it has not been
 * relocated there yet
 */
void
clientReplyContext::setReplyToError(
    err_type err, Http::StatusCode status, char const *uri,
    const ConnStateData *conn, HttpRequest *failedrequest, const char *,
#if USE_AUTH
    Auth::UserRequest::Pointer auth_user_request
#else
    void*
#endif
)
{
    auto errstate = clientBuildError(err, status, uri, conn, failedrequest, http->al);

#if USE_AUTH
    errstate->auth_user_request = auth_user_request;
#endif
    setReplyToError(failedrequest ? failedrequest->method : HttpRequestMethod(Http::METHOD_NONE), errstate);
}

void clientReplyContext::setReplyToError(const HttpRequestMethod& method, ErrorState *errstate)
{
    if (errstate->httpStatus == Http::scNotImplemented && http->request)
        /* prevent confusion over whether we default to persistent or not */
        http->request->flags.proxyKeepalive = false;

    http->al->http.code = errstate->httpStatus;

    if (http->request)
        http->request->ignoreRange("responding with a Squid-generated error");

    createStoreEntry(method, RequestFlags());
    assert(errstate->callback_data == nullptr);
    errorAppendEntry(http->storeEntry(), errstate);
    /* Now the caller reads to get this */
}

void
clientReplyContext::setReplyToReply(HttpReply *futureReply)
{
    Must(futureReply);
    http->al->http.code = futureReply->sline.status();

    HttpRequestMethod method;
    if (http->request) { // nil on responses to unparsable requests
        http->request->ignoreRange("responding with a Squid-generated reply");
        method = http->request->method;
    }

    createStoreEntry(method, RequestFlags());

    http->storeEntry()->storeErrorResponse(futureReply);
    /* Now the caller reads to get futureReply */
}

// Assumes that the entry contains an error response without Content-Range.
// To use with regular entries, make HTTP Range header removal conditional.
void clientReplyContext::setReplyToStoreEntry(StoreEntry *entry, const char *reason)
{
    entry->lock("clientReplyContext::setReplyToStoreEntry"); // removeClientStoreReference() unlocks
    sc = storeClientListAdd(entry, this);
#if USE_DELAY_POOLS
    sc->setDelayId(DelayId::DelayClient(http));
#endif
    if (http->request)
        http->request->ignoreRange(reason);
    flags.storelogiccomplete = 1;
    http->storeEntry(entry);
}

void
clientReplyContext::removeStoreReference(store_client ** scp,
        StoreEntry ** ep)
{
    StoreEntry *e;
    store_client *sc_tmp = *scp;

    if ((e = *ep) != nullptr) {
        *ep = nullptr;
        storeUnregister(sc_tmp, e, this);
        *scp = nullptr;
        e->unlock("clientReplyContext::removeStoreReference");
    }
}

void
clientReplyContext::removeClientStoreReference(store_client **scp, ClientHttpRequest *aHttpRequest)
{
    StoreEntry *reference = aHttpRequest->storeEntry();
    removeStoreReference(scp, &reference);
    aHttpRequest->storeEntry(reference);
}

void
clientReplyContext::saveState()
{
    assert(old_sc == nullptr);
    debugs(88, 3, "clientReplyContext::saveState: saving store context");
    old_entry = http->storeEntry();
    old_sc = sc;
    old_lastmod = http->request->lastmod;
    old_etag = http->request->etag;
    /* Prevent accessing the now saved entries */
    http->storeEntry(nullptr);
    sc = nullptr;
}

void
clientReplyContext::restoreState()
{
    assert(old_sc != nullptr);
    debugs(88, 3, "clientReplyContext::restoreState: Restoring store context");
    removeClientStoreReference(&sc, http);
    http->storeEntry(old_entry);
    sc = old_sc;
    http->request->lastmod = old_lastmod;
    http->request->etag = old_etag;
    /* Prevent accessed the old saved entries */
    old_entry = nullptr;
    old_sc = nullptr;
    old_lastmod = -1;
    old_etag.clean();
}

void
clientReplyContext::startError(ErrorState * err)
{
    createStoreEntry(http->request->method, RequestFlags());
    triggerInitialStoreRead();
    errorAppendEntry(http->storeEntry(), err);
}

clientStreamNode *
clientReplyContext::getNextNode() const
{
    return (clientStreamNode *)ourNode->node.next->data;
}

/// Request HTTP response headers from Store, to be sent to the given recipient.
/// That recipient also gets zero, some, or all HTTP response body bytes (into
/// next()->readBuffer).
void
clientReplyContext::triggerInitialStoreRead(STCB recipient)
{
    Assure(recipient != HandleIMSReply);
    lastStreamBufferedBytes = StoreIOBuffer(); // storeClientCopy(next()->readBuffer) invalidates
    StoreIOBuffer localTempBuffer (next()->readBuffer.length, 0, next()->readBuffer.data);
    ::storeClientCopy(sc, http->storeEntry(), localTempBuffer, recipient, this);
}

/// Request HTTP response body bytes from Store into next()->readBuffer. This
/// method requests body bytes at readerBuffer.offset and, hence, it should only
/// be called after we triggerInitialStoreRead() and get the requested HTTP
/// response headers (using zero offset).
void
clientReplyContext::requestMoreBodyFromStore()
{
    lastStreamBufferedBytes = StoreIOBuffer(); // storeClientCopy(next()->readBuffer) invalidates
    ::storeClientCopy(sc, http->storeEntry(), next()->readBuffer, SendMoreData, this);
}

/* there is an expired entry in the store.
 * setup a temporary buffer area and perform an IMS to the origin
 */
void
clientReplyContext::processExpired()
{
    const char *url = storeId();
    debugs(88, 3, "clientReplyContext::processExpired: '" << http->uri << "'");
    const time_t lastmod = http->storeEntry()->lastModified();
    assert(lastmod >= 0);
    /*
     * check if we are allowed to contact other servers
     * @?@: Instead of a 504 (Gateway Timeout) reply, we may want to return
     *      a stale entry *if* it matches client requirements
     */

    if (http->onlyIfCached()) {
        processOnlyIfCachedMiss();
        return;
    }

    http->updateLoggingTags(LOG_TCP_REFRESH);
    http->request->flags.refresh = true;
#if STORE_CLIENT_LIST_DEBUG
    /* Prevent a race with the store client memory free routines
     */
    assert(storeClientIsThisAClient(sc, this));
#endif
    /* Prepare to make a new temporary request */
    saveState();

    // TODO: Consider also allowing regular (non-collapsed) revalidation hits.
    // TODO: support collapsed revalidation for Vary-controlled entries
    bool collapsingAllowed = Config.onoff.collapsed_forwarding &&
                             !Store::Controller::SmpAware() &&
                             http->request->vary_headers.isEmpty();

    StoreEntry *entry = nullptr;
    if (collapsingAllowed) {
        if (const auto e = storeGetPublicByRequest(http->request, ksRevalidation)) {
            if (e->hittingRequiresCollapsing() && startCollapsingOn(*e, true)) {
                entry = e;
                entry->lock("clientReplyContext::processExpired#alreadyRevalidating");
            } else {
                e->abandon(__func__);
                // assume mayInitiateCollapsing() would fail too
                collapsingAllowed = false;
            }
        }
    }

    if (entry) {
        entry->ensureMemObject(url, http->log_uri, http->request->method);
        debugs(88, 5, "collapsed on existing revalidation entry: " << *entry);
        collapsedRevalidation = crSlave;
    } else {
        entry = storeCreateEntry(url,
                                 http->log_uri, http->request->flags, http->request->method);
        /* NOTE, don't call StoreEntry->lock(), storeCreateEntry() does it */

        if (collapsingAllowed && mayInitiateCollapsing() &&
                Store::Root().allowCollapsing(entry, http->request->flags, http->request->method)) {
            debugs(88, 5, "allow other revalidation requests to collapse on " << *entry);
            collapsedRevalidation = crInitiator;
        } else {
            collapsedRevalidation = crNone;
        }
    }

    sc = storeClientListAdd(entry, this);
#if USE_DELAY_POOLS
    /* delay_id is already set on original store client */
    sc->setDelayId(DelayId::DelayClient(http));
#endif

    http->request->lastmod = lastmod;

    if (!http->request->header.has(Http::HdrType::IF_NONE_MATCH)) {
        ETag etag = {nullptr, -1}; // TODO: make that a default ETag constructor
        if (old_entry->hasEtag(etag) && !etag.weak)
            http->request->etag = etag.str;
    }

    debugs(88, 5, "lastmod " << entry->lastModified());
    http->storeEntry(entry);
    assert(http->out.offset == 0);
    assert(http->request->clientConnectionManager == http->getConn());

    if (collapsedRevalidation != crSlave) {
        /*
         * A refcounted pointer so that FwdState stays around as long as
         * this clientReplyContext does
         */
        Comm::ConnectionPointer conn = http->getConn() != nullptr ? http->getConn()->clientConnection : nullptr;
        FwdState::Start(conn, http->storeEntry(), http->request, http->al);
    }
    /* Register with storage manager to receive updates when data comes in. */

    if (EBIT_TEST(entry->flags, ENTRY_ABORTED))
        debugs(88, DBG_CRITICAL, "clientReplyContext::processExpired: Found ENTRY_ABORTED object");

    {
        /* start counting the length from 0 */
        StoreIOBuffer localTempBuffer(HTTP_REQBUF_SZ, 0, tempbuf);
        // keep lastStreamBufferedBytes: tempbuf is not a Client Stream buffer
        ::storeClientCopy(sc, entry, localTempBuffer, HandleIMSReply, this);
    }
}

void
clientReplyContext::sendClientUpstreamResponse(const StoreIOBuffer &upstreamResponse)
{
    removeStoreReference(&old_sc, &old_entry);

    if (collapsedRevalidation)
        http->storeEntry()->clearPublicKeyScope();

    /* here the data to send is the data we just received */
    assert(!EBIT_TEST(http->storeEntry()->flags, ENTRY_ABORTED));
    sendMoreData(upstreamResponse);
}

void
clientReplyContext::HandleIMSReply(void *data, StoreIOBuffer result)
{
    clientReplyContext *context = (clientReplyContext *)data;
    context->handleIMSReply(result);
}

void
clientReplyContext::sendClientOldEntry()
{
    /* Get the old request back */
    restoreState();

    if (EBIT_TEST(http->storeEntry()->flags, ENTRY_ABORTED)) {
        debugs(88, 3, "stale entry aborted while we revalidated: " << *http->storeEntry());
        http->updateLoggingTags(LOG_TCP_MISS);
        processMiss();
        return;
    }

    /* here the data to send is in the next nodes buffers already */
    Assure(matchesStreamBodyBuffer(lastStreamBufferedBytes));
    Assure(!lastStreamBufferedBytes.offset);
    sendMoreData(lastStreamBufferedBytes);
}

/* This is the workhorse of the HandleIMSReply callback.
 *
 * It is called when we've got data back from the origin following our
 * IMS request to revalidate a stale entry.
 */
void
clientReplyContext::handleIMSReply(const StoreIOBuffer result)
{
    if (deleting)
        return;

    if (http->storeEntry() == nullptr)
        return;

    debugs(88, 3, http->storeEntry()->url() << " got " << result);

    if (result.flags.error && !EBIT_TEST(http->storeEntry()->flags, ENTRY_ABORTED))
        return;

    if (collapsedRevalidation == crSlave && !http->storeEntry()->mayStartHitting()) {
        debugs(88, 3, "CF slave hit private non-shareable " << *http->storeEntry() << ". MISS");
        // restore context to meet processMiss() expectations
        restoreState();
        http->updateLoggingTags(LOG_TCP_MISS);
        processMiss();
        return;
    }

    // request to origin was aborted
    if (EBIT_TEST(http->storeEntry()->flags, ENTRY_ABORTED)) {
        debugs(88, 3, "request to origin aborted '" << http->storeEntry()->url() << "', sending old entry to client");
        http->updateLoggingTags(LOG_TCP_REFRESH_FAIL_OLD);
        sendClientOldEntry();
        return;
    }

    const auto oldStatus = old_entry->mem().freshestReply().sline.status();
    const auto &new_rep = http->storeEntry()->mem().freshestReply();
    const auto status = new_rep.sline.status();

    // XXX: Disregard stale incomplete (i.e. still being written) borrowed (i.e.
    // not caused by our request) IMS responses. That new_rep may be very old!

    // origin replied 304
    if (status == Http::scNotModified) {
        // TODO: The update may not be instantaneous. Should we wait for its
        // completion to avoid spawning too much client-disassociated work?
        if (!Store::Root().updateOnNotModified(old_entry, *http->storeEntry())) {
            old_entry->release(true);
            restoreState();
            http->updateLoggingTags(LOG_TCP_MISS);
            processMiss();
            return;
        }

        http->updateLoggingTags(LOG_TCP_REFRESH_UNMODIFIED);
        http->request->flags.staleIfHit = false; // old_entry is no longer stale

        // if client sent IMS
        if (http->request->flags.ims && !old_entry->modifiedSince(http->request->ims, http->request->imslen)) {
            // forward the 304 from origin
            debugs(88, 3, "origin replied 304, revalidated existing entry and forwarding 304 to client");
            sendClientUpstreamResponse(result);
            return;
        }

        // send existing entry, it's still valid
        debugs(88, 3, "origin replied 304, revalidated existing entry and sending " << oldStatus << " to client");
        sendClientOldEntry();
        return;
    }

    // origin replied with a non-error code
    if (status > Http::scNone && status < Http::scInternalServerError) {
        // RFC 9111 section 4:
        // "When more than one suitable response is stored,
        //  a cache MUST use the most recent one
        // (as determined by the Date header field)."
        if (new_rep.olderThan(&old_entry->mem().freshestReply())) {
            http->al->cache.code.err.ignored = true;
            debugs(88, 3, "origin replied " << status << " but with an older date header, sending old entry (" << oldStatus << ") to client");
            sendClientOldEntry();
            return;
        }

        http->updateLoggingTags(LOG_TCP_REFRESH_MODIFIED);
        debugs(88, 3, "origin replied " << status << ", forwarding to client");
        sendClientUpstreamResponse(result);
        return;
    }

    // origin replied with an error
    if (http->request->flags.failOnValidationError) {
        http->updateLoggingTags(LOG_TCP_REFRESH_FAIL_ERR);
        debugs(88, 3, "origin replied with error " << status << ", forwarding to client due to fail_on_validation_err");
        sendClientUpstreamResponse(result);
        return;
    }

    // ignore and let client have old entry
    http->updateLoggingTags(LOG_TCP_REFRESH_FAIL_OLD);
    debugs(88, 3, "origin replied with error " << status << ", sending old entry (" << oldStatus << ") to client");
    sendClientOldEntry();
}

CSR clientGetMoreData;
CSD clientReplyDetach;

/// \copydoc clientReplyContext::cacheHit()
void
clientReplyContext::CacheHit(void *data, StoreIOBuffer result)
{
    clientReplyContext *context = (clientReplyContext *)data;
    context->cacheHit(result);
}

/// Processes HTTP response headers received from Store on a suspected cache hit
/// path. May be called several times (e.g., a Vary marker object hit followed
/// by the corresponding variant hit).
void
clientReplyContext::cacheHit(const StoreIOBuffer result)
{
    /** Ignore if the HIT object is being deleted. */
    if (deleting) {
        debugs(88, 3, "HIT object being deleted. Ignore the HIT.");
        return;
    }

    StoreEntry *e = http->storeEntry();

    HttpRequest *r = http->request;

    debugs(88, 3, http->uri << " got " << result);

    if (http->storeEntry() == nullptr) {
        debugs(88, 3, "clientCacheHit: request aborted");
        return;
    } else if (result.flags.error) {
        /* swap in failure */
        debugs(88, 3, "clientCacheHit: swapin failure for " << http->uri);
        http->updateLoggingTags(LOG_TCP_SWAPFAIL_MISS);
        removeClientStoreReference(&sc, http);
        processMiss();
        return;
    }

    // The previously identified hit suddenly became unshareable!
    // This is common for collapsed forwarding slaves but might also
    // happen to regular hits because we are called asynchronously.
    if (!e->mayStartHitting()) {
        debugs(88, 3, "unshareable " << *e << ". MISS");
        http->updateLoggingTags(LOG_TCP_MISS);
        processMiss();
        return;
    }

    if (EBIT_TEST(e->flags, ENTRY_ABORTED)) {
        debugs(88, 3, "refusing aborted " << *e);
        http->updateLoggingTags(LOG_TCP_MISS);
        processMiss();
        return;
    }

    /*
     * Got the headers, now grok them
     */
    assert(http->loggingTags().oldType == LOG_TCP_HIT);

    if (http->request->storeId().cmp(e->mem_obj->storeId()) != 0) {
        debugs(33, DBG_IMPORTANT, "clientProcessHit: URL mismatch, '" << e->mem_obj->storeId() << "' != '" << http->request->storeId() << "'");
        http->updateLoggingTags(LOG_TCP_MISS); // we lack a more precise LOG_*_MISS code
        processMiss();
        return;
    }

    noteStreamBufferredBytes(result);

    switch (varyEvaluateMatch(e, r)) {

    case VARY_NONE:
        /* No variance detected. Continue as normal */
        break;

    case VARY_MATCH:
        /* This is the correct entity for this request. Continue */
        debugs(88, 2, "clientProcessHit: Vary MATCH!");
        break;

    case VARY_OTHER:
        /* This is not the correct entity for this request. We need
         * to requery the cache.
         */
        removeClientStoreReference(&sc, http);
        e = nullptr;
        /* Note: varyEvalyateMatch updates the request with vary information
         * so we only get here once. (it also takes care of cancelling loops)
         */
        debugs(88, 2, "clientProcessHit: Vary detected!");
        clientGetMoreData(ourNode, http);
        return;

    case VARY_CANCEL:
        /* varyEvaluateMatch found a object loop. Process as miss */
        debugs(88, DBG_IMPORTANT, "clientProcessHit: Vary object loop!");
        http->updateLoggingTags(LOG_TCP_MISS); // we lack a more precise LOG_*_MISS code
        processMiss();
        return;
    }

    if (r->method == Http::METHOD_PURGE) {
        debugs(88, 5, "PURGE gets a HIT");
        removeClientStoreReference(&sc, http);
        e = nullptr;
        purgeRequest();
        return;
    }

    if (e->checkNegativeHit() && !r->flags.noCacheHack()) {
        debugs(88, 5, "negative-HIT");
        http->updateLoggingTags(LOG_TCP_NEGATIVE_HIT);
        sendMoreData(result);
        return;
    } else if (blockedHit()) {
        debugs(88, 5, "send_hit forces a MISS");
        http->updateLoggingTags(LOG_TCP_MISS);
        processMiss();
        return;
    } else if (!r->flags.internal && !didCollapse && refreshCheckHTTP(e, r)) {
        debugs(88, 5, "clientCacheHit: in refreshCheck() block");
        /*
         * We hold a stale copy; it needs to be validated
         */
        /*
         * The 'needValidation' flag is used to prevent forwarding
         * loops between siblings.  If our copy of the object is stale,
         * then we should probably only use parents for the validation
         * request.  Otherwise two siblings could generate a loop if
         * both have a stale version of the object.
         */
        r->flags.needValidation = true;

        if (e->lastModified() < 0) {
            debugs(88, 3, "validate HIT object? NO. Can't calculate entry modification time. Do MISS.");
            /*
             * We cannot revalidate entries without knowing their
             * modification time.
             * XXX: BUG 1890 objects without Date do not get one added.
             */
            http->updateLoggingTags(LOG_TCP_MISS);
            processMiss();
        } else if (r->flags.noCache) {
            debugs(88, 3, "validate HIT object? NO. Client sent CC:no-cache. Do CLIENT_REFRESH_MISS");
            /*
             * This did not match a refresh pattern that overrides no-cache
             * we should honour the client no-cache header.
             */
            http->updateLoggingTags(LOG_TCP_CLIENT_REFRESH_MISS);
            processMiss();
        } else if (r->url.getScheme() == AnyP::PROTO_HTTP || r->url.getScheme() == AnyP::PROTO_HTTPS) {
            debugs(88, 3, "validate HIT object? YES.");
            /*
             * Object needs to be revalidated
             * XXX This could apply to FTP as well, if Last-Modified is known.
             */
            processExpired();
        } else {
            debugs(88, 3, "validate HIT object? NO. Client protocol non-HTTP. Do MISS.");
            /*
             * We don't know how to re-validate other protocols. Handle
             * them as if the object has expired.
             */
            http->updateLoggingTags(LOG_TCP_MISS);
            processMiss();
        }
        return;
    } else if (r->conditional()) {
        debugs(88, 5, "conditional HIT");
        if (processConditional())
            return;
    }

    /*
     * plain ol' cache hit
     */
    debugs(88, 5, "plain old HIT");

#if USE_DELAY_POOLS
    if (e->store_status != STORE_OK)
        http->updateLoggingTags(LOG_TCP_MISS);
    else
#endif
        if (e->mem_status == IN_MEMORY)
            http->updateLoggingTags(LOG_TCP_MEM_HIT);
        else if (Config.onoff.offline)
            http->updateLoggingTags(LOG_TCP_OFFLINE_HIT);

    sendMoreData(result);
}

/**
 * Prepare to fetch the object as it's a cache miss of some kind.
 */
void
clientReplyContext::processMiss()
{
    char *url = http->uri;
    HttpRequest *r = http->request;
    ErrorState *err = nullptr;
    debugs(88, 4, r->method << ' ' << url);

    /**
     * We might have a left-over StoreEntry from a failed cache hit
     * or IMS request.
     */
    if (http->storeEntry()) {
        if (EBIT_TEST(http->storeEntry()->flags, ENTRY_SPECIAL)) {
            debugs(88, DBG_CRITICAL, "clientProcessMiss: miss on a special object (" << url << ").");
            debugs(88, DBG_CRITICAL, "\tlog_type = " << http->loggingTags().c_str());
            http->storeEntry()->dump(1);
        }

        removeClientStoreReference(&sc, http);
    }

    /** Check if its a PURGE request to be actioned. */
    if (r->method == Http::METHOD_PURGE) {
        purgeRequest();
        return;
    }

    /** Check if its an 'OTHER' request. Purge all cached entries if so and continue. */
    if (r->method == Http::METHOD_OTHER) {
        purgeAllCached();
    }

    /** Check if 'only-if-cached' flag is set. Action if so. */
    if (http->onlyIfCached()) {
        processOnlyIfCachedMiss();
        return;
    }

    /// Deny loops
    if (r->flags.loopDetected) {
        http->al->http.code = Http::scForbidden;
        err = clientBuildError(ERR_ACCESS_DENIED, Http::scForbidden, nullptr, http->getConn(), http->request, http->al);
        createStoreEntry(r->method, RequestFlags());
        errorAppendEntry(http->storeEntry(), err);
        triggerInitialStoreRead();
        return;
    } else {
        assert(http->out.offset == 0);
        createStoreEntry(r->method, r->flags);
        triggerInitialStoreRead();

        if (http->redirect.status) {
            const HttpReplyPointer rep(new HttpReply);
            http->updateLoggingTags(LOG_TCP_REDIRECT);
            http->storeEntry()->releaseRequest();
            rep->redirect(http->redirect.status, http->redirect.location);
            http->storeEntry()->replaceHttpReply(rep);
            http->storeEntry()->complete();
            return;
        }

        assert(r->clientConnectionManager == http->getConn());

        Comm::ConnectionPointer conn = http->getConn() != nullptr ? http->getConn()->clientConnection : nullptr;
        /** Start forwarding to get the new object from network */
        FwdState::Start(conn, http->storeEntry(), r, http->al);
    }
}

/**
 * client issued a request with an only-if-cached cache-control directive;
 * we did not find a cached object that can be returned without
 *     contacting other servers;
 * respond with a 504 (Gateway Timeout) as suggested in [RFC 2068]
 */
void
clientReplyContext::processOnlyIfCachedMiss()
{
    debugs(88, 4, http->request->method << ' ' << http->uri);
    http->al->http.code = Http::scGatewayTimeout;
    ErrorState *err = clientBuildError(ERR_ONLY_IF_CACHED_MISS, Http::scGatewayTimeout, nullptr,
                                       http->getConn(), http->request, http->al);
    removeClientStoreReference(&sc, http);
    startError(err);
}

/// process conditional request from client
bool
clientReplyContext::processConditional()
{
    StoreEntry *const e = http->storeEntry();

    const auto replyStatusCode = e->mem().baseReply().sline.status();
    if (replyStatusCode != Http::scOkay) {
        debugs(88, 4, "miss because " << replyStatusCode << " != 200");
        http->updateLoggingTags(LOG_TCP_MISS);
        processMiss();
        return true;
    }

    HttpRequest &r = *http->request;

    if (r.header.has(Http::HdrType::IF_MATCH) && !e->hasIfMatchEtag(r)) {
        // RFC 2616: reply with 412 Precondition Failed if If-Match did not match
        sendPreconditionFailedError();
        return true;
    }

    if (r.header.has(Http::HdrType::IF_NONE_MATCH)) {
        // RFC 7232: If-None-Match recipient MUST ignore IMS
        r.flags.ims = false;
        r.ims = -1;
        r.imslen = 0;
        r.header.delById(Http::HdrType::IF_MODIFIED_SINCE);

        if (e->hasIfNoneMatchEtag(r)) {
            sendNotModifiedOrPreconditionFailedError();
            return true;
        }

        // None-Match is true (no ETag matched); treat as an unconditional hit
        return false;
    }

    if (r.flags.ims) {
        // handle If-Modified-Since requests from the client
        if (e->modifiedSince(r.ims, r.imslen)) {
            // Modified-Since is true; treat as an unconditional hit
            return false;

        } else {
            // otherwise reply with 304 Not Modified
            sendNotModified();
        }
        return true;
    }

    return false;
}

/// whether squid.conf send_hit prevents us from serving this hit
bool
clientReplyContext::blockedHit() const
{
    if (!Config.accessList.sendHit)
        return false; // hits are not blocked by default

    if (http->request->flags.internal)
        return false; // internal content "hits" cannot be blocked

    {
        ACLFilledChecklist chl(Config.accessList.sendHit, nullptr);
        clientAclChecklistFill(chl, http);
        chl.updateReply(&http->storeEntry()->mem().freshestReply());
        return !chl.fastCheck().allowed(); // when in doubt, block
    }
}

// Purges all entries with a given url
// TODO: move to SideAgent parent, when we have one
/*
 * We probably cannot purge Vary-affected responses because their MD5
 * keys depend on vary headers.
 */
void
purgeEntriesByUrl(HttpRequest * req, const char *url)
{
    for (HttpRequestMethod m(Http::METHOD_NONE); m != Http::METHOD_ENUM_END; ++m) {
        if (m.respMaybeCacheable()) {
            const cache_key *key = storeKeyPublic(url, m);
            debugs(88, 5, m << ' ' << url << ' ' << storeKeyText(key));
#if USE_HTCP
            neighborsHtcpClear(nullptr, req, m, HTCP_CLR_INVALIDATION);
#else
            (void)req;
#endif
            Store::Root().evictIfFound(key);
        }
    }
}

void
clientReplyContext::purgeAllCached()
{
    // XXX: performance regression, c_str() reallocates
    SBuf url(http->request->effectiveRequestUri());
    purgeEntriesByUrl(http->request, url.c_str());
}

LogTags *
clientReplyContext::loggingTags() const
{
    // XXX: clientReplyContext code assumes that http cbdata is always valid.
    // TODO: Either add cbdataReferenceValid(http) checks in all the relevant
    // places, like this one, or remove cbdata protection of the http member.
    return &http->al->cache.code;
}

void
clientReplyContext::purgeRequest()
{
    debugs(88, 3, "Config2.onoff.enable_purge = " <<
           Config2.onoff.enable_purge);

    if (!Config2.onoff.enable_purge) {
        http->updateLoggingTags(LOG_TCP_DENIED);
        ErrorState *err = clientBuildError(ERR_ACCESS_DENIED, Http::scForbidden, nullptr,
                                           http->getConn(), http->request, http->al);
        startError(err);
        return;
    }

    /* Release both IP cache */
    ipcacheInvalidate(http->request->url.host());

    // TODO: can we use purgeAllCached() here instead?
    purgeDoPurge();
}

void
clientReplyContext::purgeDoPurge()
{
    auto firstFound = false;
    if (const auto entry = storeGetPublicByRequestMethod(http->request, Http::METHOD_GET)) {
        // special entries are only METHOD_GET entries without variance
        if (EBIT_TEST(entry->flags, ENTRY_SPECIAL)) {
            http->updateLoggingTags(LOG_TCP_DENIED);
            const auto err = clientBuildError(ERR_ACCESS_DENIED, Http::scForbidden, nullptr,
                                              http->getConn(), http->request, http->al);
            startError(err);
            entry->abandon(__func__);
            return;
        }
        firstFound = true;
        if (!purgeEntry(*entry, Http::METHOD_GET))
            return;
    }

    detailStoreLookup(storeLookupString(firstFound));

    if (const auto entry = storeGetPublicByRequestMethod(http->request, Http::METHOD_HEAD)) {
        if (!purgeEntry(*entry, Http::METHOD_HEAD))
            return;
    }

    /* And for Vary, release the base URI if none of the headers was included in the request */
    if (!http->request->vary_headers.isEmpty()
            && http->request->vary_headers.find('=') != SBuf::npos) {
        // XXX: performance regression, c_str() reallocates
        SBuf tmp(http->request->effectiveRequestUri());

        if (const auto entry = storeGetPublic(tmp.c_str(), Http::METHOD_GET)) {
            if (!purgeEntry(*entry, Http::METHOD_GET, "Vary "))
                return;
        }

        if (const auto entry = storeGetPublic(tmp.c_str(), Http::METHOD_HEAD)) {
            if (!purgeEntry(*entry, Http::METHOD_HEAD, "Vary "))
                return;
        }
    }

    if (purgeStatus == Http::scNone)
        purgeStatus = Http::scNotFound;

    /*
     * Make a new entry to hold the reply to be written
     * to the client.
     */
    /* TODO: This doesn't need to go through the store. Simply
     * push down the client chain
     */
    createStoreEntry(http->request->method, RequestFlags());

    triggerInitialStoreRead();

    const HttpReplyPointer rep(new HttpReply);
    rep->setHeaders(purgeStatus, nullptr, nullptr, 0, 0, -1);
    http->storeEntry()->replaceHttpReply(rep);
    http->storeEntry()->complete();
}

bool
clientReplyContext::purgeEntry(StoreEntry &entry, const Http::MethodType methodType, const char *descriptionPrefix)
{
    debugs(88, 4, descriptionPrefix << Http::MethodStr(methodType) << " '" << entry.url() << "'" );
#if USE_HTCP
    neighborsHtcpClear(&entry, http->request, HttpRequestMethod(methodType), HTCP_CLR_PURGE);
#endif
    entry.release(true);
    purgeStatus = Http::scOkay;
    return true;
}

void
clientReplyContext::traceReply()
{
    createStoreEntry(http->request->method, RequestFlags());
    triggerInitialStoreRead();
    http->storeEntry()->releaseRequest();
    http->storeEntry()->buffer();
<<<<<<< HEAD

    ErrorState err(HTTP_TRACE_REPLY, Http::scOkay, http->request, http->al);
    auto rep = err.BuildHttpReply();
    // RFC 9110 specifies that TRACE response is not cacheable
    // Reinforce that with explicit caching controls
    HttpHdrCc cc;
    cc.noStore(true);
    cc.mustRevalidate(true);
    cc.maxAge(0);
    rep->putCc(cc);
    // Reinforce that with explicit Expires for old HTTP/1.0 agents
    rep->header.putTime(Http::HdrType::EXPIRES, squid_curtime);
=======
    MemBuf content;
    content.init();
    http->request->pack(&content, true /* hide authorization data */);
    const HttpReplyPointer rep(new HttpReply);
    rep->setHeaders(Http::scOkay, nullptr, "message/http", content.contentSize(), 0, squid_curtime);
    rep->body.set(SBuf(content.buf, content.size));
>>>>>>> b3c5e95f
    http->storeEntry()->replaceHttpReply(rep);
    http->storeEntry()->completeSuccessfully("traceReply() stored the entire response");
}

#define SENDING_BODY 0
#define SENDING_HDRSONLY 1
int
clientReplyContext::checkTransferDone()
{
    StoreEntry *entry = http->storeEntry();

    if (entry == nullptr)
        return 0;

    /*
     * For now, 'done_copying' is used for special cases like
     * Range and HEAD requests.
     */
    if (http->flags.done_copying)
        return 1;

    if (http->request->flags.chunkedReply && !flags.complete) {
        // last-chunk was not sent
        return 0;
    }

    /*
     * Handle STORE_OK objects.
     * objectLen(entry) will be set properly.
     * RC: Does objectLen(entry) include the Headers?
     * RC: Yes.
     */
    if (entry->store_status == STORE_OK) {
        return storeOKTransferDone();
    } else {
        return storeNotOKTransferDone();
    }
}

int
clientReplyContext::storeOKTransferDone() const
{
    assert(http->storeEntry()->objectLen() >= 0);
    const auto headers_sz = http->storeEntry()->mem().baseReply().hdr_sz;
    assert(http->storeEntry()->objectLen() >= headers_sz);
    const auto done = http->out.offset >= http->storeEntry()->objectLen() - headers_sz;
    const auto debugLevel = done ? 3 : 5;
    debugs(88, debugLevel, done <<
           " out.offset=" << http->out.offset <<
           " objectLen()=" << http->storeEntry()->objectLen() <<
           " headers_sz=" << headers_sz);
    return done ? 1 : 0;
}

int
clientReplyContext::storeNotOKTransferDone() const
{
    /*
     * Now, handle STORE_PENDING objects
     */
    MemObject *mem = http->storeEntry()->mem_obj;
    assert(mem != nullptr);
    assert(http->request != nullptr);

    if (!http->storeEntry()->hasParsedReplyHeader())
        /* haven't found end of headers yet */
        return 0;

    // TODO: Use MemObject::expectedReplySize(method) after resolving XXX below.
    const auto expectedBodySize = mem->baseReply().content_length;

    // XXX: The code below talks about sending data, and checks stats about
    // bytes written to the client connection, but this method must determine
    // whether we are done _receiving_ data from Store. This code should work OK
    // when expectedBodySize is unknown or matches written data, but it may
    // malfunction when we are writing ranges while receiving a full response.

    /*
     * Figure out how much data we are supposed to send.
     * If we are sending a body and we don't have a content-length,
     * then we must wait for the object to become STORE_OK.
     */
    if (expectedBodySize < 0)
        return 0;

    const auto done = http->out.offset >= expectedBodySize;
    const auto debugLevel = done ? 3 : 5;
    debugs(88, debugLevel, done <<
           " out.offset=" << http->out.offset <<
           " expectedBodySize=" << expectedBodySize);
    return done ? 1 : 0;
}

/* Preconditions:
 * *http is a valid structure.
 * fd is either -1, or an open fd.
 *
 * TODO: enumify this
 *
 * This function is used by any http request sink, to determine the status
 * of the object.
 */
clientStream_status_t
clientReplyStatus(clientStreamNode * aNode, ClientHttpRequest * http)
{
    clientReplyContext *context = dynamic_cast<clientReplyContext *>(aNode->data.getRaw());
    assert (context);
    assert (context->http == http);
    return context->replyStatus();
}

clientStream_status_t
clientReplyContext::replyStatus()
{
    int done;
    /* Here because lower nodes don't need it */

    if (http->storeEntry() == nullptr) {
        debugs(88, 5, "clientReplyStatus: no storeEntry");
        return STREAM_FAILED;   /* yuck, but what can we do? */
    }

    if (EBIT_TEST(http->storeEntry()->flags, ENTRY_ABORTED)) {
        /* TODO: Could upstream read errors (result.flags.error) be
         * lost, and result in undersize requests being considered
         * complete. Should we tcp reset such connections ?
         */
        debugs(88, 5, "clientReplyStatus: aborted storeEntry");
        return STREAM_FAILED;
    }

    if ((done = checkTransferDone()) != 0 || flags.complete) {
        debugs(88, 5, "clientReplyStatus: transfer is DONE: " << done << flags.complete);
        /* Ok we're finished, but how? */

        if (EBIT_TEST(http->storeEntry()->flags, ENTRY_BAD_LENGTH)) {
            debugs(88, 5, "clientReplyStatus: truncated response body");
            return STREAM_UNPLANNED_COMPLETE;
        }

        if (!done) {
            debugs(88, 5, "clientReplyStatus: closing, !done, but read 0 bytes");
            return STREAM_FAILED;
        }

        // TODO: See also (and unify with) storeNotOKTransferDone() checks.
        const int64_t expectedBodySize =
            http->storeEntry()->mem().baseReply().bodySize(http->request->method);
        if (expectedBodySize >= 0 && !http->gotEnough()) {
            debugs(88, 5, "clientReplyStatus: client didn't get all it expected");
            return STREAM_UNPLANNED_COMPLETE;
        }

        debugs(88, 5, "clientReplyStatus: stream complete; keepalive=" <<
               http->request->flags.proxyKeepalive);
        return STREAM_COMPLETE;
    }

    // XXX: Should this be checked earlier? We could return above w/o checking.
    if (reply->receivedBodyTooLarge(*http->request, http->out.offset)) {
        debugs(88, 5, "clientReplyStatus: client reply body is too large");
        return STREAM_FAILED;
    }

    return STREAM_NONE;
}

/* Responses with no body will not have a content-type header,
 * which breaks the rep_mime_type acl, which
 * coincidentally, is the most common acl for reply access lists.
 * A better long term fix for this is to allow acl matches on the various
 * status codes, and then supply a default ruleset that puts these
 * codes before any user defines access entries. That way the user
 * can choose to block these responses where appropriate, but won't get
 * mysterious breakages.
 */
bool
clientReplyContext::alwaysAllowResponse(Http::StatusCode sline) const
{
    bool result;

    switch (sline) {

    case Http::scContinue:

    case Http::scSwitchingProtocols:

    case Http::scProcessing:

    case Http::scNoContent:

    case Http::scNotModified:
        result = true;
        break;

    default:
        result = false;
    }

    return result;
}

/**
 * Generate the reply headers sent to client.
 *
 * Filters out unwanted entries and hop-by-hop from original reply header
 * then adds extra entries if we have more info than origin server
 * then adds Squid specific entries
 */
void
clientReplyContext::buildReplyHeader()
{
    HttpHeader *hdr = &reply->header;
    const bool is_hit = http->loggingTags().isTcpHit();
    HttpRequest *request = http->request;

    if (is_hit || collapsedRevalidation == crSlave)
        hdr->delById(Http::HdrType::SET_COOKIE);
    // TODO: RFC 2965 : Must honour Cache-Control: no-cache="set-cookie2" and remove header.

    // if there is not configured a peer proxy with login=PASS or login=PASSTHRU option enabled
    // remove the Proxy-Authenticate header
    if ( !request->peer_login || (strcmp(request->peer_login,"PASS") != 0 && strcmp(request->peer_login,"PASSTHRU") != 0)) {
#if USE_ADAPTATION
        // but allow adaptation services to authenticate clients
        // via request satisfaction
        if (!http->requestSatisfactionMode())
#endif
            reply->header.delById(Http::HdrType::PROXY_AUTHENTICATE);
    }

    reply->header.removeHopByHopEntries();
    // paranoid: ContentLengthInterpreter has cleaned non-generated replies
    reply->removeIrrelevantContentLength();

    //    if (request->range)
    //      clientBuildRangeHeader(http, reply);

    /*
     * Add a estimated Age header on cache hits.
     */
    if (is_hit) {
        /*
         * Remove any existing Age header sent by upstream caches
         * (note that the existing header is passed along unmodified
         * on cache misses)
         */
        hdr->delById(Http::HdrType::AGE);
        /*
         * This adds the calculated object age. Note that the details of the
         * age calculation is performed by adjusting the timestamp in
         * StoreEntry::timestampsSet(), not here.
         */
        if (EBIT_TEST(http->storeEntry()->flags, ENTRY_SPECIAL)) {
            hdr->delById(Http::HdrType::DATE);
            hdr->putTime(Http::HdrType::DATE, squid_curtime);
        } else if (http->getConn() && http->getConn()->port->actAsOrigin) {
            // Swap the Date: header to current time if we are simulating an origin
            HttpHeaderEntry *h = hdr->findEntry(Http::HdrType::DATE);
            if (h)
                hdr->putExt("X-Origin-Date", h->value.termedBuf());
            hdr->delById(Http::HdrType::DATE);
            hdr->putTime(Http::HdrType::DATE, squid_curtime);
            h = hdr->findEntry(Http::HdrType::EXPIRES);
            if (h && http->storeEntry()->expires >= 0) {
                hdr->putExt("X-Origin-Expires", h->value.termedBuf());
                hdr->delById(Http::HdrType::EXPIRES);
                hdr->putTime(Http::HdrType::EXPIRES, squid_curtime + http->storeEntry()->expires - http->storeEntry()->timestamp);
            }
            if (http->storeEntry()->timestamp <= squid_curtime) {
                // put X-Cache-Age: instead of Age:
                char age[64];
                snprintf(age, sizeof(age), "%" PRId64, static_cast<int64_t>(squid_curtime - http->storeEntry()->timestamp));
                hdr->putExt("X-Cache-Age", age);
            }
        } else if (http->storeEntry()->timestamp <= squid_curtime) {
            hdr->putInt(Http::HdrType::AGE,
                        squid_curtime - http->storeEntry()->timestamp);
        }
    }

    /* RFC 2616: Section 14.18
     *
     * Add a Date: header if missing.
     * We have access to a clock therefore are required to amend any shortcoming in servers.
     *
     * NP: done after Age: to prevent ENTRY_SPECIAL double-handling this header.
     */
    if ( !hdr->has(Http::HdrType::DATE) ) {
        if (!http->storeEntry())
            hdr->putTime(Http::HdrType::DATE, squid_curtime);
        else if (http->storeEntry()->timestamp > 0)
            hdr->putTime(Http::HdrType::DATE, http->storeEntry()->timestamp);
        else {
            debugs(88, DBG_IMPORTANT, "ERROR: Squid BUG #3279: HTTP reply without Date:");
            /* dump something useful about the problem */
            http->storeEntry()->dump(DBG_IMPORTANT);
        }
    }

    /* Filter unproxyable authentication types */
    if (http->loggingTags().oldType != LOG_TCP_DENIED &&
            hdr->has(Http::HdrType::WWW_AUTHENTICATE)) {
        HttpHeaderPos pos = HttpHeaderInitPos;
        HttpHeaderEntry *e;

        int connection_auth_blocked = 0;
        while ((e = hdr->getEntry(&pos))) {
            if (e->id == Http::HdrType::WWW_AUTHENTICATE) {
                const char *value = e->value.rawBuf();

                if ((strncasecmp(value, "NTLM", 4) == 0 &&
                        (value[4] == '\0' || value[4] == ' '))
                        ||
                        (strncasecmp(value, "Negotiate", 9) == 0 &&
                         (value[9] == '\0' || value[9] == ' '))
                        ||
                        (strncasecmp(value, "Kerberos", 8) == 0 &&
                         (value[8] == '\0' || value[8] == ' '))) {
                    if (request->flags.connectionAuthDisabled) {
                        hdr->delAt(pos, connection_auth_blocked);
                        continue;
                    }
                    request->flags.mustKeepalive = true;
                    if (!request->flags.accelerated && !request->flags.intercepted) {
                        httpHeaderPutStrf(hdr, Http::HdrType::PROXY_SUPPORT, "Session-Based-Authentication");
                        /*
                          We send "Connection: Proxy-Support" header to mark
                          Proxy-Support as a hop-by-hop header for intermediaries that do not
                          understand the semantics of this header. The RFC should have included
                          this recommendation.
                        */
                        httpHeaderPutStrf(hdr, Http::HdrType::CONNECTION, "Proxy-support");
                    }
                    break;
                }
            }
        }

        if (connection_auth_blocked)
            hdr->refreshMask();
    }

#if USE_AUTH
    /* Handle authentication headers */
    if (http->loggingTags().oldType == LOG_TCP_DENIED &&
            ( reply->sline.status() == Http::scProxyAuthenticationRequired ||
              reply->sline.status() == Http::scUnauthorized)
       ) {
        /* Add authentication header */
        /* TODO: alter errorstate to be accel on|off aware. The 0 on the next line
         * depends on authenticate behaviour: all schemes to date send no extra
         * data on 407/401 responses, and do not check the accel state on 401/407
         * responses
         */
        Auth::UserRequest::AddReplyAuthHeader(reply, request->auth_user_request, request, 0, 1);
    } else if (request->auth_user_request != nullptr)
        Auth::UserRequest::AddReplyAuthHeader(reply, request->auth_user_request, request, http->flags.accel, 0);
#endif

    SBuf cacheStatus(uniqueHostname());
    if (const auto hitOrFwd = http->loggingTags().cacheStatusSource())
        cacheStatus.append(hitOrFwd);
    if (firstStoreLookup_) {
        cacheStatus.append(";detail=");
        cacheStatus.append(firstStoreLookup_);
    }
    // TODO: Remove c_str() after converting HttpHeaderEntry::value to SBuf
    hdr->putStr(Http::HdrType::CACHE_STATUS, cacheStatus.c_str());

    const bool maySendChunkedReply = !request->multipartRangeRequest() &&
                                     reply->sline.version.protocol == AnyP::PROTO_HTTP && // response is HTTP
                                     (request->http_ver >= Http::ProtocolVersion(1,1));

    /* Check whether we should send keep-alive */
    if (!Config.onoff.error_pconns && reply->sline.status() >= 400 && !request->flags.mustKeepalive) {
        debugs(33, 3, "clientBuildReplyHeader: Error, don't keep-alive");
        request->flags.proxyKeepalive = false;
    } else if (!Config.onoff.client_pconns && !request->flags.mustKeepalive) {
        debugs(33, 2, "clientBuildReplyHeader: Connection Keep-Alive not requested by admin or client");
        request->flags.proxyKeepalive = false;
    } else if (request->flags.proxyKeepalive && shutting_down) {
        debugs(88, 3, "clientBuildReplyHeader: Shutting down, don't keep-alive.");
        request->flags.proxyKeepalive = false;
    } else if (request->flags.connectionAuth && !reply->keep_alive) {
        debugs(33, 2, "clientBuildReplyHeader: Connection oriented auth but server side non-persistent");
        request->flags.proxyKeepalive = false;
    } else if (reply->bodySize(request->method) < 0 && !maySendChunkedReply) {
        debugs(88, 3, "clientBuildReplyHeader: can't keep-alive, unknown body size" );
        request->flags.proxyKeepalive = false;
    } else if (fdUsageHigh()&& !request->flags.mustKeepalive) {
        debugs(88, 3, "clientBuildReplyHeader: Not many unused FDs, can't keep-alive");
        request->flags.proxyKeepalive = false;
    } else if (request->flags.sslBumped && !reply->persistent()) {
        // We do not really have to close, but we pretend we are a tunnel.
        debugs(88, 3, "clientBuildReplyHeader: bumped reply forces close");
        request->flags.proxyKeepalive = false;
    } else if (request->pinnedConnection() && !reply->persistent()) {
        // The peer wants to close the pinned connection
        debugs(88, 3, "pinned reply forces close");
        request->flags.proxyKeepalive = false;
    } else if (http->getConn()) {
        ConnStateData * conn = http->getConn();
        if (!Comm::IsConnOpen(conn->port->listenConn)) {
            // The listening port closed because of a reconfigure
            debugs(88, 3, "listening port closed");
            request->flags.proxyKeepalive = false;
        }
    }

    // Decide if we send chunked reply
    if (maySendChunkedReply && reply->bodySize(request->method) < 0) {
        debugs(88, 3, "clientBuildReplyHeader: chunked reply");
        request->flags.chunkedReply = true;
        hdr->putStr(Http::HdrType::TRANSFER_ENCODING, "chunked");
    }

    hdr->addVia(reply->sline.version);

    /* Signal keep-alive or close explicitly */
    hdr->putStr(Http::HdrType::CONNECTION, request->flags.proxyKeepalive ? "keep-alive" : "close");

    /* Surrogate-Control requires Surrogate-Capability from upstream to pass on */
    if ( hdr->has(Http::HdrType::SURROGATE_CONTROL) ) {
        if (!request->header.has(Http::HdrType::SURROGATE_CAPABILITY)) {
            hdr->delById(Http::HdrType::SURROGATE_CONTROL);
        }
        /* TODO: else case: drop any controls intended specifically for our surrogate ID */
    }

    httpHdrMangleList(hdr, request, http->al, ROR_REPLY);
}

void
clientReplyContext::cloneReply()
{
    assert(reply == nullptr);

    reply = http->storeEntry()->mem().freshestReply().clone();
    HTTPMSGLOCK(reply);

    http->al->reply = reply;

    if (reply->sline.version.protocol == AnyP::PROTO_HTTP) {
        /* RFC 2616 requires us to advertise our version (but only on real HTTP traffic) */
        reply->sline.version = Http::ProtocolVersion();
    }

    /* do header conversions */
    buildReplyHeader();
}

/// Safely disposes of an entry pointing to a cache hit that we do not want.
/// We cannot just ignore the entry because it may be locking or otherwise
/// holding an associated cache resource of some sort.
void
clientReplyContext::forgetHit()
{
    StoreEntry *e = http->storeEntry();
    assert(e); // or we are not dealing with a hit
    // We probably have not locked the entry earlier, unfortunately. We lock it
    // now so that we can unlock two lines later (and trigger cleanup).
    // Ideally, ClientHttpRequest::storeEntry() should lock/unlock, but it is
    // used so inconsistently that simply adding locking there leads to bugs.
    e->lock("clientReplyContext::forgetHit");
    http->storeEntry(nullptr);
    e->unlock("clientReplyContext::forgetHit"); // may delete e
}

void
clientReplyContext::identifyStoreObject()
{
    HttpRequest *r = http->request;

    // client sent CC:no-cache or some other condition has been
    // encountered which prevents delivering a public/cached object.
    // XXX: The above text does not match the condition below. It might describe
    // the opposite condition, but the condition itself should be adjusted
    // (e.g., to honor flags.noCache in cache manager requests).
    if (!r->flags.noCache || r->flags.internal) {
        const auto e = storeGetPublicByRequest(r);
        identifyFoundObject(e, storeLookupString(bool(e)));
    } else {
        // "external" no-cache requests skip Store lookups
        identifyFoundObject(nullptr, "no-cache");
    }
}

/**
 * Check state of the current StoreEntry object.
 * to see if we can determine the final status of the request.
 */
void
clientReplyContext::identifyFoundObject(StoreEntry *newEntry, const char *detail)
{
    detailStoreLookup(detail);

    HttpRequest *r = http->request;
    http->storeEntry(newEntry);
    const auto e = http->storeEntry();

    /* Release IP-cache entries on reload */
    /** \li If the request has no-cache flag set or some no_cache HACK in operation we
      * 'invalidate' the cached IP entries for this request ???
      */
    if (r->flags.noCache || r->flags.noCacheHack())
        ipcacheInvalidateNegative(r->url.host());

    if (!e) {
        /** \li If no StoreEntry object is current assume this object isn't in the cache set MISS*/
        debugs(85, 3, "StoreEntry is NULL -  MISS");
        http->updateLoggingTags(LOG_TCP_MISS);
        doGetMoreData();
        return;
    }

    if (Config.onoff.offline) {
        /** \li If we are running in offline mode set to HIT */
        debugs(85, 3, "offline HIT " << *e);
        http->updateLoggingTags(LOG_TCP_HIT);
        doGetMoreData();
        return;
    }

    if (http->redirect.status) {
        /** \li If redirection status is True force this to be a MISS */
        debugs(85, 3, "REDIRECT status forced StoreEntry to NULL (no body on 3XX responses) " << *e);
        forgetHit();
        http->updateLoggingTags(LOG_TCP_REDIRECT);
        doGetMoreData();
        return;
    }

    if (!e->validToSend()) {
        debugs(85, 3, "!storeEntryValidToSend MISS " << *e);
        forgetHit();
        http->updateLoggingTags(LOG_TCP_MISS);
        doGetMoreData();
        return;
    }

    if (EBIT_TEST(e->flags, ENTRY_SPECIAL)) {
        /* \li Special entries are always hits, no matter what the client says */
        debugs(85, 3, "ENTRY_SPECIAL HIT " << *e);
        http->updateLoggingTags(LOG_TCP_HIT);
        doGetMoreData();
        return;
    }

    if (r->flags.noCache) {
        debugs(85, 3, "no-cache REFRESH MISS " << *e);
        forgetHit();
        http->updateLoggingTags(LOG_TCP_CLIENT_REFRESH_MISS);
        doGetMoreData();
        return;
    }

    if (e->hittingRequiresCollapsing() && !startCollapsingOn(*e, false)) {
        debugs(85, 3, "prohibited CF MISS " << *e);
        forgetHit();
        http->updateLoggingTags(LOG_TCP_MISS);
        doGetMoreData();
        return;
    }

    debugs(85, 3, "default HIT " << *e);
    http->updateLoggingTags(LOG_TCP_HIT);
    doGetMoreData();
}

/// remembers the very first Store lookup classification, ignoring the rest
void
clientReplyContext::detailStoreLookup(const char *detail)
{
    if (!firstStoreLookup_) {
        debugs(85, 7, detail);
        firstStoreLookup_ = detail;
    } else {
        debugs(85, 7, "ignores " << detail << " after " << firstStoreLookup_);
    }
}

/**
 * Request more data from the store for the client Stream
 * This is *the* entry point to this module.
 *
 * Preconditions:
 *  - This is the head of the list.
 *  - There is at least one more node.
 *  - Data context is not null
 */
void
clientGetMoreData(clientStreamNode * aNode, ClientHttpRequest * http)
{
    /* Test preconditions */
    assert(aNode != nullptr);
    assert(cbdataReferenceValid(aNode));
    assert(aNode->node.prev == nullptr);
    assert(aNode->node.next != nullptr);
    clientReplyContext *context = dynamic_cast<clientReplyContext *>(aNode->data.getRaw());
    assert (context);
    assert(context->http == http);

    if (!context->ourNode)
        context->ourNode = aNode;

    /* no cbdatareference, this is only used once, and safely */
    if (context->flags.storelogiccomplete) {
        context->requestMoreBodyFromStore();
        return;
    }

    if (context->http->request->method == Http::METHOD_PURGE) {
        context->purgeRequest();
        return;
    }

    // OPTIONS with Max-Forwards:0 handled in clientProcessRequest()

    if (context->http->request->method == Http::METHOD_TRACE) {
        if (context->http->request->header.getInt64(Http::HdrType::MAX_FORWARDS) == 0) {
            context->traceReply();
            return;
        }

        /* continue forwarding, not finished yet. */
        http->updateLoggingTags(LOG_TCP_MISS);

        context->doGetMoreData();
    } else
        context->identifyStoreObject();
}

void
clientReplyContext::doGetMoreData()
{
    /* We still have to do store logic processing - vary, cache hit etc */
    if (http->storeEntry() != nullptr) {
        /* someone found the object in the cache for us */
        StoreIOBuffer localTempBuffer;

        http->storeEntry()->lock("clientReplyContext::doGetMoreData");

        http->storeEntry()->ensureMemObject(storeId(), http->log_uri, http->request->method);

        sc = storeClientListAdd(http->storeEntry(), this);
#if USE_DELAY_POOLS
        sc->setDelayId(DelayId::DelayClient(http));
#endif

        assert(http->loggingTags().oldType == LOG_TCP_HIT);
        /* guarantee nothing has been sent yet! */
        assert(http->out.size == 0);
        assert(http->out.offset == 0);

        if (ConnStateData *conn = http->getConn()) {
            if (Ip::Qos::TheConfig.isHitTosActive()) {
                Ip::Qos::doTosLocalHit(conn->clientConnection);
            }

            if (Ip::Qos::TheConfig.isHitNfmarkActive()) {
                Ip::Qos::doNfmarkLocalHit(conn->clientConnection);
            }
        }

        triggerInitialStoreRead(CacheHit);
    } else {
        /* MISS CASE, http->loggingTags() are already set! */
        processMiss();
    }
}

/** The next node has removed itself from the stream. */
void
clientReplyDetach(clientStreamNode * node, ClientHttpRequest * http)
{
    /** detach from the stream */
    clientStreamDetach(node, http);
}

/**
 * Accepts chunk of a http message in buf, parses prefix, filters headers and
 * such, writes processed message to the message recipient
 */
void
clientReplyContext::SendMoreData(void *data, StoreIOBuffer result)
{
    clientReplyContext *context = static_cast<clientReplyContext *>(data);
    context->sendMoreData (result);
}

void
clientReplyContext::makeThisHead()
{
    /* At least, I think that's what this does */
    dlinkDelete(&http->active, &ClientActiveRequests);
    dlinkAdd(http, &http->active, &ClientActiveRequests);
}

bool
clientReplyContext::errorInStream(const StoreIOBuffer &result) const
{
    return /* aborted request */
        (http->storeEntry() && EBIT_TEST(http->storeEntry()->flags, ENTRY_ABORTED)) ||
        /* Upstream read error */ (result.flags.error);
}

void
clientReplyContext::sendStreamError(StoreIOBuffer const &result)
{
    /** call clientWriteComplete so the client socket gets closed
     *
     * We call into the stream, because we don't know that there is a
     * client socket!
     */
    debugs(88, 5, "A stream error has occurred, marking as complete and sending no data.");
    StoreIOBuffer localTempBuffer;
    flags.complete = 1;
    http->request->flags.streamError = true;
    localTempBuffer.flags.error = result.flags.error;
    clientStreamCallback((clientStreamNode*)http->client_stream.head->data, http, nullptr,
                         localTempBuffer);
}

void
clientReplyContext::pushStreamData(const StoreIOBuffer &result)
{
    if (result.length == 0) {
        debugs(88, 5, "clientReplyContext::pushStreamData: marking request as complete due to 0 length store result");
        flags.complete = 1;
    }

    assert(!result.length || result.offset == next()->readBuffer.offset);
    clientStreamCallback((clientStreamNode*)http->client_stream.head->data, http, nullptr,
                         result);
}

clientStreamNode *
clientReplyContext::next() const
{
    assert ( (clientStreamNode*)http->client_stream.head->next->data == getNextNode());
    return getNextNode();
}

void
clientReplyContext::sendBodyTooLargeError()
{
    http->updateLoggingTags(LOG_TCP_DENIED_REPLY);
    ErrorState *err = clientBuildError(ERR_TOO_BIG, Http::scForbidden, nullptr,
                                       http->getConn(), http->request, http->al);
    removeClientStoreReference(&(sc), http);
    HTTPMSGUNLOCK(reply);
    startError(err);

}

/// send 412 (Precondition Failed) to client
void
clientReplyContext::sendPreconditionFailedError()
{
    http->updateLoggingTags(LOG_TCP_HIT);
    ErrorState *const err =
        clientBuildError(ERR_PRECONDITION_FAILED, Http::scPreconditionFailed,
                         nullptr, http->getConn(), http->request, http->al);
    removeClientStoreReference(&sc, http);
    HTTPMSGUNLOCK(reply);
    startError(err);
}

/// send 304 (Not Modified) to client
void
clientReplyContext::sendNotModified()
{
    StoreEntry *e = http->storeEntry();
    const time_t timestamp = e->timestamp;
    const auto temprep = e->mem().freshestReply().make304();
    // log as TCP_INM_HIT if code 304 generated for
    // If-None-Match request
    if (!http->request->flags.ims)
        http->updateLoggingTags(LOG_TCP_INM_HIT);
    else
        http->updateLoggingTags(LOG_TCP_IMS_HIT);
    removeClientStoreReference(&sc, http);
    createStoreEntry(http->request->method, RequestFlags());
    e = http->storeEntry();
    // Copy timestamp from the original entry so the 304
    // reply has a meaningful Age: header.
    e->timestampsSet();
    e->timestamp = timestamp;
    e->replaceHttpReply(temprep);
    e->complete();
    /*
     * TODO: why put this in the store and then serialise it and
     * then parse it again. Simply mark the request complete in
     * our context and write the reply struct to the client side.
     */
    triggerInitialStoreRead();
}

/// send 304 (Not Modified) or 412 (Precondition Failed) to client
/// depending on request method
void
clientReplyContext::sendNotModifiedOrPreconditionFailedError()
{
    if (http->request->method == Http::METHOD_GET ||
            http->request->method == Http::METHOD_HEAD)
        sendNotModified();
    else
        sendPreconditionFailedError();
}

void
clientReplyContext::processReplyAccess ()
{
    /* NP: this should probably soft-fail to a zero-sized-reply error ?? */
    assert(reply);

    /** Don't block our own responses or HTTP status messages */
    if (http->loggingTags().oldType == LOG_TCP_DENIED ||
            http->loggingTags().oldType == LOG_TCP_DENIED_REPLY ||
            alwaysAllowResponse(reply->sline.status())) {
        processReplyAccessResult(ACCESS_ALLOWED);
        return;
    }

    /** Check for reply to big error */
    if (reply->expectedBodyTooLarge(*http->request)) {
        sendBodyTooLargeError();
        return;
    }

    /** check for absent access controls (permit by default) */
    if (!Config.accessList.reply) {
        processReplyAccessResult(ACCESS_ALLOWED);
        return;
    }

    /** Process http_reply_access lists */
    auto replyChecklist =
        clientAclChecklistCreate(Config.accessList.reply, http);
    replyChecklist->updateReply(reply);
    ACLFilledChecklist::NonBlockingCheck(std::move(replyChecklist), ProcessReplyAccessResult, this);
}

void
clientReplyContext::ProcessReplyAccessResult(Acl::Answer rv, void *voidMe)
{
    clientReplyContext *me = static_cast<clientReplyContext *>(voidMe);
    me->processReplyAccessResult(rv);
}

void
clientReplyContext::processReplyAccessResult(const Acl::Answer &accessAllowed)
{
    debugs(88, 2, "The reply for " << http->request->method
           << ' ' << http->uri << " is " << accessAllowed << ", because it matched "
           << accessAllowed.lastCheckDescription());

    if (!accessAllowed.allowed()) {
        ErrorState *err;
        auto page_id = FindDenyInfoPage(accessAllowed, true);

        http->updateLoggingTags(LOG_TCP_DENIED_REPLY);

        if (page_id == ERR_NONE)
            page_id = ERR_ACCESS_DENIED;

        err = clientBuildError(page_id, Http::scForbidden, nullptr,
                               http->getConn(), http->request, http->al);

        removeClientStoreReference(&sc, http);

        HTTPMSGUNLOCK(reply);

        startError(err);

        return;
    }

    /* Ok, the reply is allowed, */
    http->loggingEntry(http->storeEntry());

    Assure(matchesStreamBodyBuffer(lastStreamBufferedBytes));
    Assure(!lastStreamBufferedBytes.offset);
    auto body_size = lastStreamBufferedBytes.length; // may be zero

    debugs(88, 3, "clientReplyContext::sendMoreData: Appending " <<
           (int) body_size << " bytes after " << reply->hdr_sz <<
           " bytes of headers");

    if (http->request->method == Http::METHOD_HEAD) {
        /* do not forward body for HEAD replies */
        body_size = 0;
        http->flags.done_copying = true;
        flags.complete = 1;
    }

    assert (!flags.headersSent);
    flags.headersSent = true;

    // next()->readBuffer.offset may be positive for Range requests, but our
    // localTempBuffer initialization code assumes that next()->readBuffer.data
    // points to the response body at offset 0 because the first
    // storeClientCopy() request always has offset 0 (i.e. our first Store
    // request ignores next()->readBuffer.offset).
    //
    // XXX: We cannot fully check that assumption: readBuffer.offset field is
    // often out of sync with the buffer content, and if some buggy code updates
    // the buffer while we were waiting for the processReplyAccessResult()
    // callback, we may not notice.

    StoreIOBuffer localTempBuffer;
    const auto body_buf = next()->readBuffer.data;

    //Server side may disable ranges under some circumstances.

    if ((!http->request->range))
        next()->readBuffer.offset = 0;

    if (next()->readBuffer.offset > 0) {
        if (Less(body_size, next()->readBuffer.offset)) {
            /* Can't use any of the body we received. send nothing */
            localTempBuffer.length = 0;
            localTempBuffer.data = nullptr;
        } else {
            localTempBuffer.length = body_size - next()->readBuffer.offset;
            localTempBuffer.data = body_buf + next()->readBuffer.offset;
        }
    } else {
        localTempBuffer.length = body_size;
        localTempBuffer.data = body_buf;
    }

    clientStreamCallback((clientStreamNode *)http->client_stream.head->data,
                         http, reply, localTempBuffer);

    return;
}

void
clientReplyContext::sendMoreData (StoreIOBuffer result)
{
    if (deleting)
        return;

    debugs(88, 5, http->uri << " got " << result);

    StoreEntry *entry = http->storeEntry();

    if (ConnStateData * conn = http->getConn()) {
        if (!conn->isOpen()) {
            debugs(33,3, "not sending more data to closing connection " << conn->clientConnection);
            return;
        }
        if (conn->pinning.zeroReply) {
            debugs(33,3, "not sending more data after a pinned zero reply " << conn->clientConnection);
            return;
        }

        if (!flags.headersSent && !http->loggingTags().isTcpHit()) {
            // We get here twice if processReplyAccessResult() calls startError().
            // TODO: Revise when we check/change QoS markings to reduce syscalls.
            if (Ip::Qos::TheConfig.isHitTosActive()) {
                Ip::Qos::doTosLocalMiss(conn->clientConnection, http->request->hier.code);
            }
            if (Ip::Qos::TheConfig.isHitNfmarkActive()) {
                Ip::Qos::doNfmarkLocalMiss(conn->clientConnection, http->request->hier.code);
            }
        }

        debugs(88, 5, conn->clientConnection <<
               " '" << entry->url() << "'" <<
               " out.offset=" << http->out.offset);
    }

    /* We've got the final data to start pushing... */
    flags.storelogiccomplete = 1;

    assert(http->request != nullptr);

    /* ESI TODO: remove this assert once everything is stable */
    assert(http->client_stream.head->data
           && cbdataReferenceValid(http->client_stream.head->data));

    makeThisHead();

    if (errorInStream(result)) {
        sendStreamError(result);
        return;
    }

    if (!matchesStreamBodyBuffer(result)) {
        // Subsequent processing expects response body bytes to be at the start
        // of our Client Stream buffer. When given something else (e.g., bytes
        // in our tempbuf), we copy and adjust to meet those expectations.
        const auto &ourClientStreamsBuffer = next()->readBuffer;
        assert(result.length <= ourClientStreamsBuffer.length);
        memcpy(ourClientStreamsBuffer.data, result.data, result.length);
        result.data = ourClientStreamsBuffer.data;
    }

    noteStreamBufferredBytes(result);

    if (flags.headersSent) {
        pushStreamData(result);
        return;
    }

    cloneReply();

#if USE_DELAY_POOLS
    if (sc)
        sc->setDelayId(DelayId::DelayClient(http,reply));
#endif

    processReplyAccess();
    return;
}

/// Whether the given body area describes the start of our Client Stream buffer.
/// An empty area does.
bool
clientReplyContext::matchesStreamBodyBuffer(const StoreIOBuffer &their) const
{
    // the answer is undefined for errors; they are not really "body buffers"
    Assure(!their.flags.error);

    if (!their.length)
        return true; // an empty body area always matches our body area

    if (their.data != next()->readBuffer.data) {
        debugs(88, 7, "no: " << their << " vs. " << next()->readBuffer);
        return false;
    }

    return true;
}

void
clientReplyContext::noteStreamBufferredBytes(const StoreIOBuffer &result)
{
    Assure(matchesStreamBodyBuffer(result));
    lastStreamBufferedBytes = result; // may be unchanged and/or zero-length
}

void
clientReplyContext::fillChecklist(ACLFilledChecklist &checklist) const
{
    clientAclChecklistFill(checklist, http);
}

/* Using this breaks the client layering just a little!
 */
void
clientReplyContext::createStoreEntry(const HttpRequestMethod& m, RequestFlags reqFlags)
{
    assert(http != nullptr);
    /*
     * For erroneous requests, we might not have a h->request,
     * so make a fake one.
     */

    if (http->request == nullptr) {
        const auto connManager = http->getConn();
        const auto mx = MasterXaction::MakePortful(connManager ? connManager->port : nullptr);
        // XXX: These fake URI parameters shadow the real (or error:...) URI.
        // TODO: Either always set the request earlier and assert here OR use
        // http->uri (converted to Anyp::Uri) to create this catch-all request.
        const_cast<HttpRequest *&>(http->request) =  new HttpRequest(m, AnyP::PROTO_NONE, "http", null_string, mx);
        HTTPMSGLOCK(http->request);
    }

    StoreEntry *e = storeCreateEntry(storeId(), http->log_uri, reqFlags, m);

    // Make entry collapsible ASAP, to increase collapsing chances for others,
    // TODO: every must-revalidate and similar request MUST reach the origin,
    // but do we have to prohibit others from collapsing on that request?
    if (reqFlags.cachable &&
            !reqFlags.needValidation &&
            (m == Http::METHOD_GET || m == Http::METHOD_HEAD) &&
            mayInitiateCollapsing()) {
        // make the entry available for future requests now
        (void)Store::Root().allowCollapsing(e, reqFlags, m);
    }

    sc = storeClientListAdd(e, this);

#if USE_DELAY_POOLS
    sc->setDelayId(DelayId::DelayClient(http));
#endif

    /* The next line is illegal because we don't know if the client stream
     * buffers have been set up
     */
    //    storeClientCopy(http->sc, e, 0, HTTP_REQBUF_SZ, http->reqbuf,
    //        SendMoreData, this);
    /* So, we mark the store logic as complete */
    flags.storelogiccomplete = 1;

    /* and get the caller to request a read, from wherever they are */
    /* NOTE: after ANY data flows down the pipe, even one step,
     * this function CAN NOT be used to manage errors
     */
    http->storeEntry(e);
}

ErrorState *
clientBuildError(err_type page_id, Http::StatusCode status, char const *url,
                 const ConnStateData *conn, HttpRequest *request, const AccessLogEntry::Pointer &al)
{
    const auto err = new ErrorState(page_id, status, request, al);
    err->src_addr = conn && conn->clientConnection ? conn->clientConnection->remote : Ip::Address::NoAddr();

    if (url)
        err->url = xstrdup(url);

    return err;
}
<|MERGE_RESOLUTION|>--- conflicted
+++ resolved
@@ -1003,7 +1003,6 @@
     triggerInitialStoreRead();
     http->storeEntry()->releaseRequest();
     http->storeEntry()->buffer();
-<<<<<<< HEAD
 
     ErrorState err(HTTP_TRACE_REPLY, Http::scOkay, http->request, http->al);
     auto rep = err.BuildHttpReply();
@@ -1016,14 +1015,6 @@
     rep->putCc(cc);
     // Reinforce that with explicit Expires for old HTTP/1.0 agents
     rep->header.putTime(Http::HdrType::EXPIRES, squid_curtime);
-=======
-    MemBuf content;
-    content.init();
-    http->request->pack(&content, true /* hide authorization data */);
-    const HttpReplyPointer rep(new HttpReply);
-    rep->setHeaders(Http::scOkay, nullptr, "message/http", content.contentSize(), 0, squid_curtime);
-    rep->body.set(SBuf(content.buf, content.size));
->>>>>>> b3c5e95f
     http->storeEntry()->replaceHttpReply(rep);
     http->storeEntry()->completeSuccessfully("traceReply() stored the entire response");
 }
