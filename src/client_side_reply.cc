/*
 * $Id$
 *
 * DEBUG: section 88    Client-side Reply Routines
 * AUTHOR: Robert Collins (Originally Duane Wessels in client_side.c)
 *
 * SQUID Web Proxy Cache          http://www.squid-cache.org/
 * ----------------------------------------------------------
 *
 *  Squid is the result of efforts by numerous individuals from
 *  the Internet community; see the CONTRIBUTORS file for full
 *  details.   Many organizations have provided support for Squid's
 *  development; see the SPONSORS file for full details.  Squid is
 *  Copyrighted (C) 2001 by the Regents of the University of
 *  California; see the COPYRIGHT file for full details.  Squid
 *  incorporates software developed and/or copyrighted by other
 *  sources; see the CREDITS file for full details.
 *
 *  This program is free software; you can redistribute it and/or modify
 *  it under the terms of the GNU General Public License as published by
 *  the Free Software Foundation; either version 2 of the License, or
 *  (at your option) any later version.
 *
 *  This program is distributed in the hope that it will be useful,
 *  but WITHOUT ANY WARRANTY; without even the implied warranty of
 *  MERCHANTABILITY or FITNESS FOR A PARTICULAR PURPOSE.  See the
 *  GNU General Public License for more details.
 *
 *  You should have received a copy of the GNU General Public License
 *  along with this program; if not, write to the Free Software
 *  Foundation, Inc., 59 Temple Place, Suite 330, Boston, MA 02111, USA.
 *
 */
#include "config.h"

/* for ClientActiveRequests global */
#include "dlink.h"

/* old includes without reasons given. */
#include "squid.h"
#include "acl/FilledChecklist.h"
#include "acl/Gadgets.h"
#if USE_AUTH
#include "auth/UserRequest.h"
#endif
#include "client_side.h"
#include "client_side_reply.h"
#include "clientStream.h"
#if USE_DELAY_POOLS
#include "DelayPools.h"
#endif
#include "errorpage.h"
#if USE_SQUID_ESI
#include "esi/Esi.h"
#endif
#include "fde.h"
#include "forward.h"
#include "HttpReply.h"
#include "HttpRequest.h"
#include "ip/QosConfig.h"
#include "log/Tokens.h"
#include "MemObject.h"
#include "SquidTime.h"
#include "StoreClient.h"
#include "Store.h"

CBDATA_CLASS_INIT(clientReplyContext);

/* Local functions */
extern "C" CSS clientReplyStatus;
extern ErrorState *clientBuildError(err_type, http_status, char const *, Ip::Address &, HttpRequest *);

/* privates */

clientReplyContext::~clientReplyContext()
{
    deleting = true;
    /* This may trigger a callback back into SendMoreData as the cbdata
     * is still valid
     */
    removeClientStoreReference(&sc, http);
    /* old_entry might still be set if we didn't yet get the reply
     * code in HandleIMSReply() */
    removeStoreReference(&old_sc, &old_entry);
    safe_free(tempBuffer.data);
    cbdataReferenceDone(http);
    HTTPMSGUNLOCK(reply);
}

clientReplyContext::clientReplyContext(ClientHttpRequest *clientContext) : http (cbdataReference(clientContext)), old_entry (NULL), old_sc(NULL), deleting(false)
{}

/** Create an error in the store awaiting the client side to read it.
 *
 * This may be better placed in the clientStream logic, but it has not been
 * relocated there yet
 */
void
clientReplyContext::setReplyToError(
    err_type err, http_status status, const HttpRequestMethod& method, char const *uri,
    Ip::Address &addr, HttpRequest * failedrequest, const char *unparsedrequest,
#if USE_AUTH
    AuthUserRequest::Pointer auth_user_request
#else
    void*
#endif
)
{
    ErrorState *errstate = clientBuildError(err, status, uri, addr, failedrequest);

    if (unparsedrequest)
        errstate->request_hdrs = xstrdup(unparsedrequest);

    if (status == HTTP_NOT_IMPLEMENTED && http->request)
        /* prevent confusion over whether we default to persistent or not */
        http->request->flags.proxy_keepalive = 0;

    http->al.http.code = errstate->httpStatus;

    createStoreEntry(method, request_flags());
#if USE_AUTH
    errstate->auth_user_request = auth_user_request;
#endif
    assert(errstate->callback_data == NULL);
    errorAppendEntry(http->storeEntry(), errstate);
    /* Now the caller reads to get this */
}

void
clientReplyContext::removeStoreReference(store_client ** scp,
        StoreEntry ** ep)
{
    StoreEntry *e;
    store_client *sc_tmp = *scp;

    if ((e = *ep) != NULL) {
        *ep = NULL;
        storeUnregister(sc_tmp, e, this);
        *scp = NULL;
        e->unlock();
    }
}

void
clientReplyContext::removeClientStoreReference(store_client **scp, ClientHttpRequest *aHttpRequest)
{
    StoreEntry *reference = aHttpRequest->storeEntry();
    removeStoreReference(scp, &reference);
    aHttpRequest->storeEntry(reference);
}

void *
clientReplyContext::operator new (size_t byteCount)
{
    /* derived classes with different sizes must implement their own new */
    assert (byteCount == sizeof (clientReplyContext));
    CBDATA_INIT_TYPE(clientReplyContext);
    return cbdataAlloc(clientReplyContext);
}

void
clientReplyContext::operator delete (void *address)
{
    clientReplyContext * tmp = (clientReplyContext *)address;
    cbdataFree (tmp);
}

void
clientReplyContext::saveState()
{
    assert(old_sc == NULL);
    debugs(88, 3, "clientReplyContext::saveState: saving store context");
    old_entry = http->storeEntry();
    old_sc = sc;
    old_reqsize = reqsize;
    tempBuffer.offset = reqofs;
    /* Prevent accessing the now saved entries */
    http->storeEntry(NULL);
    sc = NULL;
    reqsize = 0;
    reqofs = 0;
}

void
clientReplyContext::restoreState()
{
    assert(old_sc != NULL);
    debugs(88, 3, "clientReplyContext::restoreState: Restoring store context");
    removeClientStoreReference(&sc, http);
    http->storeEntry(old_entry);
    sc = old_sc;
    reqsize = old_reqsize;
    reqofs = tempBuffer.offset;
    /* Prevent accessed the old saved entries */
    old_entry = NULL;
    old_sc = NULL;
    old_reqsize = 0;
    tempBuffer.offset = 0;
}

void
clientReplyContext::startError(ErrorState * err)
{
    createStoreEntry(http->request->method, request_flags());
    triggerInitialStoreRead();
    errorAppendEntry(http->storeEntry(), err);
}

clientStreamNode *
clientReplyContext::getNextNode() const
{
    return (clientStreamNode *)ourNode->node.next->data;
}

/* This function is wrong - the client parameters don't include the
 * header offset
 */
void
clientReplyContext::triggerInitialStoreRead()
{
    /* when confident, 0 becomes reqofs, and then this factors into
     * startSendProcess
     */
    assert(reqofs == 0);
    StoreIOBuffer localTempBuffer (next()->readBuffer.length, 0, next()->readBuffer.data);
    storeClientCopy(sc, http->storeEntry(), localTempBuffer, SendMoreData, this);
}

/* there is an expired entry in the store.
 * setup a temporary buffer area and perform an IMS to the origin
 */
void
clientReplyContext::processExpired()
{
    char *url = http->uri;
    StoreEntry *entry = NULL;
    debugs(88, 3, "clientReplyContext::processExpired: '" << http->uri << "'");
    assert(http->storeEntry()->lastmod >= 0);
    /*
     * check if we are allowed to contact other servers
     * @?@: Instead of a 504 (Gateway Timeout) reply, we may want to return
     *      a stale entry *if* it matches client requirements
     */

    if (http->onlyIfCached()) {
        processOnlyIfCachedMiss();
        return;
    }

    http->request->flags.refresh = 1;
#if STORE_CLIENT_LIST_DEBUG
    /* Prevent a race with the store client memory free routines
     */
    assert(storeClientIsThisAClient(sc, this));
#endif
    /* Prepare to make a new temporary request */
    saveState();
    entry = storeCreateEntry(url,
                             http->log_uri, http->request->flags, http->request->method);
    /* NOTE, don't call StoreEntry->lock(), storeCreateEntry() does it */
    sc = storeClientListAdd(entry, this);
#if USE_DELAY_POOLS
    /* delay_id is already set on original store client */
    sc->setDelayId(DelayId::DelayClient(http));
#endif

    http->request->lastmod = old_entry->lastmod;
    debugs(88, 5, "clientReplyContext::processExpired : lastmod " << entry->lastmod );
    http->storeEntry(entry);
    assert(http->out.offset == 0);
<<<<<<< HEAD

    http->request->clientConnectionManager = http->getConn(); // AYJ: irrelevant?
=======
    assert(http->request->clientConnectionManager == http->getConn());
>>>>>>> 4c6dea46

    /*
     * A refcounted pointer so that FwdState stays around as long as
     * this clientReplyContext does
     */
    Comm::ConnectionPointer conn = http->getConn() != NULL ? http->getConn()->clientConnection : NULL;
    FwdState::fwdStart(conn, http->storeEntry(), http->request);

    /* Register with storage manager to receive updates when data comes in. */
    if (EBIT_TEST(entry->flags, ENTRY_ABORTED))
        debugs(88, 0, "clientReplyContext::processExpired: Found ENTRY_ABORTED object");

    {
        /* start counting the length from 0 */
        StoreIOBuffer localTempBuffer(HTTP_REQBUF_SZ, 0, tempbuf);
        storeClientCopy(sc, entry, localTempBuffer, HandleIMSReply, this);
    }
}


void
clientReplyContext::sendClientUpstreamResponse()
{
    StoreIOBuffer tempresult;
    removeStoreReference(&old_sc, &old_entry);
    /* here the data to send is the data we just received */
    tempBuffer.offset = 0;
    old_reqsize = 0;
    /* sendMoreData tracks the offset as well.
     * Force it back to zero */
    reqofs = 0;
    assert(!EBIT_TEST(http->storeEntry()->flags, ENTRY_ABORTED));
    /* TODO: provide sendMoreData with the ready parsed reply */
    tempresult.length = reqsize;
    tempresult.data = tempbuf;
    sendMoreData(tempresult);
}

void
clientReplyContext::HandleIMSReply(void *data, StoreIOBuffer result)
{
    clientReplyContext *context = (clientReplyContext *)data;
    context->handleIMSReply(result);
}

void
clientReplyContext::sendClientOldEntry()
{
    /* Get the old request back */
    restoreState();
    /* here the data to send is in the next nodes buffers already */
    assert(!EBIT_TEST(http->storeEntry()->flags, ENTRY_ABORTED));
    /* sendMoreData tracks the offset as well.
     * Force it back to zero */
    reqofs = 0;
    StoreIOBuffer tempresult (reqsize, reqofs, next()->readBuffer.data);
    sendMoreData(tempresult);
}

/* This is the workhorse of the HandleIMSReply callback.
 *
 * It is called when we've got data back from the origin following our
 * IMS request to revalidate a stale entry.
 */
void
clientReplyContext::handleIMSReply(StoreIOBuffer result)
{
    if (deleting)
        return;

    debugs(88, 3, "handleIMSReply: " << http->storeEntry()->url() << ", " << (long unsigned) result.length << " bytes" );

    if (http->storeEntry() == NULL)
        return;

    if (result.flags.error && !EBIT_TEST(http->storeEntry()->flags, ENTRY_ABORTED))
        return;

    /* update size of the request */
    reqsize = result.length + reqofs;

    const http_status status = http->storeEntry()->getReply()->sline.status;

    // request to origin was aborted
    if (EBIT_TEST(http->storeEntry()->flags, ENTRY_ABORTED)) {
        debugs(88, 3, "handleIMSReply: request to origin aborted '" << http->storeEntry()->url() << "', sending old entry to client" );
        http->logType = LOG_TCP_REFRESH_FAIL_OLD;
        sendClientOldEntry();
    }

    HttpReply *old_rep = (HttpReply *) old_entry->getReply();

    // origin replied 304
    if (status == HTTP_NOT_MODIFIED) {
        http->logType = LOG_TCP_REFRESH_UNMODIFIED;

        // update headers on existing entry
        old_rep->updateOnNotModified(http->storeEntry()->getReply());
        old_entry->timestampsSet();

        // if client sent IMS

        if (http->request->flags.ims && !old_entry->modifiedSince(http->request)) {
            // forward the 304 from origin
            debugs(88, 3, "handleIMSReply: origin replied 304, revalidating existing entry and forwarding 304 to client");
            sendClientUpstreamResponse();
        } else {
            // send existing entry, it's still valid
            debugs(88, 3, "handleIMSReply: origin replied 304, revalidating existing entry and sending " <<
                   old_rep->sline.status << " to client");
            sendClientOldEntry();
        }
    }

    // origin replied with a non-error code
    else if (status > HTTP_STATUS_NONE && status < HTTP_INTERNAL_SERVER_ERROR) {
        // forward response from origin
        http->logType = LOG_TCP_REFRESH_MODIFIED;
        debugs(88, 3, "handleIMSReply: origin replied " << status << ", replacing existing entry and forwarding to client");
        sendClientUpstreamResponse();
    }

    // origin replied with an error
    else if (http->request->flags.fail_on_validation_err) {
        http->logType = LOG_TCP_REFRESH_FAIL_ERR;
        debugs(88, 3, "handleIMSReply: origin replied with error " << status <<
               ", forwarding to client due to fail_on_validation_err");
        sendClientUpstreamResponse();
    } else {
        // ignore and let client have old entry
        http->logType = LOG_TCP_REFRESH_FAIL_OLD;
        debugs(88, 3, "handleIMSReply: origin replied with error " <<
               status << ", sending old entry (" << old_rep->sline.status << ") to client");
        sendClientOldEntry();
    }
}

extern "C" CSR clientGetMoreData;
extern "C" CSD clientReplyDetach;

/**
 * clientReplyContext::cacheHit Should only be called until the HTTP reply headers
 * have been parsed.  Normally this should be a single call, but
 * it might take more than one.  As soon as we have the headers,
 * we hand off to clientSendMoreData, processExpired, or
 * processMiss.
 */
void
clientReplyContext::CacheHit(void *data, StoreIOBuffer result)
{
    clientReplyContext *context = (clientReplyContext *)data;
    context->cacheHit(result);
}

/**
 * Process a possible cache HIT.
 */
void
clientReplyContext::cacheHit(StoreIOBuffer result)
{
    /** Ignore if the HIT object is being deleted. */
    if (deleting)
        return;

    StoreEntry *e = http->storeEntry();

    HttpRequest *r = http->request;

    debugs(88, 3, "clientCacheHit: " << http->uri << ", " << result.length << " bytes");

    if (http->storeEntry() == NULL) {
        debugs(88, 3, "clientCacheHit: request aborted");
        return;
    } else if (result.flags.error) {
        /* swap in failure */
        debugs(88, 3, "clientCacheHit: swapin failure for " << http->uri);
        http->logType = LOG_TCP_SWAPFAIL_MISS;
        removeClientStoreReference(&sc, http);
        processMiss();
        return;
    }

    if (result.length == 0) {
        /* the store couldn't get enough data from the file for us to id the
         * object
         */
        /* treat as a miss */
        http->logType = LOG_TCP_MISS;
        processMiss();
        return;
    }

    assert(!EBIT_TEST(e->flags, ENTRY_ABORTED));
    /* update size of the request */
    reqsize = result.length + reqofs;

    /*
     * Got the headers, now grok them
     */
    assert(http->logType == LOG_TCP_HIT);

    if (strcmp(e->mem_obj->url, urlCanonical(r)) != 0) {
        debugs(33, 1, "clientProcessHit: URL mismatch, '" << e->mem_obj->url << "' != '" << urlCanonical(r) << "'");
        processMiss();
        return;
    }

    switch (varyEvaluateMatch(e, r)) {

    case VARY_NONE:
        /* No variance detected. Continue as normal */
        break;

    case VARY_MATCH:
        /* This is the correct entity for this request. Continue */
        debugs(88, 2, "clientProcessHit: Vary MATCH!");
        break;

    case VARY_OTHER:
        /* This is not the correct entity for this request. We need
         * to requery the cache.
         */
        removeClientStoreReference(&sc, http);
        e = NULL;
        /* Note: varyEvalyateMatch updates the request with vary information
         * so we only get here once. (it also takes care of cancelling loops)
         */
        debugs(88, 2, "clientProcessHit: Vary detected!");
        clientGetMoreData(ourNode, http);
        return;

    case VARY_CANCEL:
        /* varyEvaluateMatch found a object loop. Process as miss */
        debugs(88, 1, "clientProcessHit: Vary object loop!");
        processMiss();
        return;
    }

    if (r->method == METHOD_PURGE) {
        removeClientStoreReference(&sc, http);
        e = NULL;
        purgeRequest();
        return;
    }

    if (e->checkNegativeHit()
#if USE_HTTP_VIOLATIONS
            && !r->flags.nocache_hack
#endif
       ) {
        http->logType = LOG_TCP_NEGATIVE_HIT;
        sendMoreData(result);
    } else if (!http->flags.internal && refreshCheckHTTP(e, r)) {
        debugs(88, 5, "clientCacheHit: in refreshCheck() block");
        /*
         * We hold a stale copy; it needs to be validated
         */
        /*
         * The 'need_validation' flag is used to prevent forwarding
         * loops between siblings.  If our copy of the object is stale,
         * then we should probably only use parents for the validation
         * request.  Otherwise two siblings could generate a loop if
         * both have a stale version of the object.
         */
        r->flags.need_validation = 1;

        if (e->lastmod < 0) {
            /*
             * Previous reply didn't have a Last-Modified header,
             * we cannot revalidate it.
             */
            http->logType = LOG_TCP_MISS;
            processMiss();
        } else if (r->flags.nocache) {
            /*
             * This did not match a refresh pattern that overrides no-cache
             * we should honour the client no-cache header.
             */
            http->logType = LOG_TCP_CLIENT_REFRESH_MISS;
            processMiss();
        } else if (r->protocol == AnyP::PROTO_HTTP) {
            /*
             * Object needs to be revalidated
             * XXX This could apply to FTP as well, if Last-Modified is known.
             */
            processExpired();
        } else {
            /*
             * We don't know how to re-validate other protocols. Handle
             * them as if the object has expired.
             */
            http->logType = LOG_TCP_MISS;
            processMiss();
        }
    } else if (r->conditional())
        processConditional(result);
    else {
        /*
         * plain ol' cache hit
         */

#if USE_DELAY_POOLS
        if (e->store_status != STORE_OK)
            http->logType = LOG_TCP_MISS;
        else
#endif
            if (e->mem_status == IN_MEMORY)
                http->logType = LOG_TCP_MEM_HIT;
            else if (Config.onoff.offline)
                http->logType = LOG_TCP_OFFLINE_HIT;

        sendMoreData(result);
    }
}

/**
 * Prepare to fetch the object as it's a cache miss of some kind.
 */
void
clientReplyContext::processMiss()
{
    char *url = http->uri;
    HttpRequest *r = http->request;
    ErrorState *err = NULL;
    debugs(88, 4, "clientProcessMiss: '" << RequestMethodStr(r->method) << " " << url << "'");

    /**
     * We might have a left-over StoreEntry from a failed cache hit
     * or IMS request.
     */
    if (http->storeEntry()) {
        if (EBIT_TEST(http->storeEntry()->flags, ENTRY_SPECIAL)) {
            debugs(88, 0, "clientProcessMiss: miss on a special object (" << url << ").");
            debugs(88, 0, "\tlog_type = " << log_tags[http->logType]);
            http->storeEntry()->dump(1);
        }

        removeClientStoreReference(&sc, http);
    }

    /** Check if its a PURGE request to be actioned. */
    if (r->method == METHOD_PURGE) {
        purgeRequest();
        return;
    }

    /** Check if its an 'OTHER' request. Purge all cached entries if so and continue. */
    if (r->method == METHOD_OTHER) {
        purgeAllCached();
    }

    /** Check if 'only-if-cached' flag is set. Action if so. */
    if (http->onlyIfCached()) {
        processOnlyIfCachedMiss();
        return;
    }

    /// Deny loops for accelerator and interceptor. TODO: deny in all modes?
    if (r->flags.loopdetect &&
            (http->flags.accel || http->flags.intercepted)) {
        http->al.http.code = HTTP_FORBIDDEN;
        err = clientBuildError(ERR_ACCESS_DENIED, HTTP_FORBIDDEN, NULL, http->getConn()->clientConnection->remote, http->request);
        createStoreEntry(r->method, request_flags());
        errorAppendEntry(http->storeEntry(), err);
        triggerInitialStoreRead();
        return;
    } else {
        assert(http->out.offset == 0);
        createStoreEntry(r->method, r->flags);
        triggerInitialStoreRead();

        if (http->redirect.status) {
            HttpReply *rep = new HttpReply;
#if LOG_TCP_REDIRECTS

            http->logType = LOG_TCP_REDIRECT;
#endif

            http->storeEntry()->releaseRequest();
            rep->redirect(http->redirect.status, http->redirect.location);
            http->storeEntry()->replaceHttpReply(rep);
            http->storeEntry()->complete();
            return;
        }

        /** Check for internal requests. Update Protocol info if so. */
        if (http->flags.internal)
            r->protocol = AnyP::PROTO_INTERNAL;

<<<<<<< HEAD
        r->clientConnectionManager = http->getConn();
=======
        assert(r->clientConnectionManager == http->getConn());
>>>>>>> 4c6dea46

        /** Start forwarding to get the new object from network */
        Comm::ConnectionPointer conn = http->getConn() != NULL ? http->getConn()->clientConnection : NULL;
        FwdState::fwdStart(conn, http->storeEntry(), r);
    }
}

/**
 * client issued a request with an only-if-cached cache-control directive;
 * we did not find a cached object that can be returned without
 *     contacting other servers;
 * respond with a 504 (Gateway Timeout) as suggested in [RFC 2068]
 */
void
clientReplyContext::processOnlyIfCachedMiss()
{
    debugs(88, 4, "clientProcessOnlyIfCachedMiss: '" <<
           RequestMethodStr(http->request->method) << " " << http->uri << "'");
    http->al.http.code = HTTP_GATEWAY_TIMEOUT;
    ErrorState *err = clientBuildError(ERR_ONLY_IF_CACHED_MISS, HTTP_GATEWAY_TIMEOUT, NULL,
                                       http->getConn()->clientConnection->remote, http->request);
    removeClientStoreReference(&sc, http);
    startError(err);
}

/// process conditional request from client
void
clientReplyContext::processConditional(StoreIOBuffer &result)
{
    StoreEntry *const e = http->storeEntry();

    if (e->getReply()->sline.status != HTTP_OK) {
        debugs(88, 4, "clientReplyContext::processConditional: Reply code " <<
               e->getReply()->sline.status << " != 200");
        http->logType = LOG_TCP_MISS;
        processMiss();
        return;
    }

    HttpRequest &r = *http->request;

    if (r.header.has(HDR_IF_MATCH) && !e->hasIfMatchEtag(r)) {
        // RFC 2616: reply with 412 Precondition Failed if If-Match did not match
        sendPreconditionFailedError();
        return;
    }

    bool matchedIfNoneMatch = false;
    if (r.header.has(HDR_IF_NONE_MATCH)) {
        if (!e->hasIfNoneMatchEtag(r)) {
            // RFC 2616: ignore IMS if If-None-Match did not match
            r.flags.ims = 0;
            r.ims = -1;
            r.imslen = 0;
            r.header.delById(HDR_IF_MODIFIED_SINCE);
            http->logType = LOG_TCP_MISS;
            sendMoreData(result);
            return;
        }

        if (!r.flags.ims) {
            // RFC 2616: if If-None-Match matched and there is no IMS,
            // reply with 304 Not Modified or 412 Precondition Failed
            sendNotModifiedOrPreconditionFailedError();
            return;
        }

        // otherwise check IMS below to decide if we reply with 304 or 412
        matchedIfNoneMatch = true;
    }

    if (r.flags.ims) {
        // handle If-Modified-Since requests from the client
        if (e->modifiedSince(&r)) {
            http->logType = LOG_TCP_IMS_HIT;
            sendMoreData(result);
            return;
        }

        if (matchedIfNoneMatch) {
            // If-None-Match matched, reply with 304 Not Modified or
            // 412 Precondition Failed
            sendNotModifiedOrPreconditionFailedError();
            return;
        }

        // otherwise reply with 304 Not Modified
        sendNotModified();
    }
}

void
clientReplyContext::purgeRequestFindObjectToPurge()
{
    /* Try to find a base entry */
    http->flags.purging = 1;
    lookingforstore = 1;

    // TODO: can we use purgeAllCached() here instead of doing the
    // getPublicByRequestMethod() dance?
    StoreEntry::getPublicByRequestMethod(this, http->request, METHOD_GET);
}

// Purges all entries with a given url
// TODO: move to SideAgent parent, when we have one
/*
 * We probably cannot purge Vary-affected responses because their MD5
 * keys depend on vary headers.
 */
void
purgeEntriesByUrl(HttpRequest * req, const char *url)
{
#if USE_HTCP
    bool get_or_head_sent = false;
#endif

    for (HttpRequestMethod m(METHOD_NONE); m != METHOD_ENUM_END; ++m) {
        if (m.isCacheble()) {
            if (StoreEntry *entry = storeGetPublic(url, m)) {
                debugs(88, 5, "purging " << RequestMethodStr(m) << ' ' << url);
#if USE_HTCP
                neighborsHtcpClear(entry, url, req, m, HTCP_CLR_INVALIDATION);
                if (m == METHOD_GET || m == METHOD_HEAD) {
                    get_or_head_sent = true;
                }
#endif
                entry->release();
            }
        }
    }

#if USE_HTCP
    if (!get_or_head_sent) {
        neighborsHtcpClear(NULL, url, req, HttpRequestMethod(METHOD_GET), HTCP_CLR_INVALIDATION);
    }
#endif
}

void
clientReplyContext::purgeAllCached()
{
    const char *url = urlCanonical(http->request);
    purgeEntriesByUrl(http->request, url);
}

void
clientReplyContext::created(StoreEntry *newEntry)
{
    if (lookingforstore == 1)
        purgeFoundGet(newEntry);
    else if (lookingforstore == 2)
        purgeFoundHead(newEntry);
    else if (lookingforstore == 3)
        purgeDoPurgeGet(newEntry);
    else if (lookingforstore == 4)
        purgeDoPurgeHead(newEntry);
    else if (lookingforstore == 5)
        identifyFoundObject(newEntry);
}

void
clientReplyContext::purgeFoundGet(StoreEntry *newEntry)
{
    if (newEntry->isNull()) {
        lookingforstore = 2;
        StoreEntry::getPublicByRequestMethod(this, http->request, METHOD_HEAD);
    } else
        purgeFoundObject (newEntry);
}

void
clientReplyContext::purgeFoundHead(StoreEntry *newEntry)
{
    if (newEntry->isNull())
        purgeDoMissPurge();
    else
        purgeFoundObject (newEntry);
}

void
clientReplyContext::purgeFoundObject(StoreEntry *entry)
{
    assert (entry && !entry->isNull());

    if (EBIT_TEST(entry->flags, ENTRY_SPECIAL)) {
        http->logType = LOG_TCP_DENIED;
        ErrorState *err = clientBuildError(ERR_ACCESS_DENIED, HTTP_FORBIDDEN, NULL,
                                           http->getConn()->clientConnection->remote, http->request);
        startError(err);
        return;
    }

    StoreIOBuffer localTempBuffer;
    /* Swap in the metadata */
    http->storeEntry(entry);

    http->storeEntry()->lock();
    http->storeEntry()->createMemObject(http->uri, http->log_uri);

    http->storeEntry()->mem_obj->method = http->request->method;

    sc = storeClientListAdd(http->storeEntry(), this);

    http->logType = LOG_TCP_HIT;

    reqofs = 0;

    localTempBuffer.offset = http->out.offset;

    localTempBuffer.length = next()->readBuffer.length;

    localTempBuffer.data = next()->readBuffer.data;

    storeClientCopy(sc, http->storeEntry(),
                    localTempBuffer, CacheHit, this);
}

void
clientReplyContext::purgeRequest()
{
    debugs(88, 3, "Config2.onoff.enable_purge = " <<
           Config2.onoff.enable_purge);

    if (!Config2.onoff.enable_purge) {
        http->logType = LOG_TCP_DENIED;
        ErrorState *err = clientBuildError(ERR_ACCESS_DENIED, HTTP_FORBIDDEN, NULL, http->getConn()->clientConnection->remote, http->request);
        startError(err);
        return;
    }

    /* Release both IP cache */
    ipcacheInvalidate(http->request->GetHost());

    if (!http->flags.purging)
        purgeRequestFindObjectToPurge();
    else
        purgeDoMissPurge();
}

void
clientReplyContext::purgeDoMissPurge()
{
    http->logType = LOG_TCP_MISS;
    lookingforstore = 3;
    StoreEntry::getPublicByRequestMethod(this,http->request, METHOD_GET);
}

void
clientReplyContext::purgeDoPurgeGet(StoreEntry *newEntry)
{
    assert (newEntry);
    /* Move to new() when that is created */
    purgeStatus = HTTP_NOT_FOUND;

    if (!newEntry->isNull()) {
        /* Release the cached URI */
        debugs(88, 4, "clientPurgeRequest: GET '" << newEntry->url() << "'" );
#if USE_HTCP
        neighborsHtcpClear(newEntry, NULL, http->request, HttpRequestMethod(METHOD_GET), HTCP_CLR_PURGE);
#endif
        newEntry->release();
        purgeStatus = HTTP_OK;
    }

    lookingforstore = 4;
    StoreEntry::getPublicByRequestMethod(this, http->request, METHOD_HEAD);
}

void
clientReplyContext::purgeDoPurgeHead(StoreEntry *newEntry)
{
    if (newEntry && !newEntry->isNull()) {
        debugs(88, 4, "clientPurgeRequest: HEAD '" << newEntry->url() << "'" );
#if USE_HTCP
        neighborsHtcpClear(newEntry, NULL, http->request, HttpRequestMethod(METHOD_HEAD), HTCP_CLR_PURGE);
#endif
        newEntry->release();
        purgeStatus = HTTP_OK;
    }

    /* And for Vary, release the base URI if none of the headers was included in the request */

    if (http->request->vary_headers
            && !strstr(http->request->vary_headers, "=")) {
        StoreEntry *entry = storeGetPublic(urlCanonical(http->request), METHOD_GET);

        if (entry) {
            debugs(88, 4, "clientPurgeRequest: Vary GET '" << entry->url() << "'" );
#if USE_HTCP
            neighborsHtcpClear(entry, NULL, http->request, HttpRequestMethod(METHOD_GET), HTCP_CLR_PURGE);
#endif
            entry->release();
            purgeStatus = HTTP_OK;
        }

        entry = storeGetPublic(urlCanonical(http->request), METHOD_HEAD);

        if (entry) {
            debugs(88, 4, "clientPurgeRequest: Vary HEAD '" << entry->url() << "'" );
#if USE_HTCP
            neighborsHtcpClear(entry, NULL, http->request, HttpRequestMethod(METHOD_HEAD), HTCP_CLR_PURGE);
#endif
            entry->release();
            purgeStatus = HTTP_OK;
        }
    }

    /*
     * Make a new entry to hold the reply to be written
     * to the client.
     */
    /* FIXME: This doesn't need to go through the store. Simply
     * push down the client chain
     */
    createStoreEntry(http->request->method, request_flags());

    triggerInitialStoreRead();

    HttpReply *rep = new HttpReply;
    rep->setHeaders(purgeStatus, NULL, NULL, 0, 0, -1);
    http->storeEntry()->replaceHttpReply(rep);
    http->storeEntry()->complete();
}

void
clientReplyContext::traceReply(clientStreamNode * node)
{
    clientStreamNode *nextNode = (clientStreamNode *)node->node.next->data;
    StoreIOBuffer localTempBuffer;
    createStoreEntry(http->request->method, request_flags());
    localTempBuffer.offset = nextNode->readBuffer.offset + headers_sz;
    localTempBuffer.length = nextNode->readBuffer.length;
    localTempBuffer.data = nextNode->readBuffer.data;
    storeClientCopy(sc, http->storeEntry(),
                    localTempBuffer, SendMoreData, this);
    http->storeEntry()->releaseRequest();
    http->storeEntry()->buffer();
    HttpReply *rep = new HttpReply;
    rep->setHeaders(HTTP_OK, NULL, "text/plain", http->request->prefixLen(), 0, squid_curtime);
    http->storeEntry()->replaceHttpReply(rep);
    http->request->swapOut(http->storeEntry());
    http->storeEntry()->complete();
}

#define SENDING_BODY 0
#define SENDING_HDRSONLY 1
int
clientReplyContext::checkTransferDone()
{
    StoreEntry *entry = http->storeEntry();

    if (entry == NULL)
        return 0;

    /*
     * For now, 'done_copying' is used for special cases like
     * Range and HEAD requests.
     */
    if (http->flags.done_copying)
        return 1;

    if (http->request->flags.chunked_reply && !flags.complete) {
        // last-chunk was not sent
        return 0;
    }

    /*
     * Handle STORE_OK objects.
     * objectLen(entry) will be set proprely.
     * RC: Does objectLen(entry) include the Headers?
     * RC: Yes.
     */
    if (entry->store_status == STORE_OK) {
        return storeOKTransferDone();
    } else {
        return storeNotOKTransferDone();
    }
}

int
clientReplyContext::storeOKTransferDone() const
{
    if (http->out.offset >= http->storeEntry()->objectLen() - headers_sz) {
        debugs(88,3,HERE << "storeOKTransferDone " <<
               " out.offset=" << http->out.offset <<
               " objectLen()=" << http->storeEntry()->objectLen() <<
               " headers_sz=" << headers_sz);
        return 1;
    }

    return 0;
}

int
clientReplyContext::storeNotOKTransferDone() const
{
    /*
     * Now, handle STORE_PENDING objects
     */
    MemObject *mem = http->storeEntry()->mem_obj;
    assert(mem != NULL);
    assert(http->request != NULL);
    /* mem->reply was wrong because it uses the UPSTREAM header length!!! */
    HttpReply const *curReply = mem->getReply();

    if (headers_sz == 0)
        /* haven't found end of headers yet */
        return 0;

    int sending = SENDING_BODY;

    if (curReply->sline.status == HTTP_NO_CONTENT ||
            curReply->sline.status == HTTP_NOT_MODIFIED ||
            curReply->sline.status < HTTP_OK ||
            http->request->method == METHOD_HEAD)
        sending = SENDING_HDRSONLY;

    /*
     * Figure out how much data we are supposed to send.
     * If we are sending a body and we don't have a content-length,
     * then we must wait for the object to become STORE_OK.
     */
    if (curReply->content_length < 0)
        return 0;

    int64_t expectedLength = curReply->content_length + http->out.headers_sz;

    if (http->out.size < expectedLength)
        return 0;
    else {
        debugs(88,3,HERE << "storeNotOKTransferDone " <<
               " out.size=" << http->out.size <<
               " expectedLength=" << expectedLength);
        return 1;
    }
}


/* A write has completed, what is the next status based on the
 * canonical request data?
 * 1 something is wrong
 * 0 nothing is wrong.
 *
 */
int
clientHttpRequestStatus(int fd, ClientHttpRequest const *http)
{
#if SIZEOF_INT64_T == 4
    if (http->out.size > 0x7FFF0000) {
        debugs(88, 1, "WARNING: closing FD " << fd << " to prevent out.size counter overflow");
        debugs(88, 1, "\tclient " << http->getConn()->peer);
        debugs(88, 1, "\treceived " << http->out.size << " bytes");
        debugs(88, 1, "\tURI " << http->log_uri);
        return 1;
    }

    if (http->out.offset > 0x7FFF0000) {
        debugs(88, 1, "WARNING: closing FD " << fd < " to prevent out.offset counter overflow");
        debugs(88, 1, "\tclient " << http->getConn()->peer);
        debugs(88, 1, "\treceived " << http->out.size << " bytes, offset " << http->out.offset);
        debugs(88, 1, "\tURI " << http->log_uri);
        return 1;
    }

#endif
    return 0;
}

/* Preconditions:
 * *http is a valid structure.
 * fd is either -1, or an open fd.
 *
 * TODO: enumify this
 *
 * This function is used by any http request sink, to determine the status
 * of the object.
 */
clientStream_status_t
clientReplyStatus(clientStreamNode * aNode, ClientHttpRequest * http)
{
    clientReplyContext *context = dynamic_cast<clientReplyContext *>(aNode->data.getRaw());
    assert (context);
    assert (context->http == http);
    return context->replyStatus();
}

clientStream_status_t
clientReplyContext::replyStatus()
{
    int done;
    /* Here because lower nodes don't need it */

    if (http->storeEntry() == NULL) {
        debugs(88, 5, "clientReplyStatus: no storeEntry");
        return STREAM_FAILED;	/* yuck, but what can we do? */
    }

    if (EBIT_TEST(http->storeEntry()->flags, ENTRY_ABORTED)) {
        /* TODO: Could upstream read errors (result.flags.error) be
         * lost, and result in undersize requests being considered
         * complete. Should we tcp reset such connections ?
         */
        debugs(88, 5, "clientReplyStatus: aborted storeEntry");
        return STREAM_FAILED;
    }

    if ((done = checkTransferDone()) != 0 || flags.complete) {
        debugs(88, 5, "clientReplyStatus: transfer is DONE");
        /* Ok we're finished, but how? */

        const int64_t expectedBodySize =
            http->storeEntry()->getReply()->bodySize(http->request->method);
        if (!http->request->flags.proxy_keepalive && expectedBodySize < 0) {
            debugs(88, 5, "clientReplyStatus: closing, content_length < 0");
            return STREAM_FAILED;
        }

        if (!done) {
            debugs(88, 5, "clientReplyStatus: closing, !done, but read 0 bytes");
            return STREAM_FAILED;
        }

        if (expectedBodySize >= 0 && !http->gotEnough()) {
            debugs(88, 5, "clientReplyStatus: client didn't get all it expected");
            return STREAM_UNPLANNED_COMPLETE;
        }

        if (http->request->flags.proxy_keepalive) {
            debugs(88, 5, "clientReplyStatus: stream complete and can keepalive");
            return STREAM_COMPLETE;
        }

        debugs(88, 5, "clientReplyStatus: stream was not expected to complete!");
        return STREAM_UNPLANNED_COMPLETE;
    }

    // XXX: Should this be checked earlier? We could return above w/o checking.
    if (reply->receivedBodyTooLarge(*http->request, http->out.offset - 4096)) {
        /* 4096 is a margin for the HTTP headers included in out.offset */
        debugs(88, 5, "clientReplyStatus: client reply body is too large");
        return STREAM_FAILED;
    }

    return STREAM_NONE;
}

/* Responses with no body will not have a content-type header,
 * which breaks the rep_mime_type acl, which
 * coincidentally, is the most common acl for reply access lists.
 * A better long term fix for this is to allow acl matchs on the various
 * status codes, and then supply a default ruleset that puts these
 * codes before any user defines access entries. That way the user
 * can choose to block these responses where appropriate, but won't get
 * mysterious breakages.
 */
bool
clientReplyContext::alwaysAllowResponse(http_status sline) const
{
    bool result;

    switch (sline) {

    case HTTP_CONTINUE:

    case HTTP_SWITCHING_PROTOCOLS:

    case HTTP_PROCESSING:

    case HTTP_NO_CONTENT:

    case HTTP_NOT_MODIFIED:
        result = true;
        break;

    default:
        result = false;
    }

    return result;
}

/**
 * Generate the reply headers sent to client.
 *
 * Filters out unwanted entries and hop-by-hop from original reply header
 * then adds extra entries if we have more info than origin server
 * then adds Squid specific entries
 */
void
clientReplyContext::buildReplyHeader()
{
    HttpHeader *hdr = &reply->header;
    int is_hit = logTypeIsATcpHit(http->logType);
    HttpRequest *request = http->request;
#if DONT_FILTER_THESE
    /* but you might want to if you run Squid as an HTTP accelerator */
    /* hdr->delById(HDR_ACCEPT_RANGES); */
    hdr->delById(HDR_ETAG);
#endif

    if (is_hit)
        hdr->delById(HDR_SET_COOKIE);
    // TODO: RFC 2965 : Must honour Cache-Control: no-cache="set-cookie2" and remove header.

    // if there is not configured a peer proxy with login=PASS option enabled
    // remove the Proxy-Authenticate header
    if ( !(request->peer_login && strcmp(request->peer_login,"PASS") ==0))
        reply->header.delById(HDR_PROXY_AUTHENTICATE);

    reply->header.removeHopByHopEntries();

    //    if (request->range)
    //      clientBuildRangeHeader(http, reply);

    /*
     * Add a estimated Age header on cache hits.
     */
    if (is_hit) {
        /*
         * Remove any existing Age header sent by upstream caches
         * (note that the existing header is passed along unmodified
         * on cache misses)
         */
        hdr->delById(HDR_AGE);
        /*
         * This adds the calculated object age. Note that the details of the
         * age calculation is performed by adjusting the timestamp in
         * StoreEntry::timestampsSet(), not here.
         */
#if DEAD_CODE
        // XXX: realy useless? or is there a bug now that this is detatched from the below if-sequence ?
        // looks like this pre-if was supposed to be the browser workaround...
        if (NULL == http->storeEntry())
            (void) 0;
        else if (http->storeEntry()->timestamp < 0)
            (void) 0;
#endif

        if (EBIT_TEST(http->storeEntry()->flags, ENTRY_SPECIAL)) {
            hdr->delById(HDR_DATE);
            hdr->insertTime(HDR_DATE, squid_curtime);
        } else if (http->storeEntry()->timestamp <= squid_curtime) {
            hdr->putInt(HDR_AGE,
                        squid_curtime - http->storeEntry()->timestamp);
            /* Signal old objects.  NB: rfc 2616 is not clear,
             * by implication, on whether we should do this to all
             * responses, or only cache hits.
             * 14.46 states it ONLY applys for heuristically caclulated
             * freshness values, 13.2.4 doesn't specify the same limitation.
             * We interpret RFC 2616 under the combination.
             */
            /* TODO: if maxage or s-maxage is present, don't do this */

            if (squid_curtime - http->storeEntry()->timestamp >= 86400) {
                char tbuf[512];
                snprintf (tbuf, sizeof(tbuf), "%s %s %s",
                          "113", ThisCache,
                          "This cache hit is still fresh and more than 1 day old");
                hdr->putStr(HDR_WARNING, tbuf);
            }
        }
    }

    /* RFC 2616: Section 14.18
     *
     * Add a Date: header if missing.
     * We have access to a clock therefore are required to amend any shortcoming in servers.
     *
     * NP: done after Age: to prevent ENTRY_SPECIAL double-handling this header.
     */
    if ( !hdr->has(HDR_DATE) ) {
        if (!http->storeEntry())
            hdr->insertTime(HDR_DATE, squid_curtime);
        else if (http->storeEntry()->timestamp > 0)
            hdr->insertTime(HDR_DATE, http->storeEntry()->timestamp);
        else {
            debugs(88,DBG_IMPORTANT,"WARNING: An error inside Squid has caused an HTTP reply without Date:. Please report this:");
            /* dump something useful about the problem */
            http->storeEntry()->dump(DBG_IMPORTANT);
        }
    }

    // add Warnings required by RFC 2616 if serving a stale hit
    if (http->request->flags.stale_if_hit && logTypeIsATcpHit(http->logType)) {
        hdr->putWarning(110, "Response is stale");
        if (http->request->flags.need_validation)
            hdr->putWarning(111, "Revalidation failed");
    }

    /* Filter unproxyable authentication types */
    if (http->logType != LOG_TCP_DENIED &&
            hdr->has(HDR_WWW_AUTHENTICATE)) {
        HttpHeaderPos pos = HttpHeaderInitPos;
        HttpHeaderEntry *e;

        int connection_auth_blocked = 0;
        while ((e = hdr->getEntry(&pos))) {
            if (e->id == HDR_WWW_AUTHENTICATE) {
                const char *value = e->value.rawBuf();

                if ((strncasecmp(value, "NTLM", 4) == 0 &&
                        (value[4] == '\0' || value[4] == ' '))
                        ||
                        (strncasecmp(value, "Negotiate", 9) == 0 &&
                         (value[9] == '\0' || value[9] == ' '))
                        ||
                        (strncasecmp(value, "Kerberos", 8) == 0 &&
                         (value[8] == '\0' || value[8] == ' '))) {
                    if (request->flags.connection_auth_disabled) {
                        hdr->delAt(pos, connection_auth_blocked);
                        continue;
                    }
                    request->flags.must_keepalive = 1;
                    if (!request->flags.accelerated && !request->flags.intercepted) {
                        httpHeaderPutStrf(hdr, HDR_PROXY_SUPPORT, "Session-Based-Authentication");
                        /*
                          We send "[Proxy-]Connection: Proxy-Support" header to mark
                          Proxy-Support as a hop-by-hop header for intermediaries that do not
                          understand the semantics of this header. The RFC should have included
                          this recommendation.
                        */
                        httpHeaderPutStrf(hdr, HDR_CONNECTION, "Proxy-support");
                    }
                    break;
                }
            }
        }

        if (connection_auth_blocked)
            hdr->refreshMask();
    }

#if USE_AUTH
    /* Handle authentication headers */
    if (http->logType == LOG_TCP_DENIED &&
            ( reply->sline.status == HTTP_PROXY_AUTHENTICATION_REQUIRED ||
              reply->sline.status == HTTP_UNAUTHORIZED)
       ) {
        /* Add authentication header */
        /*! \todo alter errorstate to be accel on|off aware. The 0 on the next line
         * depends on authenticate behaviour: all schemes to date send no extra
         * data on 407/401 responses, and do not check the accel state on 401/407
         * responses
         */
        authenticateFixHeader(reply, request->auth_user_request, request, 0, 1);
    } else if (request->auth_user_request != NULL)
        authenticateFixHeader(reply, request->auth_user_request, request, http->flags.accel, 0);
#endif

    /* Append X-Cache */
    httpHeaderPutStrf(hdr, HDR_X_CACHE, "%s from %s",
                      is_hit ? "HIT" : "MISS", getMyHostname());

#if USE_CACHE_DIGESTS
    /* Append X-Cache-Lookup: -- temporary hack, to be removed @?@ @?@ */
    httpHeaderPutStrf(hdr, HDR_X_CACHE_LOOKUP, "%s from %s:%d",
                      lookup_type ? lookup_type : "NONE",
                      getMyHostname(), getMyPort());

#endif

    const bool maySendChunkedReply = !request->multipartRangeRequest() &&
                                     (request->http_ver >= HttpVersion(1, 1));

    /* Check whether we should send keep-alive */
    if (!Config.onoff.error_pconns && reply->sline.status >= 400 && !request->flags.must_keepalive) {
        debugs(33, 3, "clientBuildReplyHeader: Error, don't keep-alive");
        request->flags.proxy_keepalive = 0;
    } else if (!Config.onoff.client_pconns && !request->flags.must_keepalive) {
        debugs(33, 2, "clientBuildReplyHeader: Connection Keep-Alive not requested by admin or client");
        request->flags.proxy_keepalive = 0;
    } else if (request->flags.proxy_keepalive && shutting_down) {
        debugs(88, 3, "clientBuildReplyHeader: Shutting down, don't keep-alive.");
        request->flags.proxy_keepalive = 0;
    } else if (request->flags.connection_auth && !reply->keep_alive) {
        debugs(33, 2, "clientBuildReplyHeader: Connection oriented auth but server side non-persistent");
        request->flags.proxy_keepalive = 0;
    } else if (reply->bodySize(request->method) < 0 && !maySendChunkedReply) {
        debugs(88, 3, "clientBuildReplyHeader: can't keep-alive, unknown body size" );
        request->flags.proxy_keepalive = 0;
    } else if (fdUsageHigh()&& !request->flags.must_keepalive) {
        debugs(88, 3, "clientBuildReplyHeader: Not many unused FDs, can't keep-alive");
        request->flags.proxy_keepalive = 0;
    }

    // Decide if we send chunked reply
    if (maySendChunkedReply &&
            request->flags.proxy_keepalive &&
            reply->bodySize(request->method) < 0) {
        debugs(88, 3, "clientBuildReplyHeader: chunked reply");
        request->flags.chunked_reply = 1;
        hdr->putStr(HDR_TRANSFER_ENCODING, "chunked");
    }

    /* Append VIA */
    if (Config.onoff.via) {
        LOCAL_ARRAY(char, bbuf, MAX_URL + 32);
        String strVia;
        hdr->getList(HDR_VIA, &strVia);
        snprintf(bbuf, MAX_URL + 32, "%d.%d %s",
                 reply->sline.version.major,
                 reply->sline.version.minor,
                 ThisCache);
        strListAdd(&strVia, bbuf, ',');
        hdr->delById(HDR_VIA);
        hdr->putStr(HDR_VIA, strVia.termedBuf());
    }
    /* Signal keep-alive or close explicitly */
    hdr->putStr(HDR_CONNECTION, request->flags.proxy_keepalive ? "keep-alive" : "close");

#if ADD_X_REQUEST_URI
    /*
     * Knowing the URI of the request is useful when debugging persistent
     * connections in a client; we cannot guarantee the order of http headers,
     * but X-Request-URI is likely to be the very last header to ease use from a
     * debugger [hdr->entries.count-1].
     */
    hdr->putStr(HDR_X_REQUEST_URI,
                http->memOjbect()->url ? http->memObject()->url : http->uri);

#endif

    /* Surrogate-Control requires Surrogate-Capability from upstream to pass on */
    if ( hdr->has(HDR_SURROGATE_CONTROL) ) {
        if (!request->header.has(HDR_SURROGATE_CAPABILITY)) {
            hdr->delById(HDR_SURROGATE_CONTROL);
        }
        /* TODO: else case: drop any controls intended specifically for our surrogate ID */
    }

    httpHdrMangleList(hdr, request, ROR_REPLY);
}


void
clientReplyContext::cloneReply()
{
    assert(reply == NULL);

    HttpReply *rep = http->storeEntry()->getReply()->clone();

    reply = HTTPMSGLOCK(rep);

    if (reply->sline.protocol == AnyP::PROTO_HTTP) {
        /* RFC 2616 requires us to advertise our 1.1 version (but only on real HTTP traffic) */
        reply->sline.version = HttpVersion(1,1);
    }

    /* do header conversions */
    buildReplyHeader();
}

void
clientReplyContext::identifyStoreObject()
{
    HttpRequest *r = http->request;

    if (r->flags.cachable || r->flags.internal) {
        lookingforstore = 5;
        StoreEntry::getPublicByRequest (this, r);
    } else {
        identifyFoundObject (NullStoreEntry::getInstance());
    }
}

/**
 * Check state of the current StoreEntry object.
 * to see if we can determine the final status of the request.
 */
void
clientReplyContext::identifyFoundObject(StoreEntry *newEntry)
{
    StoreEntry *e = newEntry;
    HttpRequest *r = http->request;

    /** \li If the entry received isNull() then we ignore it. */
    if (e->isNull()) {
        http->storeEntry(NULL);
    } else {
        http->storeEntry(e);
    }

    e = http->storeEntry();

    /* Release IP-cache entries on reload */
    /** \li If the request has no-cache flag set or some no_cache HACK in operation we
      * 'invalidate' the cached IP entries for this request ???
      */
    if (r->flags.nocache) {

#if USE_DNSSERVERS

        ipcacheInvalidate(r->GetHost());

#else

        ipcacheInvalidateNegative(r->GetHost());

#endif /* USE_DNSSERVERS */

    }

#if USE_HTTP_VIOLATIONS

    else if (r->flags.nocache_hack) {

#if USE_DNSSERVERS

        ipcacheInvalidate(r->GetHost());

#else

        ipcacheInvalidateNegative(r->GetHost());

#endif /* USE_DNSSERVERS */

    }

#endif /* USE_HTTP_VIOLATIONS */
#if USE_CACHE_DIGESTS

    lookup_type = http->storeEntry() ? "HIT" : "MISS";

#endif

    if (NULL == http->storeEntry()) {
        /** \li If no StoreEntry object is current assume this object isn't in the cache set MISS*/
        debugs(85, 3, "clientProcessRequest2: StoreEntry is NULL -  MISS");
        http->logType = LOG_TCP_MISS;
        doGetMoreData();
        return;
    }

    if (Config.onoff.offline) {
        /** \li If we are running in offline mode set to HIT */
        debugs(85, 3, "clientProcessRequest2: offline HIT");
        http->logType = LOG_TCP_HIT;
        doGetMoreData();
        return;
    }

    if (http->redirect.status) {
        /** \li If redirection status is True force this to be a MISS */
        debugs(85, 3, "clientProcessRequest2: redirectStatus forced StoreEntry to NULL -  MISS");
        http->storeEntry(NULL);
        http->logType = LOG_TCP_MISS;
        doGetMoreData();
        return;
    }

    if (!e->validToSend()) {
        debugs(85, 3, "clientProcessRequest2: !storeEntryValidToSend MISS" );
        http->storeEntry(NULL);
        http->logType = LOG_TCP_MISS;
        doGetMoreData();
        return;
    }

    if (EBIT_TEST(e->flags, ENTRY_SPECIAL)) {
        /* \li Special entries are always hits, no matter what the client says */
        debugs(85, 3, "clientProcessRequest2: ENTRY_SPECIAL HIT");
        http->logType = LOG_TCP_HIT;
        doGetMoreData();
        return;
    }

    if (r->flags.nocache) {
        debugs(85, 3, "clientProcessRequest2: no-cache REFRESH MISS");
        http->storeEntry(NULL);
        http->logType = LOG_TCP_CLIENT_REFRESH_MISS;
        doGetMoreData();
        return;
    }

    debugs(85, 3, "clientProcessRequest2: default HIT");
    http->logType = LOG_TCP_HIT;
    doGetMoreData();
}

/**
 * Request more data from the store for the client Stream
 * This is *the* entry point to this module.
 *
 * Preconditions:
 *  - This is the head of the list.
 *  - There is at least one more node.
 *  - Data context is not null
 */
void
clientGetMoreData(clientStreamNode * aNode, ClientHttpRequest * http)
{
    /* Test preconditions */
    assert(aNode != NULL);
    assert(cbdataReferenceValid(aNode));
    assert(aNode->node.prev == NULL);
    assert(aNode->node.next != NULL);
    clientReplyContext *context = dynamic_cast<clientReplyContext *>(aNode->data.getRaw());
    assert (context);
    assert(context->http == http);


    clientStreamNode *next = ( clientStreamNode *)aNode->node.next->data;

    if (!context->ourNode)
        context->ourNode = aNode;

    /* no cbdatareference, this is only used once, and safely */
    if (context->flags.storelogiccomplete) {
        StoreIOBuffer tempBuffer;
        tempBuffer.offset = next->readBuffer.offset + context->headers_sz;
        tempBuffer.length = next->readBuffer.length;
        tempBuffer.data = next->readBuffer.data;

        storeClientCopy(context->sc, http->storeEntry(),
                        tempBuffer, clientReplyContext::SendMoreData, context);
        return;
    }

    if (context->http->request->method == METHOD_PURGE) {
        context->purgeRequest();
        return;
    }

    // OPTIONS with Max-Forwards:0 handled in clientProcessRequest()

    if (context->http->request->method == METHOD_TRACE) {
        if (context->http->request->header.getInt64(HDR_MAX_FORWARDS) == 0) {
            context->traceReply(aNode);
            return;
        }

        /* continue forwarding, not finished yet. */
        http->logType = LOG_TCP_MISS;

        context->doGetMoreData();
    } else
        context->identifyStoreObject();
}

void
clientReplyContext::doGetMoreData()
{
    /* We still have to do store logic processing - vary, cache hit etc */
    if (http->storeEntry() != NULL) {
        /* someone found the object in the cache for us */
        StoreIOBuffer localTempBuffer;

        http->storeEntry()->lock();

        if (http->storeEntry()->mem_obj == NULL) {
            /*
             * This if-block exists because we don't want to clobber
             * a preexiting mem_obj->method value if the mem_obj
             * already exists.  For example, when a HEAD request
             * is a cache hit for a GET response, we want to keep
             * the method as GET.
             */
            http->storeEntry()->createMemObject(http->uri, http->log_uri);
            http->storeEntry()->mem_obj->method = http->request->method;
        }

        sc = storeClientListAdd(http->storeEntry(), this);
#if USE_DELAY_POOLS
        sc->setDelayId(DelayId::DelayClient(http));
#endif

        assert(http->logType == LOG_TCP_HIT);
        reqofs = 0;
        /* guarantee nothing has been sent yet! */
        assert(http->out.size == 0);
        assert(http->out.offset == 0);

        if (Ip::Qos::TheConfig.isHitTosActive()) {
            Ip::Qos::doTosLocalHit(http->getConn()->clientConnection);
        }

        if (Ip::Qos::TheConfig.isHitNfmarkActive()) {
            Ip::Qos::doNfmarkLocalHit(http->getConn()->clientConnection);
        }

        localTempBuffer.offset = reqofs;
        localTempBuffer.length = getNextNode()->readBuffer.length;
        localTempBuffer.data = getNextNode()->readBuffer.data;
        storeClientCopy(sc, http->storeEntry(), localTempBuffer, CacheHit, this);
    } else {
        /* MISS CASE, http->logType is already set! */
        processMiss();
    }
}

/** The next node has removed itself from the stream. */
void
clientReplyDetach(clientStreamNode * node, ClientHttpRequest * http)
{
    /** detach from the stream */
    clientStreamDetach(node, http);
}

/**
 * Accepts chunk of a http message in buf, parses prefix, filters headers and
 * such, writes processed message to the message recipient
 */
void
clientReplyContext::SendMoreData(void *data, StoreIOBuffer result)
{
    clientReplyContext *context = static_cast<clientReplyContext *>(data);
    context->sendMoreData (result);
}

void
clientReplyContext::makeThisHead()
{
    /* At least, I think thats what this does */
    dlinkDelete(&http->active, &ClientActiveRequests);
    dlinkAdd(http, &http->active, &ClientActiveRequests);
}

bool
clientReplyContext::errorInStream(StoreIOBuffer const &result, size_t const &sizeToProcess)const
{
    return /* aborted request */
        (http->storeEntry() && EBIT_TEST(http->storeEntry()->flags, ENTRY_ABORTED)) ||
        /* Upstream read error */ (result.flags.error) ||
        /* Upstream EOF */ (sizeToProcess == 0);
}

void
clientReplyContext::sendStreamError(StoreIOBuffer const &result)
{
    /** call clientWriteComplete so the client socket gets closed
     *
     * We call into the stream, because we don't know that there is a
     * client socket!
     */
    debugs(88, 5, "clientReplyContext::sendStreamError: A stream error has occured, marking as complete and sending no data.");
    StoreIOBuffer localTempBuffer;
    flags.complete = 1;
    http->request->flags.stream_error = 1;
    localTempBuffer.flags.error = result.flags.error;
    clientStreamCallback((clientStreamNode*)http->client_stream.head->data, http, NULL,
                         localTempBuffer);
}

void
clientReplyContext::pushStreamData(StoreIOBuffer const &result, char *source)
{
    StoreIOBuffer localTempBuffer;

    if (result.length == 0) {
        debugs(88, 5, "clientReplyContext::pushStreamData: marking request as complete due to 0 length store result");
        flags.complete = 1;
    }

    assert(result.offset - headers_sz == next()->readBuffer.offset);
    localTempBuffer.offset = result.offset - headers_sz;
    localTempBuffer.length = result.length;

    if (localTempBuffer.length)
        localTempBuffer.data = source;

    clientStreamCallback((clientStreamNode*)http->client_stream.head->data, http, NULL,
                         localTempBuffer);
}

clientStreamNode *
clientReplyContext::next() const
{
    assert ( (clientStreamNode*)http->client_stream.head->next->data == getNextNode());
    return getNextNode();
}

void
clientReplyContext::sendBodyTooLargeError()
{
    Ip::Address tmp_noaddr;
    tmp_noaddr.SetNoAddr(); // TODO: make a global const
    http->logType = LOG_TCP_DENIED_REPLY;
    ErrorState *err = clientBuildError(ERR_TOO_BIG, HTTP_FORBIDDEN, NULL,
                                       http->getConn() != NULL ? http->getConn()->clientConnection->remote : tmp_noaddr,
                                       http->request);
    removeClientStoreReference(&(sc), http);
    HTTPMSGUNLOCK(reply);
    startError(err);

}

/// send 412 (Precondition Failed) to client
void
clientReplyContext::sendPreconditionFailedError()
{
    http->logType = LOG_TCP_HIT;
    ErrorState *const err =
        clientBuildError(ERR_PRECONDITION_FAILED, HTTP_PRECONDITION_FAILED,
                         NULL, http->getConn()->clientConnection->remote, http->request);
    removeClientStoreReference(&sc, http);
    HTTPMSGUNLOCK(reply);
    startError(err);
}

/// send 304 (Not Modified) to client
void
clientReplyContext::sendNotModified()
{
    StoreEntry *e = http->storeEntry();
    const time_t timestamp = e->timestamp;
    HttpReply *const temprep = e->getReply()->make304();
    http->logType = LOG_TCP_IMS_HIT;
    removeClientStoreReference(&sc, http);
    createStoreEntry(http->request->method, request_flags());
    e = http->storeEntry();
    // Copy timestamp from the original entry so the 304
    // reply has a meaningful Age: header.
    e->timestamp = timestamp;
    e->replaceHttpReply(temprep);
    e->complete();
    /*
     * TODO: why put this in the store and then serialise it and
     * then parse it again. Simply mark the request complete in
     * our context and write the reply struct to the client side.
     */
    triggerInitialStoreRead();
}

/// send 304 (Not Modified) or 412 (Precondition Failed) to client
/// depending on request method
void
clientReplyContext::sendNotModifiedOrPreconditionFailedError()
{
    if (http->request->method == METHOD_GET ||
            http->request->method == METHOD_HEAD)
        sendNotModified();
    else
        sendPreconditionFailedError();
}

void
clientReplyContext::processReplyAccess ()
{
    /* NP: this should probably soft-fail to a zero-sized-reply error ?? */
    assert(reply);

    /** Don't block our own responses or HTTP status messages */
    if (http->logType == LOG_TCP_DENIED ||
            http->logType == LOG_TCP_DENIED_REPLY ||
            alwaysAllowResponse(reply->sline.status)) {
        headers_sz = reply->hdr_sz;
        processReplyAccessResult(1);
        return;
    }

    /** Check for reply to big error */
    if (reply->expectedBodyTooLarge(*http->request)) {
        sendBodyTooLargeError();
        return;
    }

    headers_sz = reply->hdr_sz;

    /** check for absent access controls (permit by default) */
    if (!Config.accessList.reply) {
        processReplyAccessResult(1);
        return;
    }

    /** Process http_reply_access lists */
    ACLFilledChecklist *replyChecklist =
        clientAclChecklistCreate(Config.accessList.reply, http);
    replyChecklist->reply = HTTPMSGLOCK(reply);
    replyChecklist->nonBlockingCheck(ProcessReplyAccessResult, this);
}

void
clientReplyContext::ProcessReplyAccessResult (int rv, void *voidMe)
{
    clientReplyContext *me = static_cast<clientReplyContext *>(voidMe);
    me->processReplyAccessResult(rv);
}

void
clientReplyContext::processReplyAccessResult(bool accessAllowed)
{
    debugs(88, 2, "The reply for " << RequestMethodStr(http->request->method)
           << " " << http->uri << " is "
           << ( accessAllowed ? "ALLOWED" : "DENIED")
           << ", because it matched '"
           << (AclMatchedName ? AclMatchedName : "NO ACL's") << "'" );

    if (!accessAllowed) {
        ErrorState *err;
        err_type page_id;
        page_id = aclGetDenyInfoPage(&Config.denyInfoList, AclMatchedName, 1);

        http->logType = LOG_TCP_DENIED_REPLY;

        if (page_id == ERR_NONE)
            page_id = ERR_ACCESS_DENIED;

        Ip::Address tmp_noaddr;
        tmp_noaddr.SetNoAddr();
        err = clientBuildError(page_id, HTTP_FORBIDDEN, NULL,
                               http->getConn() != NULL ? http->getConn()->clientConnection->remote : tmp_noaddr,
                               http->request);

        removeClientStoreReference(&sc, http);
        HTTPMSGUNLOCK(reply);
        startError(err);
        return;
    }

    /* Ok, the reply is allowed, */
    http->loggingEntry(http->storeEntry());

    ssize_t body_size = reqofs - reply->hdr_sz;
    if (body_size < 0) {
        reqofs = reply->hdr_sz;
        body_size = 0;
    }

    debugs(88, 3, "clientReplyContext::sendMoreData: Appending " <<
           (int) body_size << " bytes after " << reply->hdr_sz <<
           " bytes of headers");

#if USE_SQUID_ESI

    if (http->flags.accel && reply->sline.status != HTTP_FORBIDDEN &&
            !alwaysAllowResponse(reply->sline.status) &&
            esiEnableProcessing(reply)) {
        debugs(88, 2, "Enabling ESI processing for " << http->uri);
        clientStreamInsertHead(&http->client_stream, esiStreamRead,
                               esiProcessStream, esiStreamDetach, esiStreamStatus, NULL);
    }

#endif

    if (http->request->method == METHOD_HEAD) {
        /* do not forward body for HEAD replies */
        body_size = 0;
        http->flags.done_copying = 1;
        flags.complete = 1;
    }

    assert (!flags.headersSent);
    flags.headersSent = true;

    StoreIOBuffer localTempBuffer;
    char *buf = next()->readBuffer.data;
    char *body_buf = buf + reply->hdr_sz;

    //Server side may disable ranges under some circumstances.

    if ((!http->request->range))
        next()->readBuffer.offset = 0;

    body_buf -= next()->readBuffer.offset;

    if (next()->readBuffer.offset != 0) {
        if (next()->readBuffer.offset > body_size) {
            /* Can't use any of the body we received. send nothing */
            localTempBuffer.length = 0;
            localTempBuffer.data = NULL;
        } else {
            localTempBuffer.length = body_size - next()->readBuffer.offset;
            localTempBuffer.data = body_buf + next()->readBuffer.offset;
        }
    } else {
        localTempBuffer.length = body_size;
        localTempBuffer.data = body_buf;
    }

    /* TODO??: move the data in the buffer back by the request header size */
    clientStreamCallback((clientStreamNode *)http->client_stream.head->data,
                         http, reply, localTempBuffer);

    return;
}

void
clientReplyContext::sendMoreData (StoreIOBuffer result)
{
    if (deleting)
        return;

    StoreEntry *entry = http->storeEntry();

    ConnStateData * conn = http->getConn();

    // AYJ: this seems a bit weird to ignore CLOSED but drop on closing.
    if (conn != NULL && Comm::IsConnOpen(conn->clientConnection) && fd_table[conn->clientConnection->fd].closing()) {
        // too late, our conn is closing
        // TODO: should we also quit?
        debugs(33,3, HERE << "not sending more data to a closing " << conn->clientConnection);
        return;
    }

    char *buf = next()->readBuffer.data;

    char *body_buf = buf;

    if (buf != result.data) {
        /* we've got to copy some data */
        assert(result.length <= next()->readBuffer.length);
        memcpy(buf, result.data, result.length);
        body_buf = buf;
    }

    if (reqofs==0 && !logTypeIsATcpHit(http->logType) && Comm::IsConnOpen(conn->clientConnection)) {
        if (Ip::Qos::TheConfig.isHitTosActive()) {
            Ip::Qos::doTosLocalMiss(conn->clientConnection, http->request->hier.code);
        }
        if (Ip::Qos::TheConfig.isHitNfmarkActive()) {
            Ip::Qos::doNfmarkLocalMiss(conn->clientConnection, http->request->hier.code);
        }
    }

    /* We've got the final data to start pushing... */
    flags.storelogiccomplete = 1;

    reqofs += result.length;

    assert(reqofs <= HTTP_REQBUF_SZ || flags.headersSent);

    assert(http->request != NULL);

    /* ESI TODO: remove this assert once everything is stable */
    assert(http->client_stream.head->data
           && cbdataReferenceValid(http->client_stream.head->data));

    makeThisHead();

    debugs(88, 5, "clientReplyContext::sendMoreData: " << http->uri << ", " <<
           reqofs << " bytes (" << result.length <<
           " new bytes)");
    debugs(88, 5, "clientReplyContext::sendMoreData:"
           << conn->clientConnection <<
           " '" << entry->url() << "'" <<
           " out.offset=" << http->out.offset);

    /* update size of the request */
    reqsize = reqofs;

    if (errorInStream(result, reqofs)) {
        sendStreamError(result);
        return;
    }

    if (flags.headersSent) {
        pushStreamData (result, buf);
        return;
    }

    cloneReply();

    /* handle headers */

    if (Config.onoff.log_mime_hdrs) {
        size_t k;

        if ((k = headersEnd(buf, reqofs))) {
            safe_free(http->al.headers.reply);
            http->al.headers.reply = (char *)xcalloc(k + 1, 1);
            xstrncpy(http->al.headers.reply, buf, k);
        }
    }

    holdingBuffer = result;
    processReplyAccess();
    return;
}

/* Using this breaks the client layering just a little!
 */
void
clientReplyContext::createStoreEntry(const HttpRequestMethod& m, request_flags reqFlags)
{
    assert(http != NULL);
    /*
     * For erroneous requests, we might not have a h->request,
     * so make a fake one.
     */

    if (http->request == NULL)
        http->request = HTTPMSGLOCK(new HttpRequest(m, AnyP::PROTO_NONE, null_string));

    StoreEntry *e = storeCreateEntry(http->uri, http->log_uri, reqFlags, m);

    sc = storeClientListAdd(e, this);

#if USE_DELAY_POOLS
    sc->setDelayId(DelayId::DelayClient(http));
#endif

    reqofs = 0;

    reqsize = 0;

    /* I don't think this is actually needed! -- adrian */
    /* http->reqbuf = http->norm_reqbuf; */
    //    assert(http->reqbuf == http->norm_reqbuf);
    /* The next line is illegal because we don't know if the client stream
     * buffers have been set up
     */
    //    storeClientCopy(http->sc, e, 0, HTTP_REQBUF_SZ, http->reqbuf,
    //        SendMoreData, this);
    /* So, we mark the store logic as complete */
    flags.storelogiccomplete = 1;

    /* and get the caller to request a read, from whereever they are */
    /* NOTE: after ANY data flows down the pipe, even one step,
     * this function CAN NOT be used to manage errors
     */
    http->storeEntry(e);
}

ErrorState *
clientBuildError(err_type page_id, http_status status, char const *url,
                 Ip::Address &src_addr, HttpRequest * request)
{
    ErrorState *err = errorCon(page_id, status, request);
    err->src_addr = src_addr;

    if (url)
        err->url = xstrdup(url);

    return err;
}<|MERGE_RESOLUTION|>--- conflicted
+++ resolved
@@ -268,12 +268,7 @@
     debugs(88, 5, "clientReplyContext::processExpired : lastmod " << entry->lastmod );
     http->storeEntry(entry);
     assert(http->out.offset == 0);
-<<<<<<< HEAD
-
-    http->request->clientConnectionManager = http->getConn(); // AYJ: irrelevant?
-=======
     assert(http->request->clientConnectionManager == http->getConn());
->>>>>>> 4c6dea46
 
     /*
      * A refcounted pointer so that FwdState stays around as long as
@@ -283,6 +278,7 @@
     FwdState::fwdStart(conn, http->storeEntry(), http->request);
 
     /* Register with storage manager to receive updates when data comes in. */
+
     if (EBIT_TEST(entry->flags, ENTRY_ABORTED))
         debugs(88, 0, "clientReplyContext::processExpired: Found ENTRY_ABORTED object");
 
@@ -663,11 +659,7 @@
         if (http->flags.internal)
             r->protocol = AnyP::PROTO_INTERNAL;
 
-<<<<<<< HEAD
-        r->clientConnectionManager = http->getConn();
-=======
         assert(r->clientConnectionManager == http->getConn());
->>>>>>> 4c6dea46
 
         /** Start forwarding to get the new object from network */
         Comm::ConnectionPointer conn = http->getConn() != NULL ? http->getConn()->clientConnection : NULL;
@@ -1972,8 +1964,12 @@
                                http->request);
 
         removeClientStoreReference(&sc, http);
+
         HTTPMSGUNLOCK(reply);
+
         startError(err);
+
+
         return;
     }
 
@@ -2136,6 +2132,8 @@
     processReplyAccess();
     return;
 }
+
+
 
 /* Using this breaks the client layering just a little!
  */
