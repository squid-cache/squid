/*
 * Copyright (C) 1996-2020 The Squid Software Foundation and contributors
 *
 * Squid software is distributed under GPLv2+ license and includes
 * contributions from numerous individuals and organizations.
 * Please see the COPYING and CONTRIBUTORS files for details.
 */

/* DEBUG: section 88    Client-side Reply Routines */

#include "squid.h"
#include "acl/FilledChecklist.h"
#include "acl/Gadgets.h"
#include "anyp/PortCfg.h"
#include "client_side_reply.h"
#include "errorpage.h"
#include "ETag.h"
#include "fd.h"
#include "fde.h"
#include "format/Token.h"
#include "FwdState.h"
#include "globals.h"
#include "http/Stream.h"
#include "HttpHeaderTools.h"
#include "HttpReply.h"
#include "HttpRequest.h"
#include "ip/QosConfig.h"
#include "ipcache.h"
#include "log/access_log.h"
#include "MemObject.h"
#include "mime_header.h"
#include "neighbors.h"
#include "refresh.h"
#include "RequestFlags.h"
#include "SquidConfig.h"
#include "SquidTime.h"
#include "Store.h"
#include "StrList.h"
#include "tools.h"
#if USE_AUTH
#include "auth/UserRequest.h"
#endif
#if USE_DELAY_POOLS
#include "DelayPools.h"
#endif
#if USE_SQUID_ESI
#include "esi/Esi.h"
#endif

#include <memory>

CBDATA_CLASS_INIT(clientReplyContext);

/* Local functions */
extern "C" CSS clientReplyStatus;

/* privates */

clientReplyContext::~clientReplyContext()
{
    deleting = true;
    /* This may trigger a callback back into SendMoreData as the cbdata
     * is still valid
     */
    removeClientStoreReference(&sc, http);
    /* old_entry might still be set if we didn't yet get the reply
     * code in HandleIMSReply() */
    removeStoreReference(&old_sc, &old_entry);
    safe_free(tempBuffer.data);
    cbdataReferenceDone(http);
    HTTPMSGUNLOCK(reply);
}

clientReplyContext::clientReplyContext(ClientHttpRequest *clientContext) :
    purgeStatus(Http::scNone),
    lookingforstore(0),
    http(cbdataReference(clientContext)),
    headers_sz(0),
    sc(NULL),
    old_reqsize(0),
    reqsize(0),
    reqofs(0),
#if USE_CACHE_DIGESTS
    lookup_type(NULL),
#endif
    ourNode(NULL),
    reply(NULL),
    old_entry(NULL),
    old_sc(NULL),
    old_lastmod(-1),
    deleting(false),
    collapsedRevalidation(crNone)
{
    *tempbuf = 0;
}

/** Create an error in the store awaiting the client side to read it.
 *
 * This may be better placed in the clientStream logic, but it has not been
 * relocated there yet
 */
void
clientReplyContext::setReplyToError(
    err_type err, Http::StatusCode status, const HttpRequestMethod& method, char const *uri,
    Ip::Address &addr, HttpRequest * failedrequest, const char *unparsedrequest,
#if USE_AUTH
    Auth::UserRequest::Pointer auth_user_request
#else
    void*
#endif
)
{
    auto errstate = new ErrorState(err, status, uri, addr, failedrequest, http->al);

    if (unparsedrequest)
        errstate->request_hdrs = xstrdup(unparsedrequest);

#if USE_AUTH
    errstate->auth_user_request = auth_user_request;
#endif
    setReplyToError(method, errstate);
}

void clientReplyContext::setReplyToError(const HttpRequestMethod& method, ErrorState *errstate)
{
    if (errstate->httpStatus == Http::scNotImplemented && http->request)
        /* prevent confusion over whether we default to persistent or not */
        http->request->flags.proxyKeepalive = false;

    http->al->http.code = errstate->httpStatus;

    if (http->request)
        http->request->ignoreRange("responding with a Squid-generated error");

    createStoreEntry(method, RequestFlags());
    assert(errstate->callback_data == NULL);
    errorAppendEntry(http->storeEntry(), errstate);
    /* Now the caller reads to get this */
}

void
clientReplyContext::setReplyToReply(HttpReply *futureReply)
{
    Must(futureReply);
    http->al->http.code = futureReply->sline.status();

    HttpRequestMethod method;
    if (http->request) { // nil on responses to unparsable requests
        http->request->ignoreRange("responding with a Squid-generated reply");
        method = http->request->method;
    }

    createStoreEntry(method, RequestFlags());

    http->storeEntry()->storeErrorResponse(futureReply);
    /* Now the caller reads to get futureReply */
}

// Assumes that the entry contains an error response without Content-Range.
// To use with regular entries, make HTTP Range header removal conditional.
void clientReplyContext::setReplyToStoreEntry(StoreEntry *entry, const char *reason)
{
    entry->lock("clientReplyContext::setReplyToStoreEntry"); // removeClientStoreReference() unlocks
    sc = storeClientListAdd(entry, this);
#if USE_DELAY_POOLS
    sc->setDelayId(DelayId::DelayClient(http));
#endif
    reqofs = 0;
    reqsize = 0;
    if (http->request)
        http->request->ignoreRange(reason);
    flags.storelogiccomplete = 1;
    http->storeEntry(entry);
}

void
clientReplyContext::removeStoreReference(store_client ** scp,
        StoreEntry ** ep)
{
    StoreEntry *e;
    store_client *sc_tmp = *scp;

    if ((e = *ep) != NULL) {
        *ep = NULL;
        storeUnregister(sc_tmp, e, this);
        *scp = NULL;
        e->unlock("clientReplyContext::removeStoreReference");
    }
}

void
clientReplyContext::removeClientStoreReference(store_client **scp, ClientHttpRequest *aHttpRequest)
{
    StoreEntry *reference = aHttpRequest->storeEntry();
    removeStoreReference(scp, &reference);
    aHttpRequest->storeEntry(reference);
}

void
clientReplyContext::saveState()
{
    assert(old_sc == NULL);
    debugs(88, 3, "clientReplyContext::saveState: saving store context");
    old_entry = http->storeEntry();
    old_sc = sc;
    old_lastmod = http->request->lastmod;
    old_etag = http->request->etag;
    old_reqsize = reqsize;
    tempBuffer.offset = reqofs;
    /* Prevent accessing the now saved entries */
    http->storeEntry(NULL);
    sc = NULL;
    reqsize = 0;
    reqofs = 0;
}

void
clientReplyContext::restoreState()
{
    assert(old_sc != NULL);
    debugs(88, 3, "clientReplyContext::restoreState: Restoring store context");
    removeClientStoreReference(&sc, http);
    http->storeEntry(old_entry);
    sc = old_sc;
    reqsize = old_reqsize;
    reqofs = tempBuffer.offset;
    http->request->lastmod = old_lastmod;
    http->request->etag = old_etag;
    /* Prevent accessed the old saved entries */
    old_entry = NULL;
    old_sc = NULL;
    old_lastmod = -1;
    old_etag.clean();
    old_reqsize = 0;
    tempBuffer.offset = 0;
}

void
clientReplyContext::startError(ErrorState * err)
{
    createStoreEntry(http->request->method, RequestFlags());
    triggerInitialStoreRead();
    errorAppendEntry(http->storeEntry(), err);
}

clientStreamNode *
clientReplyContext::getNextNode() const
{
    return (clientStreamNode *)ourNode->node.next->data;
}

/* This function is wrong - the client parameters don't include the
 * header offset
 */
void
clientReplyContext::triggerInitialStoreRead()
{
    /* when confident, 0 becomes reqofs, and then this factors into
     * startSendProcess
     */
    assert(reqofs == 0);
    StoreIOBuffer localTempBuffer (next()->readBuffer.length, 0, next()->readBuffer.data);
    storeClientCopy(sc, http->storeEntry(), localTempBuffer, SendMoreData, this);
}

/* there is an expired entry in the store.
 * setup a temporary buffer area and perform an IMS to the origin
 */
void
clientReplyContext::processExpired()
{
    const char *url = storeId();
    debugs(88, 3, "clientReplyContext::processExpired: '" << http->uri << "'");
    const time_t lastmod = http->storeEntry()->lastModified();
    assert(lastmod >= 0);
    /*
     * check if we are allowed to contact other servers
     * @?@: Instead of a 504 (Gateway Timeout) reply, we may want to return
     *      a stale entry *if* it matches client requirements
     */

    if (http->onlyIfCached()) {
        processOnlyIfCachedMiss();
        return;
    }

    http->logType.update(LOG_TCP_REFRESH);
    http->request->flags.refresh = true;
#if STORE_CLIENT_LIST_DEBUG
    /* Prevent a race with the store client memory free routines
     */
    assert(storeClientIsThisAClient(sc, this));
#endif
    /* Prepare to make a new temporary request */
    saveState();

    // TODO: Consider also allowing regular (non-collapsed) revalidation hits.
    // TODO: support collapsed revalidation for Vary-controlled entries
    bool collapsingAllowed = Config.onoff.collapsed_forwarding &&
                             !Store::Controller::SmpAware() &&
                             http->request->vary_headers.isEmpty();

    StoreEntry *entry = nullptr;
    if (collapsingAllowed) {
        if (const auto e = storeGetPublicByRequest(http->request, ksRevalidation)) {
            if (e->hittingRequiresCollapsing() && startCollapsingOn(*e, true)) {
                entry = e;
                entry->lock("clientReplyContext::processExpired#alreadyRevalidating");
            } else {
                e->abandon(__FUNCTION__);
                // assume mayInitiateCollapsing() would fail too
                collapsingAllowed = false;
            }
        }
    }

    if (entry) {
        entry->ensureMemObject(url, http->log_uri, http->request->method);
        debugs(88, 5, "collapsed on existing revalidation entry: " << *entry);
        collapsedRevalidation = crSlave;
    } else {
        entry = storeCreateEntry(url,
                                 http->log_uri, http->request->flags, http->request->method);
        /* NOTE, don't call StoreEntry->lock(), storeCreateEntry() does it */

        if (collapsingAllowed && mayInitiateCollapsing() &&
                Store::Root().allowCollapsing(entry, http->request->flags, http->request->method)) {
            debugs(88, 5, "allow other revalidation requests to collapse on " << *entry);
            collapsedRevalidation = crInitiator;
        } else {
            collapsedRevalidation = crNone;
        }
    }

    sc = storeClientListAdd(entry, this);
#if USE_DELAY_POOLS
    /* delay_id is already set on original store client */
    sc->setDelayId(DelayId::DelayClient(http));
#endif

    http->request->lastmod = lastmod;

    if (!http->request->header.has(Http::HdrType::IF_NONE_MATCH)) {
        ETag etag = {NULL, -1}; // TODO: make that a default ETag constructor
        if (old_entry->hasEtag(etag) && !etag.weak)
            http->request->etag = etag.str;
    }

    debugs(88, 5, "lastmod " << entry->lastModified());
    http->storeEntry(entry);
    assert(http->out.offset == 0);
    assert(http->request->clientConnectionManager == http->getConn());

    if (collapsedRevalidation != crSlave) {
        /*
         * A refcounted pointer so that FwdState stays around as long as
         * this clientReplyContext does
         */
        Comm::ConnectionPointer conn = http->getConn() != NULL ? http->getConn()->clientConnection : NULL;
        FwdState::Start(conn, http->storeEntry(), http->request, http->al);
    }
    /* Register with storage manager to receive updates when data comes in. */

    if (EBIT_TEST(entry->flags, ENTRY_ABORTED))
        debugs(88, DBG_CRITICAL, "clientReplyContext::processExpired: Found ENTRY_ABORTED object");

    {
        /* start counting the length from 0 */
        StoreIOBuffer localTempBuffer(HTTP_REQBUF_SZ, 0, tempbuf);
        storeClientCopy(sc, entry, localTempBuffer, HandleIMSReply, this);
    }
}

void
clientReplyContext::sendClientUpstreamResponse()
{
    StoreIOBuffer tempresult;
    removeStoreReference(&old_sc, &old_entry);
    /* here the data to send is the data we just received */
    tempBuffer.offset = 0;
    old_reqsize = 0;
    /* sendMoreData tracks the offset as well.
     * Force it back to zero */
    reqofs = 0;
    assert(!EBIT_TEST(http->storeEntry()->flags, ENTRY_ABORTED));
    /* TODO: provide sendMoreData with the ready parsed reply */
    tempresult.length = reqsize;
    tempresult.data = tempbuf;
    sendMoreData(tempresult);
}

void
clientReplyContext::HandleIMSReply(void *data, StoreIOBuffer result)
{
    clientReplyContext *context = (clientReplyContext *)data;
    context->handleIMSReply(result);
}

void
clientReplyContext::sendClientOldEntry()
{
    /* Get the old request back */
    restoreState();
    /* here the data to send is in the next nodes buffers already */
    assert(!EBIT_TEST(http->storeEntry()->flags, ENTRY_ABORTED));
    /* sendMoreData tracks the offset as well.
     * Force it back to zero */
    reqofs = 0;
    StoreIOBuffer tempresult (reqsize, reqofs, next()->readBuffer.data);
    sendMoreData(tempresult);
}

/* This is the workhorse of the HandleIMSReply callback.
 *
 * It is called when we've got data back from the origin following our
 * IMS request to revalidate a stale entry.
 */
void
clientReplyContext::handleIMSReply(StoreIOBuffer result)
{
    if (deleting)
        return;

    debugs(88, 3, http->storeEntry()->url() << ", " << (long unsigned) result.length << " bytes");

    if (http->storeEntry() == NULL)
        return;

    if (result.flags.error && !EBIT_TEST(http->storeEntry()->flags, ENTRY_ABORTED))
        return;

    if (collapsedRevalidation == crSlave && !http->storeEntry()->mayStartHitting()) {
        debugs(88, 3, "CF slave hit private non-shareable " << *http->storeEntry() << ". MISS");
        // restore context to meet processMiss() expectations
        restoreState();
        http->logType.update(LOG_TCP_MISS);
        processMiss();
        return;
    }

    /* update size of the request */
    reqsize = result.length + reqofs;

    // request to origin was aborted
    if (EBIT_TEST(http->storeEntry()->flags, ENTRY_ABORTED)) {
        debugs(88, 3, "request to origin aborted '" << http->storeEntry()->url() << "', sending old entry to client");
        http->logType.update(LOG_TCP_REFRESH_FAIL_OLD);
        sendClientOldEntry();
    }

    const auto oldStatus = old_entry->mem().freshestReply().sline.status();
    const auto &new_rep = http->storeEntry()->mem().freshestReply();
    const auto status = new_rep.sline.status();

    // origin replied 304
    if (status == Http::scNotModified) {
        http->logType.update(LOG_TCP_REFRESH_UNMODIFIED);
        http->request->flags.staleIfHit = false; // old_entry is no longer stale

        // TODO: The update may not be instantaneous. Should we wait for its
        // completion to avoid spawning too much client-disassociated work?
        Store::Root().updateOnNotModified(old_entry, *http->storeEntry());

        // if client sent IMS

        if (http->request->flags.ims && !old_entry->modifiedSince(http->request->ims, http->request->imslen)) {
            // forward the 304 from origin
            debugs(88, 3, "origin replied 304, revalidating existing entry and forwarding 304 to client");
            sendClientUpstreamResponse();
        } else {
            // send existing entry, it's still valid
            debugs(88, 3, "origin replied 304, revalidating existing entry and sending " <<
                   oldStatus << " to client");
            sendClientOldEntry();
        }
    }

    // origin replied with a non-error code
    else if (status > Http::scNone && status < Http::scInternalServerError) {
        // RFC 7234 section 4: a cache MUST use the most recent response
        // (as determined by the Date header field)
        if (new_rep.olderThan(&old_entry->mem().freshestReply())) {
            http->logType.err.ignored = true;
            debugs(88, 3, "origin replied " << status <<
                   " but with an older date header, sending old entry (" <<
                   oldStatus << ") to client");
            sendClientOldEntry();
        } else {
            http->logType.update(LOG_TCP_REFRESH_MODIFIED);
            debugs(88, 3, "origin replied " << status <<
                   ", replacing existing entry and forwarding to client");

            if (collapsedRevalidation)
                http->storeEntry()->clearPublicKeyScope();

            sendClientUpstreamResponse();
        }
    }

    // origin replied with an error
    else if (http->request->flags.failOnValidationError) {
        http->logType.update(LOG_TCP_REFRESH_FAIL_ERR);
        debugs(88, 3, "origin replied with error " << status <<
               ", forwarding to client due to fail_on_validation_err");
        sendClientUpstreamResponse();
    } else {
        // ignore and let client have old entry
        http->logType.update(LOG_TCP_REFRESH_FAIL_OLD);
        debugs(88, 3, "origin replied with error " <<
               status << ", sending old entry (" << oldStatus << ") to client");
        sendClientOldEntry();
    }
}

SQUIDCEXTERN CSR clientGetMoreData;
SQUIDCEXTERN CSD clientReplyDetach;

/**
 * clientReplyContext::cacheHit Should only be called until the HTTP reply headers
 * have been parsed.  Normally this should be a single call, but
 * it might take more than one.  As soon as we have the headers,
 * we hand off to clientSendMoreData, processExpired, or
 * processMiss.
 */
void
clientReplyContext::CacheHit(void *data, StoreIOBuffer result)
{
    clientReplyContext *context = (clientReplyContext *)data;
    context->cacheHit(result);
}

/**
 * Process a possible cache HIT.
 */
void
clientReplyContext::cacheHit(StoreIOBuffer result)
{
    /** Ignore if the HIT object is being deleted. */
    if (deleting) {
        debugs(88, 3, "HIT object being deleted. Ignore the HIT.");
        return;
    }

    StoreEntry *e = http->storeEntry();

    HttpRequest *r = http->request;

    debugs(88, 3, "clientCacheHit: " << http->uri << ", " << result.length << " bytes");

    if (http->storeEntry() == NULL) {
        debugs(88, 3, "clientCacheHit: request aborted");
        return;
    } else if (result.flags.error) {
        /* swap in failure */
        debugs(88, 3, "clientCacheHit: swapin failure for " << http->uri);
        http->logType.update(LOG_TCP_SWAPFAIL_MISS);
        removeClientStoreReference(&sc, http);
        processMiss();
        return;
    }

    // The previously identified hit suddenly became unshareable!
    // This is common for collapsed forwarding slaves but might also
    // happen to regular hits because we are called asynchronously.
    if (!e->mayStartHitting()) {
        debugs(88, 3, "unshareable " << *e << ". MISS");
        http->logType.update(LOG_TCP_MISS);
        processMiss();
        return;
    }

    if (result.length == 0) {
        debugs(88, 5, "store IO buffer has no content. MISS");
        /* the store couldn't get enough data from the file for us to id the
         * object
         */
        /* treat as a miss */
        http->logType.update(LOG_TCP_MISS);
        processMiss();
        return;
    }

    assert(!EBIT_TEST(e->flags, ENTRY_ABORTED));
    /* update size of the request */
    reqsize = result.length + reqofs;

    /*
     * Got the headers, now grok them
     */
    assert(http->logType.oldType == LOG_TCP_HIT);

    if (http->request->storeId().cmp(e->mem_obj->storeId()) != 0) {
        debugs(33, DBG_IMPORTANT, "clientProcessHit: URL mismatch, '" << e->mem_obj->storeId() << "' != '" << http->request->storeId() << "'");
        http->logType.update(LOG_TCP_MISS); // we lack a more precise LOG_*_MISS code
        processMiss();
        return;
    }

    switch (varyEvaluateMatch(e, r)) {

    case VARY_NONE:
        /* No variance detected. Continue as normal */
        break;

    case VARY_MATCH:
        /* This is the correct entity for this request. Continue */
        debugs(88, 2, "clientProcessHit: Vary MATCH!");
        break;

    case VARY_OTHER:
        /* This is not the correct entity for this request. We need
         * to requery the cache.
         */
        removeClientStoreReference(&sc, http);
        e = NULL;
        /* Note: varyEvalyateMatch updates the request with vary information
         * so we only get here once. (it also takes care of cancelling loops)
         */
        debugs(88, 2, "clientProcessHit: Vary detected!");
        clientGetMoreData(ourNode, http);
        return;

    case VARY_CANCEL:
        /* varyEvaluateMatch found a object loop. Process as miss */
        debugs(88, DBG_IMPORTANT, "clientProcessHit: Vary object loop!");
        http->logType.update(LOG_TCP_MISS); // we lack a more precise LOG_*_MISS code
        processMiss();
        return;
    }

    if (r->method == Http::METHOD_PURGE) {
        debugs(88, 5, "PURGE gets a HIT");
        removeClientStoreReference(&sc, http);
        e = NULL;
        purgeRequest();
        return;
    }

    if (e->checkNegativeHit() && !r->flags.noCacheHack()) {
        debugs(88, 5, "negative-HIT");
        http->logType.update(LOG_TCP_NEGATIVE_HIT);
        sendMoreData(result);
        return;
    } else if (blockedHit()) {
        debugs(88, 5, "send_hit forces a MISS");
        http->logType.update(LOG_TCP_MISS);
        processMiss();
        return;
    } else if (!http->flags.internal && refreshCheckHTTP(e, r)) {
        debugs(88, 5, "clientCacheHit: in refreshCheck() block");
        /*
         * We hold a stale copy; it needs to be validated
         */
        /*
         * The 'needValidation' flag is used to prevent forwarding
         * loops between siblings.  If our copy of the object is stale,
         * then we should probably only use parents for the validation
         * request.  Otherwise two siblings could generate a loop if
         * both have a stale version of the object.
         */
        r->flags.needValidation = true;

        if (e->lastModified() < 0) {
            debugs(88, 3, "validate HIT object? NO. Can't calculate entry modification time. Do MISS.");
            /*
             * We cannot revalidate entries without knowing their
             * modification time.
             * XXX: BUG 1890 objects without Date do not get one added.
             */
            http->logType.update(LOG_TCP_MISS);
            processMiss();
        } else if (r->flags.noCache) {
            debugs(88, 3, "validate HIT object? NO. Client sent CC:no-cache. Do CLIENT_REFRESH_MISS");
            /*
             * This did not match a refresh pattern that overrides no-cache
             * we should honour the client no-cache header.
             */
            http->logType.update(LOG_TCP_CLIENT_REFRESH_MISS);
            processMiss();
        } else if (r->url.getScheme() == AnyP::PROTO_HTTP || r->url.getScheme() == AnyP::PROTO_HTTPS) {
            debugs(88, 3, "validate HIT object? YES.");
            /*
             * Object needs to be revalidated
             * XXX This could apply to FTP as well, if Last-Modified is known.
             */
            processExpired();
        } else {
            debugs(88, 3, "validate HIT object? NO. Client protocol non-HTTP. Do MISS.");
            /*
             * We don't know how to re-validate other protocols. Handle
             * them as if the object has expired.
             */
            http->logType.update(LOG_TCP_MISS);
            processMiss();
        }
        return;
    } else if (r->conditional()) {
        debugs(88, 5, "conditional HIT");
        if (processConditional(result))
            return;
    }

    /*
     * plain ol' cache hit
     */
    debugs(88, 5, "plain old HIT");

#if USE_DELAY_POOLS
    if (e->store_status != STORE_OK)
        http->logType.update(LOG_TCP_MISS);
    else
#endif
        if (e->mem_status == IN_MEMORY)
            http->logType.update(LOG_TCP_MEM_HIT);
        else if (Config.onoff.offline)
            http->logType.update(LOG_TCP_OFFLINE_HIT);

    sendMoreData(result);
}

/**
 * Prepare to fetch the object as it's a cache miss of some kind.
 */
void
clientReplyContext::processMiss()
{
    char *url = http->uri;
    HttpRequest *r = http->request;
    ErrorState *err = NULL;
    debugs(88, 4, r->method << ' ' << url);

    /**
     * We might have a left-over StoreEntry from a failed cache hit
     * or IMS request.
     */
    if (http->storeEntry()) {
        if (EBIT_TEST(http->storeEntry()->flags, ENTRY_SPECIAL)) {
            debugs(88, DBG_CRITICAL, "clientProcessMiss: miss on a special object (" << url << ").");
            debugs(88, DBG_CRITICAL, "\tlog_type = " << http->logType.c_str());
            http->storeEntry()->dump(1);
        }

        removeClientStoreReference(&sc, http);
    }

    /** Check if its a PURGE request to be actioned. */
    if (r->method == Http::METHOD_PURGE) {
        purgeRequest();
        return;
    }

    /** Check if its an 'OTHER' request. Purge all cached entries if so and continue. */
    if (r->method == Http::METHOD_OTHER) {
        purgeAllCached();
    }

    /** Check if 'only-if-cached' flag is set. Action if so. */
    if (http->onlyIfCached()) {
        processOnlyIfCachedMiss();
        return;
    }

    Comm::ConnectionPointer conn = http->getConn() != nullptr ? http->getConn()->clientConnection : nullptr;
    /// Deny loops
    if (r->flags.loopDetected) {
        http->al->http.code = Http::scForbidden;
        Ip::Address tmp_noaddr;
        tmp_noaddr.setNoAddr();
        err = new ErrorState(ERR_ACCESS_DENIED, Http::scForbidden, nullptr, conn ? conn->remote : tmp_noaddr, http->request, http->al);
        createStoreEntry(r->method, RequestFlags());
        errorAppendEntry(http->storeEntry(), err);
        triggerInitialStoreRead();
        return;
    } else {
        assert(http->out.offset == 0);
        createStoreEntry(r->method, r->flags);
        triggerInitialStoreRead();

        if (http->redirect.status) {
            const HttpReplyPointer rep(new HttpReply);
            http->logType.update(LOG_TCP_REDIRECT);
            http->storeEntry()->releaseRequest();
            rep->redirect(http->redirect.status, http->redirect.location);
            http->storeEntry()->replaceHttpReply(rep);
            http->storeEntry()->complete();
            return;
        }

        assert(r->clientConnectionManager == http->getConn());

        /** Start forwarding to get the new object from network */
        FwdState::Start(conn, http->storeEntry(), r, http->al);
    }
}

/**
 * client issued a request with an only-if-cached cache-control directive;
 * we did not find a cached object that can be returned without
 *     contacting other servers;
 * respond with a 504 (Gateway Timeout) as suggested in [RFC 2068]
 */
void
clientReplyContext::processOnlyIfCachedMiss()
{
    debugs(88, 4, http->request->method << ' ' << http->uri);
    http->al->http.code = Http::scGatewayTimeout;
    Ip::Address tmp_noaddr;
    tmp_noaddr.setNoAddr();
    ErrorState *err = new ErrorState(ERR_ONLY_IF_CACHED_MISS, Http::scGatewayTimeout, NULL,
                                     http->getConn() ? http->getConn()->clientConnection->remote : tmp_noaddr,
                                     http->request, http->al);
    removeClientStoreReference(&sc, http);
    startError(err);
}

/// process conditional request from client
bool
clientReplyContext::processConditional(StoreIOBuffer &result)
{
    StoreEntry *const e = http->storeEntry();

    const auto replyStatusCode = e->mem().baseReply().sline.status();
    if (replyStatusCode != Http::scOkay) {
        debugs(88, 4, "miss because " << replyStatusCode << " != 200");
        http->logType.update(LOG_TCP_MISS);
        processMiss();
        return true;
    }

    HttpRequest &r = *http->request;

    if (r.header.has(Http::HdrType::IF_MATCH) && !e->hasIfMatchEtag(r)) {
        // RFC 2616: reply with 412 Precondition Failed if If-Match did not match
        sendPreconditionFailedError();
        return true;
    }

    if (r.header.has(Http::HdrType::IF_NONE_MATCH)) {
        // RFC 7232: If-None-Match recipient MUST ignore IMS
        r.flags.ims = false;
        r.ims = -1;
        r.imslen = 0;
        r.header.delById(Http::HdrType::IF_MODIFIED_SINCE);

        if (e->hasIfNoneMatchEtag(r)) {
            sendNotModifiedOrPreconditionFailedError();
            return true;
        }

        // None-Match is true (no ETag matched); treat as an unconditional hit
        return false;
    }

    if (r.flags.ims) {
        // handle If-Modified-Since requests from the client
        if (e->modifiedSince(r.ims, r.imslen)) {
            // Modified-Since is true; treat as an unconditional hit
            return false;

        } else {
            // otherwise reply with 304 Not Modified
            sendNotModified();
        }
        return true;
    }

    return false;
}

/// whether squid.conf send_hit prevents us from serving this hit
bool
clientReplyContext::blockedHit() const
{
    if (!Config.accessList.sendHit)
        return false; // hits are not blocked by default

    if (http->flags.internal)
        return false; // internal content "hits" cannot be blocked

    const auto &rep = http->storeEntry()->mem().freshestReply();
    {
        std::unique_ptr<ACLFilledChecklist> chl(clientAclChecklistCreate(Config.accessList.sendHit, http));
        chl->reply = const_cast<HttpReply*>(&rep); // ACLChecklist API bug
        HTTPMSGLOCK(chl->reply);
        return !chl->fastCheck().allowed(); // when in doubt, block
    }
}

void
clientReplyContext::purgeRequestFindObjectToPurge()
{
    /* Try to find a base entry */
    http->flags.purging = true;
    lookingforstore = 1;

    // TODO: can we use purgeAllCached() here instead of doing the
    // getPublicByRequestMethod() dance?
    StoreEntry::getPublicByRequestMethod(this, http->request, Http::METHOD_GET);
}

// Purges all entries with a given url
// TODO: move to SideAgent parent, when we have one
/*
 * We probably cannot purge Vary-affected responses because their MD5
 * keys depend on vary headers.
 */
void
purgeEntriesByUrl(HttpRequest * req, const char *url)
{
    for (HttpRequestMethod m(Http::METHOD_NONE); m != Http::METHOD_ENUM_END; ++m) {
        if (m.respMaybeCacheable()) {
            const cache_key *key = storeKeyPublic(url, m);
            debugs(88, 5, m << ' ' << url << ' ' << storeKeyText(key));
#if USE_HTCP
            neighborsHtcpClear(nullptr, req, m, HTCP_CLR_INVALIDATION);
#endif
            Store::Root().evictIfFound(key);
        }
    }
}

void
clientReplyContext::purgeAllCached()
{
    // XXX: performance regression, c_str() reallocates
    SBuf url(http->request->effectiveRequestUri());
    purgeEntriesByUrl(http->request, url.c_str());
}

void
clientReplyContext::created(StoreEntry *newEntry)
{
    if (lookingforstore == 1)
        purgeFoundGet(newEntry);
    else if (lookingforstore == 2)
        purgeFoundHead(newEntry);
    else if (lookingforstore == 3)
        purgeDoPurgeGet(newEntry);
    else if (lookingforstore == 4)
        purgeDoPurgeHead(newEntry);
    else if (lookingforstore == 5)
        identifyFoundObject(newEntry);
}

LogTags *
clientReplyContext::loggingTags()
{
    // XXX: clientReplyContext code assumes that http cbdata is always valid.
    // TODO: Either add cbdataReferenceValid(http) checks in all the relevant
    // places, like this one, or remove cbdata protection of the http member.
    return &http->logType;
}

void
clientReplyContext::purgeFoundGet(StoreEntry *newEntry)
{
    if (!newEntry) {
        lookingforstore = 2;
        StoreEntry::getPublicByRequestMethod(this, http->request, Http::METHOD_HEAD);
    } else
        purgeFoundObject (newEntry);
}

void
clientReplyContext::purgeFoundHead(StoreEntry *newEntry)
{
    if (!newEntry)
        purgeDoMissPurge();
    else
        purgeFoundObject (newEntry);
}

void
clientReplyContext::purgeFoundObject(StoreEntry *entry)
{
    assert (entry);

    if (EBIT_TEST(entry->flags, ENTRY_SPECIAL)) {
        http->logType.update(LOG_TCP_DENIED);
        Ip::Address tmp_noaddr;
        tmp_noaddr.setNoAddr(); // TODO: make a global const
        ErrorState *err = new ErrorState(ERR_ACCESS_DENIED, Http::scForbidden, NULL,
                                         http->getConn() ? http->getConn()->clientConnection->remote : tmp_noaddr,
                                         http->request, http->al);
        startError(err);
        return; // XXX: leaking unused entry if some store does not keep it
    }

    StoreIOBuffer localTempBuffer;
    /* Swap in the metadata */
    http->storeEntry(entry);

    http->storeEntry()->lock("clientReplyContext::purgeFoundObject");
    http->storeEntry()->ensureMemObject(storeId(), http->log_uri,
                                        http->request->method);

    sc = storeClientListAdd(http->storeEntry(), this);

    http->logType.update(LOG_TCP_HIT);

    reqofs = 0;

    localTempBuffer.offset = http->out.offset;

    localTempBuffer.length = next()->readBuffer.length;

    localTempBuffer.data = next()->readBuffer.data;

    storeClientCopy(sc, http->storeEntry(),
                    localTempBuffer, CacheHit, this);
}

void
clientReplyContext::purgeRequest()
{
    debugs(88, 3, "Config2.onoff.enable_purge = " <<
           Config2.onoff.enable_purge);

    if (!Config2.onoff.enable_purge) {
        http->logType.update(LOG_TCP_DENIED);
        Ip::Address tmp_noaddr;
        tmp_noaddr.setNoAddr();
        ErrorState *err = new ErrorState(ERR_ACCESS_DENIED, Http::scForbidden, NULL,
                                         http->getConn() ? http->getConn()->clientConnection->remote : tmp_noaddr, http->request, http->al);
        startError(err);
        return;
    }

    /* Release both IP cache */
    ipcacheInvalidate(http->request->url.host());

    if (!http->flags.purging)
        purgeRequestFindObjectToPurge();
    else
        purgeDoMissPurge();
}

void
clientReplyContext::purgeDoMissPurge()
{
    http->logType.update(LOG_TCP_MISS);
    lookingforstore = 3;
    StoreEntry::getPublicByRequestMethod(this,http->request, Http::METHOD_GET);
}

void
clientReplyContext::purgeDoPurgeGet(StoreEntry *newEntry)
{
    if (newEntry) {
        /* Release the cached URI */
        debugs(88, 4, "clientPurgeRequest: GET '" << newEntry->url() << "'" );
#if USE_HTCP
        neighborsHtcpClear(newEntry, http->request, HttpRequestMethod(Http::METHOD_GET), HTCP_CLR_PURGE);
#endif
        newEntry->release(true);
        purgeStatus = Http::scOkay;
    }

    lookingforstore = 4;
    StoreEntry::getPublicByRequestMethod(this, http->request, Http::METHOD_HEAD);
}

void
clientReplyContext::purgeDoPurgeHead(StoreEntry *newEntry)
{
    if (newEntry) {
        debugs(88, 4, "HEAD " << newEntry->url());
#if USE_HTCP
        neighborsHtcpClear(newEntry, http->request, HttpRequestMethod(Http::METHOD_HEAD), HTCP_CLR_PURGE);
#endif
        newEntry->release(true);
        purgeStatus = Http::scOkay;
    }

    /* And for Vary, release the base URI if none of the headers was included in the request */
    if (!http->request->vary_headers.isEmpty()
            && http->request->vary_headers.find('=') != SBuf::npos) {
        // XXX: performance regression, c_str() reallocates
        SBuf tmp(http->request->effectiveRequestUri());
        StoreEntry *entry = storeGetPublic(tmp.c_str(), Http::METHOD_GET);

        if (entry) {
            debugs(88, 4, "Vary GET " << entry->url());
#if USE_HTCP
            neighborsHtcpClear(entry, http->request, HttpRequestMethod(Http::METHOD_GET), HTCP_CLR_PURGE);
#endif
            entry->release(true);
            purgeStatus = Http::scOkay;
        }

        entry = storeGetPublic(tmp.c_str(), Http::METHOD_HEAD);

        if (entry) {
            debugs(88, 4, "Vary HEAD " << entry->url());
#if USE_HTCP
            neighborsHtcpClear(entry, http->request, HttpRequestMethod(Http::METHOD_HEAD), HTCP_CLR_PURGE);
#endif
            entry->release(true);
            purgeStatus = Http::scOkay;
        }
    }

    if (purgeStatus == Http::scNone)
        purgeStatus = Http::scNotFound;

    /*
     * Make a new entry to hold the reply to be written
     * to the client.
     */
    /* FIXME: This doesn't need to go through the store. Simply
     * push down the client chain
     */
    createStoreEntry(http->request->method, RequestFlags());

    triggerInitialStoreRead();

    const HttpReplyPointer rep(new HttpReply);
    rep->setHeaders(purgeStatus, NULL, NULL, 0, 0, -1);
    http->storeEntry()->replaceHttpReply(rep);
    http->storeEntry()->complete();
}

void
clientReplyContext::traceReply(clientStreamNode * node)
{
    clientStreamNode *nextNode = (clientStreamNode *)node->node.next->data;
    StoreIOBuffer localTempBuffer;
    createStoreEntry(http->request->method, RequestFlags());
    localTempBuffer.offset = nextNode->readBuffer.offset + headers_sz;
    localTempBuffer.length = nextNode->readBuffer.length;
    localTempBuffer.data = nextNode->readBuffer.data;
    storeClientCopy(sc, http->storeEntry(),
                    localTempBuffer, SendMoreData, this);
    http->storeEntry()->releaseRequest();
    http->storeEntry()->buffer();
    const HttpReplyPointer rep(new HttpReply);
    rep->setHeaders(Http::scOkay, NULL, "text/plain", http->request->prefixLen(), 0, squid_curtime);
    http->storeEntry()->replaceHttpReply(rep);
    http->request->swapOut(http->storeEntry());
    http->storeEntry()->complete();
}

#define SENDING_BODY 0
#define SENDING_HDRSONLY 1
int
clientReplyContext::checkTransferDone()
{
    StoreEntry *entry = http->storeEntry();

    if (entry == NULL)
        return 0;

    /*
     * For now, 'done_copying' is used for special cases like
     * Range and HEAD requests.
     */
    if (http->flags.done_copying)
        return 1;

    if (http->request->flags.chunkedReply && !flags.complete) {
        // last-chunk was not sent
        return 0;
    }

    /*
     * Handle STORE_OK objects.
     * objectLen(entry) will be set proprely.
     * RC: Does objectLen(entry) include the Headers?
     * RC: Yes.
     */
    if (entry->store_status == STORE_OK) {
        return storeOKTransferDone();
    } else {
        return storeNotOKTransferDone();
    }
}

int
clientReplyContext::storeOKTransferDone() const
{
    assert(http->storeEntry()->objectLen() >= 0);
    assert(http->storeEntry()->objectLen() >= headers_sz);
    if (http->out.offset >= http->storeEntry()->objectLen() - headers_sz) {
        debugs(88,3,HERE << "storeOKTransferDone " <<
               " out.offset=" << http->out.offset <<
               " objectLen()=" << http->storeEntry()->objectLen() <<
               " headers_sz=" << headers_sz);
        return 1;
    }

    return 0;
}

int
clientReplyContext::storeNotOKTransferDone() const
{
    /*
     * Now, handle STORE_PENDING objects
     */
    MemObject *mem = http->storeEntry()->mem_obj;
    assert(mem != NULL);
    assert(http->request != NULL);

    /* mem->reply was wrong because it uses the UPSTREAM header length!!! */
    if (headers_sz == 0)
        /* haven't found end of headers yet */
        return 0;

    // TODO: Use MemObject::expectedReplySize(method) after resolving XXX below.
    const auto expectedBodySize = mem->baseReply().content_length;

    // XXX: The code below talks about sending data, and checks stats about
    // bytes written to the client connection, but this method must determine
    // whether we are done _receiving_ data from Store. This code should work OK
    // when expectedBodySize is unknown or matches written data, but it may
    // malfunction when we are writing ranges while receiving a full response.

    /*
     * Figure out how much data we are supposed to send.
     * If we are sending a body and we don't have a content-length,
     * then we must wait for the object to become STORE_OK.
     */
    if (expectedBodySize < 0)
        return 0;

    const uint64_t expectedLength = expectedBodySize + http->out.headers_sz;

    if (http->out.size < expectedLength)
        return 0;
    else {
        debugs(88,3,HERE << "storeNotOKTransferDone " <<
               " out.size=" << http->out.size <<
               " expectedLength=" << expectedLength);
        return 1;
    }
}

/* A write has completed, what is the next status based on the
 * canonical request data?
 * 1 something is wrong
 * 0 nothing is wrong.
 *
 */
int
clientHttpRequestStatus(int fd, ClientHttpRequest const *http)
{
#if SIZEOF_INT64_T == 4
    if (http->out.size > 0x7FFF0000) {
        debugs(88, DBG_IMPORTANT, "WARNING: closing FD " << fd << " to prevent out.size counter overflow");
        if (http->getConn())
            debugs(88, DBG_IMPORTANT, "\tclient " << http->getConn()->peer);
        debugs(88, DBG_IMPORTANT, "\treceived " << http->out.size << " bytes");
        debugs(88, DBG_IMPORTANT, "\tURI " << http->log_uri);
        return 1;
    }

    if (http->out.offset > 0x7FFF0000) {
        debugs(88, DBG_IMPORTANT, "WARNING: closing FD " << fd < " to prevent out.offset counter overflow");
        if (http->getConn())
            debugs(88, DBG_IMPORTANT, "\tclient " << http->getConn()->peer);
        debugs(88, DBG_IMPORTANT, "\treceived " << http->out.size << " bytes, offset " << http->out.offset);
        debugs(88, DBG_IMPORTANT, "\tURI " << http->log_uri);
        return 1;
    }

#endif
    return 0;
}

/* Preconditions:
 * *http is a valid structure.
 * fd is either -1, or an open fd.
 *
 * TODO: enumify this
 *
 * This function is used by any http request sink, to determine the status
 * of the object.
 */
clientStream_status_t
clientReplyStatus(clientStreamNode * aNode, ClientHttpRequest * http)
{
    clientReplyContext *context = dynamic_cast<clientReplyContext *>(aNode->data.getRaw());
    assert (context);
    assert (context->http == http);
    return context->replyStatus();
}

clientStream_status_t
clientReplyContext::replyStatus()
{
    int done;
    /* Here because lower nodes don't need it */

    if (http->storeEntry() == NULL) {
        debugs(88, 5, "clientReplyStatus: no storeEntry");
        return STREAM_FAILED;   /* yuck, but what can we do? */
    }

    if (EBIT_TEST(http->storeEntry()->flags, ENTRY_ABORTED)) {
        /* TODO: Could upstream read errors (result.flags.error) be
         * lost, and result in undersize requests being considered
         * complete. Should we tcp reset such connections ?
         */
        debugs(88, 5, "clientReplyStatus: aborted storeEntry");
        return STREAM_FAILED;
    }

    if ((done = checkTransferDone()) != 0 || flags.complete) {
        debugs(88, 5, "clientReplyStatus: transfer is DONE: " << done << flags.complete);
        /* Ok we're finished, but how? */

        if (EBIT_TEST(http->storeEntry()->flags, ENTRY_BAD_LENGTH)) {
            debugs(88, 5, "clientReplyStatus: truncated response body");
            return STREAM_UNPLANNED_COMPLETE;
        }

        if (!done) {
            debugs(88, 5, "clientReplyStatus: closing, !done, but read 0 bytes");
            return STREAM_FAILED;
        }

        // TODO: See also (and unify with) storeNotOKTransferDone() checks.
        const int64_t expectedBodySize =
            http->storeEntry()->mem().baseReply().bodySize(http->request->method);
        if (expectedBodySize >= 0 && !http->gotEnough()) {
            debugs(88, 5, "clientReplyStatus: client didn't get all it expected");
            return STREAM_UNPLANNED_COMPLETE;
        }

        debugs(88, 5, "clientReplyStatus: stream complete; keepalive=" <<
               http->request->flags.proxyKeepalive);
        return STREAM_COMPLETE;
    }

    // XXX: Should this be checked earlier? We could return above w/o checking.
    if (reply->receivedBodyTooLarge(*http->request, http->out.offset - 4096)) {
        /* 4096 is a margin for the HTTP headers included in out.offset */
        debugs(88, 5, "clientReplyStatus: client reply body is too large");
        return STREAM_FAILED;
    }

    return STREAM_NONE;
}

/* Responses with no body will not have a content-type header,
 * which breaks the rep_mime_type acl, which
 * coincidentally, is the most common acl for reply access lists.
 * A better long term fix for this is to allow acl matches on the various
 * status codes, and then supply a default ruleset that puts these
 * codes before any user defines access entries. That way the user
 * can choose to block these responses where appropriate, but won't get
 * mysterious breakages.
 */
bool
clientReplyContext::alwaysAllowResponse(Http::StatusCode sline) const
{
    bool result;

    switch (sline) {

    case Http::scContinue:

    case Http::scSwitchingProtocols:

    case Http::scProcessing:

    case Http::scNoContent:

    case Http::scNotModified:
        result = true;
        break;

    default:
        result = false;
    }

    return result;
}

/**
 * Generate the reply headers sent to client.
 *
 * Filters out unwanted entries and hop-by-hop from original reply header
 * then adds extra entries if we have more info than origin server
 * then adds Squid specific entries
 */
void
clientReplyContext::buildReplyHeader()
{
    HttpHeader *hdr = &reply->header;
    const bool is_hit = http->logType.isTcpHit();
    HttpRequest *request = http->request;
#if DONT_FILTER_THESE
    /* but you might want to if you run Squid as an HTTP accelerator */
    /* hdr->delById(HDR_ACCEPT_RANGES); */
    hdr->delById(HDR_ETAG);
#endif

    if (is_hit || collapsedRevalidation == crSlave)
        hdr->delById(Http::HdrType::SET_COOKIE);
    // TODO: RFC 2965 : Must honour Cache-Control: no-cache="set-cookie2" and remove header.

    // if there is not configured a peer proxy with login=PASS or login=PASSTHRU option enabled
    // remove the Proxy-Authenticate header
    if ( !request->peer_login || (strcmp(request->peer_login,"PASS") != 0 && strcmp(request->peer_login,"PASSTHRU") != 0)) {
#if USE_ADAPTATION
        // but allow adaptation services to authenticate clients
        // via request satisfaction
        if (!http->requestSatisfactionMode())
#endif
            reply->header.delById(Http::HdrType::PROXY_AUTHENTICATE);
    }

    reply->header.removeHopByHopEntries();
    // paranoid: ContentLengthInterpreter has cleaned non-generated replies
    reply->removeIrrelevantContentLength();

    //    if (request->range)
    //      clientBuildRangeHeader(http, reply);

    /*
     * Add a estimated Age header on cache hits.
     */
    if (is_hit) {
        /*
         * Remove any existing Age header sent by upstream caches
         * (note that the existing header is passed along unmodified
         * on cache misses)
         */
        hdr->delById(Http::HdrType::AGE);
        /*
         * This adds the calculated object age. Note that the details of the
         * age calculation is performed by adjusting the timestamp in
         * StoreEntry::timestampsSet(), not here.
         */
        if (EBIT_TEST(http->storeEntry()->flags, ENTRY_SPECIAL)) {
            hdr->delById(Http::HdrType::DATE);
            hdr->putTime(Http::HdrType::DATE, squid_curtime);
        } else if (http->getConn() && http->getConn()->port->actAsOrigin) {
            // Swap the Date: header to current time if we are simulating an origin
            HttpHeaderEntry *h = hdr->findEntry(Http::HdrType::DATE);
            if (h)
                hdr->putExt("X-Origin-Date", h->value.termedBuf());
            hdr->delById(Http::HdrType::DATE);
            hdr->putTime(Http::HdrType::DATE, squid_curtime);
            h = hdr->findEntry(Http::HdrType::EXPIRES);
            if (h && http->storeEntry()->expires >= 0) {
                hdr->putExt("X-Origin-Expires", h->value.termedBuf());
                hdr->delById(Http::HdrType::EXPIRES);
                hdr->putTime(Http::HdrType::EXPIRES, squid_curtime + http->storeEntry()->expires - http->storeEntry()->timestamp);
            }
            if (http->storeEntry()->timestamp <= squid_curtime) {
                // put X-Cache-Age: instead of Age:
                char age[64];
                snprintf(age, sizeof(age), "%" PRId64, static_cast<int64_t>(squid_curtime - http->storeEntry()->timestamp));
                hdr->putExt("X-Cache-Age", age);
            }
        } else if (http->storeEntry()->timestamp <= squid_curtime) {
            hdr->putInt(Http::HdrType::AGE,
                        squid_curtime - http->storeEntry()->timestamp);
            /* Signal old objects.  NB: rfc 2616 is not clear,
             * by implication, on whether we should do this to all
             * responses, or only cache hits.
             * 14.46 states it ONLY applies for heuristically calculated
             * freshness values, 13.2.4 doesn't specify the same limitation.
             * We interpret RFC 2616 under the combination.
             */
            /* TODO: if maxage or s-maxage is present, don't do this */

            if (squid_curtime - http->storeEntry()->timestamp >= 86400)
                hdr->putWarning(113, "This cache hit is still fresh and more than 1 day old");
        }
    }

    /* RFC 2616: Section 14.18
     *
     * Add a Date: header if missing.
     * We have access to a clock therefore are required to amend any shortcoming in servers.
     *
     * NP: done after Age: to prevent ENTRY_SPECIAL double-handling this header.
     */
    if ( !hdr->has(Http::HdrType::DATE) ) {
        if (!http->storeEntry())
            hdr->putTime(Http::HdrType::DATE, squid_curtime);
        else if (http->storeEntry()->timestamp > 0)
            hdr->putTime(Http::HdrType::DATE, http->storeEntry()->timestamp);
        else {
            debugs(88,DBG_IMPORTANT,"BUG 3279: HTTP reply without Date:");
            /* dump something useful about the problem */
            http->storeEntry()->dump(DBG_IMPORTANT);
        }
    }

    // add Warnings required by RFC 2616 if serving a stale hit
    if (http->request->flags.staleIfHit && http->logType.isTcpHit()) {
        hdr->putWarning(110, "Response is stale");
        if (http->request->flags.needValidation)
            hdr->putWarning(111, "Revalidation failed");
    }

    /* Filter unproxyable authentication types */
    if (http->logType.oldType != LOG_TCP_DENIED &&
            hdr->has(Http::HdrType::WWW_AUTHENTICATE)) {
        HttpHeaderPos pos = HttpHeaderInitPos;
        HttpHeaderEntry *e;

        int connection_auth_blocked = 0;
        while ((e = hdr->getEntry(&pos))) {
            if (e->id == Http::HdrType::WWW_AUTHENTICATE) {
                const char *value = e->value.rawBuf();

                if ((strncasecmp(value, "NTLM", 4) == 0 &&
                        (value[4] == '\0' || value[4] == ' '))
                        ||
                        (strncasecmp(value, "Negotiate", 9) == 0 &&
                         (value[9] == '\0' || value[9] == ' '))
                        ||
                        (strncasecmp(value, "Kerberos", 8) == 0 &&
                         (value[8] == '\0' || value[8] == ' '))) {
                    if (request->flags.connectionAuthDisabled) {
                        hdr->delAt(pos, connection_auth_blocked);
                        continue;
                    }
                    request->flags.mustKeepalive = true;
                    if (!request->flags.accelerated && !request->flags.intercepted) {
                        httpHeaderPutStrf(hdr, Http::HdrType::PROXY_SUPPORT, "Session-Based-Authentication");
                        /*
                          We send "Connection: Proxy-Support" header to mark
                          Proxy-Support as a hop-by-hop header for intermediaries that do not
                          understand the semantics of this header. The RFC should have included
                          this recommendation.
                        */
                        httpHeaderPutStrf(hdr, Http::HdrType::CONNECTION, "Proxy-support");
                    }
                    break;
                }
            }
        }

        if (connection_auth_blocked)
            hdr->refreshMask();
    }

#if USE_AUTH
    /* Handle authentication headers */
    if (http->logType.oldType == LOG_TCP_DENIED &&
            ( reply->sline.status() == Http::scProxyAuthenticationRequired ||
              reply->sline.status() == Http::scUnauthorized)
       ) {
        /* Add authentication header */
        /*! \todo alter errorstate to be accel on|off aware. The 0 on the next line
         * depends on authenticate behaviour: all schemes to date send no extra
         * data on 407/401 responses, and do not check the accel state on 401/407
         * responses
         */
        Auth::UserRequest::AddReplyAuthHeader(reply, request->auth_user_request, request, 0, 1);
    } else if (request->auth_user_request != NULL)
        Auth::UserRequest::AddReplyAuthHeader(reply, request->auth_user_request, request, http->flags.accel, 0);
#endif

    /* Append X-Cache */
    httpHeaderPutStrf(hdr, Http::HdrType::X_CACHE, "%s from %s",
                      is_hit ? "HIT" : "MISS", getMyHostname());

#if USE_CACHE_DIGESTS
    /* Append X-Cache-Lookup: -- temporary hack, to be removed @?@ @?@ */
    httpHeaderPutStrf(hdr, Http::HdrType::X_CACHE_LOOKUP, "%s from %s:%d",
                      lookup_type ? lookup_type : "NONE",
                      getMyHostname(), getMyPort());

#endif

    const bool maySendChunkedReply = !request->multipartRangeRequest() &&
                                     reply->sline.protocol == AnyP::PROTO_HTTP && // response is HTTP
                                     (request->http_ver >= Http::ProtocolVersion(1,1));

    /* Check whether we should send keep-alive */
    if (!Config.onoff.error_pconns && reply->sline.status() >= 400 && !request->flags.mustKeepalive) {
        debugs(33, 3, "clientBuildReplyHeader: Error, don't keep-alive");
        request->flags.proxyKeepalive = false;
    } else if (!Config.onoff.client_pconns && !request->flags.mustKeepalive) {
        debugs(33, 2, "clientBuildReplyHeader: Connection Keep-Alive not requested by admin or client");
        request->flags.proxyKeepalive = false;
    } else if (request->flags.proxyKeepalive && shutting_down) {
        debugs(88, 3, "clientBuildReplyHeader: Shutting down, don't keep-alive.");
        request->flags.proxyKeepalive = false;
    } else if (request->flags.connectionAuth && !reply->keep_alive) {
        debugs(33, 2, "clientBuildReplyHeader: Connection oriented auth but server side non-persistent");
        request->flags.proxyKeepalive = false;
    } else if (reply->bodySize(request->method) < 0 && !maySendChunkedReply) {
        debugs(88, 3, "clientBuildReplyHeader: can't keep-alive, unknown body size" );
        request->flags.proxyKeepalive = false;
    } else if (fdUsageHigh()&& !request->flags.mustKeepalive) {
        debugs(88, 3, "clientBuildReplyHeader: Not many unused FDs, can't keep-alive");
        request->flags.proxyKeepalive = false;
    } else if (request->flags.sslBumped && !reply->persistent()) {
        // We do not really have to close, but we pretend we are a tunnel.
        debugs(88, 3, "clientBuildReplyHeader: bumped reply forces close");
        request->flags.proxyKeepalive = false;
    } else if (request->pinnedConnection() && !reply->persistent()) {
        // The peer wants to close the pinned connection
        debugs(88, 3, "pinned reply forces close");
        request->flags.proxyKeepalive = false;
    } else if (http->getConn()) {
        ConnStateData * conn = http->getConn();
        if (!Comm::IsConnOpen(conn->port->listenConn)) {
            // The listening port closed because of a reconfigure
            debugs(88, 3, "listening port closed");
            request->flags.proxyKeepalive = false;
        }
    }

    // Decide if we send chunked reply
    if (maySendChunkedReply && reply->bodySize(request->method) < 0) {
        debugs(88, 3, "clientBuildReplyHeader: chunked reply");
        request->flags.chunkedReply = true;
        hdr->putStr(Http::HdrType::TRANSFER_ENCODING, "chunked");
    }

    hdr->addVia(reply->sline.version);

    /* Signal keep-alive or close explicitly */
    hdr->putStr(Http::HdrType::CONNECTION, request->flags.proxyKeepalive ? "keep-alive" : "close");

#if ADD_X_REQUEST_URI
    /*
     * Knowing the URI of the request is useful when debugging persistent
     * connections in a client; we cannot guarantee the order of http headers,
     * but X-Request-URI is likely to be the very last header to ease use from a
     * debugger [hdr->entries.count-1].
     */
    hdr->putStr(Http::HdrType::X_REQUEST_URI,
                http->memOjbect()->url ? http->memObject()->url : http->uri);

#endif

    /* Surrogate-Control requires Surrogate-Capability from upstream to pass on */
    if ( hdr->has(Http::HdrType::SURROGATE_CONTROL) ) {
        if (!request->header.has(Http::HdrType::SURROGATE_CAPABILITY)) {
            hdr->delById(Http::HdrType::SURROGATE_CONTROL);
        }
        /* TODO: else case: drop any controls intended specifically for our surrogate ID */
    }

    httpHdrMangleList(hdr, request, http->al, ROR_REPLY);
}

void
clientReplyContext::cloneReply()
{
    assert(reply == NULL);

    reply = http->storeEntry()->mem().freshestReply().clone();
    HTTPMSGLOCK(reply);

    http->al->reply = reply;

    if (reply->sline.protocol == AnyP::PROTO_HTTP) {
        /* RFC 2616 requires us to advertise our version (but only on real HTTP traffic) */
        reply->sline.version = Http::ProtocolVersion();
    }

    /* do header conversions */
    buildReplyHeader();
}

/// Safely disposes of an entry pointing to a cache hit that we do not want.
/// We cannot just ignore the entry because it may be locking or otherwise
/// holding an associated cache resource of some sort.
void
clientReplyContext::forgetHit()
{
    StoreEntry *e = http->storeEntry();
    assert(e); // or we are not dealing with a hit
    // We probably have not locked the entry earlier, unfortunately. We lock it
    // now so that we can unlock two lines later (and trigger cleanup).
    // Ideally, ClientHttpRequest::storeEntry() should lock/unlock, but it is
    // used so inconsistently that simply adding locking there leads to bugs.
    e->lock("clientReplyContext::forgetHit");
    http->storeEntry(NULL);
    e->unlock("clientReplyContext::forgetHit"); // may delete e
}

void
clientReplyContext::identifyStoreObject()
{
    HttpRequest *r = http->request;

    // client sent CC:no-cache or some other condition has been
    // encountered which prevents delivering a public/cached object.
    if (!r->flags.noCache || r->flags.internal) {
        lookingforstore = 5;
        StoreEntry::getPublicByRequest (this, r);
    } else {
        identifyFoundObject(nullptr);
    }
}

/**
 * Check state of the current StoreEntry object.
 * to see if we can determine the final status of the request.
 */
void
clientReplyContext::identifyFoundObject(StoreEntry *newEntry)
{
    HttpRequest *r = http->request;
    http->storeEntry(newEntry);
    const auto e = http->storeEntry();

    /* Release IP-cache entries on reload */
    /** \li If the request has no-cache flag set or some no_cache HACK in operation we
      * 'invalidate' the cached IP entries for this request ???
      */
    if (r->flags.noCache || r->flags.noCacheHack())
        ipcacheInvalidateNegative(r->url.host());

#if USE_CACHE_DIGESTS
    lookup_type = e ? "HIT" : "MISS";
#endif

    if (!e) {
        /** \li If no StoreEntry object is current assume this object isn't in the cache set MISS*/
        debugs(85, 3, "StoreEntry is NULL -  MISS");
        http->logType.update(LOG_TCP_MISS);
        doGetMoreData();
        return;
    }

    if (Config.onoff.offline) {
        /** \li If we are running in offline mode set to HIT */
        debugs(85, 3, "offline HIT " << *e);
        http->logType.update(LOG_TCP_HIT);
        doGetMoreData();
        return;
    }

    if (http->redirect.status) {
        /** \li If redirection status is True force this to be a MISS */
        debugs(85, 3, "REDIRECT status forced StoreEntry to NULL (no body on 3XX responses) " << *e);
        forgetHit();
        http->logType.update(LOG_TCP_REDIRECT);
        doGetMoreData();
        return;
    }

    if (!e->validToSend()) {
        debugs(85, 3, "!storeEntryValidToSend MISS " << *e);
        forgetHit();
        http->logType.update(LOG_TCP_MISS);
        doGetMoreData();
        return;
    }

    if (EBIT_TEST(e->flags, ENTRY_SPECIAL)) {
        /* \li Special entries are always hits, no matter what the client says */
        debugs(85, 3, "ENTRY_SPECIAL HIT " << *e);
        http->logType.update(LOG_TCP_HIT);
        doGetMoreData();
        return;
    }

    if (r->flags.noCache) {
        debugs(85, 3, "no-cache REFRESH MISS " << *e);
        forgetHit();
        http->logType.update(LOG_TCP_CLIENT_REFRESH_MISS);
        doGetMoreData();
        return;
    }

    if (e->hittingRequiresCollapsing() && !startCollapsingOn(*e, false)) {
        debugs(85, 3, "prohibited CF MISS " << *e);
        forgetHit();
        http->logType.update(LOG_TCP_MISS);
        doGetMoreData();
        return;
    }

    debugs(85, 3, "default HIT " << *e);
    http->logType.update(LOG_TCP_HIT);
    doGetMoreData();
}

/**
 * Request more data from the store for the client Stream
 * This is *the* entry point to this module.
 *
 * Preconditions:
 *  - This is the head of the list.
 *  - There is at least one more node.
 *  - Data context is not null
 */
void
clientGetMoreData(clientStreamNode * aNode, ClientHttpRequest * http)
{
    /* Test preconditions */
    assert(aNode != NULL);
    assert(cbdataReferenceValid(aNode));
    assert(aNode->node.prev == NULL);
    assert(aNode->node.next != NULL);
    clientReplyContext *context = dynamic_cast<clientReplyContext *>(aNode->data.getRaw());
    assert (context);
    assert(context->http == http);

    clientStreamNode *next = ( clientStreamNode *)aNode->node.next->data;

    if (!context->ourNode)
        context->ourNode = aNode;

    /* no cbdatareference, this is only used once, and safely */
    if (context->flags.storelogiccomplete) {
        StoreIOBuffer tempBuffer;
        tempBuffer.offset = next->readBuffer.offset + context->headers_sz;
        tempBuffer.length = next->readBuffer.length;
        tempBuffer.data = next->readBuffer.data;

        storeClientCopy(context->sc, http->storeEntry(),
                        tempBuffer, clientReplyContext::SendMoreData, context);
        return;
    }

    if (context->http->request->method == Http::METHOD_PURGE) {
        context->purgeRequest();
        return;
    }

    // OPTIONS with Max-Forwards:0 handled in clientProcessRequest()

    if (context->http->request->method == Http::METHOD_TRACE) {
        if (context->http->request->header.getInt64(Http::HdrType::MAX_FORWARDS) == 0) {
            context->traceReply(aNode);
            return;
        }

        /* continue forwarding, not finished yet. */
        http->logType.update(LOG_TCP_MISS);

        context->doGetMoreData();
    } else
        context->identifyStoreObject();
}

void
clientReplyContext::doGetMoreData()
{
    /* We still have to do store logic processing - vary, cache hit etc */
    if (http->storeEntry() != NULL) {
        /* someone found the object in the cache for us */
        StoreIOBuffer localTempBuffer;

        http->storeEntry()->lock("clientReplyContext::doGetMoreData");

        http->storeEntry()->ensureMemObject(storeId(), http->log_uri, http->request->method);

        sc = storeClientListAdd(http->storeEntry(), this);
#if USE_DELAY_POOLS
        sc->setDelayId(DelayId::DelayClient(http));
#endif

        assert(http->logType.oldType == LOG_TCP_HIT);
        reqofs = 0;
        /* guarantee nothing has been sent yet! */
        assert(http->out.size == 0);
        assert(http->out.offset == 0);

        if (ConnStateData *conn = http->getConn()) {
            if (Ip::Qos::TheConfig.isHitTosActive()) {
                Ip::Qos::doTosLocalHit(conn->clientConnection);
            }

            if (Ip::Qos::TheConfig.isHitNfmarkActive()) {
                Ip::Qos::doNfmarkLocalHit(conn->clientConnection);
            }
        }

        localTempBuffer.offset = reqofs;
        localTempBuffer.length = getNextNode()->readBuffer.length;
        localTempBuffer.data = getNextNode()->readBuffer.data;
        storeClientCopy(sc, http->storeEntry(), localTempBuffer, CacheHit, this);
    } else {
        /* MISS CASE, http->logType is already set! */
        processMiss();
    }
}

/** The next node has removed itself from the stream. */
void
clientReplyDetach(clientStreamNode * node, ClientHttpRequest * http)
{
    /** detach from the stream */
    clientStreamDetach(node, http);
}

/**
 * Accepts chunk of a http message in buf, parses prefix, filters headers and
 * such, writes processed message to the message recipient
 */
void
clientReplyContext::SendMoreData(void *data, StoreIOBuffer result)
{
    clientReplyContext *context = static_cast<clientReplyContext *>(data);
    context->sendMoreData (result);
}

void
clientReplyContext::makeThisHead()
{
    /* At least, I think that's what this does */
    dlinkDelete(&http->active, &ClientActiveRequests);
    dlinkAdd(http, &http->active, &ClientActiveRequests);
}

bool
clientReplyContext::errorInStream(StoreIOBuffer const &result, size_t const &sizeToProcess)const
{
    return /* aborted request */
        (http->storeEntry() && EBIT_TEST(http->storeEntry()->flags, ENTRY_ABORTED)) ||
        /* Upstream read error */ (result.flags.error) ||
        /* Upstream EOF */ (sizeToProcess == 0);
}

void
clientReplyContext::sendStreamError(StoreIOBuffer const &result)
{
    /** call clientWriteComplete so the client socket gets closed
     *
     * We call into the stream, because we don't know that there is a
     * client socket!
     */
    debugs(88, 5, "A stream error has occurred, marking as complete and sending no data.");
    StoreIOBuffer localTempBuffer;
    flags.complete = 1;
    http->request->flags.streamError = true;
    localTempBuffer.flags.error = result.flags.error;
    clientStreamCallback((clientStreamNode*)http->client_stream.head->data, http, NULL,
                         localTempBuffer);
}

void
clientReplyContext::pushStreamData(StoreIOBuffer const &result, char *source)
{
    StoreIOBuffer localTempBuffer;

    if (result.length == 0) {
        debugs(88, 5, "clientReplyContext::pushStreamData: marking request as complete due to 0 length store result");
        flags.complete = 1;
    }

    assert(result.offset - headers_sz == next()->readBuffer.offset);
    localTempBuffer.offset = result.offset - headers_sz;
    localTempBuffer.length = result.length;

    if (localTempBuffer.length)
        localTempBuffer.data = source;

    clientStreamCallback((clientStreamNode*)http->client_stream.head->data, http, NULL,
                         localTempBuffer);
}

clientStreamNode *
clientReplyContext::next() const
{
    assert ( (clientStreamNode*)http->client_stream.head->next->data == getNextNode());
    return getNextNode();
}

void
clientReplyContext::sendBodyTooLargeError()
{
    Ip::Address tmp_noaddr;
    tmp_noaddr.setNoAddr(); // TODO: make a global const
    http->logType.update(LOG_TCP_DENIED_REPLY);
    ErrorState *err = new ErrorState(ERR_TOO_BIG, Http::scForbidden, NULL,
                                     http->getConn() != NULL ? http->getConn()->clientConnection->remote : tmp_noaddr,
                                     http->request, http->al);
    removeClientStoreReference(&(sc), http);
    HTTPMSGUNLOCK(reply);
    startError(err);

}

/// send 412 (Precondition Failed) to client
void
clientReplyContext::sendPreconditionFailedError()
{
    http->logType.update(LOG_TCP_HIT);
    Ip::Address tmp_noaddr;
    tmp_noaddr.setNoAddr();
    ErrorState *const err =
        new ErrorState(ERR_PRECONDITION_FAILED, Http::scPreconditionFailed,
                       NULL, http->getConn() ? http->getConn()->clientConnection->remote : tmp_noaddr, http->request, http->al);
    removeClientStoreReference(&sc, http);
    HTTPMSGUNLOCK(reply);
    startError(err);
}

/// send 304 (Not Modified) to client
void
clientReplyContext::sendNotModified()
{
    StoreEntry *e = http->storeEntry();
    const time_t timestamp = e->timestamp;
    const auto temprep = e->mem().freshestReply().make304();
    // log as TCP_INM_HIT if code 304 generated for
    // If-None-Match request
    if (!http->request->flags.ims)
        http->logType.update(LOG_TCP_INM_HIT);
    else
        http->logType.update(LOG_TCP_IMS_HIT);
    removeClientStoreReference(&sc, http);
    createStoreEntry(http->request->method, RequestFlags());
    e = http->storeEntry();
    // Copy timestamp from the original entry so the 304
    // reply has a meaningful Age: header.
    e->timestampsSet();
    e->timestamp = timestamp;
    e->replaceHttpReply(temprep);
    e->complete();
    /*
     * TODO: why put this in the store and then serialise it and
     * then parse it again. Simply mark the request complete in
     * our context and write the reply struct to the client side.
     */
    triggerInitialStoreRead();
}

/// send 304 (Not Modified) or 412 (Precondition Failed) to client
/// depending on request method
void
clientReplyContext::sendNotModifiedOrPreconditionFailedError()
{
    if (http->request->method == Http::METHOD_GET ||
            http->request->method == Http::METHOD_HEAD)
        sendNotModified();
    else
        sendPreconditionFailedError();
}

void
clientReplyContext::processReplyAccess ()
{
    /* NP: this should probably soft-fail to a zero-sized-reply error ?? */
    assert(reply);

    /** Don't block our own responses or HTTP status messages */
    if (http->logType.oldType == LOG_TCP_DENIED ||
            http->logType.oldType == LOG_TCP_DENIED_REPLY ||
            alwaysAllowResponse(reply->sline.status())) {
        headers_sz = reply->hdr_sz;
        processReplyAccessResult(ACCESS_ALLOWED);
        return;
    }

    /** Check for reply to big error */
    if (reply->expectedBodyTooLarge(*http->request)) {
        sendBodyTooLargeError();
        return;
    }

    headers_sz = reply->hdr_sz;

    /** check for absent access controls (permit by default) */
    if (!Config.accessList.reply) {
        processReplyAccessResult(ACCESS_ALLOWED);
        return;
    }

    /** Process http_reply_access lists */
    ACLFilledChecklist *replyChecklist =
        clientAclChecklistCreate(Config.accessList.reply, http);
    replyChecklist->reply = reply;
    HTTPMSGLOCK(replyChecklist->reply);
    replyChecklist->nonBlockingCheck(ProcessReplyAccessResult, this);
}

void
clientReplyContext::ProcessReplyAccessResult(Acl::Answer rv, void *voidMe)
{
    clientReplyContext *me = static_cast<clientReplyContext *>(voidMe);
    me->processReplyAccessResult(rv);
}

void
clientReplyContext::processReplyAccessResult(const Acl::Answer &accessAllowed)
{
    debugs(88, 2, "The reply for " << http->request->method
           << ' ' << http->uri << " is " << accessAllowed << ", because it matched "
           << (AclMatchedName ? AclMatchedName : "NO ACL's"));

    if (!accessAllowed.allowed()) {
        ErrorState *err;
        err_type page_id;
        page_id = aclGetDenyInfoPage(&Config.denyInfoList, AclMatchedName, 1);

        http->logType.update(LOG_TCP_DENIED_REPLY);

        if (page_id == ERR_NONE)
            page_id = ERR_ACCESS_DENIED;

        Ip::Address tmp_noaddr;
        tmp_noaddr.setNoAddr();
        err = new ErrorState(page_id, Http::scForbidden, NULL,
                             http->getConn() != NULL ? http->getConn()->clientConnection->remote : tmp_noaddr,
                             http->request, http->al);

        removeClientStoreReference(&sc, http);

        HTTPMSGUNLOCK(reply);

        startError(err);

        return;
    }

    /* Ok, the reply is allowed, */
    http->loggingEntry(http->storeEntry());

    ssize_t body_size = reqofs - reply->hdr_sz;
    if (body_size < 0) {
        reqofs = reply->hdr_sz;
        body_size = 0;
    }

    debugs(88, 3, "clientReplyContext::sendMoreData: Appending " <<
           (int) body_size << " bytes after " << reply->hdr_sz <<
           " bytes of headers");

#if USE_SQUID_ESI

    if (http->flags.accel && reply->sline.status() != Http::scForbidden &&
            !alwaysAllowResponse(reply->sline.status()) &&
            esiEnableProcessing(reply)) {
        debugs(88, 2, "Enabling ESI processing for " << http->uri);
        clientStreamInsertHead(&http->client_stream, esiStreamRead,
                               esiProcessStream, esiStreamDetach, esiStreamStatus, NULL);
    }

#endif

    if (http->request->method == Http::METHOD_HEAD) {
        /* do not forward body for HEAD replies */
        body_size = 0;
        http->flags.done_copying = true;
        flags.complete = 1;
    }

    assert (!flags.headersSent);
    flags.headersSent = true;

    StoreIOBuffer localTempBuffer;
    char *buf = next()->readBuffer.data;
    char *body_buf = buf + reply->hdr_sz;

    //Server side may disable ranges under some circumstances.

    if ((!http->request->range))
        next()->readBuffer.offset = 0;

    body_buf -= next()->readBuffer.offset;

    if (next()->readBuffer.offset != 0) {
        if (next()->readBuffer.offset > body_size) {
            /* Can't use any of the body we received. send nothing */
            localTempBuffer.length = 0;
            localTempBuffer.data = NULL;
        } else {
            localTempBuffer.length = body_size - next()->readBuffer.offset;
            localTempBuffer.data = body_buf + next()->readBuffer.offset;
        }
    } else {
        localTempBuffer.length = body_size;
        localTempBuffer.data = body_buf;
    }

    /* TODO??: move the data in the buffer back by the request header size */
    clientStreamCallback((clientStreamNode *)http->client_stream.head->data,
                         http, reply, localTempBuffer);

    return;
}

void
clientReplyContext::sendMoreData (StoreIOBuffer result)
{
    if (deleting)
        return;

    StoreEntry *entry = http->storeEntry();

    if (ConnStateData * conn = http->getConn()) {
        if (!conn->isOpen()) {
            debugs(33,3, "not sending more data to closing connection " << conn->clientConnection);
            return;
        }
        if (conn->pinning.zeroReply) {
            debugs(33,3, "not sending more data after a pinned zero reply " << conn->clientConnection);
            return;
        }

        if (reqofs==0 && !http->logType.isTcpHit()) {
            if (Ip::Qos::TheConfig.isHitTosActive()) {
                Ip::Qos::doTosLocalMiss(conn->clientConnection, http->request->hier.code);
            }
            if (Ip::Qos::TheConfig.isHitNfmarkActive()) {
                Ip::Qos::doNfmarkLocalMiss(conn->clientConnection, http->request->hier.code);
            }
        }

        debugs(88, 5, conn->clientConnection <<
               " '" << entry->url() << "'" <<
               " out.offset=" << http->out.offset);
    }

    char *buf = next()->readBuffer.data;

    if (buf != result.data) {
        /* we've got to copy some data */
        assert(result.length <= next()->readBuffer.length);
        memcpy(buf, result.data, result.length);
    }

    /* We've got the final data to start pushing... */
    flags.storelogiccomplete = 1;

    reqofs += result.length;

    assert(reqofs <= HTTP_REQBUF_SZ || flags.headersSent);

    assert(http->request != NULL);

    /* ESI TODO: remove this assert once everything is stable */
    assert(http->client_stream.head->data
           && cbdataReferenceValid(http->client_stream.head->data));

    makeThisHead();

    debugs(88, 5, "clientReplyContext::sendMoreData: " << http->uri << ", " <<
           reqofs << " bytes (" << result.length <<
           " new bytes)");

    /* update size of the request */
    reqsize = reqofs;

    if (errorInStream(result, reqofs)) {
        sendStreamError(result);
        return;
    }

    if (flags.headersSent) {
        pushStreamData (result, buf);
        return;
    }

    cloneReply();

#if USE_DELAY_POOLS
    if (sc)
        sc->setDelayId(DelayId::DelayClient(http,reply));
#endif

    holdingBuffer = result;
    processReplyAccess();
    return;
}

void
clientReplyContext::fillChecklist(ACLFilledChecklist &checklist) const
{
    clientAclChecklistFill(checklist, http);
}

/* Using this breaks the client layering just a little!
 */
void
clientReplyContext::createStoreEntry(const HttpRequestMethod& m, RequestFlags reqFlags)
{
    assert(http != NULL);
    /*
     * For erroneous requests, we might not have a h->request,
     * so make a fake one.
     */

    if (http->request == NULL) {
        const MasterXaction::Pointer mx = new MasterXaction(XactionInitiator::initClient);
        // XXX: These fake URI parameters shadow the real (or error:...) URI.
        // TODO: Either always set the request earlier and assert here OR use
        // http->uri (converted to Anyp::Uri) to create this catch-all request.
        const_cast<HttpRequest *&>(http->request) =  new HttpRequest(m, AnyP::PROTO_NONE, "http", null_string, mx);
        HTTPMSGLOCK(http->request);
    }

    StoreEntry *e = storeCreateEntry(storeId(), http->log_uri, reqFlags, m);

    // Make entry collapsible ASAP, to increase collapsing chances for others,
    // TODO: every must-revalidate and similar request MUST reach the origin,
    // but do we have to prohibit others from collapsing on that request?
    if (reqFlags.cachable &&
            !reqFlags.needValidation &&
            (m == Http::METHOD_GET || m == Http::METHOD_HEAD) &&
            mayInitiateCollapsing()) {
        // make the entry available for future requests now
        (void)Store::Root().allowCollapsing(e, reqFlags, m);
    }

    sc = storeClientListAdd(e, this);

#if USE_DELAY_POOLS
    sc->setDelayId(DelayId::DelayClient(http));
#endif

    reqofs = 0;

    reqsize = 0;

    /* I don't think this is actually needed! -- adrian */
    /* http->reqbuf = http->norm_reqbuf; */
    //    assert(http->reqbuf == http->norm_reqbuf);
    /* The next line is illegal because we don't know if the client stream
     * buffers have been set up
     */
    //    storeClientCopy(http->sc, e, 0, HTTP_REQBUF_SZ, http->reqbuf,
    //        SendMoreData, this);
    /* So, we mark the store logic as complete */
    flags.storelogiccomplete = 1;

    /* and get the caller to request a read, from wherever they are */
    /* NOTE: after ANY data flows down the pipe, even one step,
     * this function CAN NOT be used to manage errors
     */
    http->storeEntry(e);
}
<<<<<<< HEAD
=======

>>>>>>> 5c2a1db7
<|MERGE_RESOLUTION|>--- conflicted
+++ resolved
@@ -2328,7 +2328,3 @@
      */
     http->storeEntry(e);
 }
-<<<<<<< HEAD
-=======
-
->>>>>>> 5c2a1db7
