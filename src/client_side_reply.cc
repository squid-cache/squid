--- conflicted
+++ resolved
@@ -95,13 +95,8 @@
 void
 clientReplyContext::setReplyToError(
     err_type err, http_status status, const HttpRequestMethod& method, char const *uri,
-<<<<<<< HEAD
-    IpAddress &addr, HttpRequest * failedrequest, const char *unparsedrequest,
+    Ip::Address &addr, HttpRequest * failedrequest, const char *unparsedrequest,
     AuthUserRequest::Pointer auth_user_request)
-=======
-    Ip::Address &addr, HttpRequest * failedrequest, const char *unparsedrequest,
-    AuthUserRequest * auth_user_request)
->>>>>>> b7ac5457
 {
     ErrorState *errstate = clientBuildError(err, status, uri, addr, failedrequest);
 
