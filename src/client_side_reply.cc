/*
 * DEBUG: section 88    Client-side Reply Routines
 * AUTHOR: Robert Collins (Originally Duane Wessels in client_side.c)
 *
 * SQUID Web Proxy Cache          http://www.squid-cache.org/
 * ----------------------------------------------------------
 *
 *  Squid is the result of efforts by numerous individuals from
 *  the Internet community; see the CONTRIBUTORS file for full
 *  details.   Many organizations have provided support for Squid's
 *  development; see the SPONSORS file for full details.  Squid is
 *  Copyrighted (C) 2001 by the Regents of the University of
 *  California; see the COPYRIGHT file for full details.  Squid
 *  incorporates software developed and/or copyrighted by other
 *  sources; see the CREDITS file for full details.
 *
 *  This program is free software; you can redistribute it and/or modify
 *  it under the terms of the GNU General Public License as published by
 *  the Free Software Foundation; either version 2 of the License, or
 *  (at your option) any later version.
 *
 *  This program is distributed in the hope that it will be useful,
 *  but WITHOUT ANY WARRANTY; without even the implied warranty of
 *  MERCHANTABILITY or FITNESS FOR A PARTICULAR PURPOSE.  See the
 *  GNU General Public License for more details.
 *
 *  You should have received a copy of the GNU General Public License
 *  along with this program; if not, write to the Free Software
 *  Foundation, Inc., 59 Temple Place, Suite 330, Boston, MA 02111, USA.
 *
 */
#include "squid.h"
#include "acl/FilledChecklist.h"
#include "acl/Gadgets.h"
#include "anyp/PortCfg.h"
#include "client_side_reply.h"
#include "errorpage.h"
#include "ETag.h"
#include "fd.h"
#include "fde.h"
#include "format/Token.h"
#include "FwdState.h"
#include "globals.h"
#include "globals.h"
#include "HttpHeaderTools.h"
#include "HttpReply.h"
#include "HttpRequest.h"
#include "ip/QosConfig.h"
#include "ipcache.h"
#include "log/access_log.h"
#include "MemObject.h"
#include "mime_header.h"
#include "neighbors.h"
#include "refresh.h"
#include "RequestFlags.h"
#include "SquidConfig.h"
#include "SquidTime.h"
#include "Store.h"
#include "StrList.h"
#include "tools.h"
#include "URL.h"
#if USE_AUTH
#include "auth/UserRequest.h"
#endif
#if USE_DELAY_POOLS
#include "DelayPools.h"
#endif
#if USE_SQUID_ESI
#include "esi/Esi.h"
#endif

#include <memory>

CBDATA_CLASS_INIT(clientReplyContext);

/* Local functions */
extern "C" CSS clientReplyStatus;
ErrorState *clientBuildError(err_type, Http::StatusCode, char const *, Ip::Address &, HttpRequest *);

/* privates */

clientReplyContext::~clientReplyContext()
{
    deleting = true;
    /* This may trigger a callback back into SendMoreData as the cbdata
     * is still valid
     */
    removeClientStoreReference(&sc, http);
    /* old_entry might still be set if we didn't yet get the reply
     * code in HandleIMSReply() */
    removeStoreReference(&old_sc, &old_entry);
    safe_free(tempBuffer.data);
    cbdataReferenceDone(http);
    HTTPMSGUNLOCK(reply);
}

clientReplyContext::clientReplyContext(ClientHttpRequest *clientContext) : http (cbdataReference(clientContext)), old_entry (NULL), old_sc(NULL), deleting(false)
{}

/** Create an error in the store awaiting the client side to read it.
 *
 * This may be better placed in the clientStream logic, but it has not been
 * relocated there yet
 */
void
clientReplyContext::setReplyToError(
    err_type err, Http::StatusCode status, const HttpRequestMethod& method, char const *uri,
    Ip::Address &addr, HttpRequest * failedrequest, const char *unparsedrequest,
#if USE_AUTH
    Auth::UserRequest::Pointer auth_user_request
#else
    void*
#endif
)
{
    ErrorState *errstate = clientBuildError(err, status, uri, addr, failedrequest);

    if (unparsedrequest)
        errstate->request_hdrs = xstrdup(unparsedrequest);

#if USE_AUTH
    errstate->auth_user_request = auth_user_request;
#endif
    setReplyToError(method, errstate);
}

void clientReplyContext::setReplyToError(const HttpRequestMethod& method, ErrorState *errstate)
{
    if (errstate->httpStatus == Http::scNotImplemented && http->request)
        /* prevent confusion over whether we default to persistent or not */
        http->request->flags.proxyKeepalive = false;

    http->al->http.code = errstate->httpStatus;

    createStoreEntry(method, RequestFlags());
    assert(errstate->callback_data == NULL);
    errorAppendEntry(http->storeEntry(), errstate);
    /* Now the caller reads to get this */
}

void clientReplyContext::setReplyToStoreEntry(StoreEntry *entry)
{
    entry->lock("clientReplyContext::setReplyToStoreEntry"); // removeClientStoreReference() unlocks
    sc = storeClientListAdd(entry, this);
#if USE_DELAY_POOLS
    sc->setDelayId(DelayId::DelayClient(http));
#endif
    reqofs = 0;
    reqsize = 0;
    flags.storelogiccomplete = 1;
    http->storeEntry(entry);
}

void
clientReplyContext::removeStoreReference(store_client ** scp,
        StoreEntry ** ep)
{
    StoreEntry *e;
    store_client *sc_tmp = *scp;

    if ((e = *ep) != NULL) {
        *ep = NULL;
        storeUnregister(sc_tmp, e, this);
        *scp = NULL;
        e->unlock("clientReplyContext::removeStoreReference");
    }
}

void
clientReplyContext::removeClientStoreReference(store_client **scp, ClientHttpRequest *aHttpRequest)
{
    StoreEntry *reference = aHttpRequest->storeEntry();
    removeStoreReference(scp, &reference);
    aHttpRequest->storeEntry(reference);
}

void
clientReplyContext::saveState()
{
    assert(old_sc == NULL);
    debugs(88, 3, "clientReplyContext::saveState: saving store context");
    old_entry = http->storeEntry();
    old_sc = sc;
    old_reqsize = reqsize;
    tempBuffer.offset = reqofs;
    /* Prevent accessing the now saved entries */
    http->storeEntry(NULL);
    sc = NULL;
    reqsize = 0;
    reqofs = 0;
}

void
clientReplyContext::restoreState()
{
    assert(old_sc != NULL);
    debugs(88, 3, "clientReplyContext::restoreState: Restoring store context");
    removeClientStoreReference(&sc, http);
    http->storeEntry(old_entry);
    sc = old_sc;
    reqsize = old_reqsize;
    reqofs = tempBuffer.offset;
    /* Prevent accessed the old saved entries */
    old_entry = NULL;
    old_sc = NULL;
    old_reqsize = 0;
    tempBuffer.offset = 0;
}

void
clientReplyContext::startError(ErrorState * err)
{
    createStoreEntry(http->request->method, RequestFlags());
    triggerInitialStoreRead();
    errorAppendEntry(http->storeEntry(), err);
}

clientStreamNode *
clientReplyContext::getNextNode() const
{
    return (clientStreamNode *)ourNode->node.next->data;
}

/* This function is wrong - the client parameters don't include the
 * header offset
 */
void
clientReplyContext::triggerInitialStoreRead()
{
    /* when confident, 0 becomes reqofs, and then this factors into
     * startSendProcess
     */
    assert(reqofs == 0);
    StoreIOBuffer localTempBuffer (next()->readBuffer.length, 0, next()->readBuffer.data);
    storeClientCopy(sc, http->storeEntry(), localTempBuffer, SendMoreData, this);
}

/* there is an expired entry in the store.
 * setup a temporary buffer area and perform an IMS to the origin
 */
void
clientReplyContext::processExpired()
{
    const char *url = storeId();
    StoreEntry *entry = NULL;
    debugs(88, 3, "clientReplyContext::processExpired: '" << http->uri << "'");
    assert(http->storeEntry()->lastmod >= 0);
    /*
     * check if we are allowed to contact other servers
     * @?@: Instead of a 504 (Gateway Timeout) reply, we may want to return
     *      a stale entry *if* it matches client requirements
     */

    if (http->onlyIfCached()) {
        processOnlyIfCachedMiss();
        return;
    }

    http->request->flags.refresh = true;
#if STORE_CLIENT_LIST_DEBUG
    /* Prevent a race with the store client memory free routines
     */
    assert(storeClientIsThisAClient(sc, this));
#endif
    /* Prepare to make a new temporary request */
    saveState();
    entry = storeCreateEntry(url,
                             http->log_uri, http->request->flags, http->request->method);
    /* NOTE, don't call StoreEntry->lock(), storeCreateEntry() does it */
    sc = storeClientListAdd(entry, this);
#if USE_DELAY_POOLS
    /* delay_id is already set on original store client */
    sc->setDelayId(DelayId::DelayClient(http));
#endif

    http->request->lastmod = old_entry->lastmod;

    if (!http->request->header.has(HDR_IF_NONE_MATCH)) {
        ETag etag = {NULL, -1}; // TODO: make that a default ETag constructor
        if (old_entry->hasEtag(etag) && !etag.weak)
            http->request->etag = etag.str;
    }

    debugs(88, 5, "clientReplyContext::processExpired : lastmod " << entry->lastmod );
    http->storeEntry(entry);
    assert(http->out.offset == 0);
    assert(http->request->clientConnectionManager == http->getConn());

    /*
     * A refcounted pointer so that FwdState stays around as long as
     * this clientReplyContext does
     */
    Comm::ConnectionPointer conn = http->getConn() != NULL ? http->getConn()->clientConnection : NULL;
    FwdState::Start(conn, http->storeEntry(), http->request, http->al);

    /* Register with storage manager to receive updates when data comes in. */

    if (EBIT_TEST(entry->flags, ENTRY_ABORTED))
        debugs(88, DBG_CRITICAL, "clientReplyContext::processExpired: Found ENTRY_ABORTED object");

    {
        /* start counting the length from 0 */
        StoreIOBuffer localTempBuffer(HTTP_REQBUF_SZ, 0, tempbuf);
        storeClientCopy(sc, entry, localTempBuffer, HandleIMSReply, this);
    }
}

void
clientReplyContext::sendClientUpstreamResponse()
{
    StoreIOBuffer tempresult;
    removeStoreReference(&old_sc, &old_entry);
    /* here the data to send is the data we just received */
    tempBuffer.offset = 0;
    old_reqsize = 0;
    /* sendMoreData tracks the offset as well.
     * Force it back to zero */
    reqofs = 0;
    assert(!EBIT_TEST(http->storeEntry()->flags, ENTRY_ABORTED));
    /* TODO: provide sendMoreData with the ready parsed reply */
    tempresult.length = reqsize;
    tempresult.data = tempbuf;
    sendMoreData(tempresult);
}

void
clientReplyContext::HandleIMSReply(void *data, StoreIOBuffer result)
{
    clientReplyContext *context = (clientReplyContext *)data;
    context->handleIMSReply(result);
}

void
clientReplyContext::sendClientOldEntry()
{
    /* Get the old request back */
    restoreState();
    /* here the data to send is in the next nodes buffers already */
    assert(!EBIT_TEST(http->storeEntry()->flags, ENTRY_ABORTED));
    /* sendMoreData tracks the offset as well.
     * Force it back to zero */
    reqofs = 0;
    StoreIOBuffer tempresult (reqsize, reqofs, next()->readBuffer.data);
    sendMoreData(tempresult);
}

/* This is the workhorse of the HandleIMSReply callback.
 *
 * It is called when we've got data back from the origin following our
 * IMS request to revalidate a stale entry.
 */
void
clientReplyContext::handleIMSReply(StoreIOBuffer result)
{
    if (deleting)
        return;

    debugs(88, 3, "handleIMSReply: " << http->storeEntry()->url() << ", " << (long unsigned) result.length << " bytes" );

    if (http->storeEntry() == NULL)
        return;

    if (result.flags.error && !EBIT_TEST(http->storeEntry()->flags, ENTRY_ABORTED))
        return;

    /* update size of the request */
    reqsize = result.length + reqofs;

    const Http::StatusCode status = http->storeEntry()->getReply()->sline.status();

    // request to origin was aborted
    if (EBIT_TEST(http->storeEntry()->flags, ENTRY_ABORTED)) {
        debugs(88, 3, "handleIMSReply: request to origin aborted '" << http->storeEntry()->url() << "', sending old entry to client" );
        http->logType = LOG_TCP_REFRESH_FAIL_OLD;
        sendClientOldEntry();
    }

    HttpReply *old_rep = (HttpReply *) old_entry->getReply();

    // origin replied 304
    if (status == Http::scNotModified) {
        http->logType = LOG_TCP_REFRESH_UNMODIFIED;
        http->request->flags.staleIfHit = false; // old_entry is no longer stale

        // update headers on existing entry
        old_rep->updateOnNotModified(http->storeEntry()->getReply());
        old_entry->timestampsSet();

        // if client sent IMS

        if (http->request->flags.ims && !old_entry->modifiedSince(http->request)) {
            // forward the 304 from origin
            debugs(88, 3, "handleIMSReply: origin replied 304, revalidating existing entry and forwarding 304 to client");
            sendClientUpstreamResponse();
        } else {
            // send existing entry, it's still valid
            debugs(88, 3, "handleIMSReply: origin replied 304, revalidating existing entry and sending " <<
                   old_rep->sline.status() << " to client");
            sendClientOldEntry();
        }
    }

    // origin replied with a non-error code
    else if (status > Http::scNone && status < Http::scInternalServerError) {
        // forward response from origin
        http->logType = LOG_TCP_REFRESH_MODIFIED;
        debugs(88, 3, "handleIMSReply: origin replied " << status << ", replacing existing entry and forwarding to client");
        sendClientUpstreamResponse();
    }

    // origin replied with an error
    else if (http->request->flags.failOnValidationError) {
        http->logType = LOG_TCP_REFRESH_FAIL_ERR;
        debugs(88, 3, "handleIMSReply: origin replied with error " << status <<
               ", forwarding to client due to fail_on_validation_err");
        sendClientUpstreamResponse();
    } else {
        // ignore and let client have old entry
        http->logType = LOG_TCP_REFRESH_FAIL_OLD;
        debugs(88, 3, "handleIMSReply: origin replied with error " <<
               status << ", sending old entry (" << old_rep->sline.status() << ") to client");
        sendClientOldEntry();
    }
}

SQUIDCEXTERN CSR clientGetMoreData;
SQUIDCEXTERN CSD clientReplyDetach;

/**
 * clientReplyContext::cacheHit Should only be called until the HTTP reply headers
 * have been parsed.  Normally this should be a single call, but
 * it might take more than one.  As soon as we have the headers,
 * we hand off to clientSendMoreData, processExpired, or
 * processMiss.
 */
void
clientReplyContext::CacheHit(void *data, StoreIOBuffer result)
{
    clientReplyContext *context = (clientReplyContext *)data;
    context->cacheHit(result);
}

/**
 * Process a possible cache HIT.
 */
void
clientReplyContext::cacheHit(StoreIOBuffer result)
{
    /** Ignore if the HIT object is being deleted. */
    if (deleting)
        return;

    StoreEntry *e = http->storeEntry();

    HttpRequest *r = http->request;

    debugs(88, 3, "clientCacheHit: " << http->uri << ", " << result.length << " bytes");

    if (http->storeEntry() == NULL) {
        debugs(88, 3, "clientCacheHit: request aborted");
        return;
    } else if (result.flags.error) {
        /* swap in failure */
        debugs(88, 3, "clientCacheHit: swapin failure for " << http->uri);
        http->logType = LOG_TCP_SWAPFAIL_MISS;
        removeClientStoreReference(&sc, http);
        processMiss();
        return;
    }

    if (result.length == 0) {
        /* the store couldn't get enough data from the file for us to id the
         * object
         */
        /* treat as a miss */
        http->logType = LOG_TCP_MISS;
        processMiss();
        return;
    }

    assert(!EBIT_TEST(e->flags, ENTRY_ABORTED));
    /* update size of the request */
    reqsize = result.length + reqofs;

    /*
     * Got the headers, now grok them
     */
    assert(http->logType == LOG_TCP_HIT);

<<<<<<< HEAD
    if (strcmp(e->mem_obj->storeId(), http->request->storeId()) != 0) {
        debugs(33, DBG_IMPORTANT, "clientProcessHit: URL mismatch, '" << e->mem_obj->storeId() << "' != '" << http->request->storeId() << "'");
=======
    if (strcmp(e->mem_obj->url, http->request->storeId()) != 0) {
        debugs(33, DBG_IMPORTANT, "clientProcessHit: URL mismatch, '" << e->mem_obj->url << "' != '" << http->request->storeId() << "'");
>>>>>>> d72649f2
        http->logType = LOG_TCP_MISS; // we lack a more precise LOG_*_MISS code
        processMiss();
        return;
    }

    switch (varyEvaluateMatch(e, r)) {

    case VARY_NONE:
        /* No variance detected. Continue as normal */
        break;

    case VARY_MATCH:
        /* This is the correct entity for this request. Continue */
        debugs(88, 2, "clientProcessHit: Vary MATCH!");
        break;

    case VARY_OTHER:
        /* This is not the correct entity for this request. We need
         * to requery the cache.
         */
        removeClientStoreReference(&sc, http);
        e = NULL;
        /* Note: varyEvalyateMatch updates the request with vary information
         * so we only get here once. (it also takes care of cancelling loops)
         */
        debugs(88, 2, "clientProcessHit: Vary detected!");
        clientGetMoreData(ourNode, http);
        return;

    case VARY_CANCEL:
        /* varyEvaluateMatch found a object loop. Process as miss */
        debugs(88, DBG_IMPORTANT, "clientProcessHit: Vary object loop!");
        http->logType = LOG_TCP_MISS; // we lack a more precise LOG_*_MISS code
        processMiss();
        return;
    }

    if (r->method == Http::METHOD_PURGE) {
        removeClientStoreReference(&sc, http);
        e = NULL;
        purgeRequest();
        return;
    }

    if (e->checkNegativeHit()
            && !r->flags.noCacheHack()
       ) {
        http->logType = LOG_TCP_NEGATIVE_HIT;
        sendMoreData(result);
    } else if (blockedHit()) {
        debugs(88, 5, "send_hit forces a MISS");
        http->logType = LOG_TCP_MISS;
        processMiss();
        return;
    } else if (!http->flags.internal && refreshCheckHTTP(e, r)) {
        debugs(88, 5, "clientCacheHit: in refreshCheck() block");
        /*
         * We hold a stale copy; it needs to be validated
         */
        /*
         * The 'needValidation' flag is used to prevent forwarding
         * loops between siblings.  If our copy of the object is stale,
         * then we should probably only use parents for the validation
         * request.  Otherwise two siblings could generate a loop if
         * both have a stale version of the object.
         */
        r->flags.needValidation = true;

        if (e->lastmod < 0) {
            debugs(88, 3, "validate HIT object? NO. Missing Last-Modified header. Do MISS.");
            /*
             * Previous reply didn't have a Last-Modified header,
             * we cannot revalidate it.
             */
            http->logType = LOG_TCP_MISS;
            processMiss();
        } else if (r->flags.noCache) {
            debugs(88, 3, "validate HIT object? NO. Client sent CC:no-cache. Do CLIENT_REFRESH_MISS");
            /*
             * This did not match a refresh pattern that overrides no-cache
             * we should honour the client no-cache header.
             */
            http->logType = LOG_TCP_CLIENT_REFRESH_MISS;
            processMiss();
        } else if (r->protocol == AnyP::PROTO_HTTP) {
            debugs(88, 3, "validate HIT object? YES.");
            /*
             * Object needs to be revalidated
             * XXX This could apply to FTP as well, if Last-Modified is known.
             */
            processExpired();
        } else {
            debugs(88, 3, "validate HIT object? NO. Client protocol non-HTTP. Do MISS.");
            /*
             * We don't know how to re-validate other protocols. Handle
             * them as if the object has expired.
             */
            http->logType = LOG_TCP_MISS;
            processMiss();
        }
    } else if (r->conditional())
        processConditional(result);
    else {
        /*
         * plain ol' cache hit
         */

#if USE_DELAY_POOLS
        if (e->store_status != STORE_OK)
            http->logType = LOG_TCP_MISS;
        else
#endif
            if (e->mem_status == IN_MEMORY)
                http->logType = LOG_TCP_MEM_HIT;
            else if (Config.onoff.offline)
                http->logType = LOG_TCP_OFFLINE_HIT;

        sendMoreData(result);
    }
}

/**
 * Prepare to fetch the object as it's a cache miss of some kind.
 */
void
clientReplyContext::processMiss()
{
    char *url = http->uri;
    HttpRequest *r = http->request;
    ErrorState *err = NULL;
    debugs(88, 4, "clientProcessMiss: '" << RequestMethodStr(r->method) << " " << url << "'");

    /**
     * We might have a left-over StoreEntry from a failed cache hit
     * or IMS request.
     */
    if (http->storeEntry()) {
        if (EBIT_TEST(http->storeEntry()->flags, ENTRY_SPECIAL)) {
            debugs(88, DBG_CRITICAL, "clientProcessMiss: miss on a special object (" << url << ").");
            debugs(88, DBG_CRITICAL, "\tlog_type = " << LogTags_str[http->logType]);
            http->storeEntry()->dump(1);
        }

        removeClientStoreReference(&sc, http);
    }

    /** Check if its a PURGE request to be actioned. */
    if (r->method == Http::METHOD_PURGE) {
        purgeRequest();
        return;
    }

    /** Check if its an 'OTHER' request. Purge all cached entries if so and continue. */
    if (r->method == Http::METHOD_OTHER) {
        purgeAllCached();
    }

    /** Check if 'only-if-cached' flag is set. Action if so. */
    if (http->onlyIfCached()) {
        processOnlyIfCachedMiss();
        return;
    }

    /// Deny loops
    if (r->flags.loopDetected) {
        http->al->http.code = Http::scForbidden;
        err = clientBuildError(ERR_ACCESS_DENIED, Http::scForbidden, NULL, http->getConn()->clientConnection->remote, http->request);
        createStoreEntry(r->method, RequestFlags());
        errorAppendEntry(http->storeEntry(), err);
        triggerInitialStoreRead();
        return;
    } else {
        assert(http->out.offset == 0);
        createStoreEntry(r->method, r->flags);
        triggerInitialStoreRead();

        if (http->redirect.status) {
            HttpReply *rep = new HttpReply;
            http->logType = LOG_TCP_REDIRECT;
            http->storeEntry()->releaseRequest();
            rep->redirect(http->redirect.status, http->redirect.location);
            http->storeEntry()->replaceHttpReply(rep);
            http->storeEntry()->complete();
            return;
        }

        /** Check for internal requests. Update Protocol info if so. */
        if (http->flags.internal)
            r->protocol = AnyP::PROTO_INTERNAL;

        assert(r->clientConnectionManager == http->getConn());

        /** Start forwarding to get the new object from network */
        Comm::ConnectionPointer conn = http->getConn() != NULL ? http->getConn()->clientConnection : NULL;
        FwdState::Start(conn, http->storeEntry(), r, http->al);
    }
}

/**
 * client issued a request with an only-if-cached cache-control directive;
 * we did not find a cached object that can be returned without
 *     contacting other servers;
 * respond with a 504 (Gateway Timeout) as suggested in [RFC 2068]
 */
void
clientReplyContext::processOnlyIfCachedMiss()
{
    debugs(88, 4, "clientProcessOnlyIfCachedMiss: '" <<
           RequestMethodStr(http->request->method) << " " << http->uri << "'");
    http->al->http.code = Http::scGateway_Timeout;
    ErrorState *err = clientBuildError(ERR_ONLY_IF_CACHED_MISS, Http::scGateway_Timeout, NULL,
                                       http->getConn()->clientConnection->remote, http->request);
    removeClientStoreReference(&sc, http);
    startError(err);
}

/// process conditional request from client
void
clientReplyContext::processConditional(StoreIOBuffer &result)
{
    StoreEntry *const e = http->storeEntry();

    if (e->getReply()->sline.status() != Http::scOkay) {
        debugs(88, 4, "clientReplyContext::processConditional: Reply code " <<
               e->getReply()->sline.status() << " != 200");
        http->logType = LOG_TCP_MISS;
        processMiss();
        return;
    }

    HttpRequest &r = *http->request;

    if (r.header.has(HDR_IF_MATCH) && !e->hasIfMatchEtag(r)) {
        // RFC 2616: reply with 412 Precondition Failed if If-Match did not match
        sendPreconditionFailedError();
        return;
    }

    bool matchedIfNoneMatch = false;
    if (r.header.has(HDR_IF_NONE_MATCH)) {
        if (!e->hasIfNoneMatchEtag(r)) {
            // RFC 2616: ignore IMS if If-None-Match did not match
            r.flags.ims = false;
            r.ims = -1;
            r.imslen = 0;
            r.header.delById(HDR_IF_MODIFIED_SINCE);
            http->logType = LOG_TCP_MISS;
            sendMoreData(result);
            return;
        }

        if (!r.flags.ims) {
            // RFC 2616: if If-None-Match matched and there is no IMS,
            // reply with 304 Not Modified or 412 Precondition Failed
            sendNotModifiedOrPreconditionFailedError();
            return;
        }

        // otherwise check IMS below to decide if we reply with 304 or 412
        matchedIfNoneMatch = true;
    }

    if (r.flags.ims) {
        // handle If-Modified-Since requests from the client
        if (e->modifiedSince(&r)) {
            http->logType = LOG_TCP_IMS_HIT;
            sendMoreData(result);
            return;
        }

        if (matchedIfNoneMatch) {
            // If-None-Match matched, reply with 304 Not Modified or
            // 412 Precondition Failed
            sendNotModifiedOrPreconditionFailedError();
            return;
        }

        // otherwise reply with 304 Not Modified
        sendNotModified();
    }
}

/// whether squid.conf send_hit prevents us from serving this hit
bool
clientReplyContext::blockedHit() const
{
    if (!Config.accessList.sendHit)
        return false; // hits are not blocked by default

    if (http->flags.internal)
        return false; // internal content "hits" cannot be blocked

    if (const HttpReply *rep = http->storeEntry()->getReply()) {
        std::auto_ptr<ACLFilledChecklist> chl(clientAclChecklistCreate(Config.accessList.sendHit, http));
        chl->reply = const_cast<HttpReply*>(rep); // ACLChecklist API bug
        HTTPMSGLOCK(chl->reply);
        return chl->fastCheck() != ACCESS_ALLOWED; // when in doubt, block
    }

    // This does not happen, I hope, because we are called from CacheHit, which
    // is called via a storeClientCopy() callback, and store should initialize
    // the reply before calling that callback.
    debugs(88, 3, "Missing reply!");
    return false;
}

void
clientReplyContext::purgeRequestFindObjectToPurge()
{
    /* Try to find a base entry */
    http->flags.purging = true;
    lookingforstore = 1;

    // TODO: can we use purgeAllCached() here instead of doing the
    // getPublicByRequestMethod() dance?
    StoreEntry::getPublicByRequestMethod(this, http->request, Http::METHOD_GET);
}

// Purges all entries with a given url
// TODO: move to SideAgent parent, when we have one
/*
 * We probably cannot purge Vary-affected responses because their MD5
 * keys depend on vary headers.
 */
void
purgeEntriesByUrl(HttpRequest * req, const char *url)
{
#if USE_HTCP
    bool get_or_head_sent = false;
#endif

    for (HttpRequestMethod m(Http::METHOD_NONE); m != Http::METHOD_ENUM_END; ++m) {
        if (m.respMaybeCacheable()) {
            if (StoreEntry *entry = storeGetPublic(url, m)) {
                debugs(88, 5, "purging " << *entry << ' ' << RequestMethodStr(m) << ' ' << url);
#if USE_HTCP
                neighborsHtcpClear(entry, url, req, m, HTCP_CLR_INVALIDATION);
                if (m == Http::METHOD_GET || m == Http::METHOD_HEAD) {
                    get_or_head_sent = true;
                }
#endif
                entry->release();
            }
        }
    }

#if USE_HTCP
    if (!get_or_head_sent) {
        neighborsHtcpClear(NULL, url, req, HttpRequestMethod(Http::METHOD_GET), HTCP_CLR_INVALIDATION);
    }
#endif
}

void
clientReplyContext::purgeAllCached()
{
    const char *url = urlCanonical(http->request);
    purgeEntriesByUrl(http->request, url);
}

void
clientReplyContext::created(StoreEntry *newEntry)
{
    if (lookingforstore == 1)
        purgeFoundGet(newEntry);
    else if (lookingforstore == 2)
        purgeFoundHead(newEntry);
    else if (lookingforstore == 3)
        purgeDoPurgeGet(newEntry);
    else if (lookingforstore == 4)
        purgeDoPurgeHead(newEntry);
    else if (lookingforstore == 5)
        identifyFoundObject(newEntry);
}

void
clientReplyContext::purgeFoundGet(StoreEntry *newEntry)
{
    if (newEntry->isNull()) {
        lookingforstore = 2;
        StoreEntry::getPublicByRequestMethod(this, http->request, Http::METHOD_HEAD);
    } else
        purgeFoundObject (newEntry);
}

void
clientReplyContext::purgeFoundHead(StoreEntry *newEntry)
{
    if (newEntry->isNull())
        purgeDoMissPurge();
    else
        purgeFoundObject (newEntry);
}

void
clientReplyContext::purgeFoundObject(StoreEntry *entry)
{
    assert (entry && !entry->isNull());

    if (EBIT_TEST(entry->flags, ENTRY_SPECIAL)) {
        http->logType = LOG_TCP_DENIED;
        ErrorState *err = clientBuildError(ERR_ACCESS_DENIED, Http::scForbidden, NULL,
                                           http->getConn()->clientConnection->remote, http->request);
        startError(err);
        return; // XXX: leaking unused entry if some store does not keep it
    }

    StoreIOBuffer localTempBuffer;
    /* Swap in the metadata */
    http->storeEntry(entry);

    http->storeEntry()->lock("clientReplyContext::purgeFoundObject");
    http->storeEntry()->createMemObject(storeId(), http->log_uri,
                                        http->request->method);

    sc = storeClientListAdd(http->storeEntry(), this);

    http->logType = LOG_TCP_HIT;

    reqofs = 0;

    localTempBuffer.offset = http->out.offset;

    localTempBuffer.length = next()->readBuffer.length;

    localTempBuffer.data = next()->readBuffer.data;

    storeClientCopy(sc, http->storeEntry(),
                    localTempBuffer, CacheHit, this);
}

void
clientReplyContext::purgeRequest()
{
    debugs(88, 3, "Config2.onoff.enable_purge = " <<
           Config2.onoff.enable_purge);

    if (!Config2.onoff.enable_purge) {
        http->logType = LOG_TCP_DENIED;
        ErrorState *err = clientBuildError(ERR_ACCESS_DENIED, Http::scForbidden, NULL, http->getConn()->clientConnection->remote, http->request);
        startError(err);
        return;
    }

    /* Release both IP cache */
    ipcacheInvalidate(http->request->GetHost());

    if (!http->flags.purging)
        purgeRequestFindObjectToPurge();
    else
        purgeDoMissPurge();
}

void
clientReplyContext::purgeDoMissPurge()
{
    http->logType = LOG_TCP_MISS;
    lookingforstore = 3;
    StoreEntry::getPublicByRequestMethod(this,http->request, Http::METHOD_GET);
}

void
clientReplyContext::purgeDoPurgeGet(StoreEntry *newEntry)
{
    assert (newEntry);
    /* Move to new() when that is created */
    purgeStatus = Http::scNotFound;

    if (!newEntry->isNull()) {
        /* Release the cached URI */
        debugs(88, 4, "clientPurgeRequest: GET '" << newEntry->url() << "'" );
#if USE_HTCP
        neighborsHtcpClear(newEntry, NULL, http->request, HttpRequestMethod(Http::METHOD_GET), HTCP_CLR_PURGE);
#endif
        newEntry->release();
        purgeStatus = Http::scOkay;
    }

    lookingforstore = 4;
    StoreEntry::getPublicByRequestMethod(this, http->request, Http::METHOD_HEAD);
}

void
clientReplyContext::purgeDoPurgeHead(StoreEntry *newEntry)
{
    if (newEntry && !newEntry->isNull()) {
        debugs(88, 4, "clientPurgeRequest: HEAD '" << newEntry->url() << "'" );
#if USE_HTCP
        neighborsHtcpClear(newEntry, NULL, http->request, HttpRequestMethod(Http::METHOD_HEAD), HTCP_CLR_PURGE);
#endif
        newEntry->release();
        purgeStatus = Http::scOkay;
    }

    /* And for Vary, release the base URI if none of the headers was included in the request */

    if (http->request->vary_headers
            && !strstr(http->request->vary_headers, "=")) {
        StoreEntry *entry = storeGetPublic(urlCanonical(http->request), Http::METHOD_GET);

        if (entry) {
            debugs(88, 4, "clientPurgeRequest: Vary GET '" << entry->url() << "'" );
#if USE_HTCP
            neighborsHtcpClear(entry, NULL, http->request, HttpRequestMethod(Http::METHOD_GET), HTCP_CLR_PURGE);
#endif
            entry->release();
            purgeStatus = Http::scOkay;
        }

        entry = storeGetPublic(urlCanonical(http->request), Http::METHOD_HEAD);

        if (entry) {
            debugs(88, 4, "clientPurgeRequest: Vary HEAD '" << entry->url() << "'" );
#if USE_HTCP
            neighborsHtcpClear(entry, NULL, http->request, HttpRequestMethod(Http::METHOD_HEAD), HTCP_CLR_PURGE);
#endif
            entry->release();
            purgeStatus = Http::scOkay;
        }
    }

    /*
     * Make a new entry to hold the reply to be written
     * to the client.
     */
    /* FIXME: This doesn't need to go through the store. Simply
     * push down the client chain
     */
    createStoreEntry(http->request->method, RequestFlags());

    triggerInitialStoreRead();

    HttpReply *rep = new HttpReply;
    rep->setHeaders(purgeStatus, NULL, NULL, 0, 0, -1);
    http->storeEntry()->replaceHttpReply(rep);
    http->storeEntry()->complete();
}

void
clientReplyContext::traceReply(clientStreamNode * node)
{
    clientStreamNode *nextNode = (clientStreamNode *)node->node.next->data;
    StoreIOBuffer localTempBuffer;
    createStoreEntry(http->request->method, RequestFlags());
    localTempBuffer.offset = nextNode->readBuffer.offset + headers_sz;
    localTempBuffer.length = nextNode->readBuffer.length;
    localTempBuffer.data = nextNode->readBuffer.data;
    storeClientCopy(sc, http->storeEntry(),
                    localTempBuffer, SendMoreData, this);
    http->storeEntry()->releaseRequest();
    http->storeEntry()->buffer();
    HttpReply *rep = new HttpReply;
    rep->setHeaders(Http::scOkay, NULL, "text/plain", http->request->prefixLen(), 0, squid_curtime);
    http->storeEntry()->replaceHttpReply(rep);
    http->request->swapOut(http->storeEntry());
    http->storeEntry()->complete();
}

#define SENDING_BODY 0
#define SENDING_HDRSONLY 1
int
clientReplyContext::checkTransferDone()
{
    StoreEntry *entry = http->storeEntry();

    if (entry == NULL)
        return 0;

    /*
     * For now, 'done_copying' is used for special cases like
     * Range and HEAD requests.
     */
    if (http->flags.done_copying)
        return 1;

    if (http->request->flags.chunkedReply && !flags.complete) {
        // last-chunk was not sent
        return 0;
    }

    /*
     * Handle STORE_OK objects.
     * objectLen(entry) will be set proprely.
     * RC: Does objectLen(entry) include the Headers?
     * RC: Yes.
     */
    if (entry->store_status == STORE_OK) {
        return storeOKTransferDone();
    } else {
        return storeNotOKTransferDone();
    }
}

int
clientReplyContext::storeOKTransferDone() const
{
    assert(http->storeEntry()->objectLen() >= 0);
    assert(http->storeEntry()->objectLen() >= headers_sz);
    if (http->out.offset >= http->storeEntry()->objectLen() - headers_sz) {
        debugs(88,3,HERE << "storeOKTransferDone " <<
               " out.offset=" << http->out.offset <<
               " objectLen()=" << http->storeEntry()->objectLen() <<
               " headers_sz=" << headers_sz);
        return 1;
    }

    return 0;
}

int
clientReplyContext::storeNotOKTransferDone() const
{
    /*
     * Now, handle STORE_PENDING objects
     */
    MemObject *mem = http->storeEntry()->mem_obj;
    assert(mem != NULL);
    assert(http->request != NULL);
    /* mem->reply was wrong because it uses the UPSTREAM header length!!! */
    HttpReply const *curReply = mem->getReply();

    if (headers_sz == 0)
        /* haven't found end of headers yet */
        return 0;

    /*
     * Figure out how much data we are supposed to send.
     * If we are sending a body and we don't have a content-length,
     * then we must wait for the object to become STORE_OK.
     */
    if (curReply->content_length < 0)
        return 0;

    int64_t expectedLength = curReply->content_length + http->out.headers_sz;

    if (http->out.size < expectedLength)
        return 0;
    else {
        debugs(88,3,HERE << "storeNotOKTransferDone " <<
               " out.size=" << http->out.size <<
               " expectedLength=" << expectedLength);
        return 1;
    }
}

/* A write has completed, what is the next status based on the
 * canonical request data?
 * 1 something is wrong
 * 0 nothing is wrong.
 *
 */
int
clientHttpRequestStatus(int fd, ClientHttpRequest const *http)
{
#if SIZEOF_INT64_T == 4
    if (http->out.size > 0x7FFF0000) {
        debugs(88, DBG_IMPORTANT, "WARNING: closing FD " << fd << " to prevent out.size counter overflow");
        debugs(88, DBG_IMPORTANT, "\tclient " << http->getConn()->peer);
        debugs(88, DBG_IMPORTANT, "\treceived " << http->out.size << " bytes");
        debugs(88, DBG_IMPORTANT, "\tURI " << http->log_uri);
        return 1;
    }

    if (http->out.offset > 0x7FFF0000) {
        debugs(88, DBG_IMPORTANT, "WARNING: closing FD " << fd < " to prevent out.offset counter overflow");
        debugs(88, DBG_IMPORTANT, "\tclient " << http->getConn()->peer);
        debugs(88, DBG_IMPORTANT, "\treceived " << http->out.size << " bytes, offset " << http->out.offset);
        debugs(88, DBG_IMPORTANT, "\tURI " << http->log_uri);
        return 1;
    }

#endif
    return 0;
}

/* Preconditions:
 * *http is a valid structure.
 * fd is either -1, or an open fd.
 *
 * TODO: enumify this
 *
 * This function is used by any http request sink, to determine the status
 * of the object.
 */
clientStream_status_t
clientReplyStatus(clientStreamNode * aNode, ClientHttpRequest * http)
{
    clientReplyContext *context = dynamic_cast<clientReplyContext *>(aNode->data.getRaw());
    assert (context);
    assert (context->http == http);
    return context->replyStatus();
}

clientStream_status_t
clientReplyContext::replyStatus()
{
    int done;
    /* Here because lower nodes don't need it */

    if (http->storeEntry() == NULL) {
        debugs(88, 5, "clientReplyStatus: no storeEntry");
        return STREAM_FAILED;	/* yuck, but what can we do? */
    }

    if (EBIT_TEST(http->storeEntry()->flags, ENTRY_ABORTED)) {
        /* TODO: Could upstream read errors (result.flags.error) be
         * lost, and result in undersize requests being considered
         * complete. Should we tcp reset such connections ?
         */
        debugs(88, 5, "clientReplyStatus: aborted storeEntry");
        return STREAM_FAILED;
    }

    if ((done = checkTransferDone()) != 0 || flags.complete) {
        debugs(88, 5, "clientReplyStatus: transfer is DONE: " << done << flags.complete);
        /* Ok we're finished, but how? */

        const int64_t expectedBodySize =
            http->storeEntry()->getReply()->bodySize(http->request->method);
        if (!http->request->flags.proxyKeepalive && expectedBodySize < 0) {
            debugs(88, 5, "clientReplyStatus: closing, content_length < 0");
            return STREAM_FAILED;
        }

        if (!done) {
            debugs(88, 5, "clientReplyStatus: closing, !done, but read 0 bytes");
            return STREAM_FAILED;
        }

        if (expectedBodySize >= 0 && !http->gotEnough()) {
            debugs(88, 5, "clientReplyStatus: client didn't get all it expected");
            return STREAM_UNPLANNED_COMPLETE;
        }

        debugs(88, 5, "clientReplyStatus: stream complete; keepalive=" <<
               http->request->flags.proxyKeepalive);
        return STREAM_COMPLETE;
    }

    // XXX: Should this be checked earlier? We could return above w/o checking.
    if (reply->receivedBodyTooLarge(*http->request, http->out.offset - 4096)) {
        /* 4096 is a margin for the HTTP headers included in out.offset */
        debugs(88, 5, "clientReplyStatus: client reply body is too large");
        return STREAM_FAILED;
    }

    return STREAM_NONE;
}

/* Responses with no body will not have a content-type header,
 * which breaks the rep_mime_type acl, which
 * coincidentally, is the most common acl for reply access lists.
 * A better long term fix for this is to allow acl matchs on the various
 * status codes, and then supply a default ruleset that puts these
 * codes before any user defines access entries. That way the user
 * can choose to block these responses where appropriate, but won't get
 * mysterious breakages.
 */
bool
clientReplyContext::alwaysAllowResponse(Http::StatusCode sline) const
{
    bool result;

    switch (sline) {

    case Http::scContinue:

    case Http::scSwitchingProtocols:

    case Http::scProcessing:

    case Http::scNoContent:

    case Http::scNotModified:
        result = true;
        break;

    default:
        result = false;
    }

    return result;
}

/**
 * Generate the reply headers sent to client.
 *
 * Filters out unwanted entries and hop-by-hop from original reply header
 * then adds extra entries if we have more info than origin server
 * then adds Squid specific entries
 */
void
clientReplyContext::buildReplyHeader()
{
    HttpHeader *hdr = &reply->header;
    int is_hit = logTypeIsATcpHit(http->logType);
    HttpRequest *request = http->request;
#if DONT_FILTER_THESE
    /* but you might want to if you run Squid as an HTTP accelerator */
    /* hdr->delById(HDR_ACCEPT_RANGES); */
    hdr->delById(HDR_ETAG);
#endif

    if (is_hit)
        hdr->delById(HDR_SET_COOKIE);
    // TODO: RFC 2965 : Must honour Cache-Control: no-cache="set-cookie2" and remove header.

    // if there is not configured a peer proxy with login=PASS or login=PASSTHRU option enabled
    // remove the Proxy-Authenticate header
    if ( !request->peer_login || (strcmp(request->peer_login,"PASS") != 0 && strcmp(request->peer_login,"PASSTHRU") != 0))
        reply->header.delById(HDR_PROXY_AUTHENTICATE);

    reply->header.removeHopByHopEntries();

    //    if (request->range)
    //      clientBuildRangeHeader(http, reply);

    /*
     * Add a estimated Age header on cache hits.
     */
    if (is_hit) {
        /*
         * Remove any existing Age header sent by upstream caches
         * (note that the existing header is passed along unmodified
         * on cache misses)
         */
        hdr->delById(HDR_AGE);
        /*
         * This adds the calculated object age. Note that the details of the
         * age calculation is performed by adjusting the timestamp in
         * StoreEntry::timestampsSet(), not here.
         */
        if (EBIT_TEST(http->storeEntry()->flags, ENTRY_SPECIAL)) {
            hdr->delById(HDR_DATE);
            hdr->insertTime(HDR_DATE, squid_curtime);
        } else if (http->getConn() && http->getConn()->port->actAsOrigin) {
            // Swap the Date: header to current time if we are simulating an origin
            HttpHeaderEntry *h = hdr->findEntry(HDR_DATE);
            if (h)
                hdr->putExt("X-Origin-Date", h->value.termedBuf());
            hdr->delById(HDR_DATE);
            hdr->insertTime(HDR_DATE, squid_curtime);
            h = hdr->findEntry(HDR_EXPIRES);
            if (h && http->storeEntry()->expires >= 0) {
                hdr->putExt("X-Origin-Expires", h->value.termedBuf());
                hdr->delById(HDR_EXPIRES);
                hdr->insertTime(HDR_EXPIRES, squid_curtime + http->storeEntry()->expires - http->storeEntry()->timestamp);
            }
            if (http->storeEntry()->timestamp <= squid_curtime) {
                // put X-Cache-Age: instead of Age:
                char age[64];
                snprintf(age, sizeof(age), "%ld", (long int) squid_curtime - http->storeEntry()->timestamp);
                hdr->putExt("X-Cache-Age", age);
            }
        } else if (http->storeEntry()->timestamp <= squid_curtime) {
            hdr->putInt(HDR_AGE,
                        squid_curtime - http->storeEntry()->timestamp);
            /* Signal old objects.  NB: rfc 2616 is not clear,
             * by implication, on whether we should do this to all
             * responses, or only cache hits.
             * 14.46 states it ONLY applys for heuristically caclulated
             * freshness values, 13.2.4 doesn't specify the same limitation.
             * We interpret RFC 2616 under the combination.
             */
            /* TODO: if maxage or s-maxage is present, don't do this */

            if (squid_curtime - http->storeEntry()->timestamp >= 86400) {
                char tbuf[512];
                snprintf (tbuf, sizeof(tbuf), "%s %s %s",
                          "113", ThisCache,
                          "This cache hit is still fresh and more than 1 day old");
                hdr->putStr(HDR_WARNING, tbuf);
            }
        }
    }

    /* RFC 2616: Section 14.18
     *
     * Add a Date: header if missing.
     * We have access to a clock therefore are required to amend any shortcoming in servers.
     *
     * NP: done after Age: to prevent ENTRY_SPECIAL double-handling this header.
     */
    if ( !hdr->has(HDR_DATE) ) {
        if (!http->storeEntry())
            hdr->insertTime(HDR_DATE, squid_curtime);
        else if (http->storeEntry()->timestamp > 0)
            hdr->insertTime(HDR_DATE, http->storeEntry()->timestamp);
        else {
            debugs(88,DBG_IMPORTANT,"BUG 3279: HTTP reply without Date:");
            /* dump something useful about the problem */
            http->storeEntry()->dump(DBG_IMPORTANT);
        }
    }

    // add Warnings required by RFC 2616 if serving a stale hit
    if (http->request->flags.staleIfHit && logTypeIsATcpHit(http->logType)) {
        hdr->putWarning(110, "Response is stale");
        if (http->request->flags.needValidation)
            hdr->putWarning(111, "Revalidation failed");
    }

    /* Filter unproxyable authentication types */
    if (http->logType != LOG_TCP_DENIED &&
            hdr->has(HDR_WWW_AUTHENTICATE)) {
        HttpHeaderPos pos = HttpHeaderInitPos;
        HttpHeaderEntry *e;

        int connection_auth_blocked = 0;
        while ((e = hdr->getEntry(&pos))) {
            if (e->id == HDR_WWW_AUTHENTICATE) {
                const char *value = e->value.rawBuf();

                if ((strncasecmp(value, "NTLM", 4) == 0 &&
                        (value[4] == '\0' || value[4] == ' '))
                        ||
                        (strncasecmp(value, "Negotiate", 9) == 0 &&
                         (value[9] == '\0' || value[9] == ' '))
                        ||
                        (strncasecmp(value, "Kerberos", 8) == 0 &&
                         (value[8] == '\0' || value[8] == ' '))) {
                    if (request->flags.connectionAuthDisabled) {
                        hdr->delAt(pos, connection_auth_blocked);
                        continue;
                    }
                    request->flags.mustKeepalive = true;
                    if (!request->flags.accelerated && !request->flags.intercepted) {
                        httpHeaderPutStrf(hdr, HDR_PROXY_SUPPORT, "Session-Based-Authentication");
                        /*
                          We send "[Proxy-]Connection: Proxy-Support" header to mark
                          Proxy-Support as a hop-by-hop header for intermediaries that do not
                          understand the semantics of this header. The RFC should have included
                          this recommendation.
                        */
                        httpHeaderPutStrf(hdr, HDR_CONNECTION, "Proxy-support");
                    }
                    break;
                }
            }
        }

        if (connection_auth_blocked)
            hdr->refreshMask();
    }

#if USE_AUTH
    /* Handle authentication headers */
    if (http->logType == LOG_TCP_DENIED &&
            ( reply->sline.status() == Http::scProxyAuthenticationRequired ||
              reply->sline.status() == Http::scUnauthorized)
       ) {
        /* Add authentication header */
        /*! \todo alter errorstate to be accel on|off aware. The 0 on the next line
         * depends on authenticate behaviour: all schemes to date send no extra
         * data on 407/401 responses, and do not check the accel state on 401/407
         * responses
         */
        authenticateFixHeader(reply, request->auth_user_request, request, 0, 1);
    } else if (request->auth_user_request != NULL)
        authenticateFixHeader(reply, request->auth_user_request, request, http->flags.accel, 0);
#endif

    /* Append X-Cache */
    httpHeaderPutStrf(hdr, HDR_X_CACHE, "%s from %s",
                      is_hit ? "HIT" : "MISS", getMyHostname());

#if USE_CACHE_DIGESTS
    /* Append X-Cache-Lookup: -- temporary hack, to be removed @?@ @?@ */
    httpHeaderPutStrf(hdr, HDR_X_CACHE_LOOKUP, "%s from %s:%d",
                      lookup_type ? lookup_type : "NONE",
                      getMyHostname(), getMyPort());

#endif

    const bool maySendChunkedReply = !request->multipartRangeRequest() &&
                                     reply->sline.protocol == AnyP::PROTO_HTTP && // response is HTTP
                                     (request->http_ver >= Http::ProtocolVersion(1, 1));

    /* Check whether we should send keep-alive */
    if (!Config.onoff.error_pconns && reply->sline.status() >= 400 && !request->flags.mustKeepalive) {
        debugs(33, 3, "clientBuildReplyHeader: Error, don't keep-alive");
        request->flags.proxyKeepalive = false;
    } else if (!Config.onoff.client_pconns && !request->flags.mustKeepalive) {
        debugs(33, 2, "clientBuildReplyHeader: Connection Keep-Alive not requested by admin or client");
        request->flags.proxyKeepalive = false;
    } else if (request->flags.proxyKeepalive && shutting_down) {
        debugs(88, 3, "clientBuildReplyHeader: Shutting down, don't keep-alive.");
        request->flags.proxyKeepalive = false;
    } else if (request->flags.connectionAuth && !reply->keep_alive) {
        debugs(33, 2, "clientBuildReplyHeader: Connection oriented auth but server side non-persistent");
        request->flags.proxyKeepalive = false;
    } else if (reply->bodySize(request->method) < 0 && !maySendChunkedReply) {
        debugs(88, 3, "clientBuildReplyHeader: can't keep-alive, unknown body size" );
        request->flags.proxyKeepalive = false;
    } else if (fdUsageHigh()&& !request->flags.mustKeepalive) {
        debugs(88, 3, "clientBuildReplyHeader: Not many unused FDs, can't keep-alive");
        request->flags.proxyKeepalive = false;
    } else if (request->flags.sslBumped && !reply->persistent()) {
        // We do not really have to close, but we pretend we are a tunnel.
        debugs(88, 3, "clientBuildReplyHeader: bumped reply forces close");
        request->flags.proxyKeepalive = false;
    } else if (request->pinnedConnection() && !reply->persistent()) {
        // The peer wants to close the pinned connection
        debugs(88, 3, "pinned reply forces close");
        request->flags.proxyKeepalive = false;
    }

    // Decide if we send chunked reply
    if (maySendChunkedReply &&
            request->flags.proxyKeepalive &&
            reply->bodySize(request->method) < 0) {
        debugs(88, 3, "clientBuildReplyHeader: chunked reply");
        request->flags.chunkedReply = true;
        hdr->putStr(HDR_TRANSFER_ENCODING, "chunked");
    }

    /* Append VIA */
    if (Config.onoff.via) {
        LOCAL_ARRAY(char, bbuf, MAX_URL + 32);
        String strVia;
        hdr->getList(HDR_VIA, &strVia);
        snprintf(bbuf, MAX_URL + 32, "%d.%d %s",
                 reply->sline.version.major,
                 reply->sline.version.minor,
                 ThisCache);
        strListAdd(&strVia, bbuf, ',');
        hdr->delById(HDR_VIA);
        hdr->putStr(HDR_VIA, strVia.termedBuf());
    }
    /* Signal keep-alive or close explicitly */
    hdr->putStr(HDR_CONNECTION, request->flags.proxyKeepalive ? "keep-alive" : "close");

#if ADD_X_REQUEST_URI
    /*
     * Knowing the URI of the request is useful when debugging persistent
     * connections in a client; we cannot guarantee the order of http headers,
     * but X-Request-URI is likely to be the very last header to ease use from a
     * debugger [hdr->entries.count-1].
     */
    hdr->putStr(HDR_X_REQUEST_URI,
                http->memOjbect()->url ? http->memObject()->url : http->uri);

#endif

    /* Surrogate-Control requires Surrogate-Capability from upstream to pass on */
    if ( hdr->has(HDR_SURROGATE_CONTROL) ) {
        if (!request->header.has(HDR_SURROGATE_CAPABILITY)) {
            hdr->delById(HDR_SURROGATE_CONTROL);
        }
        /* TODO: else case: drop any controls intended specifically for our surrogate ID */
    }

    httpHdrMangleList(hdr, request, ROR_REPLY);
}

void
clientReplyContext::cloneReply()
{
    assert(reply == NULL);

    reply = http->storeEntry()->getReply()->clone();
    HTTPMSGLOCK(reply);

    if (reply->sline.protocol == AnyP::PROTO_HTTP) {
        /* RFC 2616 requires us to advertise our 1.1 version (but only on real HTTP traffic) */
        reply->sline.version = Http::ProtocolVersion(1,1);
    }

    /* do header conversions */
    buildReplyHeader();
}

/// Safely disposes of an entry pointing to a cache hit that we do not want.
/// We cannot just ignore the entry because it may be locking or otherwise
/// holding an associated cache resource of some sort.
void
clientReplyContext::forgetHit()
{
    StoreEntry *e = http->storeEntry();
    assert(e); // or we are not dealing with a hit
    // We probably have not locked the entry earlier, unfortunately. We lock it
    // now so that we can unlock two lines later (and trigger cleanup).
    // Ideally, ClientHttpRequest::storeEntry() should lock/unlock, but it is
    // used so inconsistently that simply adding locking there leads to bugs.
    e->lock("clientReplyContext::forgetHit");
    http->storeEntry(NULL);
    e->unlock("clientReplyContext::forgetHit"); // may delete e
}

void
clientReplyContext::identifyStoreObject()
{
    HttpRequest *r = http->request;

    if (r->flags.cachable || r->flags.internal) {
        lookingforstore = 5;
        StoreEntry::getPublicByRequest (this, r);
    } else {
        identifyFoundObject (NullStoreEntry::getInstance());
    }
}

/**
 * Check state of the current StoreEntry object.
 * to see if we can determine the final status of the request.
 */
void
clientReplyContext::identifyFoundObject(StoreEntry *newEntry)
{
    StoreEntry *e = newEntry;
    HttpRequest *r = http->request;

    /** \li If the entry received isNull() then we ignore it. */
    if (e->isNull()) {
        http->storeEntry(NULL);
    } else {
        http->storeEntry(e);
    }

    e = http->storeEntry();

    /* Release IP-cache entries on reload */
    /** \li If the request has no-cache flag set or some no_cache HACK in operation we
      * 'invalidate' the cached IP entries for this request ???
      */
    if (r->flags.noCache || r->flags.noCacheHack())
        ipcacheInvalidateNegative(r->GetHost());

#if USE_CACHE_DIGESTS
    lookup_type = http->storeEntry() ? "HIT" : "MISS";
#endif

    if (NULL == http->storeEntry()) {
        /** \li If no StoreEntry object is current assume this object isn't in the cache set MISS*/
        debugs(85, 3, "StoreEntry is NULL -  MISS");
        http->logType = LOG_TCP_MISS;
        doGetMoreData();
        return;
    }

    if (Config.onoff.offline) {
        /** \li If we are running in offline mode set to HIT */
        debugs(85, 3, "offline HIT " << *e);
        http->logType = LOG_TCP_HIT;
        doGetMoreData();
        return;
    }

    if (http->redirect.status) {
        /** \li If redirection status is True force this to be a MISS */
        debugs(85, 3, "REDIRECT status forced StoreEntry to NULL (no body on 3XX responses) " << *e);
        forgetHit();
        http->logType = LOG_TCP_REDIRECT;
        doGetMoreData();
        return;
    }

    if (!e->validToSend()) {
        debugs(85, 3, "!storeEntryValidToSend MISS " << *e);
        forgetHit();
        http->logType = LOG_TCP_MISS;
        doGetMoreData();
        return;
    }

    if (EBIT_TEST(e->flags, ENTRY_SPECIAL)) {
        /* \li Special entries are always hits, no matter what the client says */
        debugs(85, 3, "ENTRY_SPECIAL HIT " << *e);
        http->logType = LOG_TCP_HIT;
        doGetMoreData();
        return;
    }

    if (r->flags.noCache) {
        debugs(85, 3, "no-cache REFRESH MISS " << *e);
        forgetHit();
        http->logType = LOG_TCP_CLIENT_REFRESH_MISS;
        doGetMoreData();
        return;
    }

    debugs(85, 3, "default HIT " << *e);
    http->logType = LOG_TCP_HIT;
    doGetMoreData();
}

/**
 * Request more data from the store for the client Stream
 * This is *the* entry point to this module.
 *
 * Preconditions:
 *  - This is the head of the list.
 *  - There is at least one more node.
 *  - Data context is not null
 */
void
clientGetMoreData(clientStreamNode * aNode, ClientHttpRequest * http)
{
    /* Test preconditions */
    assert(aNode != NULL);
    assert(cbdataReferenceValid(aNode));
    assert(aNode->node.prev == NULL);
    assert(aNode->node.next != NULL);
    clientReplyContext *context = dynamic_cast<clientReplyContext *>(aNode->data.getRaw());
    assert (context);
    assert(context->http == http);

    clientStreamNode *next = ( clientStreamNode *)aNode->node.next->data;

    if (!context->ourNode)
        context->ourNode = aNode;

    /* no cbdatareference, this is only used once, and safely */
    if (context->flags.storelogiccomplete) {
        StoreIOBuffer tempBuffer;
        tempBuffer.offset = next->readBuffer.offset + context->headers_sz;
        tempBuffer.length = next->readBuffer.length;
        tempBuffer.data = next->readBuffer.data;

        storeClientCopy(context->sc, http->storeEntry(),
                        tempBuffer, clientReplyContext::SendMoreData, context);
        return;
    }

    if (context->http->request->method == Http::METHOD_PURGE) {
        context->purgeRequest();
        return;
    }

    // OPTIONS with Max-Forwards:0 handled in clientProcessRequest()

    if (context->http->request->method == Http::METHOD_TRACE) {
        if (context->http->request->header.getInt64(HDR_MAX_FORWARDS) == 0) {
            context->traceReply(aNode);
            return;
        }

        /* continue forwarding, not finished yet. */
        http->logType = LOG_TCP_MISS;

        context->doGetMoreData();
    } else
        context->identifyStoreObject();
}

void
clientReplyContext::doGetMoreData()
{
    /* We still have to do store logic processing - vary, cache hit etc */
    if (http->storeEntry() != NULL) {
        /* someone found the object in the cache for us */
        StoreIOBuffer localTempBuffer;

        http->storeEntry()->lock("clientReplyContext::doGetMoreData");

        MemObject *mem_obj = http->storeEntry()->makeMemObject();
        if (!mem_obj->hasUris()) {
            /*
             * This if-block exists because we don't want to clobber
             * a preexiting mem_obj->method value if the mem_obj
             * already exists.  For example, when a HEAD request
             * is a cache hit for a GET response, we want to keep
             * the method as GET.
             */
            mem_obj->setUris(storeId(), http->log_uri, http->request->method);
            /**
             * Here we can see if the object was
             * created using URL or alternative StoreID from helper.
             */
            debugs(88, 3, "storeId: " << http->storeEntry()->mem_obj->storeId());
        }

        sc = storeClientListAdd(http->storeEntry(), this);
#if USE_DELAY_POOLS
        sc->setDelayId(DelayId::DelayClient(http));
#endif

        assert(http->logType == LOG_TCP_HIT);
        reqofs = 0;
        /* guarantee nothing has been sent yet! */
        assert(http->out.size == 0);
        assert(http->out.offset == 0);

        if (Ip::Qos::TheConfig.isHitTosActive()) {
            Ip::Qos::doTosLocalHit(http->getConn()->clientConnection);
        }

        if (Ip::Qos::TheConfig.isHitNfmarkActive()) {
            Ip::Qos::doNfmarkLocalHit(http->getConn()->clientConnection);
        }

        localTempBuffer.offset = reqofs;
        localTempBuffer.length = getNextNode()->readBuffer.length;
        localTempBuffer.data = getNextNode()->readBuffer.data;
        storeClientCopy(sc, http->storeEntry(), localTempBuffer, CacheHit, this);
    } else {
        /* MISS CASE, http->logType is already set! */
        processMiss();
    }
}

/** The next node has removed itself from the stream. */
void
clientReplyDetach(clientStreamNode * node, ClientHttpRequest * http)
{
    /** detach from the stream */
    clientStreamDetach(node, http);
}

/**
 * Accepts chunk of a http message in buf, parses prefix, filters headers and
 * such, writes processed message to the message recipient
 */
void
clientReplyContext::SendMoreData(void *data, StoreIOBuffer result)
{
    clientReplyContext *context = static_cast<clientReplyContext *>(data);
    context->sendMoreData (result);
}

void
clientReplyContext::makeThisHead()
{
    /* At least, I think thats what this does */
    dlinkDelete(&http->active, &ClientActiveRequests);
    dlinkAdd(http, &http->active, &ClientActiveRequests);
}

bool
clientReplyContext::errorInStream(StoreIOBuffer const &result, size_t const &sizeToProcess)const
{
    return /* aborted request */
        (http->storeEntry() && EBIT_TEST(http->storeEntry()->flags, ENTRY_ABORTED)) ||
        /* Upstream read error */ (result.flags.error) ||
        /* Upstream EOF */ (sizeToProcess == 0);
}

void
clientReplyContext::sendStreamError(StoreIOBuffer const &result)
{
    /** call clientWriteComplete so the client socket gets closed
     *
     * We call into the stream, because we don't know that there is a
     * client socket!
     */
    debugs(88, 5, "clientReplyContext::sendStreamError: A stream error has occured, marking as complete and sending no data.");
    StoreIOBuffer localTempBuffer;
    flags.complete = 1;
    http->request->flags.streamError = true;
    localTempBuffer.flags.error = result.flags.error;
    clientStreamCallback((clientStreamNode*)http->client_stream.head->data, http, NULL,
                         localTempBuffer);
}

void
clientReplyContext::pushStreamData(StoreIOBuffer const &result, char *source)
{
    StoreIOBuffer localTempBuffer;

    if (result.length == 0) {
        debugs(88, 5, "clientReplyContext::pushStreamData: marking request as complete due to 0 length store result");
        flags.complete = 1;
    }

    assert(result.offset - headers_sz == next()->readBuffer.offset);
    localTempBuffer.offset = result.offset - headers_sz;
    localTempBuffer.length = result.length;

    if (localTempBuffer.length)
        localTempBuffer.data = source;

    clientStreamCallback((clientStreamNode*)http->client_stream.head->data, http, NULL,
                         localTempBuffer);
}

clientStreamNode *
clientReplyContext::next() const
{
    assert ( (clientStreamNode*)http->client_stream.head->next->data == getNextNode());
    return getNextNode();
}

void
clientReplyContext::sendBodyTooLargeError()
{
    Ip::Address tmp_noaddr;
    tmp_noaddr.setNoAddr(); // TODO: make a global const
    http->logType = LOG_TCP_DENIED_REPLY;
    ErrorState *err = clientBuildError(ERR_TOO_BIG, Http::scForbidden, NULL,
                                       http->getConn() != NULL ? http->getConn()->clientConnection->remote : tmp_noaddr,
                                       http->request);
    removeClientStoreReference(&(sc), http);
    HTTPMSGUNLOCK(reply);
    startError(err);

}

/// send 412 (Precondition Failed) to client
void
clientReplyContext::sendPreconditionFailedError()
{
    http->logType = LOG_TCP_HIT;
    ErrorState *const err =
        clientBuildError(ERR_PRECONDITION_FAILED, Http::scPreconditionFailed,
                         NULL, http->getConn()->clientConnection->remote, http->request);
    removeClientStoreReference(&sc, http);
    HTTPMSGUNLOCK(reply);
    startError(err);
}

/// send 304 (Not Modified) to client
void
clientReplyContext::sendNotModified()
{
    StoreEntry *e = http->storeEntry();
    const time_t timestamp = e->timestamp;
    HttpReply *const temprep = e->getReply()->make304();
    http->logType = LOG_TCP_IMS_HIT;
    removeClientStoreReference(&sc, http);
    createStoreEntry(http->request->method, RequestFlags());
    e = http->storeEntry();
    // Copy timestamp from the original entry so the 304
    // reply has a meaningful Age: header.
    e->timestampsSet();
    e->timestamp = timestamp;
    e->replaceHttpReply(temprep);
    e->complete();
    /*
     * TODO: why put this in the store and then serialise it and
     * then parse it again. Simply mark the request complete in
     * our context and write the reply struct to the client side.
     */
    triggerInitialStoreRead();
}

/// send 304 (Not Modified) or 412 (Precondition Failed) to client
/// depending on request method
void
clientReplyContext::sendNotModifiedOrPreconditionFailedError()
{
    if (http->request->method == Http::METHOD_GET ||
            http->request->method == Http::METHOD_HEAD)
        sendNotModified();
    else
        sendPreconditionFailedError();
}

void
clientReplyContext::processReplyAccess ()
{
    /* NP: this should probably soft-fail to a zero-sized-reply error ?? */
    assert(reply);

    /** Don't block our own responses or HTTP status messages */
    if (http->logType == LOG_TCP_DENIED ||
            http->logType == LOG_TCP_DENIED_REPLY ||
            alwaysAllowResponse(reply->sline.status())) {
        headers_sz = reply->hdr_sz;
        processReplyAccessResult(ACCESS_ALLOWED);
        return;
    }

    /** Check for reply to big error */
    if (reply->expectedBodyTooLarge(*http->request)) {
        sendBodyTooLargeError();
        return;
    }

    headers_sz = reply->hdr_sz;

    /** check for absent access controls (permit by default) */
    if (!Config.accessList.reply) {
        processReplyAccessResult(ACCESS_ALLOWED);
        return;
    }

    /** Process http_reply_access lists */
    ACLFilledChecklist *replyChecklist =
        clientAclChecklistCreate(Config.accessList.reply, http);
    replyChecklist->reply = reply;
    HTTPMSGLOCK(replyChecklist->reply);
    replyChecklist->nonBlockingCheck(ProcessReplyAccessResult, this);
}

void
clientReplyContext::ProcessReplyAccessResult(allow_t rv, void *voidMe)
{
    clientReplyContext *me = static_cast<clientReplyContext *>(voidMe);
    me->processReplyAccessResult(rv);
}

void
clientReplyContext::processReplyAccessResult(const allow_t &accessAllowed)
{
    debugs(88, 2, "The reply for " << RequestMethodStr(http->request->method)
           << " " << http->uri << " is " << accessAllowed << ", because it matched '"
           << (AclMatchedName ? AclMatchedName : "NO ACL's") << "'" );

    if (accessAllowed != ACCESS_ALLOWED) {
        ErrorState *err;
        err_type page_id;
        page_id = aclGetDenyInfoPage(&Config.denyInfoList, AclMatchedName, 1);

        http->logType = LOG_TCP_DENIED_REPLY;

        if (page_id == ERR_NONE)
            page_id = ERR_ACCESS_DENIED;

        Ip::Address tmp_noaddr;
        tmp_noaddr.setNoAddr();
        err = clientBuildError(page_id, Http::scForbidden, NULL,
                               http->getConn() != NULL ? http->getConn()->clientConnection->remote : tmp_noaddr,
                               http->request);

        removeClientStoreReference(&sc, http);

        HTTPMSGUNLOCK(reply);

        startError(err);

        return;
    }

    /* Ok, the reply is allowed, */
    http->loggingEntry(http->storeEntry());

    ssize_t body_size = reqofs - reply->hdr_sz;
    if (body_size < 0) {
        reqofs = reply->hdr_sz;
        body_size = 0;
    }

    debugs(88, 3, "clientReplyContext::sendMoreData: Appending " <<
           (int) body_size << " bytes after " << reply->hdr_sz <<
           " bytes of headers");

#if USE_SQUID_ESI

    if (http->flags.accel && reply->sline.status() != Http::scForbidden &&
            !alwaysAllowResponse(reply->sline.status()) &&
            esiEnableProcessing(reply)) {
        debugs(88, 2, "Enabling ESI processing for " << http->uri);
        clientStreamInsertHead(&http->client_stream, esiStreamRead,
                               esiProcessStream, esiStreamDetach, esiStreamStatus, NULL);
    }

#endif

    if (http->request->method == Http::METHOD_HEAD) {
        /* do not forward body for HEAD replies */
        body_size = 0;
        http->flags.done_copying = true;
        flags.complete = 1;
    }

    assert (!flags.headersSent);
    flags.headersSent = true;

    StoreIOBuffer localTempBuffer;
    char *buf = next()->readBuffer.data;
    char *body_buf = buf + reply->hdr_sz;

    //Server side may disable ranges under some circumstances.

    if ((!http->request->range))
        next()->readBuffer.offset = 0;

    body_buf -= next()->readBuffer.offset;

    if (next()->readBuffer.offset != 0) {
        if (next()->readBuffer.offset > body_size) {
            /* Can't use any of the body we received. send nothing */
            localTempBuffer.length = 0;
            localTempBuffer.data = NULL;
        } else {
            localTempBuffer.length = body_size - next()->readBuffer.offset;
            localTempBuffer.data = body_buf + next()->readBuffer.offset;
        }
    } else {
        localTempBuffer.length = body_size;
        localTempBuffer.data = body_buf;
    }

    /* TODO??: move the data in the buffer back by the request header size */
    clientStreamCallback((clientStreamNode *)http->client_stream.head->data,
                         http, reply, localTempBuffer);

    return;
}

void
clientReplyContext::sendMoreData (StoreIOBuffer result)
{
    if (deleting)
        return;

    StoreEntry *entry = http->storeEntry();

    ConnStateData * conn = http->getConn();

    // too late, our conn is closing
    // TODO: should we also quit?
    if (conn == NULL) {
        debugs(33,3, "not sending more data to a closed connection" );
        return;
    }
    if (!conn->isOpen()) {
        debugs(33,3, "not sending more data to closing connection " << conn->clientConnection);
        return;
    }
    if (conn->pinning.zeroReply) {
        debugs(33,3, "not sending more data after a pinned zero reply " << conn->clientConnection);
        return;
    }

    char *buf = next()->readBuffer.data;

    if (buf != result.data) {
        /* we've got to copy some data */
        assert(result.length <= next()->readBuffer.length);
        memcpy(buf, result.data, result.length);
    }

    if (reqofs==0 && !logTypeIsATcpHit(http->logType) && Comm::IsConnOpen(conn->clientConnection)) {
        if (Ip::Qos::TheConfig.isHitTosActive()) {
            Ip::Qos::doTosLocalMiss(conn->clientConnection, http->request->hier.code);
        }
        if (Ip::Qos::TheConfig.isHitNfmarkActive()) {
            Ip::Qos::doNfmarkLocalMiss(conn->clientConnection, http->request->hier.code);
        }
    }

    /* We've got the final data to start pushing... */
    flags.storelogiccomplete = 1;

    reqofs += result.length;

    assert(reqofs <= HTTP_REQBUF_SZ || flags.headersSent);

    assert(http->request != NULL);

    /* ESI TODO: remove this assert once everything is stable */
    assert(http->client_stream.head->data
           && cbdataReferenceValid(http->client_stream.head->data));

    makeThisHead();

    debugs(88, 5, "clientReplyContext::sendMoreData: " << http->uri << ", " <<
           reqofs << " bytes (" << result.length <<
           " new bytes)");
    debugs(88, 5, "clientReplyContext::sendMoreData:"
           << conn->clientConnection <<
           " '" << entry->url() << "'" <<
           " out.offset=" << http->out.offset);

    /* update size of the request */
    reqsize = reqofs;

    if (errorInStream(result, reqofs)) {
        sendStreamError(result);
        return;
    }

    if (flags.headersSent) {
        pushStreamData (result, buf);
        return;
    }

    cloneReply();

    /* handle headers */

    if (Config.onoff.log_mime_hdrs) {
        size_t k;

        if ((k = headersEnd(buf, reqofs))) {
            safe_free(http->al->headers.reply);
            http->al->headers.reply = (char *)xcalloc(k + 1, 1);
            xstrncpy(http->al->headers.reply, buf, k);
        }
    }

    holdingBuffer = result;
    processReplyAccess();
    return;
}

/* Using this breaks the client layering just a little!
 */
void
clientReplyContext::createStoreEntry(const HttpRequestMethod& m, RequestFlags reqFlags)
{
    assert(http != NULL);
    /*
     * For erroneous requests, we might not have a h->request,
     * so make a fake one.
     */

    if (http->request == NULL) {
        http->request = new HttpRequest(m, AnyP::PROTO_NONE, null_string);
        HTTPMSGLOCK(http->request);
    }

    StoreEntry *e = storeCreateEntry(storeId(), http->log_uri, reqFlags, m);

    // Make entry collapsable ASAP, to increase collapsing chances for others,
    // TODO: every must-revalidate and similar request MUST reach the origin,
    // but do we have to prohibit others from collapsing on that request?
    if (Config.onoff.collapsed_forwarding && reqFlags.cachable &&
            !reqFlags.needValidation &&
            (m == Http::METHOD_GET || m == Http::METHOD_HEAD)) {
        // make the entry available for future requests now
        Store::Root().allowCollapsing(e, reqFlags, m);
    }

    sc = storeClientListAdd(e, this);

#if USE_DELAY_POOLS
    sc->setDelayId(DelayId::DelayClient(http));
#endif

    reqofs = 0;

    reqsize = 0;

    /* I don't think this is actually needed! -- adrian */
    /* http->reqbuf = http->norm_reqbuf; */
    //    assert(http->reqbuf == http->norm_reqbuf);
    /* The next line is illegal because we don't know if the client stream
     * buffers have been set up
     */
    //    storeClientCopy(http->sc, e, 0, HTTP_REQBUF_SZ, http->reqbuf,
    //        SendMoreData, this);
    /* So, we mark the store logic as complete */
    flags.storelogiccomplete = 1;

    /* and get the caller to request a read, from whereever they are */
    /* NOTE: after ANY data flows down the pipe, even one step,
     * this function CAN NOT be used to manage errors
     */
    http->storeEntry(e);
}

ErrorState *
clientBuildError(err_type page_id, Http::StatusCode status, char const *url,
                 Ip::Address &src_addr, HttpRequest * request)
{
    ErrorState *err = new ErrorState(page_id, status, request);
    err->src_addr = src_addr;

    if (url)
        err->url = xstrdup(url);

    return err;
}<|MERGE_RESOLUTION|>--- conflicted
+++ resolved
@@ -487,13 +487,8 @@
      */
     assert(http->logType == LOG_TCP_HIT);
 
-<<<<<<< HEAD
     if (strcmp(e->mem_obj->storeId(), http->request->storeId()) != 0) {
         debugs(33, DBG_IMPORTANT, "clientProcessHit: URL mismatch, '" << e->mem_obj->storeId() << "' != '" << http->request->storeId() << "'");
-=======
-    if (strcmp(e->mem_obj->url, http->request->storeId()) != 0) {
-        debugs(33, DBG_IMPORTANT, "clientProcessHit: URL mismatch, '" << e->mem_obj->url << "' != '" << http->request->storeId() << "'");
->>>>>>> d72649f2
         http->logType = LOG_TCP_MISS; // we lack a more precise LOG_*_MISS code
         processMiss();
         return;
