--- conflicted
+++ resolved
@@ -116,8 +116,6 @@
     void startConnecting();
     void closePendingConnection(const Comm::ConnectionPointer &conn, const char *reason);
 
-    void retryOrBail();
-
     /// called when negotiations with the peer have been successfully completed
     void notePeerReadyToShovel(const Comm::ConnectionPointer &);
 
@@ -147,9 +145,6 @@
 
         void error(int const xerrno);
         int debugLevelForError(int const xerrno) const;
-
-        /// end connection ownership (if any) w/o calling our closing handler
-        void closeQuietly();
 
         void dataSent (size_t amount);
         /// writes 'b' buffer, setting the 'writer' member to 'callback'.
@@ -190,14 +185,11 @@
     HappyConnOpenerPointer connOpener; ///< current connection opening job
     ResolvedPeersPointer destinations; ///< paths for forwarding the request
     bool destinationsFound; ///< At least one candidate path found
-<<<<<<< HEAD
     /// whether another destination may be still attempted if the TCP connection
     /// was unexpectedly closed
     bool retriable;
-=======
     // TODO: remove after fixing deferred reads in TunnelStateData::copyRead()
     CodeContext::Pointer codeContext; ///< our creator context
->>>>>>> 47f28373
 
     // AsyncCalls which we set and may need cancelling.
     struct {
@@ -272,8 +264,8 @@
     template <typename StepStart>
     void advanceDestination(const char *stepDescription, const Comm::ConnectionPointer &conn, const StepStart &startStep);
 
-    /// whether the request should be retried
-    bool checkRetry();
+    /// \returns whether the request should be retried (nil) or the description why it should not
+    const char *checkRetry();
 
     /// details of the "last tunneling attempt" failure (if it failed)
     ErrorState *savedError = nullptr;
@@ -324,7 +316,6 @@
 TunnelStateData::serverClosed()
 {
     server.noteClosure();
-    retryOrBail("server closed");
 }
 
 /// TunnelStateData::clientClosed() wrapper
@@ -367,11 +358,8 @@
     waitingForConnectExchange(false),
     destinations(new ResolvedPeers()),
     destinationsFound(false),
-<<<<<<< HEAD
-    retriable(true)
-=======
+    retriable(true),
     codeContext(CodeContext::Current())
->>>>>>> 47f28373
 {
     debugs(26, 3, "TunnelStateData constructed this=" << this);
     client.readPendingFunc = &tunnelDelayedClientRead;
@@ -413,24 +401,30 @@
     safe_free(buf);
 }
 
-bool
+const char *
 TunnelStateData::checkRetry()
 {
     if (shutting_down)
-        return false;
+        return "shutting down";
+    if (!FwdState::EnoughTimeToReForward(startTime))
+        return "forwarding timeout";
     if (!retriable)
-        return false;
+        return "not retriable";
     if (noConnections())
-        return false;
-    return true;
+        return "no connections";
+    return nullptr;
 }
 
 void
 TunnelStateData::retryOrBail(const char *context)
 {
-    server.closeQuietly(); // may already be closed
-
-    if (checkRetry()) {
+    // Since no TCP payload has been passed to client or server, we may
+    // TCP-connect to other destinations (including alternate IPs).
+ 
+    assert(!server.conn);
+
+    const auto *bailDescription = checkRetry();
+    if (!bailDescription) {
         if (!destinations->empty())
             return startConnecting(); // try connecting to another destination
 
@@ -455,7 +449,7 @@
     const auto canSendError = Comm::IsConnOpen(client.conn) && !client.dirty &&
                               clientExpectsConnectResponse();
     if (canSendError)
-        return sendError(savedError, context);
+        return sendError(savedError, bailDescription ? bailDescription : context);
     *status_ptr = savedError->httpStatus;
 
     if (noConnections())
@@ -805,9 +799,6 @@
 }
 
 void
-<<<<<<< HEAD
-TunnelStateData::closeConnections()
-=======
 TunnelStateData::closePendingConnection(const Comm::ConnectionPointer &conn, const char *reason)
 {
     debugs(26, 3, "because " << reason << "; " << conn);
@@ -817,45 +808,12 @@
 }
 
 void
-TunnelStateData::Connection::closeIfOpen()
->>>>>>> 47f28373
+TunnelStateData::closeConnections()
 {
     if (Comm::IsConnOpen(server.conn))
         server.conn->close();
     if (Comm::IsConnOpen(client.conn))
         client.conn->close();
-}
-
-void
-TunnelStateData::Connection::closeQuietly()
-{
-    assert(!writer);
-
-    if (Comm::IsConnOpen(conn)) {
-        // We did not call conn->close().
-        Must(closer);
-        comm_remove_close_handler(conn->fd, closer);
-        closer = nullptr;
-        conn->close(); // is already closing if others called comm_close()
-        conn = nullptr;
-        return;
-    }
-
-    if (closer) {
-        // We called conn->close() followed by this closeQuietly() call.
-        // Our close callback has already been scheduled but not yet fired.
-        Must(conn);
-        closer->cancel("no longer needed by tunnel");
-        closer = nullptr;
-
-        // fd_table[old conn->fd].closing() ought to be true here,
-        // but we cannot check that because conn->close() clears conn->fd
-
-        conn = nullptr;
-        return;
-    }
-
-    Must(!conn);
 }
 
 static void
@@ -1033,23 +991,6 @@
         return;
     }
 
-<<<<<<< HEAD
-    // TODO: Reuse to-peer connections after a CONNECT error response.
-
-    ErrorState *error = answer.squidError.get();
-    Must(error);
-    saveError(error);
-    answer.squidError.clear(); // preserve error for errorSendComplete()
-
-    retryOrBail("tunneler error");
-=======
-    if (!clientExpectsConnectResponse()) {
-        // closing the non-HTTP client connection is the best we can do
-        debugs(50, 3, client.conn << " closing on CONNECT-to-peer error");
-        client.closeIfOpen();
-        return;
-    }
-
     ErrorState *error = nullptr;
     if (answer.positive()) {
         error = new ErrorState(ERR_CANNOT_FORWARD, Http::scServiceUnavailable, request.getRaw(), al);
@@ -1060,22 +1001,16 @@
     }
     assert(error);
     saveError(error);
-    retryOrBail();
->>>>>>> 47f28373
+    retryOrBail("tunneler error");
 }
 
 void
 TunnelStateData::notePeerReadyToShovel(const Comm::ConnectionPointer &conn)
 {
-<<<<<<< HEAD
     assert(!client.dirty);
     retriable = false;
-=======
-    server.conn = conn;
-    // Start monitoring for server-side connection problems
-    comm_add_close_handler(server.conn->fd, tunnelServerClosed, this);
-
->>>>>>> 47f28373
+    server.initConnection(conn, tunnelServerClosed, "tunnelServerClosed", this);
+
     if (!clientExpectsConnectResponse())
         tunnelStartShoveling(this); // ssl-bumped connection, be quiet
     else {
@@ -1105,23 +1040,6 @@
         tunnelState->server.conn->close();
 }
 
-/// reacts to the current destination failure
-void
-TunnelStateData::retryOrBail()
-{
-    // Since no TCP payload has been passed to client or server, we may
-    // TCP-connect to other destinations (including alternate IPs).
-
-    if (!FwdState::EnoughTimeToReForward(startTime))
-        return sendError(savedError, "forwarding timeout");
-
-    if (!destinations->empty())
-        return startConnecting();
-
-    if (!PeerSelectionInitiator::subscribed)
-        return sendError(savedError, "tried all destinations");
-}
-
 void
 TunnelStateData::noteConnection(HappyConnOpener::Answer &answer)
 {
@@ -1140,13 +1058,7 @@
 
     if (error) {
         saveError(error);
-<<<<<<< HEAD
-        answer.error.clear(); // savedError has it now
-        // XXX: Honor clientExpectsConnectResponse() before replying.
-        sendError(savedError, "tried all destinations");
-=======
-        retryOrBail();
->>>>>>> 47f28373
+        retryOrBail("tried all destinations");
         return;
     }
 
@@ -1157,10 +1069,6 @@
 TunnelStateData::connectDone(const Comm::ConnectionPointer &conn, const char *origin, const bool reused)
 {
     Must(Comm::IsConnOpen(conn));
-<<<<<<< HEAD
-    server.initConnection(conn, tunnelServerClosed, "tunnelServerClosed", this);
-=======
->>>>>>> 47f28373
 
     if (reused)
         ResetMarkingsToServer(request.getRaw(), *conn);
@@ -1279,7 +1187,7 @@
         closePendingConnection(conn, "connection preparation exception");
         if (!savedError)
             saveError(new ErrorState(ERR_CANNOT_FORWARD, Http::scInternalServerError, request.getRaw(), al));
-        retryOrBail();
+        retryOrBail(stepDescription);
     }
 }
 
@@ -1287,22 +1195,18 @@
 void
 TunnelStateData::noteSecurityPeerConnectorAnswer(Security::EncryptorAnswer &answer)
 {
-    if (ErrorState *error = answer.error.get()) {
-<<<<<<< HEAD
+    ErrorState *error = nullptr;
+    if ((error = answer.error.get())) {
+        Must(!Comm::IsConnOpen(answer.conn));
+        answer.error.clear();
+    } else if (!Comm::IsConnOpen(answer.conn) || fd_table[answer.conn->fd].closing()) {
+        error = new ErrorState(ERR_CANNOT_FORWARD, Http::scServiceUnavailable, request.getRaw(), al);
+        closePendingConnection(answer.conn, "conn was closed while waiting for noteSecurityPeerConnectorAnswer");
+    }
+
+    if (error) {
         saveError(error);
-        answer.error.clear();
         retryOrBail("TLS peer connection error");
-=======
-        Must(!Comm::IsConnOpen(answer.conn));
-        answer.error.clear(); // sendError() will own the error
-        sendError(error, "TLS peer connection error");
->>>>>>> 47f28373
-        return;
-    }
-
-    if (!Comm::IsConnOpen(answer.conn) || fd_table[answer.conn->fd].closing()) {
-        sendError(new ErrorState(ERR_CANNOT_FORWARD, Http::scServiceUnavailable, request.getRaw(), al), "connecion gone");
-        closePendingConnection(answer.conn, "conn was closed while waiting for noteSecurityPeerConnectorAnswer");
         return;
     }
 
