/*
 * $Id$
 *
 * DEBUG: section 26    Secure Sockets Layer Proxy
 * AUTHOR: Duane Wessels
 *
 * SQUID Web Proxy Cache          http://www.squid-cache.org/
 * ----------------------------------------------------------
 *
 *  Squid is the result of efforts by numerous individuals from
 *  the Internet community; see the CONTRIBUTORS file for full
 *  details.   Many organizations have provided support for Squid's
 *  development; see the SPONSORS file for full details.  Squid is
 *  Copyrighted (C) 2001 by the Regents of the University of
 *  California; see the COPYRIGHT file for full details.  Squid
 *  incorporates software developed and/or copyrighted by other
 *  sources; see the CREDITS file for full details.
 *
 *  This program is free software; you can redistribute it and/or modify
 *  it under the terms of the GNU General Public License as published by
 *  the Free Software Foundation; either version 2 of the License, or
 *  (at your option) any later version.
 *
 *  This program is distributed in the hope that it will be useful,
 *  but WITHOUT ANY WARRANTY; without even the implied warranty of
 *  MERCHANTABILITY or FITNESS FOR A PARTICULAR PURPOSE.  See the
 *  GNU General Public License for more details.
 *
 *  You should have received a copy of the GNU General Public License
 *  along with this program; if not, write to the Free Software
 *  Foundation, Inc., 59 Temple Place, Suite 330, Boston, MA 02111, USA.
 *
 */

#include "squid.h"
#include "acl/FilledChecklist.h"
#include "Array.h"
#include "comm.h"
#include "comm/Connection.h"
#include "comm/ConnOpener.h"
#include "client_side.h"
#include "client_side_request.h"
#if DELAY_POOLS
#include "DelayId.h"
#endif
#include "errorpage.h"
#include "fde.h"
#include "HttpRequest.h"
#include "http.h"
#include "MemBuf.h"
#include "PeerSelectState.h"

class TunnelStateData
{

public:

    class Connection;
    void *operator new(size_t);
    void operator delete (void *);
    static void ReadClient(const Comm::ConnectionPointer &, char *buf, size_t len, comm_err_t errcode, int xerrno, void *data);
    static void ReadServer(const Comm::ConnectionPointer &, char *buf, size_t len, comm_err_t errcode, int xerrno, void *data);
    static void WriteClientDone(const Comm::ConnectionPointer &, char *buf, size_t len, comm_err_t flag, int xerrno, void *data);
    static void WriteServerDone(const Comm::ConnectionPointer &, char *buf, size_t len, comm_err_t flag, int xerrno, void *data);

    bool noConnections() const;
    char *url;
    HttpRequest *request;
    Comm::ConnectionList serverDestinations;

    const char * getHost() const {
        return (server.conn != NULL && server.conn->getPeer() ? server.conn->getPeer()->host : request->GetHost());
    };

    class Connection
    {

    public:
        Connection() : len (0), buf ((char *)xmalloc(SQUID_TCP_SO_RCVBUF)), size_ptr(NULL) {}

        ~Connection();

        int bytesWanted(int lower=0, int upper = INT_MAX) const;
        void bytesIn(int const &);
#if DELAY_POOLS

        void setDelayId(DelayId const &);
#endif

        void error(int const xerrno);
        int debugLevelForError(int const xerrno) const;
        void closeIfOpen();
        void dataSent(size_t amount);
        int len;
        char *buf;
        int64_t *size_ptr;		/* pointer to size in an ConnStateData for logging */

        Comm::ConnectionPointer conn;    ///< The currently connected connection.

    private:
#if DELAY_POOLS

        DelayId delayId;
#endif

    };

    Connection client, server;
    int *status_ptr;		/* pointer to status for logging */
    void copyRead(Connection &from, IOCB *completion);

private:
    CBDATA_CLASS(TunnelStateData);
    void copy (size_t len, comm_err_t errcode, int xerrno, Connection &from, Connection &to, IOCB *);
    void readServer(char *buf, size_t len, comm_err_t errcode, int xerrno);
    void readClient(char *buf, size_t len, comm_err_t errcode, int xerrno);
    void writeClientDone(char *buf, size_t len, comm_err_t flag, int xerrno);
    void writeServerDone(char *buf, size_t len, comm_err_t flag, int xerrno);
};

static const char *const conn_established = "HTTP/1.0 200 Connection established\r\n\r\n";

static CNCB tunnelConnectDone;
static ERCB tunnelErrorComplete;
static PF tunnelServerClosed;
static PF tunnelClientClosed;
static PF tunnelTimeout;
static PSC tunnelPeerSelectComplete;
static void tunnelStateFree(TunnelStateData * tunnelState);
static void tunnelConnected(const Comm::ConnectionPointer &server, void *);
static void tunnelRelayConnectRequest(const Comm::ConnectionPointer &server, void *);

static void
tunnelServerClosed(int fd, void *data)
{
    TunnelStateData *tunnelState = (TunnelStateData *)data;
    debugs(26, 3, "tunnelServerClosed: FD " << fd);
    tunnelState->server.conn = NULL;

    if (tunnelState->noConnections()) {
        tunnelStateFree(tunnelState);
        return;
    }

    if (!tunnelState->server.len) {
        tunnelState->client.conn->close();
        return;
    }
}

static void
tunnelClientClosed(int fd, void *data)
{
    TunnelStateData *tunnelState = (TunnelStateData *)data;
    debugs(26, 3, "tunnelClientClosed: FD " << fd);
    tunnelState->client.conn = NULL;

    if (tunnelState->noConnections()) {
        tunnelStateFree(tunnelState);
        return;
    }

    if (!tunnelState->client.len) {
        tunnelState->server.conn->close();
        return;
    }
}

static void
tunnelStateFree(TunnelStateData * tunnelState)
{
    debugs(26, 3, "tunnelStateFree: tunnelState=" << tunnelState);
    assert(tunnelState != NULL);
    assert(tunnelState->noConnections());
    safe_free(tunnelState->url);
<<<<<<< HEAD
    tunnelState->serverDestinations.clean();
=======
    FwdState::serversFree(&tunnelState->servers);
    safe_free(tunnelState->host);
>>>>>>> 4d15c643
    HTTPMSGUNLOCK(tunnelState->request);
    delete tunnelState;
}

TunnelStateData::Connection::~Connection()
{
    safe_free(buf);
}

int
TunnelStateData::Connection::bytesWanted(int lowerbound, int upperbound) const
{
#if DELAY_POOLS
    return delayId.bytesWanted(lowerbound, upperbound);
#else

    return upperbound;
#endif
}

void
TunnelStateData::Connection::bytesIn(int const &count)
{
#if DELAY_POOLS
    delayId.bytesIn(count);
#endif

    len += count;
}

int
TunnelStateData::Connection::debugLevelForError(int const xerrno) const
{
#ifdef ECONNRESET

    if (xerrno == ECONNRESET)
        return 2;

#endif

    if (ignoreErrno(xerrno))
        return 3;

    return 1;
}

/* Read from server side and queue it for writing to the client */
void
TunnelStateData::ReadServer(const Comm::ConnectionPointer &, char *buf, size_t len, comm_err_t errcode, int xerrno, void *data)
{
    TunnelStateData *tunnelState = (TunnelStateData *)data;
    assert(cbdataReferenceValid(tunnelState));

    tunnelState->readServer(buf, len, errcode, xerrno);
}

void
TunnelStateData::readServer(char *buf, size_t len, comm_err_t errcode, int xerrno)
{
    debugs(26, 3, HERE << server.conn << ", read " << len << " bytes");

    /*
     * Bail out early on COMM_ERR_CLOSING
     * - close handlers will tidy up for us
     */

    if (errcode == COMM_ERR_CLOSING)
        return;

    if (len > 0) {
        server.bytesIn(len);
        kb_incr(&statCounter.server.all.kbytes_in, len);
        kb_incr(&statCounter.server.other.kbytes_in, len);
    }

    copy(len, errcode, xerrno, server, client, WriteClientDone);
}

void
TunnelStateData::Connection::error(int const xerrno)
{
    /* XXX fixme xstrerror and xerrno... */
    errno = xerrno;

    debugs(50, debugLevelForError(xerrno), HERE << conn << ": read/write failure: " << xstrerror());

    if (!ignoreErrno(xerrno))
        conn->close();
}

/* Read from client side and queue it for writing to the server */
void
TunnelStateData::ReadClient(const Comm::ConnectionPointer &, char *buf, size_t len, comm_err_t errcode, int xerrno, void *data)
{
    TunnelStateData *tunnelState = (TunnelStateData *)data;
    assert(cbdataReferenceValid(tunnelState));

    tunnelState->readClient(buf, len, errcode, xerrno);
}

void
TunnelStateData::readClient(char *buf, size_t len, comm_err_t errcode, int xerrno)
{
    debugs(26, 3, HERE << client.conn << ", read " << len << " bytes");

    /*
     * Bail out early on COMM_ERR_CLOSING
     * - close handlers will tidy up for us
     */
    if (errcode == COMM_ERR_CLOSING)
        return;

    if (len > 0) {
        client.bytesIn(len);
        kb_incr(&statCounter.client_http.kbytes_in, len);
    }

    copy(len, errcode, xerrno, client, server, WriteServerDone);
}

void
TunnelStateData::copy(size_t len, comm_err_t errcode, int xerrno, Connection &from, Connection &to, IOCB *completion)
{
    /* I think this is to prevent free-while-in-a-callback behaviour
     * - RBC 20030229
     * from.conn->close() / to.conn->close() done here trigger close callbacks which may free TunnelStateData
     */
    cbdataInternalLock(this);	/* ??? should be locked by the caller... */

    /* Bump the source connection read timeout on any activity */
    if (Comm::IsConnOpen(from.conn))
        commSetTimeout(from.conn->fd, Config.Timeout.read, tunnelTimeout, this);

    if (len < 0 || errcode)
        from.error (xerrno);
    else if (len == 0 || !Comm::IsConnOpen(to.conn)) {
        from.conn->close();

        /* Only close the remote end if we've finished queueing data to it */
        if (from.len == 0 && Comm::IsConnOpen(to.conn) ) {
            to.conn->close();
        }
    } else if (cbdataReferenceValid(this))
        comm_write(to.conn, from.buf, len, completion, this, NULL);

    cbdataInternalUnlock(this);	/* ??? */
}

/* Writes data from the client buffer to the server side */
void
TunnelStateData::WriteServerDone(const Comm::ConnectionPointer &, char *buf, size_t len, comm_err_t flag, int xerrno, void *data)
{
    TunnelStateData *tunnelState = (TunnelStateData *)data;
    assert(cbdataReferenceValid(tunnelState));

    tunnelState->writeServerDone(buf, len, flag, xerrno);
}

void
TunnelStateData::writeServerDone(char *buf, size_t len, comm_err_t flag, int xerrno)
{
    debugs(26, 3, HERE  << server.conn << ", " << len << " bytes written");

    if (flag == COMM_ERR_CLOSING)
        return;

    /* Error? */
    if (len < 0 || flag != COMM_OK) {
        server.error(xerrno); // may call comm_close
        return;
    }

    /* EOF? */
    if (len == 0) {
        server.conn->close();
        return;
    }

    /* Valid data */
    kb_incr(&statCounter.server.all.kbytes_out, len);
    kb_incr(&statCounter.server.other.kbytes_out, len);
    client.dataSent(len);

    /* If the other end has closed, so should we */
    if (!Comm::IsConnOpen(client.conn)) {
        server.conn->close();
        return;
    }

    cbdataInternalLock(this);	/* ??? should be locked by the caller... */

    if (cbdataReferenceValid(this))
        copyRead(client, ReadClient);

    cbdataInternalUnlock(this);	/* ??? */
}

/* Writes data from the server buffer to the client side */
void
TunnelStateData::WriteClientDone(const Comm::ConnectionPointer &, char *buf, size_t len, comm_err_t flag, int xerrno, void *data)
{
    TunnelStateData *tunnelState = (TunnelStateData *)data;
    assert(cbdataReferenceValid(tunnelState));

    tunnelState->writeClientDone(buf, len, flag, xerrno);
}

void
TunnelStateData::Connection::dataSent(size_t amount)
{
    assert(amount == (size_t)len);
    len =0;
    /* increment total object size */

    if (size_ptr)
        *size_ptr += amount;
}

void
TunnelStateData::writeClientDone(char *buf, size_t len, comm_err_t flag, int xerrno)
{
    debugs(26, 3, HERE << client.conn << ", " << len << " bytes written");

    if (flag == COMM_ERR_CLOSING)
        return;

    /* Error? */
    if (len < 0 || flag != COMM_OK) {
        client.error(xerrno); // may call comm_close
        return;
    }

    /* EOF? */
    if (len == 0) {
        client.conn->close();
        return;
    }

    /* Valid data */
    kb_incr(&statCounter.client_http.kbytes_out, len);
    server.dataSent(len);

    /* If the other end has closed, so should we */
    if (!Comm::IsConnOpen(server.conn)) {
        client.conn->close();
        return;
    }

    cbdataInternalLock(this);	/* ??? should be locked by the caller... */

    if (cbdataReferenceValid(this))
        copyRead(server, ReadServer);

    cbdataInternalUnlock(this);	/* ??? */
}

static void
tunnelTimeout(int fd, void *data)
{
    TunnelStateData *tunnelState = (TunnelStateData *)data;
    debugs(26, 3, "tunnelTimeout: FD " << fd);
    /* Temporary lock to protect our own feets (comm_close -> tunnelClientClosed -> Free) */
    cbdataInternalLock(tunnelState);

    tunnelState->client.closeIfOpen();
    tunnelState->server.closeIfOpen();
    cbdataInternalUnlock(tunnelState);
}

void
TunnelStateData::Connection::closeIfOpen()
{
    if (Comm::IsConnOpen(conn))
        conn->close();
}

void
TunnelStateData::copyRead(Connection &from, IOCB *completion)
{
    assert(from.len == 0);
    comm_read(from.conn, from.buf, from.bytesWanted(1, SQUID_TCP_SO_RCVBUF), completion, this);
}

static void
tunnelConnectedWriteDone(const Comm::ConnectionPointer &conn, char *buf, size_t size, comm_err_t flag, int xerrno, void *data)
{
    TunnelStateData *tunnelState = (TunnelStateData *)data;

    if (flag != COMM_OK) {
        tunnelErrorComplete(conn->fd, data, 0);
        return;
    }

    if (cbdataReferenceValid(tunnelState)) {
        tunnelState->copyRead(tunnelState->server, TunnelStateData::ReadServer);
        tunnelState->copyRead(tunnelState->client, TunnelStateData::ReadClient);
    }
}

static void
tunnelConnected(const Comm::ConnectionPointer &server, void *data)
{
    TunnelStateData *tunnelState = (TunnelStateData *)data;
    debugs(26, 3, HERE << server << ", tunnelState=" << tunnelState);
    *tunnelState->status_ptr = HTTP_OK;
    comm_write(tunnelState->client.conn, conn_established, strlen(conn_established),
               tunnelConnectedWriteDone, tunnelState, NULL);
}

static void
tunnelErrorComplete(int /*const Comm::ConnectionPointer &*/, void *data, size_t)
{
    TunnelStateData *tunnelState = (TunnelStateData *)data;
    assert(tunnelState != NULL);
    /* temporary lock to save our own feets (comm_close -> tunnelClientClosed -> Free) */
    cbdataInternalLock(tunnelState);

    if (Comm::IsConnOpen(tunnelState->client.conn))
        tunnelState->client.conn->close();

    if (Comm::IsConnOpen(tunnelState->server.conn))
        tunnelState->server.conn->close();

    cbdataInternalUnlock(tunnelState);
}


static void
tunnelConnectDone(const Comm::ConnectionPointer &conn, comm_err_t status, int xerrno, void *data)
{
    TunnelStateData *tunnelState = (TunnelStateData *)data;
    HttpRequest *request = tunnelState->request;
    ErrorState *err = NULL;

#if DELAY_POOLS
    /* no point using the delayIsNoDelay stuff since tunnel is nice and simple */
    if (conn->getPeer() && conn->getPeer()->options.no_delay)
        tunnelState->server.setDelayId(DelayId());
#endif

    if (conn != NULL && conn->getPeer())
        hierarchyNote(&tunnelState->request->hier, conn->peerType, conn->getPeer()->host);
    else if (Config.onoff.log_ip_on_direct)
        hierarchyNote(&tunnelState->request->hier, conn->peerType, fd_table[conn->fd].ipaddr);
    else
        hierarchyNote(&tunnelState->request->hier, conn->peerType, tunnelState->getHost());

    // TODO: merge this into hierarchyNote with a conn parameter instead of peerType
    request->hier.peer_local_port = conn->local.GetPort(); // for %<lp logging

    if (status != COMM_OK) {
        /* At this point only the TCP handshake has failed. no data has been passed.
         * we are allowed to re-try the TCP-level connection to alternate IPs for CONNECT.
         */
        tunnelState->serverDestinations.shift();
        if (status != COMM_TIMEOUT && tunnelState->serverDestinations.size() > 0) {
            /* Try another IP of this destination host */
            AsyncCall::Pointer call = commCbCall(26,3, "tunnelConnectDone", CommConnectCbPtrFun(tunnelConnectDone, tunnelState));
            Comm::ConnOpener *cs = new Comm::ConnOpener(tunnelState->serverDestinations[0], call, Config.Timeout.connect);
            cs->setHost(tunnelState->url);
            AsyncJob::Start(cs);
        } else {
            err = errorCon(ERR_CONNECT_FAIL, HTTP_SERVICE_UNAVAILABLE, request);
            *tunnelState->status_ptr = HTTP_SERVICE_UNAVAILABLE;
            err->xerrno = xerrno;
            // on timeout is this still:    err->xerrno = ETIMEDOUT;
            err->port = conn->remote.GetPort();
            err->callback = tunnelErrorComplete;
            err->callback_data = tunnelState;
            errorSend(tunnelState->client.conn, err);
        }
        return;
    }

    tunnelState->server.conn = conn;
    request->peer_host = conn->getPeer() ? conn->getPeer()->host : NULL;
    comm_add_close_handler(conn->fd, tunnelServerClosed, tunnelState);

    if (conn->getPeer()) {
        tunnelState->request->peer_login = conn->getPeer()->login;
        tunnelState->request->flags.proxying = 1;
    } else {
        tunnelState->request->peer_login = NULL;
        tunnelState->request->flags.proxying = 0;
    }

    if (conn->getPeer())
        tunnelRelayConnectRequest(conn, tunnelState);
    else {
        tunnelConnected(conn, tunnelState);
    }

    commSetTimeout(conn->fd, Config.Timeout.read, tunnelTimeout, tunnelState);
}

extern tos_t GetTosToServer(HttpRequest * request);
extern nfmark_t GetNfmarkToServer(HttpRequest * request);

void
tunnelStart(ClientHttpRequest * http, int64_t * size_ptr, int *status_ptr)
{
    /* Create state structure. */
    TunnelStateData *tunnelState = NULL;
    ErrorState *err = NULL;
    int answer;
    HttpRequest *request = http->request;
    char *url = http->uri;

    /*
     * client_addr.IsNoAddr()  indicates this is an "internal" request
     * from peer_digest.c, asn.c, netdb.c, etc and should always
     * be allowed.  yuck, I know.
     */

    if (!request->client_addr.IsNoAddr() && Config.accessList.miss) {
        /*
         * Check if this host is allowed to fetch MISSES from us (miss_access)
         * default is to allow.
         */
        ACLFilledChecklist ch(Config.accessList.miss, request, NULL);
        ch.src_addr = request->client_addr;
        ch.my_addr = request->my_addr;
        answer = ch.fastCheck();

        if (answer == 0) {
            err = errorCon(ERR_FORWARDING_DENIED, HTTP_FORBIDDEN, request);
            *status_ptr = HTTP_FORBIDDEN;
            errorSend(http->getConn()->clientConn, err);
            return;
        }
    }

    debugs(26, 3, "tunnelStart: '" << RequestMethodStr(request->method) << " " << url << "'");
    statCounter.server.all.requests++;
    statCounter.server.other.requests++;
<<<<<<< HEAD
=======
    /* Create socket. */
    Ip::Address temp = getOutgoingAddr(request,NULL);

    // if IPv6 is disabled try to force IPv4-only outgoing.
    if (!Ip::EnableIpv6 && !temp.SetIPv4()) {
        debugs(50, 4, "tunnelStart: IPv6 is Disabled. Tunnel failed from " << temp);
        ErrorState *anErr = errorCon(ERR_CONNECT_FAIL, HTTP_SERVICE_UNAVAILABLE, request);
        anErr->xerrno = EAFNOSUPPORT;
        errorSend(fd, anErr);
        return;
    }

    // if IPv6 is split-stack, prefer IPv4
    if (Ip::EnableIpv6&IPV6_SPECIAL_SPLITSTACK) {
        // NP: This is not a great choice of default,
        // but with the current Internet being IPv4-majority has a higher success rate.
        // if setting to IPv4 fails we dont care, that just means to use IPv6 outgoing.
        temp.SetIPv4();
    }

    int flags = COMM_NONBLOCKING;
    if (request->flags.spoof_client_ip) {
        flags |= COMM_TRANSPARENT;
    }
    sock = comm_openex(SOCK_STREAM,
                       IPPROTO_TCP,
                       temp,
                       flags,
                       GetTosToServer(request),
                       GetNfmarkToServer(request),
                       url);

    if (sock == COMM_ERROR) {
        debugs(26, 4, "tunnelStart: Failed because we're out of sockets.");
        err = errorCon(ERR_SOCKET_FAILURE, HTTP_INTERNAL_SERVER_ERROR, request);
        *status_ptr = HTTP_INTERNAL_SERVER_ERROR;
        err->xerrno = errno;
        errorSend(fd, err);
        return;
    }

    request->hier.peer_local_port = comm_local_port(sock); // for %<lp logging
>>>>>>> 4d15c643

    tunnelState = new TunnelStateData;
#if DELAY_POOLS
    tunnelState->server.setDelayId(DelayId::DelayClient(http));
#endif
    tunnelState->url = xstrdup(url);
    tunnelState->request = HTTPMSGLOCK(request);
    tunnelState->server.size_ptr = size_ptr;
    tunnelState->status_ptr = status_ptr;
    tunnelState->client.conn = http->getConn()->clientConn;

    comm_add_close_handler(tunnelState->client.conn->fd,
                           tunnelClientClosed,
                           tunnelState);
    commSetTimeout(tunnelState->client.conn->fd,
                   Config.Timeout.lifetime,
                   tunnelTimeout,
                   tunnelState);

    peerSelect(&(tunnelState->serverDestinations), request,
               NULL,
               tunnelPeerSelectComplete,
               tunnelState);
}

static void
tunnelRelayConnectRequest(const Comm::ConnectionPointer &server, void *data)
{
    TunnelStateData *tunnelState = (TunnelStateData *)data;
    HttpHeader hdr_out(hoRequest);
    Packer p;
    http_state_flags flags;
    debugs(26, 3, HERE << server << ", tunnelState=" << tunnelState);
    memset(&flags, '\0', sizeof(flags));
    flags.proxying = tunnelState->request->flags.proxying;
    MemBuf mb;
    mb.init();
    mb.Printf("CONNECT %s HTTP/1.1\r\n", tunnelState->url);
    HttpStateData::httpBuildRequestHeader(tunnelState->request,
                                          tunnelState->request,
                                          NULL,			/* StoreEntry */
                                          &hdr_out,
                                          flags);			/* flags */
    packerToMemInit(&p, &mb);
    hdr_out.packInto(&p);
    hdr_out.clean();
    packerClean(&p);
    mb.append("\r\n", 2);

    comm_write_mbuf(server, &mb, tunnelConnectedWriteDone, tunnelState);
    commSetTimeout(server->fd, Config.Timeout.read, tunnelTimeout, tunnelState);
}

static void
tunnelPeerSelectComplete(Comm::ConnectionList *peer_paths, void *data)
{
    TunnelStateData *tunnelState = (TunnelStateData *)data;

    if (peer_paths == NULL || peer_paths->size() < 1) {
        ErrorState *err;
        err = errorCon(ERR_CANNOT_FORWARD, HTTP_SERVICE_UNAVAILABLE, tunnelState->request);
        *tunnelState->status_ptr = HTTP_SERVICE_UNAVAILABLE;
        err->callback = tunnelErrorComplete;
        err->callback_data = tunnelState;
        errorSend(tunnelState->client.conn, err);
        return;
    }

<<<<<<< HEAD
    AsyncCall::Pointer call = commCbCall(26,3, "tunnelConnectDone", CommConnectCbPtrFun(tunnelConnectDone, tunnelState));
    Comm::ConnOpener *cs = new Comm::ConnOpener(tunnelState->serverDestinations[0], call, Config.Timeout.connect);
    cs->setHost(tunnelState->url);
    AsyncJob::Start(cs);
=======
    tunnelState->servers = fs;
    tunnelState->host = fs->_peer ? xstrdup(fs->_peer->host) : xstrdup(request->GetHost());
    request->peer_host = fs->_peer ? fs->_peer->host : NULL;

    if (fs->_peer == NULL) {
        tunnelState->port = request->port;
    } else if (fs->_peer->http_port != 0) {
        tunnelState->port = fs->_peer->http_port;
    } else if ((g = peerFindByName(fs->_peer->host))) {
        tunnelState->port = g->http_port;
    } else {
        tunnelState->port = CACHE_HTTP_PORT;
    }

    if (fs->_peer) {
        tunnelState->request->peer_login = fs->_peer->login;
        tunnelState->request->flags.proxying = 1;
    } else {
        tunnelState->request->peer_login = NULL;
        tunnelState->request->flags.proxying = 0;
    }

#if DELAY_POOLS
    /* no point using the delayIsNoDelay stuff since tunnel is nice and simple */
    if (g && g->options.no_delay)
        tunnelState->server.setDelayId(DelayId());

#endif

    commConnectStart(tunnelState->server.fd(),
                     tunnelState->host,
                     tunnelState->port,
                     tunnelConnectDone,
                     tunnelState);
>>>>>>> 4d15c643
}

CBDATA_CLASS_INIT(TunnelStateData);

void *
TunnelStateData::operator new (size_t)
{
    CBDATA_INIT_TYPE(TunnelStateData);
    TunnelStateData *result = cbdataAlloc(TunnelStateData);
    return result;
}

void
TunnelStateData::operator delete (void *address)
{
    TunnelStateData *t = static_cast<TunnelStateData *>(address);
    cbdataFree(t);
}

bool
TunnelStateData::noConnections() const
{
    return !Comm::IsConnOpen(server.conn) && !Comm::IsConnOpen(client.conn);
}

#if DELAY_POOLS
void
TunnelStateData::Connection::setDelayId(DelayId const &newDelay)
{
    delayId = newDelay;
}

#endif<|MERGE_RESOLUTION|>--- conflicted
+++ resolved
@@ -173,12 +173,7 @@
     assert(tunnelState != NULL);
     assert(tunnelState->noConnections());
     safe_free(tunnelState->url);
-<<<<<<< HEAD
     tunnelState->serverDestinations.clean();
-=======
-    FwdState::serversFree(&tunnelState->servers);
-    safe_free(tunnelState->host);
->>>>>>> 4d15c643
     HTTPMSGUNLOCK(tunnelState->request);
     delete tunnelState;
 }
@@ -614,51 +609,6 @@
     debugs(26, 3, "tunnelStart: '" << RequestMethodStr(request->method) << " " << url << "'");
     statCounter.server.all.requests++;
     statCounter.server.other.requests++;
-<<<<<<< HEAD
-=======
-    /* Create socket. */
-    Ip::Address temp = getOutgoingAddr(request,NULL);
-
-    // if IPv6 is disabled try to force IPv4-only outgoing.
-    if (!Ip::EnableIpv6 && !temp.SetIPv4()) {
-        debugs(50, 4, "tunnelStart: IPv6 is Disabled. Tunnel failed from " << temp);
-        ErrorState *anErr = errorCon(ERR_CONNECT_FAIL, HTTP_SERVICE_UNAVAILABLE, request);
-        anErr->xerrno = EAFNOSUPPORT;
-        errorSend(fd, anErr);
-        return;
-    }
-
-    // if IPv6 is split-stack, prefer IPv4
-    if (Ip::EnableIpv6&IPV6_SPECIAL_SPLITSTACK) {
-        // NP: This is not a great choice of default,
-        // but with the current Internet being IPv4-majority has a higher success rate.
-        // if setting to IPv4 fails we dont care, that just means to use IPv6 outgoing.
-        temp.SetIPv4();
-    }
-
-    int flags = COMM_NONBLOCKING;
-    if (request->flags.spoof_client_ip) {
-        flags |= COMM_TRANSPARENT;
-    }
-    sock = comm_openex(SOCK_STREAM,
-                       IPPROTO_TCP,
-                       temp,
-                       flags,
-                       GetTosToServer(request),
-                       GetNfmarkToServer(request),
-                       url);
-
-    if (sock == COMM_ERROR) {
-        debugs(26, 4, "tunnelStart: Failed because we're out of sockets.");
-        err = errorCon(ERR_SOCKET_FAILURE, HTTP_INTERNAL_SERVER_ERROR, request);
-        *status_ptr = HTTP_INTERNAL_SERVER_ERROR;
-        err->xerrno = errno;
-        errorSend(fd, err);
-        return;
-    }
-
-    request->hier.peer_local_port = comm_local_port(sock); // for %<lp logging
->>>>>>> 4d15c643
 
     tunnelState = new TunnelStateData;
 #if DELAY_POOLS
@@ -727,47 +677,10 @@
         return;
     }
 
-<<<<<<< HEAD
     AsyncCall::Pointer call = commCbCall(26,3, "tunnelConnectDone", CommConnectCbPtrFun(tunnelConnectDone, tunnelState));
     Comm::ConnOpener *cs = new Comm::ConnOpener(tunnelState->serverDestinations[0], call, Config.Timeout.connect);
     cs->setHost(tunnelState->url);
     AsyncJob::Start(cs);
-=======
-    tunnelState->servers = fs;
-    tunnelState->host = fs->_peer ? xstrdup(fs->_peer->host) : xstrdup(request->GetHost());
-    request->peer_host = fs->_peer ? fs->_peer->host : NULL;
-
-    if (fs->_peer == NULL) {
-        tunnelState->port = request->port;
-    } else if (fs->_peer->http_port != 0) {
-        tunnelState->port = fs->_peer->http_port;
-    } else if ((g = peerFindByName(fs->_peer->host))) {
-        tunnelState->port = g->http_port;
-    } else {
-        tunnelState->port = CACHE_HTTP_PORT;
-    }
-
-    if (fs->_peer) {
-        tunnelState->request->peer_login = fs->_peer->login;
-        tunnelState->request->flags.proxying = 1;
-    } else {
-        tunnelState->request->peer_login = NULL;
-        tunnelState->request->flags.proxying = 0;
-    }
-
-#if DELAY_POOLS
-    /* no point using the delayIsNoDelay stuff since tunnel is nice and simple */
-    if (g && g->options.no_delay)
-        tunnelState->server.setDelayId(DelayId());
-
-#endif
-
-    commConnectStart(tunnelState->server.fd(),
-                     tunnelState->host,
-                     tunnelState->port,
-                     tunnelConnectDone,
-                     tunnelState);
->>>>>>> 4d15c643
 }
 
 CBDATA_CLASS_INIT(TunnelStateData);
