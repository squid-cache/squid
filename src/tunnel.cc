--- conflicted
+++ resolved
@@ -113,15 +113,10 @@
         if (http.valid() && http->getConn() && http->getConn()->serverBump() && http->getConn()->serverBump()->at(XactionStep::tlsBump2, XactionStep::tlsBump3))
             return false;
 #endif
-<<<<<<< HEAD
         // TODO: add a boolean ClientHttpRequest::faked field to mark
         // faked CONNECT requests instead of trying to guess whether a request was
         // faked based on its port configuration.
         return !(request && request->masterXaction->hasListeningInterceptedPort());
-=======
-        return !(request != nullptr &&
-                 (request->flags.interceptTproxy || request->flags.intercepted));
->>>>>>> 9dc39e0e
     }
 
     /// starts connecting to the next hop, either for the first time or while
