#ifndef SQUID_FORWARD_H
#define SQUID_FORWARD_H

/* forward decls */

class ErrorState;
class HttpRequest;

#include "comm.h"
#include "ip/IpAddress.h"

class FwdServer
{

public:
    peer *_peer;                /* NULL --> origin server */
    hier_code code;
    FwdServer *next;
};

class FwdState : public RefCountable
{

public:
    typedef RefCount<FwdState> Pointer;
    ~FwdState();
    static void initModule();

    static void fwdStart(int fd, StoreEntry *, HttpRequest *);
    void startComplete(FwdServer *);
    void startFail();
    void fail(ErrorState *err);
    void unregister(int fd);
    void complete();
    void handleUnregisteredServerEnd();
    int reforward();
    bool reforwardableStatus(http_status s);
    void serverClosed(int fd);
    void connectStart();
    void connectDone(int server_fd, comm_err_t status, int xerrno);
    void connectTimeout(int fd);
    void initiateSSL();
    void negotiateSSL(int fd);
    bool checkRetry();
    bool checkRetriable();
    void dispatch();
<<<<<<< HEAD
    void pconnPush(int fd, const char *host, int port, const char *domain, IpAddress &client_addr);
=======
    void pconnPush(int fd, const peer *_peer, const HttpRequest *req, const char *domain, IPAddress &client_addr);
>>>>>>> 2ce86de0

    bool dontRetry() { return flags.dont_retry; }

    void dontRetry(bool val) { flags.dont_retry = val; }

    bool ftpPasvFailed() { return flags.ftp_pasv_failed; }

    void ftpPasvFailed(bool val) { flags.ftp_pasv_failed = val; }

    static void serversFree(FwdServer **);

private:
    // hidden for safer management of self; use static fwdStart
    FwdState(int fd, StoreEntry *, HttpRequest *);
    void start(Pointer aSelf);

    static void logReplyStatus(int tries, http_status status);
    void updateHierarchyInfo();
    void completed();
    void retryOrBail();
    static void RegisterWithCacheManager(void);

#if WIP_FWD_LOG

    void uninit                /**DOCS_NOSEMI*/
    static void logRotate      /**DOCS_NOSEMI*/
    void status()              /**DOCS_NOSEMI*/
#endif

public:
    StoreEntry *entry;
    HttpRequest *request;
    int server_fd;
    FwdServer *servers;
    static void abort(void*);

private:
    CBDATA_CLASS2(FwdState);
    Pointer self;
    ErrorState *err;
    int client_fd;
    time_t start_t;
    int n_tries;
    int origin_tries;
#if WIP_FWD_LOG

    http_status last_status;
#endif

    struct {
        unsigned int dont_retry:1;
        unsigned int ftp_pasv_failed:1;
        unsigned int forward_completed:1;
    } flags;

    IpAddress src; /* Client address for this connection. Needed for transparent operations. */
};

#endif<|MERGE_RESOLUTION|>--- conflicted
+++ resolved
@@ -44,11 +44,7 @@
     bool checkRetry();
     bool checkRetriable();
     void dispatch();
-<<<<<<< HEAD
-    void pconnPush(int fd, const char *host, int port, const char *domain, IpAddress &client_addr);
-=======
-    void pconnPush(int fd, const peer *_peer, const HttpRequest *req, const char *domain, IPAddress &client_addr);
->>>>>>> 2ce86de0
+    void pconnPush(int fd, const peer *_peer, const HttpRequest *req, const char *domain, IpAddress &client_addr);
 
     bool dontRetry() { return flags.dont_retry; }
 
