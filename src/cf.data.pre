#
# SQUID Web Proxy Cache		http://www.squid-cache.org/
# ----------------------------------------------------------
#
#  Squid is the result of efforts by numerous individuals from
#  the Internet community; see the CONTRIBUTORS file for full
#  details.   Many organizations have provided support for Squid's
#  development; see the SPONSORS file for full details.  Squid is
#  Copyrighted (C) 2000 by the Regents of the University of
#  California; see the COPYRIGHT file for full details.  Squid
#  incorporates software developed and/or copyrighted by other
#  sources; see the CREDITS file for full details.
#
#  This program is free software; you can redistribute it and/or modify
#  it under the terms of the GNU General Public License as published by
#  the Free Software Foundation; either version 2 of the License, or
#  (at your option) any later version.
#
#  This program is distributed in the hope that it will be useful,
#  but WITHOUT ANY WARRANTY; without even the implied warranty of
#  MERCHANTABILITY or FITNESS FOR A PARTICULAR PURPOSE.  See the
#  GNU General Public License for more details.
#
#  You should have received a copy of the GNU General Public License
#  along with this program; if not, write to the Free Software
#  Foundation, Inc., 59 Temple Place, Suite 330, Boston, MA 02111, USA.
#

COMMENT_START
	WELCOME TO @SQUID@
	----------------------------
	
	This is the documentation for the Squid configuration file.
	This documentation can also be found online at:
		http://www.squid-cache.org/Doc/config/
	
	You may wish to look at the Squid home page and wiki for the
	FAQ and other documentation:
		http://www.squid-cache.org/
		http://wiki.squid-cache.org/SquidFaq
		http://wiki.squid-cache.org/ConfigExamples
	
	This documentation shows what the defaults for various directives
	happen to be.  If you don't need to change the default, you should
	leave the line out of your squid.conf in most cases.
	
	In some cases "none" refers to no default setting at all,
	while in other cases it refers to the value of the option
	- the comments for that keyword indicate if this is the case.

COMMENT_END

COMMENT_START
  Configuration options can be included using the "include" directive.
  Include takes a list of files to include. Quoting and wildcards are
  supported.

  For example,

  include /path/to/included/file/squid.acl.config

  Includes can be nested up to a hard-coded depth of 16 levels.
  This arbitrary restriction is to prevent recursive include references
  from causing Squid entering an infinite loop whilst trying to load
  configuration files.

  Values with byte units

	Squid accepts size units on some size related directives. All
	such directives are documented with a default value displaying
	a unit.

	Units accepted by Squid are:
		bytes - byte
		KB - Kilobyte (1024 bytes)
		MB - Megabyte
		GB - Gigabyte

  Values with spaces, quotes, and other special characters

	Squid supports directive parameters with spaces, quotes, and other
	special characters. Surround such parameters with "double quotes". Use
	the configuration_includes_quoted_values directive to enable or
	disable that support.

	Squid supports reading configuration option parameters from external
	files using the syntax:
		parameters("/path/filename")
	For example:
		acl whitelist dstdomain parameters("/etc/squid/whitelist.txt")

  Conditional configuration

	If-statements can be used to make configuration directives
	depend on conditions:

	    if <CONDITION>
	        ... regular configuration directives ...
	    [else
	        ... regular configuration directives ...]
	    endif

	The else part is optional. The keywords "if", "else", and "endif"
	must be typed on their own lines, as if they were regular
	configuration directives.

	NOTE: An else-if condition is not supported.

	These individual conditions types are supported:

	    true
		Always evaluates to true.
	    false
		Always evaluates to false.
	    <integer> = <integer>
	        Equality comparison of two integer numbers.


  SMP-Related Macros

	The following SMP-related preprocessor macros can be used.

	${process_name} expands to the current Squid process "name"
	(e.g., squid1, squid2, or cache1).

	${process_number} expands to the current Squid process
	identifier, which is an integer number (e.g., 1, 2, 3) unique
	across all Squid processes of the current service instance.

	${service_name} expands into the current Squid service instance
	name identifier which is provided by -n on the command line.

COMMENT_END

# options still not yet ported from 2.7 to 3.x
NAME: broken_vary_encoding
TYPE: obsolete
DOC_START
	This option is not yet supported by Squid-3.
DOC_END

NAME: cache_vary
TYPE: obsolete
DOC_START
	This option is not yet supported by Squid-3.
DOC_END

NAME: error_map
TYPE: obsolete
DOC_START
	This option is not yet supported by Squid-3.
DOC_END

NAME: external_refresh_check
TYPE: obsolete
DOC_START
	This option is not yet supported by Squid-3.
DOC_END

NAME: location_rewrite_program location_rewrite_access location_rewrite_children location_rewrite_concurrency
TYPE: obsolete
DOC_START
	This option is not yet supported by Squid-3.
DOC_END

NAME: refresh_stale_hit
TYPE: obsolete
DOC_START
	This option is not yet supported by Squid-3.
DOC_END

# Options removed in 3.5
NAME: hierarchy_stoplist
TYPE: obsolete
DOC_START
	Remove this line. Use always_direct or cache_peer_access ACLs instead if you need to prevent cache_peer use.
DOC_END

NAME: log_access
TYPE: obsolete
DOC_START
	Remove this line. Use acls with access_log directives to control access logging
DOC_END

NAME: log_icap
TYPE: obsolete
DOC_START
	Remove this line. Use acls with icap_log directives to control icap logging
DOC_END

# Options Removed in 3.3
NAME: ignore_ims_on_miss
TYPE: obsolete
DOC_START
	Remove this line. The HTTP/1.1 feature is now configured by 'cache_miss_revalidate'.
DOC_END

# Options Removed in 3.2
NAME: dns_v4_fallback
TYPE: obsolete
DOC_START
	Remove this line. Squid performs a 'Happy Eyeballs' algorithm, the 'fallback' algorithm is no longer relevant.
DOC_END

NAME: emulate_httpd_log
TYPE: obsolete
DOC_START
	Replace this with an access_log directive using the format 'common' or 'combined'.
DOC_END

NAME: forward_log
TYPE: obsolete
DOC_START
	Use a regular access.log with ACL limiting it to MISS events.
DOC_END

NAME: ftp_list_width
TYPE: obsolete
DOC_START
	Remove this line. Configure FTP page display using the CSS controls in errorpages.css instead.
DOC_END

NAME: ignore_expect_100
TYPE: obsolete
DOC_START
	Remove this line. The HTTP/1.1 feature is now fully supported by default.
DOC_END

NAME: log_fqdn
TYPE: obsolete
DOC_START
	Remove this option from your config. To log FQDN use %>A in the log format.
DOC_END

NAME: log_ip_on_direct
TYPE: obsolete
DOC_START
	Remove this option from your config. To log server or peer names use %<A in the log format.
DOC_END

NAME: maximum_single_addr_tries
TYPE: obsolete
DOC_START
	Replaced by connect_retries. The behaviour has changed, please read the documentation before altering.
DOC_END

NAME: referer_log referrer_log
TYPE: obsolete
DOC_START
	Replace this with an access_log directive using the format 'referrer'.
DOC_END

NAME: update_headers
TYPE: obsolete
DOC_START
	Remove this line. The feature is supported by default in storage types where update is implemented.
DOC_END

NAME: url_rewrite_concurrency
TYPE: obsolete
DOC_START
	Remove this line. Set the 'concurrency=' option of url_rewrite_children instead.
DOC_END

NAME: useragent_log
TYPE: obsolete
DOC_START
	Replace this with an access_log directive using the format 'useragent'.
DOC_END

# Options Removed in 3.1
NAME: dns_testnames
TYPE: obsolete
DOC_START
	Remove this line. DNS is no longer tested on startup.
DOC_END

NAME: extension_methods
TYPE: obsolete
DOC_START
	Remove this line. All valid methods for HTTP are accepted by default.
DOC_END

# 2.7 Options Removed/Replaced in 3.2
NAME: zero_buffers
TYPE: obsolete
DOC_NONE

# 2.7 Options Removed/Replaced in 3.1
NAME: incoming_rate
TYPE: obsolete
DOC_NONE

NAME: server_http11
TYPE: obsolete
DOC_START
	Remove this line. HTTP/1.1 is supported by default.
DOC_END

NAME: upgrade_http0.9
TYPE: obsolete
DOC_START
	Remove this line. ICY/1.0 streaming protocol is supported by default.
DOC_END

NAME: zph_local zph_mode zph_option zph_parent zph_sibling
TYPE: obsolete
DOC_START
	Alter these entries. Use the qos_flows directive instead.
DOC_END

# Options Removed in 3.0
NAME: header_access
TYPE: obsolete
DOC_START
	Since squid-3.0 replace with request_header_access or reply_header_access
	depending on whether you wish to match client requests or server replies.
DOC_END

NAME: httpd_accel_no_pmtu_disc
TYPE: obsolete
DOC_START
	Since squid-3.0 use the 'disable-pmtu-discovery' flag on http_port instead.
DOC_END

NAME: wais_relay_host
TYPE: obsolete
DOC_START
	Replace this line with 'cache_peer' configuration.
DOC_END

NAME: wais_relay_port
TYPE: obsolete
DOC_START
	Replace this line with 'cache_peer' configuration.
DOC_END

COMMENT_START
 OPTIONS FOR AUTHENTICATION
 -----------------------------------------------------------------------------
COMMENT_END

NAME: auth_param
TYPE: authparam
IFDEF: USE_AUTH
LOC: Auth::TheConfig
DEFAULT: none
DOC_START
	This is used to define parameters for the various authentication
	schemes supported by Squid.

		format: auth_param scheme parameter [setting]

	The order in which authentication schemes are presented to the client is
	dependent on the order the scheme first appears in config file. IE
	has a bug (it's not RFC 2617 compliant) in that it will use the basic
	scheme if basic is the first entry presented, even if more secure
	schemes are presented. For now use the order in the recommended
	settings section below. If other browsers have difficulties (don't
	recognize the schemes offered even if you are using basic) either
	put basic first, or disable the other schemes (by commenting out their
	program entry).

	Once an authentication scheme is fully configured, it can only be
	shutdown by shutting squid down and restarting. Changes can be made on
	the fly and activated with a reconfigure. I.E. You can change to a
	different helper, but not unconfigure the helper completely.

	Please note that while this directive defines how Squid processes
	authentication it does not automatically activate authentication.
	To use authentication you must in addition make use of ACLs based
	on login name in http_access (proxy_auth, proxy_auth_regex or
	external with %LOGIN used in the format tag). The browser will be
	challenged for authentication on the first such acl encountered
	in http_access processing and will also be re-challenged for new
	login credentials if the request is being denied by a proxy_auth
	type acl.

	WARNING: authentication can't be used in a transparently intercepting
	proxy as the client then thinks it is talking to an origin server and
	not the proxy. This is a limitation of bending the TCP/IP protocol to
	transparently intercepting port 80, not a limitation in Squid.
	Ports flagged 'transparent', 'intercept', or 'tproxy' have
	authentication disabled.

	=== Parameters common to all schemes. ===

	"program" cmdline
		Specifies the command for the external authenticator.

		By default, each authentication scheme is not used unless a
		program is specified.

		See http://wiki.squid-cache.org/Features/AddonHelpers for
		more details on helper operations and creating your own.

	"key_extras" format
		Specifies a string to be append to request line format for
		the authentication helper. "Quoted" format values may contain
		spaces and logformat %macros. In theory, any logformat %macro
		can be used. In practice, a %macro expands as a dash (-) if
		the helper request is sent before the required macro
		information is available to Squid.

		By default, Squid uses request formats provided in
		scheme-specific examples below (search for %credentials).

		The expanded key_extras value is added to the Squid credentials
		cache and, hence, will affect authentication. It can be used to
		autenticate different users with identical user names (e.g.,
		when user authentication depends on http_port).

		Avoid adding frequently changing information to key_extras. For
		example, if you add user source IP, and it changes frequently
		in your environment, then max_user_ip ACL is going to treat
		every user+IP combination as a unique "user", breaking the ACL
		and wasting a lot of memory on those user records. It will also
		force users to authenticate from scratch whenever their IP
		changes.

	"realm" string
		Specifies the protection scope (aka realm name) which is to be
		reported to the client for the authentication scheme. It is
		commonly part of the text the user will see when prompted for
		their username and password.

		For Basic the default is "Squid proxy-caching web server".
		For Digest there is no default, this parameter is mandatory.
		For NTLM and Negotiate this parameter is ignored.

	"children" numberofchildren [startup=N] [idle=N] [concurrency=N]

		The maximum number of authenticator processes to spawn. If
		you start too few Squid will have to wait for them to process
		a backlog of credential verifications, slowing it down. When
		password verifications are done via a (slow) network you are
		likely to need lots of authenticator processes.

		The startup= and idle= options permit some skew in the exact
		amount run. A minimum of startup=N will begin during startup
		and reconfigure. Squid will start more in groups of up to
		idle=N in an attempt to meet traffic needs and to keep idle=N
		free above those traffic needs up to the maximum.

		The concurrency= option sets the number of concurrent requests
		the helper can process.  The default of 0 is used for helpers
		who only supports one request at a time. Setting this to a
		number greater than 0 changes the protocol used to include a
		channel ID field first on the request/response line, allowing
		multiple requests to be sent to the same helper in parallel
		without waiting for the response.

		Concurrency must not be set unless it's known the helper
		supports the input format with channel-ID fields.

		NOTE: NTLM and Negotiate schemes do not support concurrency
			in the Squid code module even though some helpers can.


IF HAVE_AUTH_MODULE_BASIC
	=== Basic authentication parameters ===

	"utf8" on|off
		HTTP uses iso-latin-1 as character set, while some
		authentication backends such as LDAP expects UTF-8. If this is
		set to on Squid will translate the HTTP iso-latin-1 charset to
		UTF-8 before sending the username and password to the helper.

	"credentialsttl" timetolive
		Specifies how long squid assumes an externally validated
		username:password pair is valid for - in other words how
		often the helper program is called for that user. Set this
		low to force revalidation with short lived passwords.

		NOTE: setting this high does not impact your susceptibility
		to replay attacks unless you are using an one-time password
		system (such as SecureID). If you are using such a system,
		you will be vulnerable to replay attacks unless you also
		use the max_user_ip ACL in an http_access rule.

	"casesensitive" on|off
		Specifies if usernames are case sensitive. Most user databases
		are case insensitive allowing the same username to be spelled
		using both lower and upper case letters, but some are case
		sensitive. This makes a big difference for user_max_ip ACL
		processing and similar.

ENDIF
IF HAVE_AUTH_MODULE_DIGEST
	=== Digest authentication parameters ===

	"utf8" on|off
		HTTP uses iso-latin-1 as character set, while some
		authentication backends such as LDAP expects UTF-8. If this is
		set to on Squid will translate the HTTP iso-latin-1 charset to
		UTF-8 before sending the username and password to the helper.

	"nonce_garbage_interval" timeinterval
		Specifies the interval that nonces that have been issued
		to client_agent's are checked for validity.

	"nonce_max_duration" timeinterval
		Specifies the maximum length of time a given nonce will be
		valid for.

	"nonce_max_count" number
		Specifies the maximum number of times a given nonce can be
		used.

	"nonce_strictness" on|off
		Determines if squid requires strict increment-by-1 behavior
		for nonce counts, or just incrementing (off - for use when
		user agents generate nonce counts that occasionally miss 1
		(ie, 1,2,4,6)). Default off.

	"check_nonce_count" on|off
		This directive if set to off can disable the nonce count check
		completely to work around buggy digest qop implementations in
		certain mainstream browser versions. Default on to check the
		nonce count to protect from authentication replay attacks.

	"post_workaround" on|off
		This is a workaround to certain buggy browsers who send an
		incorrect request digest in POST requests when reusing the
		same nonce as acquired earlier on a GET request.

ENDIF
IF HAVE_AUTH_MODULE_NEGOTIATE
	=== Negotiate authentication parameters ===

	"keep_alive" on|off
		If you experience problems with PUT/POST requests when using
		the this authentication scheme then you can try setting this
		to off. This will cause Squid to forcibly close the connection
		on the initial request where the browser asks which schemes
		are supported by the proxy.

ENDIF
IF HAVE_AUTH_MODULE_NTLM
	=== NTLM authentication parameters ===

	"keep_alive" on|off
		If you experience problems with PUT/POST requests when using
		the this authentication scheme then you can try setting this
		to off. This will cause Squid to forcibly close the connection
		on the initial request where the browser asks which schemes
		are supported by the proxy.
ENDIF

	=== Example Configuration ===

	This configuration displays the recommended authentication scheme
	order from most to least secure with recommended minimum configuration
	settings for each scheme:

#auth_param negotiate program <uncomment and complete this line to activate>
#auth_param negotiate children 20 startup=0 idle=1
#auth_param negotiate keep_alive on
#
#auth_param digest program <uncomment and complete this line to activate>
#auth_param digest children 20 startup=0 idle=1
#auth_param digest realm Squid proxy-caching web server
#auth_param digest nonce_garbage_interval 5 minutes
#auth_param digest nonce_max_duration 30 minutes
#auth_param digest nonce_max_count 50
#
#auth_param ntlm program <uncomment and complete this line to activate>
#auth_param ntlm children 20 startup=0 idle=1
#auth_param ntlm keep_alive on
#
#auth_param basic program <uncomment and complete this line>
#auth_param basic children 5 startup=5 idle=1
#auth_param basic realm Squid proxy-caching web server
#auth_param basic credentialsttl 2 hours
DOC_END

NAME: authenticate_cache_garbage_interval
TYPE: time_t
DEFAULT: 1 hour
LOC: Config.authenticateGCInterval
DOC_START
	The time period between garbage collection across the username cache.
	This is a trade-off between memory utilization (long intervals - say
	2 days) and CPU (short intervals - say 1 minute). Only change if you
	have good reason to.
DOC_END

NAME: authenticate_ttl
TYPE: time_t
DEFAULT: 1 hour
LOC: Config.authenticateTTL
DOC_START
	The time a user & their credentials stay in the logged in
	user cache since their last request. When the garbage
	interval passes, all user credentials that have passed their
	TTL are removed from memory.
DOC_END

NAME: authenticate_ip_ttl
TYPE: time_t
LOC: Config.authenticateIpTTL
DEFAULT: 1 second
DOC_START
	If you use proxy authentication and the 'max_user_ip' ACL,
	this directive controls how long Squid remembers the IP
	addresses associated with each user.  Use a small value
	(e.g., 60 seconds) if your users might change addresses
	quickly, as is the case with dialup.   You might be safe
	using a larger value (e.g., 2 hours) in a corporate LAN
	environment with relatively static address assignments.
DOC_END

COMMENT_START
 ACCESS CONTROLS
 -----------------------------------------------------------------------------
COMMENT_END

NAME: external_acl_type
TYPE: externalAclHelper
LOC: Config.externalAclHelperList
DEFAULT: none
DOC_START
	This option defines external acl classes using a helper program
	to look up the status

	  external_acl_type name [options] FORMAT.. /path/to/helper [helper arguments..]

	Options:

	  ttl=n		TTL in seconds for cached results (defaults to 3600
	  		for 1 hour)
	  negative_ttl=n
	  		TTL for cached negative lookups (default same
	  		as ttl)
	  children-max=n
			Maximum number of acl helper processes spawned to service
			external acl lookups of this type. (default 20)
	  children-startup=n
			Minimum number of acl helper processes to spawn during
			startup and reconfigure to service external acl lookups
			of this type. (default 0)
	  children-idle=n
			Number of acl helper processes to keep ahead of traffic
			loads. Squid will spawn this many at once whenever load
			rises above the capabilities of existing processes.
			Up to the value of children-max. (default 1)
	  concurrency=n	concurrency level per process. Only used with helpers
			capable of processing more than one query at a time.
	  cache=n	limit the result cache size, default is 262144.
	  grace=n	Percentage remaining of TTL where a refresh of a
			cached entry should be initiated without needing to
			wait for a new reply. (default is for no grace period)
	  protocol=2.5	Compatibility mode for Squid-2.5 external acl helpers
	  ipv4 / ipv6	IP protocol used to communicate with this helper.
			The default is to auto-detect IPv6 and use it when available.

	FORMAT specifications

	  %LOGIN	Authenticated user login name
	  %EXT_USER	Username from previous external acl
	  %EXT_LOG	Log details from previous external acl
	  %EXT_TAG	Tag from previous external acl
	  %IDENT	Ident user name
	  %SRC		Client IP
	  %SRCPORT	Client source port
	  %URI		Requested URI
	  %DST		Requested host
	  %PROTO	Requested URL scheme
	  %PORT		Requested port
	  %PATH		Requested URL path
	  %METHOD	Request method
	  %MYADDR	Squid interface address
	  %MYPORT	Squid http_port number
	  %PATH		Requested URL-path (including query-string if any)
	  %USER_CERT	SSL User certificate in PEM format
	  %USER_CERTCHAIN SSL User certificate chain in PEM format
	  %USER_CERT_xx	SSL User certificate subject attribute xx
<<<<<<< HEAD
	  %USER_CA_xx	SSL User certificate issuer attribute xx
	  %ssl::>sni	SSL client SNI sent to Squid
	  %ssl::<cert_subject SSL server certificate DN
	  %ssl::<cert_issuer SSL server certificate issuer DN
=======
	  %USER_CA_CERT_xx SSL User certificate issuer attribute xx
>>>>>>> db04ec7d

	  %>{Header}	HTTP request header "Header"
	  %>{Hdr:member}
	  		HTTP request header "Hdr" list member "member"
	  %>{Hdr:;member}
	  		HTTP request header list member using ; as
	  		list separator. ; can be any non-alphanumeric
			character.

	  %<{Header}	HTTP reply header "Header"
	  %<{Hdr:member}
	  		HTTP reply header "Hdr" list member "member"
	  %<{Hdr:;member}
	  		HTTP reply header list member using ; as
	  		list separator. ; can be any non-alphanumeric
			character.

	  %ACL		The name of the ACL being tested.
	  %DATA		The ACL arguments. If not used then any arguments
			is automatically added at the end of the line
			sent to the helper.
			NOTE: this will encode the arguments as one token,
			whereas the default will pass each separately.

	  %%		The percent sign. Useful for helpers which need
			an unchanging input format.


	General request syntax:

	  [channel-ID] FORMAT-values [acl-values ...]


	FORMAT-values consists of transaction details expanded with
	whitespace separation per the config file FORMAT specification
	using the FORMAT macros listed above.

	acl-values consists of any string specified in the referencing
	config 'acl ... external' line. see the "acl external" directive.

	Request values sent to the helper are URL escaped to protect
	each value in requests against whitespaces.

	If using protocol=2.5 then the request sent to the helper is not
	URL escaped to protect against whitespace.

	NOTE: protocol=3.0 is deprecated as no longer necessary.

	When using the concurrency= option the protocol is changed by
	introducing a query channel tag in front of the request/response.
	The query channel tag is a number between 0 and concurrency-1.
	This value must be echoed back unchanged to Squid as the first part
	of the response relating to its request.


	The helper receives lines expanded per the above format specification
	and for each input line returns 1 line starting with OK/ERR/BH result
	code and optionally followed by additional keywords with more details.


	General result syntax:

	  [channel-ID] result keyword=value ...

	Result consists of one of the codes:

	  OK
		the ACL test produced a match.

	  ERR
		the ACL test does not produce a match.

	  BH
		An internal error occurred in the helper, preventing
		a result being identified.

	The meaning of 'a match' is determined by your squid.conf
	access control configuration. See the Squid wiki for details.

	Defined keywords:

	  user=		The users name (login)

	  password=	The users password (for login= cache_peer option)

	  message=	Message describing the reason for this response.
			Available as %o in error pages.
			Useful on (ERR and BH results).

	  tag=		Apply a tag to a request. Only sets a tag once,
			does not alter existing tags.

	  log=		String to be logged in access.log. Available as
	  		%ea in logformat specifications.

  	  clt_conn_tag= Associates a TAG with the client TCP connection.
			Please see url_rewrite_program related documentation for
			this kv-pair.

	Any keywords may be sent on any response whether OK, ERR or BH.

	All response keyword values need to be a single token with URL
	escaping, or enclosed in double quotes (") and escaped using \ on
	any double quotes or \ characters within the value. The wrapping
	double quotes are removed before the value is interpreted by Squid.
	\r and \n are also replace by CR and LF.

	Some example key values:

		user=John%20Smith
		user="John Smith"
		user="J. \"Bob\" Smith"
DOC_END

NAME: acl
TYPE: acl
LOC: Config.aclList
IF USE_OPENSSL
DEFAULT: ssl::certHasExpired ssl_error X509_V_ERR_CERT_HAS_EXPIRED
DEFAULT: ssl::certNotYetValid ssl_error X509_V_ERR_CERT_NOT_YET_VALID
DEFAULT: ssl::certDomainMismatch ssl_error SQUID_X509_V_ERR_DOMAIN_MISMATCH
DEFAULT: ssl::certUntrusted ssl_error X509_V_ERR_INVALID_CA X509_V_ERR_SELF_SIGNED_CERT_IN_CHAIN X509_V_ERR_UNABLE_TO_VERIFY_LEAF_SIGNATURE X509_V_ERR_UNABLE_TO_GET_ISSUER_CERT X509_V_ERR_UNABLE_TO_GET_ISSUER_CERT_LOCALLY X509_V_ERR_CERT_UNTRUSTED
DEFAULT: ssl::certSelfSigned ssl_error X509_V_ERR_DEPTH_ZERO_SELF_SIGNED_CERT
ENDIF
DEFAULT: all src all
DEFAULT: manager url_regex -i ^cache_object:// +i ^https?://[^/]+/squid-internal-mgr/
DEFAULT: localhost src 127.0.0.1/32 ::1
DEFAULT: to_localhost dst 127.0.0.0/8 0.0.0.0/32 ::1
DEFAULT_DOC: ACLs all, manager, localhost, and to_localhost are predefined.
DOC_START
	Defining an Access List

	Every access list definition must begin with an aclname and acltype, 
	followed by either type-specific arguments or a quoted filename that
	they are read from.

	   acl aclname acltype argument ...
	   acl aclname acltype "file" ...

	When using "file", the file should contain one item per line.

	Some acl types supports options which changes their default behaviour.
	The available options are:

	-i,+i	By default, regular expressions are CASE-SENSITIVE. To make them
		case-insensitive, use the -i option. To return case-sensitive
		use the +i option between patterns, or make a new ACL line
		without -i.	

	-n	Disable lookups and address type conversions.  If lookup or
		conversion is required because the parameter type (IP or
		domain name) does not match the message address type (domain
		name or IP), then the ACL would immediately declare a mismatch
		without any warnings or lookups.

	--	Used to stop processing all options, in the case the first acl
		value has '-' character as first character (for example the '-'
		is a valid domain name)

	Some acl types require suspending the current request in order
	to access some external data source.
	Those which do are marked with the tag [slow], those which
	don't are marked as [fast].
	See http://wiki.squid-cache.org/SquidFaq/SquidAcl
	for further information

	***** ACL TYPES AVAILABLE *****

	acl aclname src ip-address/mask ...	# clients IP address [fast]
	acl aclname src addr1-addr2/mask ...	# range of addresses [fast]
	acl aclname dst [-n] ip-address/mask ...	# URL host's IP address [slow]
	acl aclname localip ip-address/mask ... # IP address the client connected to [fast]

	acl aclname arp      mac-address ... (xx:xx:xx:xx:xx:xx notation)
	  # The arp ACL requires the special configure option --enable-arp-acl.
	  # Furthermore, the ARP ACL code is not portable to all operating systems.
	  # It works on Linux, Solaris, Windows, FreeBSD, and some
	  # other *BSD variants.
	  # [fast]
	  #
	  # NOTE: Squid can only determine the MAC address for clients that are on
	  # the same subnet. If the client is on a different subnet,
	  # then Squid cannot find out its MAC address.

	acl aclname srcdomain   .foo.com ...
	  # reverse lookup, from client IP [slow]
	acl aclname dstdomain [-n] .foo.com ...
	  # Destination server from URL [fast]
	acl aclname srcdom_regex [-i] \.foo\.com ...
	  # regex matching client name [slow]
	acl aclname dstdom_regex [-n] [-i] \.foo\.com ...
	  # regex matching server [fast]
	  #
	  # For dstdomain and dstdom_regex a reverse lookup is tried if a IP
	  # based URL is used and no match is found. The name "none" is used
	  # if the reverse lookup fails.

	acl aclname src_as number ...
	acl aclname dst_as number ...
	  # [fast]
	  # Except for access control, AS numbers can be used for
	  # routing of requests to specific caches. Here's an
	  # example for routing all requests for AS#1241 and only
	  # those to mycache.mydomain.net:
	  # acl asexample dst_as 1241
	  # cache_peer_access mycache.mydomain.net allow asexample
	  # cache_peer_access mycache_mydomain.net deny all

	acl aclname peername myPeer ...
	  # [fast]
	  # match against a named cache_peer entry
	  # set unique name= on cache_peer lines for reliable use.

	acl aclname time [day-abbrevs] [h1:m1-h2:m2]
	  # [fast]
	  #  day-abbrevs:
	  #	S - Sunday
	  #	M - Monday
	  #	T - Tuesday
	  #	W - Wednesday
	  #	H - Thursday
	  #	F - Friday
	  #	A - Saturday
	  #  h1:m1 must be less than h2:m2

	acl aclname url_regex [-i] ^http:// ...
	  # regex matching on whole URL [fast]
	acl aclname urllogin [-i] [^a-zA-Z0-9] ...
	  # regex matching on URL login field
	acl aclname urlpath_regex [-i] \.gif$ ...
	  # regex matching on URL path [fast]

	acl aclname port 80 70 21 0-1024...   # destination TCP port [fast]
	                                      # ranges are alloed
	acl aclname localport 3128 ...	      # TCP port the client connected to [fast]
	                                      # NP: for interception mode this is usually '80'

	acl aclname myportname 3128 ...       # http(s)_port name [fast]

	acl aclname proto HTTP FTP ...        # request protocol [fast]
 
	acl aclname method GET POST ...       # HTTP request method [fast]

	acl aclname http_status 200 301 500- 400-403 ... 
	  # status code in reply [fast]

	acl aclname browser [-i] regexp ...
	  # pattern match on User-Agent header (see also req_header below) [fast]

	acl aclname referer_regex [-i] regexp ...
	  # pattern match on Referer header [fast]
	  # Referer is highly unreliable, so use with care

	acl aclname ident username ...
	acl aclname ident_regex [-i] pattern ...
	  # string match on ident output [slow]
	  # use REQUIRED to accept any non-null ident.

	acl aclname proxy_auth [-i] username ...
	acl aclname proxy_auth_regex [-i] pattern ...
	  # perform http authentication challenge to the client and match against
	  # supplied credentials [slow]
	  #
	  # takes a list of allowed usernames.
	  # use REQUIRED to accept any valid username.
	  #
	  # Will use proxy authentication in forward-proxy scenarios, and plain
	  # http authenticaiton in reverse-proxy scenarios
	  #
	  # NOTE: when a Proxy-Authentication header is sent but it is not
	  # needed during ACL checking the username is NOT logged
	  # in access.log.
	  #
	  # NOTE: proxy_auth requires a EXTERNAL authentication program
	  # to check username/password combinations (see
	  # auth_param directive).
	  #
	  # NOTE: proxy_auth can't be used in a transparent/intercepting proxy
	  # as the browser needs to be configured for using a proxy in order
	  # to respond to proxy authentication.

	acl aclname snmp_community string ...
	  # A community string to limit access to your SNMP Agent [fast]
	  # Example:
	  #
	  #	acl snmppublic snmp_community public

	acl aclname maxconn number
	  # This will be matched when the client's IP address has
	  # more than <number> TCP connections established. [fast]
	  # NOTE: This only measures direct TCP links so X-Forwarded-For
	  # indirect clients are not counted.

	acl aclname max_user_ip [-s] number
	  # This will be matched when the user attempts to log in from more
	  # than <number> different ip addresses. The authenticate_ip_ttl
	  # parameter controls the timeout on the ip entries. [fast]
	  # If -s is specified the limit is strict, denying browsing
	  # from any further IP addresses until the ttl has expired. Without
	  # -s Squid will just annoy the user by "randomly" denying requests.
	  # (the counter is reset each time the limit is reached and a
	  # request is denied)
	  # NOTE: in acceleration mode or where there is mesh of child proxies,
	  # clients may appear to come from multiple addresses if they are
	  # going through proxy farms, so a limit of 1 may cause user problems.

	acl aclname random probability
	  # Pseudo-randomly match requests. Based on the probability given.
	  # Probability may be written as a decimal (0.333), fraction (1/3)
	  # or ratio of matches:non-matches (3:5).

	acl aclname req_mime_type [-i] mime-type ...
	  # regex match against the mime type of the request generated
	  # by the client. Can be used to detect file upload or some
	  # types HTTP tunneling requests [fast]
	  # NOTE: This does NOT match the reply. You cannot use this
	  # to match the returned file type.

	acl aclname req_header header-name [-i] any\.regex\.here
	  # regex match against any of the known request headers.  May be
	  # thought of as a superset of "browser", "referer" and "mime-type"
	  # ACL [fast]

	acl aclname rep_mime_type [-i] mime-type ...
	  # regex match against the mime type of the reply received by
	  # squid. Can be used to detect file download or some
	  # types HTTP tunneling requests. [fast]
	  # NOTE: This has no effect in http_access rules. It only has
	  # effect in rules that affect the reply data stream such as
	  # http_reply_access.

	acl aclname rep_header header-name [-i] any\.regex\.here
	  # regex match against any of the known reply headers. May be
	  # thought of as a superset of "browser", "referer" and "mime-type"
	  # ACLs [fast]

	acl aclname external class_name [arguments...]
	  # external ACL lookup via a helper class defined by the
	  # external_acl_type directive [slow]

	acl aclname user_cert attribute values...
	  # match against attributes in a user SSL certificate
	  # attribute is one of DN/C/O/CN/L/ST [fast]

	acl aclname ca_cert attribute values...
	  # match against attributes a users issuing CA SSL certificate
	  # attribute is one of DN/C/O/CN/L/ST [fast]

	acl aclname ext_user username ...
	acl aclname ext_user_regex [-i] pattern ...
	  # string match on username returned by external acl helper [slow]
	  # use REQUIRED to accept any non-null user name.

	acl aclname tag tagvalue ...
	  # string match on tag returned by external acl helper [fast]
	  # DEPRECATED. Only the first tag will match with this ACL.
	  # Use the 'note' ACL instead for handling multiple tag values.

	acl aclname hier_code codename ...
	  # string match against squid hierarchy code(s); [fast]
	  #  e.g., DIRECT, PARENT_HIT, NONE, etc.
	  #
	  # NOTE: This has no effect in http_access rules. It only has
	  # effect in rules that affect the reply data stream such as
	  # http_reply_access.

	acl aclname note name [value ...]
	  # match transaction annotation [fast]
	  # Without values, matches any annotation with a given name.
	  # With value(s), matches any annotation with a given name that
	  # also has one of the given values.
	  # Names and values are compared using a string equality test.
	  # Annotation sources include note and adaptation_meta directives
	  # as well as helper and eCAP responses.

	acl aclname adaptation_service service ...
	  # Matches the name of any icap_service, ecap_service,
	  # adaptation_service_set, or adaptation_service_chain that Squid
	  # has used (or attempted to use) for the master transaction.
	  # This ACL must be defined after the corresponding adaptation
	  # service is named in squid.conf. This ACL is usable with
	  # adaptation_meta because it starts matching immediately after
	  # the service has been selected for adaptation.

IF USE_OPENSSL
	acl aclname ssl_error errorname
	  # match against SSL certificate validation error [fast]
	  #
	  # For valid error names see in @DEFAULT_ERROR_DIR@/templates/error-details.txt
	  # template file.
	  #
	  # The following can be used as shortcuts for certificate properties:
	  #  [ssl::]certHasExpired: the "not after" field is in the past
	  #  [ssl::]certNotYetValid: the "not before" field is in the future
	  #  [ssl::]certUntrusted: The certificate issuer is not to be trusted.
	  #  [ssl::]certSelfSigned: The certificate is self signed.
	  #  [ssl::]certDomainMismatch: The certificate CN domain does not
	  #         match the name the name of the host we are connecting to.
	  #
	  # The ssl::certHasExpired, ssl::certNotYetValid, ssl::certDomainMismatch,
	  # ssl::certUntrusted, and ssl::certSelfSigned can also be used as
	  # predefined ACLs, just like the 'all' ACL.
	  #
	  # NOTE: The ssl_error ACL is only supported with sslproxy_cert_error,
	  # sslproxy_cert_sign, and sslproxy_cert_adapt options.

	acl aclname server_cert_fingerprint [-sha1] fingerprint
	  # match against server SSL certificate fingerprint [fast]
	  #
	  # The fingerprint is the digest of the DER encoded version 
	  # of the whole certificate. The user should use the form: XX:XX:...
	  # Optional argument specifies the digest algorithm to use.
	  # The SHA1 digest algorithm is the default and is currently
	  # the only algorithm supported (-sha1).

	acl aclname at_step step
	  # match against the current step during ssl_bump evaluation [fast]
	  # Never matches and should not be used outside the ssl_bump context.
	  #
	  # At each SslBump step, Squid evaluates ssl_bump directives to find
	  # the next bumping action (e.g., peek or splice). Valid SslBump step
	  # values and the corresponding ssl_bump evaluation moments are:
	  #   SslBump1: After getting TCP-level and HTTP CONNECT info.
	  #   SslBump2: After getting SSL Client Hello info.
	  #   SslBump3: After getting SSL Server Hello info.
ENDIF
	acl aclname any-of acl1 acl2 ...
	  # match any one of the acls [fast or slow]
	  # The first matching ACL stops further ACL evaluation.
	  #
	  # ACLs from multiple any-of lines with the same name are ORed.
	  # For example, A = (a1 or a2) or (a3 or a4) can be written as
	  #   acl A any-of a1 a2
	  #   acl A any-of a3 a4
	  #
	  # This group ACL is fast if all evaluated ACLs in the group are fast
	  # and slow otherwise.

	acl aclname all-of acl1 acl2 ... 
	  # match all of the acls [fast or slow]
	  # The first mismatching ACL stops further ACL evaluation.
	  #
	  # ACLs from multiple all-of lines with the same name are ORed.
	  # For example, B = (b1 and b2) or (b3 and b4) can be written as
	  #   acl B all-of b1 b2
	  #   acl B all-of b3 b4
	  #
	  # This group ACL is fast if all evaluated ACLs in the group are fast
	  # and slow otherwise.

	Examples:
		acl macaddress arp 09:00:2b:23:45:67
		acl myexample dst_as 1241
		acl password proxy_auth REQUIRED
		acl fileupload req_mime_type -i ^multipart/form-data$
		acl javascript rep_mime_type -i ^application/x-javascript$

NOCOMMENT_START
#
# Recommended minimum configuration:
#

# Example rule allowing access from your local networks.
# Adapt to list your (internal) IP networks from where browsing
# should be allowed
acl localnet src 10.0.0.0/8	# RFC1918 possible internal network
acl localnet src 172.16.0.0/12	# RFC1918 possible internal network
acl localnet src 192.168.0.0/16	# RFC1918 possible internal network
acl localnet src fc00::/7       # RFC 4193 local private network range
acl localnet src fe80::/10      # RFC 4291 link-local (directly plugged) machines

acl SSL_ports port 443
acl Safe_ports port 80		# http
acl Safe_ports port 21		# ftp
acl Safe_ports port 443		# https
acl Safe_ports port 70		# gopher
acl Safe_ports port 210		# wais
acl Safe_ports port 1025-65535	# unregistered ports
acl Safe_ports port 280		# http-mgmt
acl Safe_ports port 488		# gss-http
acl Safe_ports port 591		# filemaker
acl Safe_ports port 777		# multiling http
acl CONNECT method CONNECT
NOCOMMENT_END
DOC_END

NAME: follow_x_forwarded_for
TYPE: acl_access
IFDEF: FOLLOW_X_FORWARDED_FOR
LOC: Config.accessList.followXFF
DEFAULT_IF_NONE: deny all
DEFAULT_DOC: X-Forwarded-For header will be ignored.
DOC_START
	Allowing or Denying the X-Forwarded-For header to be followed to
	find the original source of a request.

	Requests may pass through a chain of several other proxies
	before reaching us.  The X-Forwarded-For header will contain a
	comma-separated list of the IP addresses in the chain, with the
	rightmost address being the most recent.

	If a request reaches us from a source that is allowed by this
	configuration item, then we consult the X-Forwarded-For header
	to see where that host received the request from.  If the
	X-Forwarded-For header contains multiple addresses, we continue
	backtracking until we reach an address for which we are not allowed
	to follow the X-Forwarded-For header, or until we reach the first
	address in the list. For the purpose of ACL used in the
	follow_x_forwarded_for directive the src ACL type always matches
	the address we are testing and srcdomain matches its rDNS.

	The end result of this process is an IP address that we will
	refer to as the indirect client address.  This address may
	be treated as the client address for access control, ICAP, delay
	pools and logging, depending on the acl_uses_indirect_client,
	icap_uses_indirect_client, delay_pool_uses_indirect_client, 
	log_uses_indirect_client and tproxy_uses_indirect_client options.

	This clause only supports fast acl types.
	See http://wiki.squid-cache.org/SquidFaq/SquidAcl for details.

	SECURITY CONSIDERATIONS:

		Any host for which we follow the X-Forwarded-For header
		can place incorrect information in the header, and Squid
		will use the incorrect information as if it were the
		source address of the request.  This may enable remote
		hosts to bypass any access control restrictions that are
		based on the client's source addresses.

	For example:

		acl localhost src 127.0.0.1
		acl my_other_proxy srcdomain .proxy.example.com
		follow_x_forwarded_for allow localhost
		follow_x_forwarded_for allow my_other_proxy
DOC_END

NAME: acl_uses_indirect_client
COMMENT: on|off
TYPE: onoff
IFDEF: FOLLOW_X_FORWARDED_FOR
DEFAULT: on
LOC: Config.onoff.acl_uses_indirect_client
DOC_START
	Controls whether the indirect client address
	(see follow_x_forwarded_for) is used instead of the
	direct client address in acl matching.

	NOTE: maxconn ACL considers direct TCP links and indirect
	      clients will always have zero. So no match.
DOC_END

NAME: delay_pool_uses_indirect_client
COMMENT: on|off
TYPE: onoff
IFDEF: FOLLOW_X_FORWARDED_FOR&&USE_DELAY_POOLS
DEFAULT: on
LOC: Config.onoff.delay_pool_uses_indirect_client
DOC_START
	Controls whether the indirect client address
	(see follow_x_forwarded_for) is used instead of the
	direct client address in delay pools.
DOC_END

NAME: log_uses_indirect_client
COMMENT: on|off
TYPE: onoff
IFDEF: FOLLOW_X_FORWARDED_FOR
DEFAULT: on
LOC: Config.onoff.log_uses_indirect_client
DOC_START
	Controls whether the indirect client address
	(see follow_x_forwarded_for) is used instead of the
	direct client address in the access log.
DOC_END

NAME: tproxy_uses_indirect_client
COMMENT: on|off
TYPE: onoff
IFDEF: FOLLOW_X_FORWARDED_FOR&&LINUX_NETFILTER
DEFAULT: off
LOC: Config.onoff.tproxy_uses_indirect_client
DOC_START
	Controls whether the indirect client address
	(see follow_x_forwarded_for) is used instead of the
	direct client address when spoofing the outgoing client.

	This has no effect on requests arriving in non-tproxy
	mode ports.

	SECURITY WARNING: Usage of this option is dangerous
	and should not be used trivially. Correct configuration
	of follow_x_forewarded_for with a limited set of trusted
	sources is required to prevent abuse of your proxy.
DOC_END

NAME: spoof_client_ip
TYPE: acl_access
LOC: Config.accessList.spoof_client_ip
DEFAULT: none
DEFAULT_DOC: Allow spoofing on all TPROXY traffic.
DOC_START
	Control client IP address spoofing of TPROXY traffic based on
	defined access lists.

	spoof_client_ip allow|deny [!]aclname ...

	If there are no "spoof_client_ip" lines present, the default
	is to "allow" spoofing of any suitable request.

	Note that the cache_peer "no-tproxy" option overrides this ACL.

	This clause supports fast acl types.
	See http://wiki.squid-cache.org/SquidFaq/SquidAcl for details.
DOC_END

NAME: http_access
TYPE: acl_access
LOC: Config.accessList.http
DEFAULT_IF_NONE: deny all
DEFAULT_DOC: Deny, unless rules exist in squid.conf.
DOC_START
	Allowing or Denying access based on defined access lists

	Access to the HTTP port:
	http_access allow|deny [!]aclname ...

	NOTE on default values:

	If there are no "access" lines present, the default is to deny
	the request.

	If none of the "access" lines cause a match, the default is the
	opposite of the last line in the list.  If the last line was
	deny, the default is allow.  Conversely, if the last line
	is allow, the default will be deny.  For these reasons, it is a
	good idea to have an "deny all" entry at the end of your access
	lists to avoid potential confusion.

	This clause supports both fast and slow acl types.
	See http://wiki.squid-cache.org/SquidFaq/SquidAcl for details.

NOCOMMENT_START

#
# Recommended minimum Access Permission configuration:
#
# Deny requests to certain unsafe ports
http_access deny !Safe_ports

# Deny CONNECT to other than secure SSL ports
http_access deny CONNECT !SSL_ports

# Only allow cachemgr access from localhost
http_access allow localhost manager
http_access deny manager

# We strongly recommend the following be uncommented to protect innocent
# web applications running on the proxy server who think the only
# one who can access services on "localhost" is a local user
#http_access deny to_localhost

#
# INSERT YOUR OWN RULE(S) HERE TO ALLOW ACCESS FROM YOUR CLIENTS
#

# Example rule allowing access from your local networks.
# Adapt localnet in the ACL section to list your (internal) IP networks
# from where browsing should be allowed
http_access allow localnet
http_access allow localhost

# And finally deny all other access to this proxy
http_access deny all
NOCOMMENT_END
DOC_END

NAME: adapted_http_access http_access2
TYPE: acl_access
LOC: Config.accessList.adapted_http
DEFAULT: none
DEFAULT_DOC: Allow, unless rules exist in squid.conf.
DOC_START
	Allowing or Denying access based on defined access lists

	Essentially identical to http_access, but runs after redirectors
	and ICAP/eCAP adaptation. Allowing access control based on their
	output.

	If not set then only http_access is used.
DOC_END

NAME: http_reply_access
TYPE: acl_access
LOC: Config.accessList.reply
DEFAULT: none
DEFAULT_DOC: Allow, unless rules exist in squid.conf.
DOC_START
	Allow replies to client requests. This is complementary to http_access.

	http_reply_access allow|deny [!] aclname ...

	NOTE: if there are no access lines present, the default is to allow
	all replies.

	If none of the access lines cause a match the opposite of the
	last line will apply. Thus it is good practice to end the rules
	with an "allow all" or "deny all" entry.

	This clause supports both fast and slow acl types.
	See http://wiki.squid-cache.org/SquidFaq/SquidAcl for details.
DOC_END

NAME: icp_access
TYPE: acl_access
LOC: Config.accessList.icp
DEFAULT: none
DEFAULT_DOC: Deny, unless rules exist in squid.conf.
DOC_START
	Allowing or Denying access to the ICP port based on defined
	access lists

	icp_access  allow|deny [!]aclname ...

	NOTE: The default if no icp_access lines are present is to
	deny all traffic. This default may cause problems with peers
	using ICP.

	This clause only supports fast acl types.
	See http://wiki.squid-cache.org/SquidFaq/SquidAcl for details.

# Allow ICP queries from local networks only
#icp_access allow localnet
#icp_access deny all
DOC_END

NAME: htcp_access
IFDEF: USE_HTCP
TYPE: acl_access
LOC: Config.accessList.htcp
DEFAULT: none
DEFAULT_DOC: Deny, unless rules exist in squid.conf.
DOC_START
	Allowing or Denying access to the HTCP port based on defined
	access lists

	htcp_access  allow|deny [!]aclname ...

	See also htcp_clr_access for details on access control for
	cache purge (CLR) HTCP messages.

	NOTE: The default if no htcp_access lines are present is to
	deny all traffic. This default may cause problems with peers
	using the htcp option.

	This clause only supports fast acl types.
	See http://wiki.squid-cache.org/SquidFaq/SquidAcl for details.

# Allow HTCP queries from local networks only
#htcp_access allow localnet
#htcp_access deny all
DOC_END

NAME: htcp_clr_access
IFDEF: USE_HTCP
TYPE: acl_access
LOC: Config.accessList.htcp_clr
DEFAULT: none
DEFAULT_DOC: Deny, unless rules exist in squid.conf.
DOC_START
	Allowing or Denying access to purge content using HTCP based
	on defined access lists.
	See htcp_access for details on general HTCP access control.

	htcp_clr_access  allow|deny [!]aclname ...

	This clause only supports fast acl types.
	See http://wiki.squid-cache.org/SquidFaq/SquidAcl for details.

# Allow HTCP CLR requests from trusted peers
acl htcp_clr_peer src 192.0.2.2 2001:DB8::2
htcp_clr_access allow htcp_clr_peer
htcp_clr_access deny all
DOC_END

NAME: miss_access
TYPE: acl_access
LOC: Config.accessList.miss
DEFAULT: none
DEFAULT_DOC: Allow, unless rules exist in squid.conf.
DOC_START
	Determins whether network access is permitted when satisfying a request.

	For example;
	    to force your neighbors to use you as a sibling instead of
	    a parent.

		acl localclients src 192.0.2.0/24 2001:DB8::a:0/64
		miss_access deny  !localclients
		miss_access allow all

	This means only your local clients are allowed to fetch relayed/MISS
	replies from the network and all other clients can only fetch cached
	objects (HITs).

	The default for this setting allows all clients who passed the
	http_access rules to relay via this proxy.

	This clause only supports fast acl types.
	See http://wiki.squid-cache.org/SquidFaq/SquidAcl for details.
DOC_END

NAME: ident_lookup_access
TYPE: acl_access
IFDEF: USE_IDENT
DEFAULT: none
DEFAULT_DOC: Unless rules exist in squid.conf, IDENT is not fetched.
LOC: Ident::TheConfig.identLookup
DOC_START
	A list of ACL elements which, if matched, cause an ident
	(RFC 931) lookup to be performed for this request.  For
	example, you might choose to always perform ident lookups
	for your main multi-user Unix boxes, but not for your Macs
	and PCs.  By default, ident lookups are not performed for
	any requests.

	To enable ident lookups for specific client addresses, you
	can follow this example:

	acl ident_aware_hosts src 198.168.1.0/24
	ident_lookup_access allow ident_aware_hosts
	ident_lookup_access deny all

	Only src type ACL checks are fully supported.  A srcdomain
	ACL might work at times, but it will not always provide
	the correct result.

	This clause only supports fast acl types.
	See http://wiki.squid-cache.org/SquidFaq/SquidAcl for details.
DOC_END

NAME: reply_body_max_size
COMMENT: size [acl acl...]
TYPE: acl_b_size_t
DEFAULT: none
DEFAULT_DOC: No limit is applied.
LOC: Config.ReplyBodySize
DOC_START
	This option specifies the maximum size of a reply body. It can be
	used to prevent users from downloading very large files, such as
	MP3's and movies. When the reply headers are received, the
	reply_body_max_size lines are processed, and the first line where
	all (if any) listed ACLs are true is used as the maximum body size
	for this reply.

	This size is checked twice. First when we get the reply headers,
	we check the content-length value.  If the content length value exists
	and is larger than the allowed size, the request is denied and the
	user receives an error message that says "the request or reply
	is too large." If there is no content-length, and the reply
	size exceeds this limit, the client's connection is just closed
	and they will receive a partial reply.

	WARNING: downstream caches probably can not detect a partial reply
	if there is no content-length header, so they will cache
	partial responses and give them out as hits.  You should NOT
	use this option if you have downstream caches.

	WARNING: A maximum size smaller than the size of squid's error messages
	will cause an infinite loop and crash squid. Ensure that the smallest
	non-zero value you use is greater that the maximum header size plus
	the size of your largest error page.

	If you set this parameter none (the default), there will be
	no limit imposed.

	Configuration Format is:
		reply_body_max_size SIZE UNITS [acl ...]
	ie.
		reply_body_max_size 10 MB

DOC_END

COMMENT_START
 NETWORK OPTIONS
 -----------------------------------------------------------------------------
COMMENT_END

NAME: http_port ascii_port
TYPE: PortCfg
DEFAULT: none
LOC: HttpPortList
DOC_START
	Usage:	port [mode] [options]
		hostname:port [mode] [options]
		1.2.3.4:port [mode] [options]

	The socket addresses where Squid will listen for HTTP client
	requests.  You may specify multiple socket addresses.
	There are three forms: port alone, hostname with port, and
	IP address with port.  If you specify a hostname or IP
	address, Squid binds the socket to that specific
	address. Most likely, you do not need to bind to a specific
	address, so you can use the port number alone.

	If you are running Squid in accelerator mode, you
	probably want to listen on port 80 also, or instead.

	The -a command line option may be used to specify additional
	port(s) where Squid listens for proxy request. Such ports will
	be plain proxy ports with no options.

	You may specify multiple socket addresses on multiple lines.

	Modes:

	   intercept	Support for IP-Layer interception of
			outgoing requests without browser settings.
			NP: disables authentication and IPv6 on the port.

	   tproxy	Support Linux TPROXY for spoofing outgoing
			connections using the client IP address.
			NP: disables authentication and maybe IPv6 on the port.

	   accel	Accelerator / reverse proxy mode

	   ssl-bump	For each CONNECT request allowed by ssl_bump ACLs,
			establish secure connection with the client and with
			the server, decrypt HTTPS messages as they pass through
			Squid, and treat them as unencrypted HTTP messages,
			becoming the man-in-the-middle.

			The ssl_bump option is required to fully enable
			bumping of CONNECT requests.

	Omitting the mode flag causes default forward proxy mode to be used.


	Accelerator Mode Options:

	   defaultsite=domainname
			What to use for the Host: header if it is not present
			in a request. Determines what site (not origin server)
			accelerators should consider the default.

	   no-vhost	Disable using HTTP/1.1 Host header for virtual domain support.

	   protocol=	Protocol to reconstruct accelerated and intercepted
			requests with. Defaults to HTTP/1.1 for http_port and
			HTTPS/1.1 for https_port.
			When an unsupported value is configured Squid will
			produce a FATAL error.
			Values: HTTP or HTTP/1.1, HTTPS or HTTPS/1.1

	   vport	Virtual host port support. Using the http_port number
			instead of the port passed on Host: headers.

	   vport=NN	Virtual host port support. Using the specified port
			number instead of the port passed on Host: headers.

	   act-as-origin
			Act as if this Squid is the origin server.
			This currently means generate new Date: and Expires:
			headers on HIT instead of adding Age:.

	   ignore-cc	Ignore request Cache-Control headers.

			WARNING: This option violates HTTP specifications if
			used in non-accelerator setups.

	   allow-direct	Allow direct forwarding in accelerator mode. Normally
			accelerated requests are denied direct forwarding as if
			never_direct was used.

			WARNING: this option opens accelerator mode to security
			vulnerabilities usually only affecting in interception
			mode. Make sure to protect forwarding with suitable
			http_access rules when using this.


	SSL Bump Mode Options:
	    In addition to these options ssl-bump requires TLS/SSL options.

	   generate-host-certificates[=<on|off>]
			Dynamically create SSL server certificates for the
			destination hosts of bumped CONNECT requests.When 
			enabled, the cert and key options are used to sign
			generated certificates. Otherwise generated
			certificate will be selfsigned.
			If there is a CA certificate lifetime of the generated 
			certificate equals lifetime of the CA certificate. If
			generated certificate is selfsigned lifetime is three 
			years.
			This option is enabled by default when ssl-bump is used.
			See the ssl-bump option above for more information.
			
	   dynamic_cert_mem_cache_size=SIZE
			Approximate total RAM size spent on cached generated
			certificates. If set to zero, caching is disabled. The
			default value is 4MB.

	TLS / SSL Options:

	   cert=	Path to SSL certificate (PEM format).

	   key=		Path to SSL private key file (PEM format)
			if not specified, the certificate file is
			assumed to be a combined certificate and
			key file.

	   version=	The version of SSL/TLS supported
			    1	automatic (default)
			    2	SSLv2 only
			    3	SSLv3 only
			    4	TLSv1.0 only
			    5	TLSv1.1 only
			    6	TLSv1.2 only

	   cipher=	Colon separated list of supported ciphers.
			NOTE: some ciphers such as EDH ciphers depend on
			      additional settings. If those settings are
			      omitted the ciphers may be silently ignored
			      by the OpenSSL library.

	   options=	Various SSL implementation options. The most important
			being:
			    NO_SSLv2    Disallow the use of SSLv2
			    NO_SSLv3    Disallow the use of SSLv3
			    NO_TLSv1    Disallow the use of TLSv1.0
			    NO_TLSv1_1  Disallow the use of TLSv1.1
			    NO_TLSv1_2  Disallow the use of TLSv1.2
			    SINGLE_DH_USE Always create a new key when using
				      temporary/ephemeral DH key exchanges
			    ALL       Enable various bug workarounds
				      suggested as "harmless" by OpenSSL
				      Be warned that this reduces SSL/TLS
				      strength to some attacks.
			See OpenSSL SSL_CTX_set_options documentation for a
			complete list of options.

	   clientca=	File containing the list of CAs to use when
			requesting a client certificate.

	   cafile=	File containing additional CA certificates to
			use when verifying client certificates. If unset
			clientca will be used.

	   capath=	Directory containing additional CA certificates
			and CRL lists to use when verifying client certificates.

	   crlfile=	File of additional CRL lists to use when verifying
			the client certificate, in addition to CRLs stored in
			the capath. Implies VERIFY_CRL flag below.

	   dhparams=	File containing DH parameters for temporary/ephemeral
			DH key exchanges. See OpenSSL documentation for details
			on how to create this file.
			WARNING: EDH ciphers will be silently disabled if this
				 option is not set.

	   sslflags=	Various flags modifying the use of SSL:
			    DELAYED_AUTH
				Don't request client certificates
				immediately, but wait until acl processing
				requires a certificate (not yet implemented).
			    NO_DEFAULT_CA
				Don't use the default CA lists built in
				to OpenSSL.
			    NO_SESSION_REUSE
				Don't allow for session reuse. Each connection
				will result in a new SSL session.
			    VERIFY_CRL
				Verify CRL lists when accepting client
				certificates.
			    VERIFY_CRL_ALL
				Verify CRL lists for all certificates in the
				client certificate chain.

	   sslcontext=	SSL session ID context identifier.

	Other Options:

	   connection-auth[=on|off]
	                use connection-auth=off to tell Squid to prevent 
	                forwarding Microsoft connection oriented authentication
			(NTLM, Negotiate and Kerberos)

	   disable-pmtu-discovery=
			Control Path-MTU discovery usage:
			    off		lets OS decide on what to do (default).
			    transparent	disable PMTU discovery when transparent
					support is enabled.
			    always	disable always PMTU discovery.

			In many setups of transparently intercepting proxies
			Path-MTU discovery can not work on traffic towards the
			clients. This is the case when the intercepting device
			does not fully track connections and fails to forward
			ICMP must fragment messages to the cache server. If you
			have such setup and experience that certain clients
			sporadically hang or never complete requests set
			disable-pmtu-discovery option to 'transparent'.

	   name=	Specifies a internal name for the port. Defaults to
			the port specification (port or addr:port)

	   tcpkeepalive[=idle,interval,timeout]
			Enable TCP keepalive probes of idle connections.
			In seconds; idle is the initial time before TCP starts
			probing the connection, interval how often to probe, and
			timeout the time before giving up.

	If you run Squid on a dual-homed machine with an internal
	and an external interface we recommend you to specify the
	internal address:port in http_port. This way Squid will only be
	visible on the internal address.

NOCOMMENT_START

# Squid normally listens to port 3128
http_port @DEFAULT_HTTP_PORT@
NOCOMMENT_END
DOC_END

NAME: https_port
IFDEF: USE_OPENSSL
TYPE: PortCfg
DEFAULT: none
LOC: HttpsPortList
DOC_START
	Usage:  [ip:]port cert=certificate.pem [key=key.pem] [mode] [options...]

	The socket address where Squid will listen for client requests made
	over TLS or SSL connections. Commonly referred to as HTTPS.

	This is most useful for situations where you are running squid in
	accelerator mode and you want to do the SSL work at the accelerator level.

	You may specify multiple socket addresses on multiple lines,
	each with their own SSL certificate and/or options.

	Modes:

	   accel	Accelerator / reverse proxy mode

	   intercept	Support for IP-Layer interception of
			outgoing requests without browser settings.
			NP: disables authentication and IPv6 on the port.

	   tproxy	Support Linux TPROXY for spoofing outgoing
			connections using the client IP address.
			NP: disables authentication and maybe IPv6 on the port.

	   ssl-bump	For each intercepted connection allowed by ssl_bump
			ACLs, establish a secure connection with the client and with
			the server, decrypt HTTPS messages as they pass through
			Squid, and treat them as unencrypted HTTP messages,
			becoming the man-in-the-middle.

			An "ssl_bump server-first" match is required to
			fully enable bumping of intercepted SSL	connections.

			Requires tproxy or intercept.

	Omitting the mode flag causes default forward proxy mode to be used.


	See http_port for a list of generic options


	SSL Options:

	   cert=	Path to SSL certificate (PEM format).

	   key=		Path to SSL private key file (PEM format)
			if not specified, the certificate file is
			assumed to be a combined certificate and
			key file.

	   version=	The version of SSL/TLS supported
			    1	automatic (default)
			    2	SSLv2 only
			    3	SSLv3 only
			    4	TLSv1 only

	   cipher=	Colon separated list of supported ciphers.

	   options=	Various SSL engine options. The most important
			being:
			    NO_SSLv2  Disallow the use of SSLv2
			    NO_SSLv3  Disallow the use of SSLv3
			    NO_TLSv1  Disallow the use of TLSv1
			    SINGLE_DH_USE Always create a new key when using
				      temporary/ephemeral DH key exchanges
			See src/ssl_support.c or OpenSSL SSL_CTX_set_options
			documentation for a complete list of options.

	   clientca=	File containing the list of CAs to use when
			requesting a client certificate.

	   cafile=	File containing additional CA certificates to
			use when verifying client certificates. If unset
			clientca will be used.

	   capath=	Directory containing additional CA certificates
			and CRL lists to use when verifying client certificates.

	   crlfile=	File of additional CRL lists to use when verifying
			the client certificate, in addition to CRLs stored in
			the capath. Implies VERIFY_CRL flag below.

	   dhparams=	File containing DH parameters for temporary/ephemeral
			DH key exchanges.

	   sslflags=	Various flags modifying the use of SSL:
			    DELAYED_AUTH
				Don't request client certificates
				immediately, but wait until acl processing
				requires a certificate (not yet implemented).
			    NO_DEFAULT_CA
				Don't use the default CA lists built in
				to OpenSSL.
			    NO_SESSION_REUSE
				Don't allow for session reuse. Each connection
				will result in a new SSL session.
			    VERIFY_CRL
				Verify CRL lists when accepting client
				certificates.
			    VERIFY_CRL_ALL
				Verify CRL lists for all certificates in the
				client certificate chain.

	   sslcontext=	SSL session ID context identifier.

	   generate-host-certificates[=<on|off>]
			Dynamically create SSL server certificates for the
			destination hosts of bumped SSL requests.When
			enabled, the cert and key options are used to sign
			generated certificates. Otherwise generated
			certificate will be selfsigned.
			If there is CA certificate life time of generated
			certificate equals lifetime of CA certificate. If
			generated certificate is selfsigned lifetime is three
			years.
			This option is enabled by default when SslBump is used.
			See the sslBump option above for more information.

	   dynamic_cert_mem_cache_size=SIZE
			Approximate total RAM size spent on cached generated
			certificates. If set to zero, caching is disabled. The
			default value is 4MB.

	See http_port for a list of available options.
DOC_END

NAME: tcp_outgoing_tos tcp_outgoing_ds tcp_outgoing_dscp
TYPE: acl_tos
DEFAULT: none
LOC: Ip::Qos::TheConfig.tosToServer
DOC_START
	Allows you to select a TOS/Diffserv value for packets outgoing
	on the server side, based on an ACL.

	tcp_outgoing_tos ds-field [!]aclname ...

	Example where normal_service_net uses the TOS value 0x00
	and good_service_net uses 0x20

	acl normal_service_net src 10.0.0.0/24
	acl good_service_net src 10.0.1.0/24
	tcp_outgoing_tos 0x00 normal_service_net
	tcp_outgoing_tos 0x20 good_service_net

	TOS/DSCP values really only have local significance - so you should
	know what you're specifying. For more information, see RFC2474,
	RFC2475, and RFC3260.

	The TOS/DSCP byte must be exactly that - a octet value  0 - 255, or
	"default" to use whatever default your host has. Note that in
	practice often only multiples of 4 is usable as the two rightmost bits
	have been redefined for use by ECN (RFC 3168 section 23.1).

	Processing proceeds in the order specified, and stops at first fully
	matching line.

	Only fast ACLs are supported.
DOC_END

NAME: clientside_tos
TYPE: acl_tos
DEFAULT: none
LOC: Ip::Qos::TheConfig.tosToClient
DOC_START
	Allows you to select a TOS/Diffserv value for packets being transmitted
	on the client-side, based on an ACL.

	clientside_tos ds-field [!]aclname ...

	Example where normal_service_net uses the TOS value 0x00
	and good_service_net uses 0x20

	acl normal_service_net src 10.0.0.0/24
	acl good_service_net src 10.0.1.0/24
	clientside_tos 0x00 normal_service_net
	clientside_tos 0x20 good_service_net

	Note: This feature is incompatible with qos_flows. Any TOS values set here
	will be overwritten by TOS values in qos_flows.
DOC_END

NAME: tcp_outgoing_mark
TYPE: acl_nfmark
IFDEF: SO_MARK&&USE_LIBCAP
DEFAULT: none
LOC: Ip::Qos::TheConfig.nfmarkToServer
DOC_START
	Allows you to apply a Netfilter mark value to outgoing packets
	on the server side, based on an ACL.

	tcp_outgoing_mark mark-value [!]aclname ...

	Example where normal_service_net uses the mark value 0x00
	and good_service_net uses 0x20

	acl normal_service_net src 10.0.0.0/24
	acl good_service_net src 10.0.1.0/24
	tcp_outgoing_mark 0x00 normal_service_net
	tcp_outgoing_mark 0x20 good_service_net

	Only fast ACLs are supported.
DOC_END

NAME: clientside_mark
TYPE: acl_nfmark
IFDEF: SO_MARK&&USE_LIBCAP
DEFAULT: none
LOC: Ip::Qos::TheConfig.nfmarkToClient
DOC_START
	Allows you to apply a Netfilter mark value to packets being transmitted
	on the client-side, based on an ACL.

	clientside_mark mark-value [!]aclname ...

	Example where normal_service_net uses the mark value 0x00
	and good_service_net uses 0x20

	acl normal_service_net src 10.0.0.0/24
	acl good_service_net src 10.0.1.0/24
	clientside_mark 0x00 normal_service_net
	clientside_mark 0x20 good_service_net

	Note: This feature is incompatible with qos_flows. Any mark values set here
	will be overwritten by mark values in qos_flows.
DOC_END

NAME: qos_flows
TYPE: QosConfig
IFDEF: USE_QOS_TOS
DEFAULT: none
LOC: Ip::Qos::TheConfig
DOC_START
	Allows you to select a TOS/DSCP value to mark outgoing
	connections to the client, based on where the reply was sourced.
	For platforms using netfilter, allows you to set a netfilter mark
	value instead of, or in addition to, a TOS value.

	By default this functionality is disabled. To enable it with the default
	settings simply use "qos_flows mark" or "qos_flows tos". Default
	settings will result in the netfilter mark or TOS value being copied
	from the upstream connection to the client. Note that it is the connection
	CONNMARK value not the packet MARK value that is copied.

	It is not currently possible to copy the mark or TOS value from the
	client to the upstream connection request.

	TOS values really only have local significance - so you should
	know what you're specifying. For more information, see RFC2474,
	RFC2475, and RFC3260.

	The TOS/DSCP byte must be exactly that - a octet value  0 - 255. Note that
	in practice often only multiples of 4 is usable as the two rightmost bits
	have been redefined for use by ECN (RFC 3168 section 23.1).

	Mark values can be any unsigned 32-bit integer value.

	This setting is configured by setting the following values:

	tos|mark                Whether to set TOS or netfilter mark values

	local-hit=0xFF		Value to mark local cache hits.

	sibling-hit=0xFF	Value to mark hits from sibling peers.

	parent-hit=0xFF		Value to mark hits from parent peers.

	miss=0xFF[/mask]	Value to mark cache misses. Takes precedence
				over the preserve-miss feature (see below), unless
				mask is specified, in which case only the bits
				specified in the mask are written.

	The TOS variant of the following features are only possible on Linux
	and require your kernel to be patched with the TOS preserving ZPH
	patch, available from http://zph.bratcheda.org
	No patch is needed to preserve the netfilter mark, which will work
	with all variants of netfilter.

	disable-preserve-miss
		This option disables the preservation of the TOS or netfilter
		mark. By default, the existing TOS or netfilter mark value of
		the response coming from the remote server will be retained
		and masked with miss-mark.
		NOTE: in the case of a netfilter mark, the mark must be set on
		the connection (using the CONNMARK target) not on the packet
		(MARK target).

	miss-mask=0xFF
		Allows you to mask certain bits in the TOS or mark value
		received from the remote server, before copying the value to
		the TOS sent towards clients.
		Default for tos: 0xFF (TOS from server is not changed).
		Default for mark: 0xFFFFFFFF (mark from server is not changed).

	All of these features require the --enable-zph-qos compilation flag
	(enabled by default). Netfilter marking also requires the
	libnetfilter_conntrack libraries (--with-netfilter-conntrack) and
	libcap 2.09+ (--with-libcap).

DOC_END

NAME: tcp_outgoing_address
TYPE: acl_address
DEFAULT: none
DEFAULT_DOC: Address selection is performed by the operating system.
LOC: Config.accessList.outgoing_address
DOC_START
	Allows you to map requests to different outgoing IP addresses
	based on the username or source address of the user making
	the request.

	tcp_outgoing_address ipaddr [[!]aclname] ...

	For example;
		Forwarding clients with dedicated IPs for certain subnets.

	  acl normal_service_net src 10.0.0.0/24
	  acl good_service_net src 10.0.2.0/24

	  tcp_outgoing_address 2001:db8::c001 good_service_net
	  tcp_outgoing_address 10.1.0.2 good_service_net

	  tcp_outgoing_address 2001:db8::beef normal_service_net
	  tcp_outgoing_address 10.1.0.1 normal_service_net

	  tcp_outgoing_address 2001:db8::1
	  tcp_outgoing_address 10.1.0.3

	Processing proceeds in the order specified, and stops at first fully
	matching line.

	Squid will add an implicit IP version test to each line.
	Requests going to IPv4 websites will use the outgoing 10.1.0.* addresses.
	Requests going to IPv6 websites will use the outgoing 2001:db8:* addresses.


	NOTE: The use of this directive using client dependent ACLs is
	incompatible with the use of server side persistent connections. To
	ensure correct results it is best to set server_persistent_connections
	to off when using this directive in such configurations.

	NOTE: The use of this directive to set a local IP on outgoing TCP links
	is incompatible with using TPROXY to set client IP out outbound TCP links.
	When needing to contact peers use the no-tproxy cache_peer option and the
	client_dst_passthru directive re-enable normal forwarding such as this.

DOC_END

NAME: host_verify_strict
TYPE: onoff
DEFAULT: off
LOC: Config.onoff.hostStrictVerify
DOC_START
	Regardless of this option setting, when dealing with intercepted
	traffic, Squid always verifies that the destination IP address matches
	the Host header domain or IP (called 'authority form URL').
	
	This enforcement is performed to satisfy a MUST-level requirement in
	RFC 2616 section 14.23: "The Host field value MUST represent the naming
	authority of the origin server or gateway given by the original URL".
	
	When set to ON:
		Squid always responds with an HTTP 409 (Conflict) error
		page and logs a security warning if there is no match.
	
		Squid verifies that the destination IP address matches
		the Host header for forward-proxy and reverse-proxy traffic
		as well. For those traffic types, Squid also enables the
		following checks, comparing the corresponding Host header
		and Request-URI components:
	
		 * The host names (domain or IP) must be identical,
		   but valueless or missing Host header disables all checks.
		   For the two host names to match, both must be either IP
		   or FQDN.
	
		 * Port numbers must be identical, but if a port is missing
		   the scheme-default port is assumed.
	
	
	When set to OFF (the default):
		Squid allows suspicious requests to continue but logs a
		security warning and blocks caching of the response.
	
		 * Forward-proxy traffic is not checked at all.
	
		 * Reverse-proxy traffic is not checked at all.
	
		 * Intercepted traffic which passes verification is handled
		   according to client_dst_passthru.
	
		 * Intercepted requests which fail verification are sent
		   to the client original destination instead of DIRECT.
		   This overrides 'client_dst_passthru off'.
	
		For now suspicious intercepted CONNECT requests are always
		responded to with an HTTP 409 (Conflict) error page.
	
	
	SECURITY NOTE:
	
	As described in CVE-2009-0801 when the Host: header alone is used
	to determine the destination of a request it becomes trivial for
	malicious scripts on remote websites to bypass browser same-origin
	security policy and sandboxing protections.
	
	The cause of this is that such applets are allowed to perform their
	own HTTP stack, in which case the same-origin policy of the browser
	sandbox only verifies that the applet tries to contact the same IP
	as from where it was loaded at the IP level. The Host: header may
	be different from the connected IP and approved origin.
	
DOC_END

NAME: client_dst_passthru
TYPE: onoff
DEFAULT: on
LOC: Config.onoff.client_dst_passthru
DOC_START
	With NAT or TPROXY intercepted traffic Squid may pass the request
	directly to the original client destination IP or seek a faster
	source using the HTTP Host header.
	
	Using Host to locate alternative servers can provide faster
	connectivity with a range of failure recovery options.
	But can also lead to connectivity trouble when the client and
	server are attempting stateful interactions unaware of the proxy.
	
	This option (on by default) prevents alternative DNS entries being
	located to send intercepted traffic DIRECT to an origin server.
	The clients original destination IP and port will be used instead.
	
	Regardless of this option setting, when dealing with intercepted
	traffic Squid will verify the Host: header and any traffic which
	fails Host verification will be treated as if this option were ON.
	
	see host_verify_strict for details on the verification process.
DOC_END

COMMENT_START
 SSL OPTIONS
 -----------------------------------------------------------------------------
COMMENT_END

NAME: ssl_unclean_shutdown
IFDEF: USE_OPENSSL
TYPE: onoff
DEFAULT: off
LOC: Config.SSL.unclean_shutdown
DOC_START
	Some browsers (especially MSIE) bugs out on SSL shutdown
	messages.
DOC_END

NAME: ssl_engine
IFDEF: USE_OPENSSL
TYPE: string
LOC: Config.SSL.ssl_engine
DEFAULT: none
DOC_START
	The OpenSSL engine to use. You will need to set this if you
	would like to use hardware SSL acceleration for example.
DOC_END

NAME: sslproxy_client_certificate
IFDEF: USE_OPENSSL
DEFAULT: none
LOC: Config.ssl_client.cert
TYPE: string
DOC_START
	Client SSL Certificate to use when proxying https:// URLs
DOC_END

NAME: sslproxy_client_key
IFDEF: USE_OPENSSL
DEFAULT: none
LOC: Config.ssl_client.key
TYPE: string
DOC_START
	Client SSL Key to use when proxying https:// URLs
DOC_END

NAME: sslproxy_version
IFDEF: USE_OPENSSL
DEFAULT: 1
DEFAULT_DOC: automatic SSL/TLS version negotiation
LOC: Config.ssl_client.version
TYPE: int
DOC_START
	SSL version level to use when proxying https:// URLs

	The versions of SSL/TLS supported:

	    1	automatic (default)
	    2	SSLv2 only
	    3	SSLv3 only
	    4	TLSv1.0 only
	    5	TLSv1.1 only
	    6	TLSv1.2 only
DOC_END

NAME: sslproxy_options
IFDEF: USE_OPENSSL
DEFAULT: none
LOC: Config.ssl_client.options
TYPE: string
DOC_START
	SSL implementation options to use when proxying https:// URLs
	
	The most important being:

	    NO_SSLv2    Disallow the use of SSLv2
	    NO_SSLv3    Disallow the use of SSLv3
	    NO_TLSv1    Disallow the use of TLSv1.0
	    NO_TLSv1_1  Disallow the use of TLSv1.1
	    NO_TLSv1_2  Disallow the use of TLSv1.2
	    SINGLE_DH_USE
		      Always create a new key when using temporary/ephemeral
		      DH key exchanges
	    SSL_OP_NO_TICKET
		      Disable use of RFC5077 session tickets. Some servers
		      may have problems understanding the TLS extension due
		      to ambiguous specification in RFC4507.
	    ALL       Enable various bug workarounds suggested as "harmless"
		      by OpenSSL. Be warned that this may reduce SSL/TLS
		      strength to some attacks.
	
	See the OpenSSL SSL_CTX_set_options documentation for a
	complete list of possible options.
DOC_END

NAME: sslproxy_cipher
IFDEF: USE_OPENSSL
DEFAULT: none
LOC: Config.ssl_client.cipher
TYPE: string
DOC_START
	SSL cipher list to use when proxying https:// URLs

	Colon separated list of supported ciphers.
DOC_END

NAME: sslproxy_cafile
IFDEF: USE_OPENSSL
DEFAULT: none
LOC: Config.ssl_client.cafile
TYPE: string
DOC_START
	file containing CA certificates to use when verifying server
	certificates while proxying https:// URLs
DOC_END

NAME: sslproxy_capath
IFDEF: USE_OPENSSL
DEFAULT: none
LOC: Config.ssl_client.capath
TYPE: string
DOC_START
	directory containing CA certificates to use when verifying
	server certificates while proxying https:// URLs
DOC_END

NAME: sslproxy_session_ttl
IFDEF: USE_OPENSSL
DEFAULT: 300
LOC: Config.SSL.session_ttl
TYPE: int
DOC_START
	Sets the timeout value for SSL sessions
DOC_END

NAME: sslproxy_session_cache_size
IFDEF: USE_OPENSSL
DEFAULT: 2 MB
LOC: Config.SSL.sessionCacheSize
TYPE: b_size_t
DOC_START
        Sets the cache size to use for ssl session
DOC_END

NAME: ssl_bump
IFDEF: USE_OPENSSL
TYPE: sslproxy_ssl_bump
LOC: Config.accessList.ssl_bump
DEFAULT_DOC: Become a TCP tunnel without decrypting proxied traffic.
DEFAULT: none
DOC_START
	This option is consulted when a CONNECT request is received on
	an http_port (or a new connection is intercepted at an
	https_port), provided that port was configured with an ssl-bump
	flag. The subsequent data on the connection is either treated as
	HTTPS and decrypted OR tunneled at TCP level without decryption,
	depending on the first matching bumping "action".

	ssl_bump <action> [!]acl ...

	The following bumping actions are currently supported:

	    splice
		Become a TCP tunnel without decrypting proxied traffic.
		This is the default action.

	    bump
		Establish a secure connection with the server and, using a
		mimicked server certificate, with the client.

	    peek
		Receive client (step SslBump1) or server (step SslBump2)
		certificate while preserving the possibility of splicing the
		connection. Peeking at the server certificate (during step 2)
		usually precludes bumping of the connection at step 3.

	    stare
		Receive client (step SslBump1) or server (step SslBump2)
		certificate while preserving the possibility of bumping the
		connection. Staring at the server certificate (during step 2)
		usually precludes splicing of the connection at step 3.

	    terminate
		Close client and server connections.

	Backward compatibility actions available at step SslBump1:

	    client-first
		Bump the connection. Establish a secure connection with the
		client first, then connect to the server. This old mode does
		not allow Squid to mimic server SSL certificate and does not
		work with intercepted SSL connections.

	    server-first
		Bump the connection. Establish a secure connection with the
		server first, then establish a secure connection with the
		client, using a mimicked server certificate. Works with both
		CONNECT requests and intercepted SSL connections, but does
		not allow to make decisions based on SSL handshake info.

	    peek-and-splice
		Decide whether to bump or splice the connection based on 
		client-to-squid and server-to-squid SSL hello messages.
		XXX: Remove.

	    none
		Same as the "splice" action.

	All ssl_bump rules are evaluated at each of the supported bumping
	steps.  Rules with actions that are impossible at the current step are
	ignored. The first matching ssl_bump action wins and is applied at the
	end of the current step. If no rules match, the splice action is used.
	See the at_step ACL for a list of the supported SslBump steps.

	This clause supports both fast and slow acl types.
	See http://wiki.squid-cache.org/SquidFaq/SquidAcl for details.

	See also: http_port ssl-bump, https_port ssl-bump, and acl at_step.


	# Example: Bump all requests except those originating from
	# localhost or those going to example.com.

	acl broken_sites dstdomain .example.com
	ssl_bump splice localhost
	ssl_bump splice broken_sites
	ssl_bump bump all
DOC_END

NAME: sslproxy_flags
IFDEF: USE_OPENSSL
DEFAULT: none
LOC: Config.ssl_client.flags
TYPE: string
DOC_START
	Various flags modifying the use of SSL while proxying https:// URLs:
	    DONT_VERIFY_PEER	Accept certificates that fail verification.
				For refined control, see sslproxy_cert_error.
	    NO_DEFAULT_CA	Don't use the default CA list built in
				to OpenSSL.
DOC_END

NAME: sslproxy_cert_error
IFDEF: USE_OPENSSL
DEFAULT: none
DEFAULT_DOC: Server certificate errors terminate the transaction.
LOC: Config.ssl_client.cert_error
TYPE: acl_access
DOC_START
	Use this ACL to bypass server certificate validation errors.

	For example, the following lines will bypass all validation errors
	when talking to servers for example.com. All other
	validation errors will result in ERR_SECURE_CONNECT_FAIL error.

		acl BrokenButTrustedServers dstdomain example.com
		sslproxy_cert_error allow BrokenButTrustedServers
		sslproxy_cert_error deny all

	This clause only supports fast acl types.
	See http://wiki.squid-cache.org/SquidFaq/SquidAcl for details.
	Using slow acl types may result in server crashes

	Without this option, all server certificate validation errors
	terminate the transaction to protect Squid and the client.

	SQUID_X509_V_ERR_INFINITE_VALIDATION error cannot be bypassed
	but should not happen unless your OpenSSL library is buggy.

	SECURITY WARNING:
		Bypassing validation errors is dangerous because an
		error usually implies that the server cannot be trusted
		and the connection may be insecure.

	See also: sslproxy_flags and DONT_VERIFY_PEER.
DOC_END

NAME: sslproxy_cert_sign
IFDEF: USE_OPENSSL
DEFAULT: none
POSTSCRIPTUM: signUntrusted ssl::certUntrusted
POSTSCRIPTUM: signSelf ssl::certSelfSigned
POSTSCRIPTUM: signTrusted all
TYPE: sslproxy_cert_sign
LOC: Config.ssl_client.cert_sign
DOC_START

        sslproxy_cert_sign <signing algorithm> acl ...

        The following certificate signing algorithms are supported:

	   signTrusted
		Sign using the configured CA certificate which is usually
		placed in and trusted by end-user browsers. This is the
		default for trusted origin server certificates.

	   signUntrusted
		Sign to guarantee an X509_V_ERR_CERT_UNTRUSTED browser error.
		This is the default for untrusted origin server certificates
		that are not self-signed (see ssl::certUntrusted).

	   signSelf
		Sign using a self-signed certificate with the right CN to
		generate a X509_V_ERR_DEPTH_ZERO_SELF_SIGNED_CERT error in the
		browser. This is the default for self-signed origin server
		certificates (see ssl::certSelfSigned).

	This clause only supports fast acl types.

	When sslproxy_cert_sign acl(s) match, Squid uses the corresponding
	signing algorithm to generate the certificate and ignores all
	subsequent sslproxy_cert_sign options (the first match wins). If no
	acl(s) match, the default signing algorithm is determined by errors
	detected when obtaining and validating the origin server certificate.

	WARNING: SQUID_X509_V_ERR_DOMAIN_MISMATCH and ssl:certDomainMismatch can
	be used with sslproxy_cert_adapt, but if and only if Squid is bumping a
	CONNECT request that carries a domain name. In all other cases (CONNECT
	to an IP address or an intercepted SSL connection), Squid cannot detect
	the domain mismatch at certificate generation time when
	bump-server-first is used.
DOC_END

NAME: sslproxy_cert_adapt
IFDEF: USE_OPENSSL
DEFAULT: none
TYPE: sslproxy_cert_adapt
LOC: Config.ssl_client.cert_adapt
DOC_START
	
	sslproxy_cert_adapt <adaptation algorithm> acl ...

	The following certificate adaptation algorithms are supported:

	   setValidAfter
		Sets the "Not After" property to the "Not After" property of
		the CA certificate used to sign generated certificates.

	   setValidBefore
		Sets the "Not Before" property to the "Not Before" property of
		the CA certificate used to sign generated certificates.

	   setCommonName or setCommonName{CN}
		Sets Subject.CN property to the host name specified as a 
		CN parameter or, if no explicit CN parameter was specified,
		extracted from the CONNECT request. It is a misconfiguration
		to use setCommonName without an explicit parameter for
		intercepted or tproxied SSL connections.
		
	This clause only supports fast acl types.

	Squid first groups sslproxy_cert_adapt options by adaptation algorithm.
	Within a group, when sslproxy_cert_adapt acl(s) match, Squid uses the
	corresponding adaptation algorithm to generate the certificate and
	ignores all subsequent sslproxy_cert_adapt options in that algorithm's
	group (i.e., the first match wins within each algorithm group). If no
	acl(s) match, the default mimicking action takes place.

	WARNING: SQUID_X509_V_ERR_DOMAIN_MISMATCH and ssl:certDomainMismatch can
	be used with sslproxy_cert_adapt, but if and only if Squid is bumping a
	CONNECT request that carries a domain name. In all other cases (CONNECT
	to an IP address or an intercepted SSL connection), Squid cannot detect
	the domain mismatch at certificate generation time when
	bump-server-first is used.
DOC_END

NAME: sslpassword_program
IFDEF: USE_OPENSSL
DEFAULT: none
LOC: Config.Program.ssl_password
TYPE: string
DOC_START
	Specify a program used for entering SSL key passphrases
	when using encrypted SSL certificate keys. If not specified
	keys must either be unencrypted, or Squid started with the -N
	option to allow it to query interactively for the passphrase.

	The key file name is given as argument to the program allowing
	selection of the right password if you have multiple encrypted
	keys.
DOC_END

COMMENT_START
 OPTIONS RELATING TO EXTERNAL SSL_CRTD 
 -----------------------------------------------------------------------------
COMMENT_END

NAME: sslcrtd_program
TYPE: eol 
IFDEF: USE_SSL_CRTD
DEFAULT: @DEFAULT_SSL_CRTD@ -s @DEFAULT_SSL_DB_DIR@ -M 4MB
LOC: Ssl::TheConfig.ssl_crtd
DOC_START
	Specify the location and options of the executable for ssl_crtd process.
	@DEFAULT_SSL_CRTD@ program requires -s and -M parameters
	For more information use:
		@DEFAULT_SSL_CRTD@ -h
DOC_END

NAME: sslcrtd_children
TYPE: HelperChildConfig
IFDEF: USE_SSL_CRTD
DEFAULT: 32 startup=5 idle=1
LOC: Ssl::TheConfig.ssl_crtdChildren
DOC_START
	The maximum number of processes spawn to service ssl server.
	The maximum this may be safely set to is 32.
	
	The startup= and idle= options allow some measure of skew in your
	tuning.
	
		startup=N
	
	Sets the minimum number of processes to spawn when Squid
	starts or reconfigures. When set to zero the first request will
	cause spawning of the first child process to handle it.
	
	Starting too few children temporary slows Squid under load while it
	tries to spawn enough additional processes to cope with traffic.
	
		idle=N
	
	Sets a minimum of how many processes Squid is to try and keep available
	at all times. When traffic begins to rise above what the existing
	processes can handle this many more will be spawned up to the maximum
	configured. A minimum setting of 1 is required.
	
	You must have at least one ssl_crtd process.
DOC_END

NAME: sslcrtvalidator_program
TYPE: eol
IFDEF: USE_OPENSSL
DEFAULT: none
LOC: Ssl::TheConfig.ssl_crt_validator
DOC_START
	Specify the location and options of the executable for ssl_crt_validator
	process.

	Usage:  sslcrtvalidator_program [ttl=n] [cache=n] path ...

	Options:
	  ttl=n         TTL in seconds for cached results. The default is 60 secs
	  cache=n       limit the result cache size. The default value is 2048
DOC_END

NAME: sslcrtvalidator_children
TYPE: HelperChildConfig
IFDEF: USE_OPENSSL
DEFAULT: 32 startup=5 idle=1 concurrency=1
LOC: Ssl::TheConfig.ssl_crt_validator_Children
DOC_START
	The maximum number of processes spawn to service SSL server.
	The maximum this may be safely set to is 32.
	
	The startup= and idle= options allow some measure of skew in your
	tuning.
	
		startup=N
	
	Sets the minimum number of processes to spawn when Squid
	starts or reconfigures. When set to zero the first request will
	cause spawning of the first child process to handle it.
	
	Starting too few children temporary slows Squid under load while it
	tries to spawn enough additional processes to cope with traffic.
	
		idle=N
	
	Sets a minimum of how many processes Squid is to try and keep available
	at all times. When traffic begins to rise above what the existing
	processes can handle this many more will be spawned up to the maximum
	configured. A minimum setting of 1 is required.

		concurrency=
	
	The number of requests each certificate validator helper can handle in
	parallel. A value of 0 indicates the certficate validator does not
	support concurrency. Defaults to 1.
	
	When this directive is set to a value >= 1 then the protocol
	used to communicate with the helper is modified to include
	a request ID in front of the request/response. The request
	ID from the request must be echoed back with the response
	to that request.
	
	You must have at least one ssl_crt_validator process.
DOC_END

COMMENT_START
 OPTIONS WHICH AFFECT THE NEIGHBOR SELECTION ALGORITHM
 -----------------------------------------------------------------------------
COMMENT_END

NAME: cache_peer
TYPE: peer
DEFAULT: none
LOC: Config.peers
DOC_START
	To specify other caches in a hierarchy, use the format:
	
		cache_peer hostname type http-port icp-port [options]
	
	For example,
	
	#                                        proxy  icp
	#          hostname             type     port   port  options
	#          -------------------- -------- ----- -----  -----------
	cache_peer parent.foo.net       parent    3128  3130  default
	cache_peer sib1.foo.net         sibling   3128  3130  proxy-only
	cache_peer sib2.foo.net         sibling   3128  3130  proxy-only
	cache_peer example.com          parent    80       0  default
	cache_peer cdn.example.com      sibling   3128     0  
	
	      type:	either 'parent', 'sibling', or 'multicast'.
	
	proxy-port:	The port number where the peer accept HTTP requests.
			For other Squid proxies this is usually 3128
			For web servers this is usually 80
	
	  icp-port:	Used for querying neighbor caches about objects.
			Set to 0 if the peer does not support ICP or HTCP.
			See ICP and HTCP options below for additional details.
	
	
	==== ICP OPTIONS ====
	
	You MUST also set icp_port and icp_access explicitly when using these options.
	The defaults will prevent peer traffic using ICP.
	
	
	no-query	Disable ICP queries to this neighbor.
	
	multicast-responder
			Indicates the named peer is a member of a multicast group.
			ICP queries will not be sent directly to the peer, but ICP
			replies will be accepted from it.
	
	closest-only	Indicates that, for ICP_OP_MISS replies, we'll only forward
			CLOSEST_PARENT_MISSes and never FIRST_PARENT_MISSes.
	
	background-ping
			To only send ICP queries to this neighbor infrequently.
			This is used to keep the neighbor round trip time updated
			and is usually used in conjunction with weighted-round-robin.
	
	
	==== HTCP OPTIONS ====
	
	You MUST also set htcp_port and htcp_access explicitly when using these options.
	The defaults will prevent peer traffic using HTCP.
	
	
	htcp		Send HTCP, instead of ICP, queries to the neighbor.
			You probably also want to set the "icp-port" to 4827
			instead of 3130. This directive accepts a comma separated
			list of options described below.
	
	htcp=oldsquid	Send HTCP to old Squid versions (2.5 or earlier).
	
	htcp=no-clr	Send HTCP to the neighbor but without
			sending any CLR requests.  This cannot be used with
			only-clr.
	
	htcp=only-clr	Send HTCP to the neighbor but ONLY CLR requests.
			This cannot be used with no-clr.
	
	htcp=no-purge-clr
			Send HTCP to the neighbor including CLRs but only when
			they do not result from PURGE requests.
	
	htcp=forward-clr
			Forward any HTCP CLR requests this proxy receives to the peer.
	
	
	==== PEER SELECTION METHODS ====
	
	The default peer selection method is ICP, with the first responding peer
	being used as source. These options can be used for better load balancing.
	
	
	default		This is a parent cache which can be used as a "last-resort"
			if a peer cannot be located by any of the peer-selection methods.
			If specified more than once, only the first is used.
	
	round-robin	Load-Balance parents which should be used in a round-robin
			fashion in the absence of any ICP queries.
			weight=N can be used to add bias.
	
	weighted-round-robin
			Load-Balance parents which should be used in a round-robin
			fashion with the frequency of each parent being based on the
			round trip time. Closer parents are used more often.
			Usually used for background-ping parents.
			weight=N can be used to add bias.
	
	carp		Load-Balance parents which should be used as a CARP array.
			The requests will be distributed among the parents based on the
			CARP load balancing hash function based on their weight.
	
	userhash	Load-balance parents based on the client proxy_auth or ident username.
	
	sourcehash	Load-balance parents based on the client source IP.

	multicast-siblings
			To be used only for cache peers of type "multicast".
			ALL members of this multicast group have "sibling"
			relationship with it, not "parent".  This is to a multicast
			group when the requested object would be fetched only from
			a "parent" cache, anyway.  It's useful, e.g., when
			configuring a pool of redundant Squid proxies, being
			members of the same multicast group.
	
	
	==== PEER SELECTION OPTIONS ====
	
	weight=N	use to affect the selection of a peer during any weighted
			peer-selection mechanisms.
			The weight must be an integer; default is 1,
			larger weights are favored more.
			This option does not affect parent selection if a peering
			protocol is not in use.
	
	basetime=N	Specify a base amount to be subtracted from round trip
			times of parents.
			It is subtracted before division by weight in calculating
			which parent to fectch from. If the rtt is less than the
			base time the rtt is set to a minimal value.
	
	ttl=N		Specify a TTL to use when sending multicast ICP queries
			to this address.
			Only useful when sending to a multicast group.
			Because we don't accept ICP replies from random
			hosts, you must configure other group members as
			peers with the 'multicast-responder' option.
	
	no-delay	To prevent access to this neighbor from influencing the
			delay pools.
	
	digest-url=URL	Tell Squid to fetch the cache digest (if digests are
			enabled) for this host from the specified URL rather
			than the Squid default location.
	
	
	==== CARP OPTIONS ====
	
	carp-key=key-specification
			use a different key than the full URL to hash against the peer.
			the key-specification is a comma-separated list of the keywords			
			scheme, host, port, path, params
			Order is not important.
	
	==== ACCELERATOR / REVERSE-PROXY OPTIONS ====
	
	originserver	Causes this parent to be contacted as an origin server.
			Meant to be used in accelerator setups when the peer
			is a web server.
	
	forceddomain=name
			Set the Host header of requests forwarded to this peer.
			Useful in accelerator setups where the server (peer)
			expects a certain domain name but clients may request
			others. ie example.com or www.example.com
	
	no-digest	Disable request of cache digests.
	
	no-netdb-exchange
			Disables requesting ICMP RTT database (NetDB).
	
	
	==== AUTHENTICATION OPTIONS ====
	
	login=user:password
			If this is a personal/workgroup proxy and your parent
			requires proxy authentication.
			
			Note: The string can include URL escapes (i.e. %20 for
			spaces). This also means % must be written as %%.
	
	login=PASSTHRU
			Send login details received from client to this peer.
			Both Proxy- and WWW-Authorization headers are passed
			without alteration to the peer.
			Authentication is not required by Squid for this to work.
			
			Note: This will pass any form of authentication but
			only Basic auth will work through a proxy unless the
			connection-auth options are also used.

	login=PASS	Send login details received from client to this peer.
			Authentication is not required by this option.
			
			If there are no client-provided authentication headers
			to pass on, but username and password are available
			from an external ACL user= and password= result tags
			they may be sent instead.
			
			Note: To combine this with proxy_auth both proxies must
			share the same user database as HTTP only allows for
			a single login (one for proxy, one for origin server).
			Also be warned this will expose your users proxy
			password to the peer. USE WITH CAUTION
	
	login=*:password
			Send the username to the upstream cache, but with a
			fixed password. This is meant to be used when the peer
			is in another administrative domain, but it is still
			needed to identify each user.
			The star can optionally be followed by some extra
			information which is added to the username. This can
			be used to identify this proxy to the peer, similar to
			the login=username:password option above.
	
	login=NEGOTIATE
			If this is a personal/workgroup proxy and your parent
			requires a secure proxy authentication.
			The first principal from the default keytab or defined by
			the environment variable KRB5_KTNAME will be used. 
	
			WARNING: The connection may transmit requests from multiple
			clients. Negotiate often assumes end-to-end authentication
			and a single-client. Which is not strictly true here.
	
	login=NEGOTIATE:principal_name
			If this is a personal/workgroup proxy and your parent
			requires a secure proxy authentication. 
			The principal principal_name from the default keytab or
			defined by the environment variable KRB5_KTNAME will be
			used.
	
			WARNING: The connection may transmit requests from multiple
			clients. Negotiate often assumes end-to-end authentication
			and a single-client. Which is not strictly true here.
	
	connection-auth=on|off
			Tell Squid that this peer does or not support Microsoft
			connection oriented authentication, and any such
			challenges received from there should be ignored.
			Default is auto to automatically determine the status
			of the peer.
	
	
	==== SSL / HTTPS / TLS OPTIONS ====
	
	ssl		Encrypt connections to this peer with SSL/TLS.
	
	sslcert=/path/to/ssl/certificate
			A client SSL certificate to use when connecting to
			this peer.
	
	sslkey=/path/to/ssl/key
			The private SSL key corresponding to sslcert above.
			If 'sslkey' is not specified 'sslcert' is assumed to
			reference a combined file containing both the
			certificate and the key.
	
	sslversion=1|2|3|4|5|6
			The SSL version to use when connecting to this peer
				1 = automatic (default)
				2 = SSL v2 only
				3 = SSL v3 only
				4 = TLS v1.0 only
				5 = TLS v1.1 only
				6 = TLS v1.2 only
	
	sslcipher=...	The list of valid SSL ciphers to use when connecting
			to this peer.
	
	ssloptions=... 	Specify various SSL implementation options:

			    NO_SSLv2    Disallow the use of SSLv2
			    NO_SSLv3    Disallow the use of SSLv3
			    NO_TLSv1    Disallow the use of TLSv1.0
			    NO_TLSv1_1  Disallow the use of TLSv1.1
			    NO_TLSv1_2  Disallow the use of TLSv1.2
			    SINGLE_DH_USE
				      Always create a new key when using
				      temporary/ephemeral DH key exchanges
			    ALL       Enable various bug workarounds
				      suggested as "harmless" by OpenSSL
				      Be warned that this reduces SSL/TLS
				      strength to some attacks.

			See the OpenSSL SSL_CTX_set_options documentation for a
			more complete list.
	
	sslcafile=... 	A file containing additional CA certificates to use
			when verifying the peer certificate.
	
	sslcapath=...	A directory containing additional CA certificates to
			use when verifying the peer certificate.
	
	sslcrlfile=... 	A certificate revocation list file to use when
			verifying the peer certificate.
	
	sslflags=...	Specify various flags modifying the SSL implementation:
	
			DONT_VERIFY_PEER
				Accept certificates even if they fail to
				verify.
			NO_DEFAULT_CA
				Don't use the default CA list built in
				to OpenSSL.
			DONT_VERIFY_DOMAIN
				Don't verify the peer certificate
				matches the server name
	
	ssldomain= 	The peer name as advertised in it's certificate.
			Used for verifying the correctness of the received peer
			certificate. If not specified the peer hostname will be
			used.
	
	front-end-https
			Enable the "Front-End-Https: On" header needed when
			using Squid as a SSL frontend in front of Microsoft OWA.
			See MS KB document Q307347 for details on this header.
			If set to auto the header will only be added if the
			request is forwarded as a https:// URL.
	
	
	==== GENERAL OPTIONS ====
	
	connect-timeout=N
			A peer-specific connect timeout.
			Also see the peer_connect_timeout directive.
	
	connect-fail-limit=N
			How many times connecting to a peer must fail before
			it is marked as down. Standby connection failures
			count towards this limit. Default is 10.
	
	allow-miss	Disable Squid's use of only-if-cached when forwarding
			requests to siblings. This is primarily useful when
			icp_hit_stale is used by the sibling. To extensive use
			of this option may result in forwarding loops, and you
			should avoid having two-way peerings with this option.
			For example to deny peer usage on requests from peer
			by denying cache_peer_access if the source is a peer.
	
	max-conn=N 	Limit the number of concurrent connections the Squid
			may open to this peer, including already opened idle
			and standby connections. There is no peer-specific
			connection limit by default.
	
			A peer exceeding the limit is not used for new
			requests unless a standby connection is available.
	
			max-conn currently works poorly with idle persistent
			connections: When a peer reaches its max-conn limit,
			and there are idle persistent connections to the peer,
			the peer may not be selected because the limiting code
			does not know whether Squid can reuse those idle
			connections.
	
	standby=N	Maintain a pool of N "hot standby" connections to an
			UP peer, available for requests when no idle
			persistent connection is available (or safe) to use.
			By default and with zero N, no such pool is maintained.
			N must not exceed the max-conn limit (if any).
	
			At start or after reconfiguration, Squid opens new TCP
			standby connections until there are N connections
			available and then replenishes the standby pool as
			opened connections are used up for requests. A used
			connection never goes back to the standby pool, but
			may go to the regular idle persistent connection pool
			shared by all peers and origin servers.
	
			Squid never opens multiple new standby connections
			concurrently.  This one-at-a-time approach minimizes
			flooding-like effect on peers. Furthermore, just a few
			standby connections should be sufficient in most cases
			to supply most new requests with a ready-to-use
			connection.
	
			Standby connections obey server_idle_pconn_timeout.
			For the feature to work as intended, the peer must be
			configured to accept and keep them open longer than
			the idle timeout at the connecting Squid, to minimize
			race conditions typical to idle used persistent
			connections. Default request_timeout and
			server_idle_pconn_timeout values ensure such a
			configuration.
	
	name=xxx	Unique name for the peer.
			Required if you have multiple peers on the same host
			but different ports.
			This name can be used in cache_peer_access and similar
			directives to dentify the peer.
			Can be used by outgoing access controls through the
			peername ACL type.
	
	no-tproxy	Do not use the client-spoof TPROXY support when forwarding
			requests to this peer. Use normal address selection instead.
			This overrides the spoof_client_ip ACL.
	
	proxy-only	objects fetched from the peer will not be stored locally.
	
DOC_END

NAME: cache_peer_domain cache_host_domain
TYPE: hostdomain
DEFAULT: none
LOC: none
DOC_START
	Use to limit the domains for which a neighbor cache will be
	queried.

	Usage:
		cache_peer_domain cache-host domain [domain ...]
		cache_peer_domain cache-host !domain

	For example, specifying

		cache_peer_domain parent.foo.net	.edu

	has the effect such that UDP query packets are sent to
	'bigserver' only when the requested object exists on a
	server in the .edu domain.  Prefixing the domainname
	with '!' means the cache will be queried for objects
	NOT in that domain.

	NOTE:	* Any number of domains may be given for a cache-host,
		  either on the same or separate lines.
		* When multiple domains are given for a particular
		  cache-host, the first matched domain is applied.
		* Cache hosts with no domain restrictions are queried
		  for all requests.
		* There are no defaults.
		* There is also a 'cache_peer_access' tag in the ACL
		  section.
DOC_END

NAME: cache_peer_access
TYPE: peer_access
DEFAULT: none
LOC: none
DOC_START
	Similar to 'cache_peer_domain' but provides more flexibility by
	using ACL elements.

	Usage:
		cache_peer_access cache-host allow|deny [!]aclname ...

	The syntax is identical to 'http_access' and the other lists of
	ACL elements.  See the comments for 'http_access' below, or
	the Squid FAQ (http://wiki.squid-cache.org/SquidFaq/SquidAcl).
DOC_END

NAME: neighbor_type_domain
TYPE: hostdomaintype
DEFAULT: none
DEFAULT_DOC: The peer type from cache_peer directive is used for all requests to that peer.
LOC: none
DOC_START
	Modify the cache_peer neighbor type when passing requests
	about specific domains to the peer.

	Usage:
		 neighbor_type_domain neighbor parent|sibling domain domain ...

	For example:
		cache_peer foo.example.com parent 3128 3130
		neighbor_type_domain foo.example.com sibling .au .de

	The above configuration treats all requests to foo.example.com as a
	parent proxy unless the request is for a .au or .de ccTLD domain name.
DOC_END

NAME: dead_peer_timeout
COMMENT: (seconds)
DEFAULT: 10 seconds
TYPE: time_t
LOC: Config.Timeout.deadPeer
DOC_START
	This controls how long Squid waits to declare a peer cache
	as "dead."  If there are no ICP replies received in this
	amount of time, Squid will declare the peer dead and not
	expect to receive any further ICP replies.  However, it
	continues to send ICP queries, and will mark the peer as
	alive upon receipt of the first subsequent ICP reply.

	This timeout also affects when Squid expects to receive ICP
	replies from peers.  If more than 'dead_peer' seconds have
	passed since the last ICP reply was received, Squid will not
	expect to receive an ICP reply on the next query.  Thus, if
	your time between requests is greater than this timeout, you
	will see a lot of requests sent DIRECT to origin servers
	instead of to your parents.
DOC_END

NAME: forward_max_tries
DEFAULT: 25
TYPE: int
LOC: Config.forward_max_tries
DOC_START
	Controls how many different forward paths Squid will try
	before giving up. See also forward_timeout.
	
	NOTE: connect_retries (default: none) can make each of these
	possible forwarding paths be tried multiple times.
DOC_END

COMMENT_START
 MEMORY CACHE OPTIONS
 -----------------------------------------------------------------------------
COMMENT_END

NAME: cache_mem
COMMENT: (bytes)
TYPE: b_size_t
DEFAULT: 256 MB
LOC: Config.memMaxSize
DOC_START
	NOTE: THIS PARAMETER DOES NOT SPECIFY THE MAXIMUM PROCESS SIZE.
	IT ONLY PLACES A LIMIT ON HOW MUCH ADDITIONAL MEMORY SQUID WILL
	USE AS A MEMORY CACHE OF OBJECTS. SQUID USES MEMORY FOR OTHER
	THINGS AS WELL. SEE THE SQUID FAQ SECTION 8 FOR DETAILS.

	'cache_mem' specifies the ideal amount of memory to be used
	for:
		* In-Transit objects
		* Hot Objects
		* Negative-Cached objects

	Data for these objects are stored in 4 KB blocks.  This
	parameter specifies the ideal upper limit on the total size of
	4 KB blocks allocated.  In-Transit objects take the highest
	priority.

	In-transit objects have priority over the others.  When
	additional space is needed for incoming data, negative-cached
	and hot objects will be released.  In other words, the
	negative-cached and hot objects will fill up any unused space
	not needed for in-transit objects.

	If circumstances require, this limit will be exceeded.
	Specifically, if your incoming request rate requires more than
	'cache_mem' of memory to hold in-transit objects, Squid will
	exceed this limit to satisfy the new requests.  When the load
	decreases, blocks will be freed until the high-water mark is
	reached.  Thereafter, blocks will be used to store hot
	objects.

	If shared memory caching is enabled, Squid does not use the shared
	cache space for in-transit objects, but they still consume as much
	local memory as they need. For more details about the shared memory
	cache, see memory_cache_shared.
DOC_END

NAME: maximum_object_size_in_memory
COMMENT: (bytes)
TYPE: b_size_t
DEFAULT: 512 KB
LOC: Config.Store.maxInMemObjSize
DOC_START
	Objects greater than this size will not be attempted to kept in
	the memory cache. This should be set high enough to keep objects
	accessed frequently in memory to improve performance whilst low
	enough to keep larger objects from hoarding cache_mem.
DOC_END

NAME: memory_cache_shared
COMMENT: on|off
TYPE: YesNoNone
LOC: Config.memShared
DEFAULT: none
DEFAULT_DOC: "on" where supported if doing memory caching with multiple SMP workers.
DOC_START
	Controls whether the memory cache is shared among SMP workers.

	The shared memory cache is meant to occupy cache_mem bytes and replace
	the non-shared memory cache, although some entities may still be
	cached locally by workers for now (e.g., internal and in-transit
	objects may be served from a local memory cache even if shared memory
	caching is enabled).

	By default, the memory cache is shared if and only if all of the
	following conditions are satisfied: Squid runs in SMP mode with
	multiple workers, cache_mem is positive, and Squid environment
	supports required IPC primitives (e.g., POSIX shared memory segments
	and GCC-style atomic operations).

	To avoid blocking locks, shared memory uses opportunistic algorithms
	that do not guarantee that every cachable entity that could have been
	shared among SMP workers will actually be shared.

	Currently, entities exceeding 32KB in size cannot be shared.
DOC_END

NAME: memory_cache_mode
TYPE: memcachemode
LOC: Config
DEFAULT: always
DEFAULT_DOC: Keep the most recently fetched objects in memory
DOC_START
	Controls which objects to keep in the memory cache (cache_mem)

	always	Keep most recently fetched objects in memory (default)

	disk	Only disk cache hits are kept in memory, which means
		an object must first be cached on disk and then hit
		a second time before cached in memory.

	network	Only objects fetched from network is kept in memory
DOC_END

NAME: memory_replacement_policy
TYPE: removalpolicy
LOC: Config.memPolicy
DEFAULT: lru
DOC_START
	The memory replacement policy parameter determines which
	objects are purged from memory when memory space is needed.

	See cache_replacement_policy for details on algorithms.
DOC_END

COMMENT_START
 DISK CACHE OPTIONS
 -----------------------------------------------------------------------------
COMMENT_END

NAME: cache_replacement_policy
TYPE: removalpolicy
LOC: Config.replPolicy
DEFAULT: lru
DOC_START
	The cache replacement policy parameter determines which
	objects are evicted (replaced) when disk space is needed.

	    lru       : Squid's original list based LRU policy
	    heap GDSF : Greedy-Dual Size Frequency
	    heap LFUDA: Least Frequently Used with Dynamic Aging
	    heap LRU  : LRU policy implemented using a heap

	Applies to any cache_dir lines listed below this directive.

	The LRU policies keeps recently referenced objects.

	The heap GDSF policy optimizes object hit rate by keeping smaller
	popular objects in cache so it has a better chance of getting a
	hit.  It achieves a lower byte hit rate than LFUDA though since
	it evicts larger (possibly popular) objects.

	The heap LFUDA policy keeps popular objects in cache regardless of
	their size and thus optimizes byte hit rate at the expense of
	hit rate since one large, popular object will prevent many
	smaller, slightly less popular objects from being cached.

	Both policies utilize a dynamic aging mechanism that prevents
	cache pollution that can otherwise occur with frequency-based
	replacement policies.

	NOTE: if using the LFUDA replacement policy you should increase
	the value of maximum_object_size above its default of 4 MB to
	to maximize the potential byte hit rate improvement of LFUDA.

	For more information about the GDSF and LFUDA cache replacement
	policies see http://www.hpl.hp.com/techreports/1999/HPL-1999-69.html
	and http://fog.hpl.external.hp.com/techreports/98/HPL-98-173.html.
DOC_END

NAME: minimum_object_size
COMMENT: (bytes)
TYPE: b_int64_t
DEFAULT: 0 KB
DEFAULT_DOC: no limit
LOC: Config.Store.minObjectSize
DOC_START
	Objects smaller than this size will NOT be saved on disk.  The
	value is specified in bytes, and the default is 0 KB, which
	means all responses can be stored.
DOC_END

NAME: maximum_object_size
COMMENT: (bytes)
TYPE: b_int64_t
DEFAULT: 4 MB
LOC: Config.Store.maxObjectSize
DOC_START
	Set the default value for max-size parameter on any cache_dir.
	The value is specified in bytes, and the default is 4 MB.
	
	If you wish to get a high BYTES hit ratio, you should probably
	increase this (one 32 MB object hit counts for 3200 10KB
	hits).
	
	If you wish to increase hit ratio more than you want to
	save bandwidth you should leave this low.
	
	NOTE: if using the LFUDA replacement policy you should increase
	this value to maximize the byte hit rate improvement of LFUDA!
	See cache_replacement_policy for a discussion of this policy.
DOC_END

NAME: cache_dir
TYPE: cachedir
DEFAULT: none
DEFAULT_DOC: No disk cache. Store cache ojects only in memory.
LOC: Config.cacheSwap
DOC_START
	Format:
		cache_dir Type Directory-Name Fs-specific-data [options]

	You can specify multiple cache_dir lines to spread the
	cache among different disk partitions.

	Type specifies the kind of storage system to use. Only "ufs"
	is built by default. To enable any of the other storage systems
	see the --enable-storeio configure option.

	'Directory' is a top-level directory where cache swap
	files will be stored.  If you want to use an entire disk
	for caching, this can be the mount-point directory.
	The directory must exist and be writable by the Squid
	process.  Squid will NOT create this directory for you.

	In SMP configurations, cache_dir must not precede the workers option
	and should use configuration macros or conditionals to give each
	worker interested in disk caching a dedicated cache directory.


	====  The ufs store type  ====

	"ufs" is the old well-known Squid storage format that has always
	been there.

	Usage:
		cache_dir ufs Directory-Name Mbytes L1 L2 [options]

	'Mbytes' is the amount of disk space (MB) to use under this
	directory.  The default is 100 MB.  Change this to suit your
	configuration.  Do NOT put the size of your disk drive here.
	Instead, if you want Squid to use the entire disk drive,
	subtract 20% and use that value.

	'L1' is the number of first-level subdirectories which
	will be created under the 'Directory'.  The default is 16.

	'L2' is the number of second-level subdirectories which
	will be created under each first-level directory.  The default
	is 256.


	====  The aufs store type  ====

	"aufs" uses the same storage format as "ufs", utilizing
	POSIX-threads to avoid blocking the main Squid process on
	disk-I/O. This was formerly known in Squid as async-io.

	Usage:
		cache_dir aufs Directory-Name Mbytes L1 L2 [options]

	see argument descriptions under ufs above


	====  The diskd store type  ====

	"diskd" uses the same storage format as "ufs", utilizing a
	separate process to avoid blocking the main Squid process on
	disk-I/O.

	Usage:
		cache_dir diskd Directory-Name Mbytes L1 L2 [options] [Q1=n] [Q2=n]

	see argument descriptions under ufs above

	Q1 specifies the number of unacknowledged I/O requests when Squid
	stops opening new files. If this many messages are in the queues,
	Squid won't open new files. Default is 64

	Q2 specifies the number of unacknowledged messages when Squid
	starts blocking.  If this many messages are in the queues,
	Squid blocks until it receives some replies. Default is 72

	When Q1 < Q2 (the default), the cache directory is optimized
	for lower response time at the expense of a decrease in hit
	ratio.  If Q1 > Q2, the cache directory is optimized for
	higher hit ratio at the expense of an increase in response
	time.


	====  The rock store type  ====

	Usage:
	    cache_dir rock Directory-Name Mbytes [options]

	The Rock Store type is a database-style storage. All cached
	entries are stored in a "database" file, using fixed-size slots.
	A single entry occupies one or more slots.

	If possible, Squid using Rock Store creates a dedicated kid
	process called "disker" to avoid blocking Squid worker(s) on disk
	I/O. One disker kid is created for each rock cache_dir.  Diskers
	are created only when Squid, running in daemon mode, has support
	for the IpcIo disk I/O module.

	swap-timeout=msec: Squid will not start writing a miss to or
	reading a hit from disk if it estimates that the swap operation
	will take more than the specified number of milliseconds. By
	default and when set to zero, disables the disk I/O time limit
	enforcement. Ignored when using blocking I/O module because
	blocking synchronous I/O does not allow Squid to estimate the
	expected swap wait time.

	max-swap-rate=swaps/sec: Artificially limits disk access using
	the specified I/O rate limit. Swap out requests that
	would cause the average I/O rate to exceed the limit are
	delayed. Individual swap in requests (i.e., hits or reads) are
	not delayed, but they do contribute to measured swap rate and
	since they are placed in the same FIFO queue as swap out
	requests, they may wait longer if max-swap-rate is smaller.
	This is necessary on file systems that buffer "too
	many" writes and then start blocking Squid and other processes
	while committing those writes to disk.  Usually used together
	with swap-timeout to avoid excessive delays and queue overflows
	when disk demand exceeds available disk "bandwidth". By default
	and when set to zero, disables the disk I/O rate limit
	enforcement. Currently supported by IpcIo module only.

	slot-size=bytes: The size of a database "record" used for
	storing cached responses. A cached response occupies at least
	one slot and all database I/O is done using individual slots so
	increasing this parameter leads to more disk space waste while
	decreasing it leads to more disk I/O overheads. Should be a
	multiple of your operating system I/O page size. Defaults to
	16KBytes. A housekeeping header is stored with each slot and
	smaller slot-sizes will be rejected. The header is smaller than
	100 bytes.


	==== COMMON OPTIONS ====

	no-store	no new objects should be stored to this cache_dir.

	min-size=n	the minimum object size in bytes this cache_dir
			will accept.  It's used to restrict a cache_dir
			to only store large objects (e.g. AUFS) while
			other stores are optimized for smaller objects
			(e.g. Rock).
			Defaults to 0.

	max-size=n	the maximum object size in bytes this cache_dir
			supports.
			The value in maximum_object_size directive sets
			the default unless more specific details are
			available (ie a small store capacity).

	Note: To make optimal use of the max-size limits you should order
	the cache_dir lines with the smallest max-size value first.

NOCOMMENT_START

# Uncomment and adjust the following to add a disk cache directory.
#cache_dir ufs @DEFAULT_SWAP_DIR@ 100 16 256
NOCOMMENT_END
DOC_END

NAME: store_dir_select_algorithm
TYPE: string
LOC: Config.store_dir_select_algorithm
DEFAULT: least-load
DOC_START
	How Squid selects which cache_dir to use when the response
	object will fit into more than one.

	Regardless of which algorithm is used the cache_dir min-size
	and max-size parameters are obeyed. As such they can affect
	the selection algorithm by limiting the set of considered
	cache_dir.

	Algorithms:

		least-load

	This algorithm is suited to caches with similar cache_dir
	sizes and disk speeds.

	The disk with the least I/O pending is selected.
	When there are multiple disks with the same I/O load ranking
	the cache_dir with most available capacity is selected.

	When a mix of cache_dir sizes are configured the faster disks
	have a naturally lower I/O loading and larger disks have more
	capacity. So space used to store objects and data throughput
	may be very unbalanced towards larger disks.


		round-robin

	This algorithm is suited to caches with unequal cache_dir
	disk sizes.

	Each cache_dir is selected in a rotation. The next suitable
	cache_dir is used.

	Available cache_dir capacity is only considered in relation
	to whether the object will fit and meets the min-size and
	max-size parameters.

	Disk I/O loading is only considered to prevent overload on slow
	disks. This algorithm does not spread objects by size, so any
	I/O loading per-disk may appear very unbalanced and volatile.

	If several cache_dirs use similar min-size, max-size, or other
	limits to to reject certain responses, then do not group such
	cache_dir lines together, to avoid round-robin selection bias
	towards the first cache_dir after the group. Instead, interleave
	cache_dir lines from different groups. For example:

		store_dir_select_algorithm round-robin
		cache_dir rock /hdd1 ... min-size=100000
		cache_dir rock /ssd1 ... max-size=99999
		cache_dir rock /hdd2 ... min-size=100000
		cache_dir rock /ssd2 ... max-size=99999
		cache_dir rock /hdd3 ... min-size=100000
		cache_dir rock /ssd3 ... max-size=99999
DOC_END

NAME: max_open_disk_fds
TYPE: int
LOC: Config.max_open_disk_fds
DEFAULT: 0
DEFAULT_DOC: no limit
DOC_START
	To avoid having disk as the I/O bottleneck Squid can optionally
	bypass the on-disk cache if more than this amount of disk file
	descriptors are open.

	A value of 0 indicates no limit.
DOC_END

NAME: cache_swap_low
COMMENT: (percent, 0-100)
TYPE: int
DEFAULT: 90
LOC: Config.Swap.lowWaterMark
DOC_START
	The low-water mark for cache object replacement.
	Replacement begins when the swap (disk) usage is above the
	low-water mark and attempts to maintain utilization near the
	low-water mark.  As swap utilization gets close to high-water
	mark object eviction becomes more aggressive.  If utilization is
	close to the low-water mark less replacement is done each time.

	Defaults are 90% and 95%. If you have a large cache, 5% could be
	hundreds of MB. If this is the case you may wish to set these
	numbers closer together.

	See also cache_swap_high
DOC_END

NAME: cache_swap_high
COMMENT: (percent, 0-100)
TYPE: int
DEFAULT: 95
LOC: Config.Swap.highWaterMark
DOC_START
	The high-water mark for cache object replacement.
	Replacement begins when the swap (disk) usage is above the
	low-water mark and attempts to maintain utilization near the
	low-water mark.  As swap utilization gets close to high-water
	mark object eviction becomes more aggressive.  If utilization is
	close to the low-water mark less replacement is done each time.

	Defaults are 90% and 95%. If you have a large cache, 5% could be
	hundreds of MB. If this is the case you may wish to set these
	numbers closer together.

	See also cache_swap_low
DOC_END

COMMENT_START
 LOGFILE OPTIONS
 -----------------------------------------------------------------------------
COMMENT_END

NAME: logformat
TYPE: logformat
LOC: Log::TheConfig
DEFAULT: none
DEFAULT_DOC: The format definitions squid, common, combined, referrer, useragent are built in.
DOC_START
	Usage:

	logformat <name> <format specification>

	Defines an access log format.

	The <format specification> is a string with embedded % format codes

	% format codes all follow the same basic structure where all but
	the formatcode is optional. Output strings are automatically escaped
	as required according to their context and the output format
	modifiers are usually not needed, but can be specified if an explicit
	output format is desired.

		% ["|[|'|#] [-] [[0]width] [{argument}] formatcode

		"	output in quoted string format
		[	output in squid text log format as used by log_mime_hdrs
		#	output in URL quoted format
		'	output as-is

		-	left aligned

		width	minimum and/or maximum field width:
			    [width_min][.width_max]
			When minimum starts with 0, the field is zero-padded.
			String values exceeding maximum width are truncated.

		{arg}	argument such as header name etc

	Format codes:

		%	a literal % character
		sn	Unique sequence number per log line entry
		err_code    The ID of an error response served by Squid or
				a similar internal error identifier.
		err_detail  Additional err_code-dependent error information.
		note	The annotation specified by the argument. Also
			logs the adaptation meta headers set by the
			adaptation_meta configuration parameter.
			If no argument given all annotations logged.
			The argument may include a separator to use with
			annotation values:
                            name[:separator]
			By default, multiple note values are separated with ","
			and multiple notes are separated with "\r\n".
			When logging named notes with %{name}note, the
			explicitly configured separator is used between note
			values. When logging all notes with %note, the
			explicitly configured separator is used between
			individual notes. There is currently no way to
			specify both value and notes separators when logging
			all notes with %note.

	Connection related format codes:

		>a	Client source IP address
		>A	Client FQDN
		>p	Client source port
		>eui	Client source EUI (MAC address, EUI-48 or EUI-64 identifier)
		>la	Local IP address the client connected to
		>lp	Local port number the client connected to
		>qos    Client connection TOS/DSCP value set by Squid
		>nfmark Client connection netfilter mark set by Squid

		la	Local listening IP address the client connection was connected to.
		lp	Local listening port number the client connection was connected to.

		<a	Server IP address of the last server or peer connection
		<A	Server FQDN or peer name
		<p	Server port number of the last server or peer connection
		<la	Local IP address of the last server or peer connection
		<lp     Local port number of the last server or peer connection
		<qos	Server connection TOS/DSCP value set by Squid
		<nfmark Server connection netfilter mark set by Squid

	Time related format codes:

		ts	Seconds since epoch
		tu	subsecond time (milliseconds)
		tl	Local time. Optional strftime format argument
				default %d/%b/%Y:%H:%M:%S %z
		tg	GMT time. Optional strftime format argument
				default %d/%b/%Y:%H:%M:%S %z
		tr	Response time (milliseconds)
		dt	Total time spent making DNS lookups (milliseconds)
		tS	Approximate master transaction start time in 
			<full seconds since epoch>.<fractional seconds> format.
			Currently, Squid considers the master transaction
			started when a complete HTTP request header initiating
			the transaction is received from the client. This is
			the same value that Squid uses to calculate transaction
			response time when logging %tr to access.log. Currently,
			Squid uses millisecond resolution for %tS values,
			similar to the default access.log "current time" field
			(%ts.%03tu).

	Access Control related format codes:

		et	Tag returned by external acl
		ea	Log string returned by external acl
		un	User name (any available)
		ul	User name from authentication
		ue	User name from external acl helper
		ui	User name from ident
		us	User name from SSL
		credentials Client credentials. The exact meaning depends on
			the authentication scheme: For Basic authentication,
			it is the password; for Digest, the realm sent by the
			client; for NTLM and Negotiate, the client challenge
			or client credentials prefixed with "YR " or "KK ".

	HTTP related format codes:

	    REQUEST

		[http::]rm	Request method (GET/POST etc)
		[http::]>rm	Request method from client
		[http::]<rm	Request method sent to server or peer
		[http::]ru	Request URL from client (historic, filtered for logging)
		[http::]>ru	Request URL from client
		[http::]<ru	Request URL sent to server or peer
		[http::]>rs	Request URL scheme from client
		[http::]<rs	Request URL scheme sent to server or peer
		[http::]>rd	Request URL domain from client
		[http::]>rd	Request URL domain sent to server or peer
		[http::]>rP	Request URL port from client
		[http::]<rP	Request URL port sent to server or peer
		[http::]rp	Request URL path excluding hostname
		[http::]>rp	Request URL path excluding hostname from client
		[http::]<rp	Request URL path excluding hostname sent to server or peer
		[http::]rv	Request protocol version
		[http::]>rv	Request protocol version from client
		[http::]<rv	Request protocol version sent to server or peer

		[http::]>h	Original received request header.
				Usually differs from the request header sent by
				Squid, although most fields are often preserved.
				Accepts optional header field name/value filter
				argument using name[:[separator]element] format.
		[http::]>ha	Received request header after adaptation and
				redirection (pre-cache REQMOD vectoring point).
				Usually differs from the request header sent by
				Squid, although most fields are often preserved.
				Optional header name argument as for >h


	    RESPONSE

		[http::]<Hs	HTTP status code received from the next hop
		[http::]>Hs	HTTP status code sent to the client

		[http::]<h	Reply header. Optional header name argument
				as for >h

		[http::]mt	MIME content type


	    SIZE COUNTERS

		[http::]st	Total size of request + reply traffic with client
		[http::]>st	Total size of request received from client.
				Excluding chunked encoding bytes.
		[http::]<st	Total size of reply sent to client (after adaptation)

		[http::]>sh	Size of request headers received from client
		[http::]<sh	Size of reply headers sent to client (after adaptation)

		[http::]<sH	Reply high offset sent
		[http::]<sS	Upstream object size

		[http::]<bs	Number of HTTP-equivalent message body bytes 
				received from the next hop, excluding chunked
				transfer encoding and control messages.
				Generated FTP/Gopher listings are treated as
				received bodies.


	    TIMING

		[http::]<pt	Peer response time in milliseconds. The timer starts
				when the last request byte is sent to the next hop
				and stops when the last response byte is received.
		[http::]<tt	Total server-side time in milliseconds. The timer 
				starts with the first connect request (or write I/O)
				sent to the first selected peer. The timer stops
				with the last I/O with the last peer.

	Squid handling related format codes:

		Ss	Squid request status (TCP_MISS etc)
		Sh	Squid hierarchy status (DEFAULT_PARENT etc)

	SSL-related format codes:

		ssl::bump_mode	SslBump decision for the transaction:

				For CONNECT requests that initiated bumping of
				a connection and for any request received on
				an already bumped connection, Squid logs the
				corresponding SslBump mode ("server-first" or
				"client-first"). See the ssl_bump option for
				more information about these modes.

				A "none" token is logged for requests that
				triggered "ssl_bump" ACL evaluation matching
				either a "none" rule or no rules at all.

				In all other cases, a single dash ("-") is
				logged.

		ssl::>sni	SSL client SNI sent to Squid. Available only
				after the peek, stare, or splice SSL bumping
				actions.

	If ICAP is enabled, the following code becomes available (as
	well as ICAP log codes documented with the icap_log option):

		icap::tt        Total ICAP processing time for the HTTP
				transaction. The timer ticks when ICAP
				ACLs are checked and when ICAP
				transaction is in progress.

	If adaptation is enabled the following three codes become available:

		adapt::<last_h	The header of the last ICAP response or
				meta-information from the last eCAP
				transaction related to the HTTP transaction.
				Like <h, accepts an optional header name
				argument.

		adapt::sum_trs Summed adaptation transaction response
				times recorded as a comma-separated list in
				the order of transaction start time. Each time
				value is recorded as an integer number,
				representing response time of one or more
				adaptation (ICAP or eCAP) transaction in
				milliseconds.  When a failed transaction is
				being retried or repeated, its time is not
				logged individually but added to the
				replacement (next) transaction. See also:
				adapt::all_trs.

		adapt::all_trs All adaptation transaction response times.
				Same as adaptation_strs but response times of
				individual transactions are never added
				together. Instead, all transaction response
				times are recorded individually.

	You can prefix adapt::*_trs format codes with adaptation
	service name in curly braces to record response time(s) specific
	to that service. For example: %{my_service}adapt::sum_trs

	If SSL is enabled, the following formating codes become available:

		%ssl::>cert_subject The Subject field of the received client
				SSL certificate or a dash ('-') if Squid has
				received an invalid/malformed certificate or
				no certificate at all. Consider encoding the
				logged value because Subject often has spaces.

		%ssl::>cert_issuer The Issuer field of the received client
				SSL certificate or a dash ('-') if Squid has
				received an invalid/malformed certificate or
				no certificate at all. Consider encoding the
				logged value because Issuer often has spaces.

	The default formats available (which do not need re-defining) are:

logformat squid      %ts.%03tu %6tr %>a %Ss/%03>Hs %<st %rm %ru %[un %Sh/%<a %mt
logformat common     %>a %[ui %[un [%tl] "%rm %ru HTTP/%rv" %>Hs %<st %Ss:%Sh
logformat combined   %>a %[ui %[un [%tl] "%rm %ru HTTP/%rv" %>Hs %<st "%{Referer}>h" "%{User-Agent}>h" %Ss:%Sh
logformat referrer   %ts.%03tu %>a %{Referer}>h %ru
logformat useragent  %>a [%tl] "%{User-Agent}>h"

	NOTE: When the log_mime_hdrs directive is set to ON.
		The squid, common and combined formats have a safely encoded copy
		of the mime headers appended to each line within a pair of brackets.

	NOTE: The common and combined formats are not quite true to the Apache definition.
		The logs from Squid contain an extra status and hierarchy code appended.

DOC_END

NAME: access_log cache_access_log
TYPE: access_log
LOC: Config.Log.accesslogs
DEFAULT_IF_NONE: daemon:@DEFAULT_ACCESS_LOG@ squid
DOC_START
	Configures whether and how Squid logs HTTP and ICP transactions.
	If access logging is enabled, a single line is logged for every 
	matching HTTP or ICP request. The recommended directive formats are:

	access_log <module>:<place> [option ...] [acl acl ...]
	access_log none [acl acl ...]

	The following directive format is accepted but may be deprecated:
	access_log <module>:<place> [<logformat name> [acl acl ...]]

        In most cases, the first ACL name must not contain the '=' character
	and should not be equal to an existing logformat name. You can always
	start with an 'all' ACL to work around those restrictions.
	
	Will log to the specified module:place using the specified format (which
	must be defined in a logformat directive) those entries which match
	ALL the acl's specified (which must be defined in acl clauses).
	If no acl is specified, all requests will be logged to this destination.
	
	===== Available options for the recommended directive format =====

	logformat=name		Names log line format (either built-in or
				defined by a logformat directive). Defaults
				to 'squid'.

	buffer-size=64KB	Defines approximate buffering limit for log
				records (see buffered_logs).  Squid should not
				keep more than the specified size and, hence,
				should flush records before the buffer becomes
				full to avoid overflows under normal
				conditions (the exact flushing algorithm is
				module-dependent though).  The on-error option
				controls overflow handling.

	on-error=die|drop	Defines action on unrecoverable errors. The
				'drop' action ignores (i.e., does not log)
				affected log records. The default 'die' action
				kills the affected worker. The drop action 
				support has not been tested for modules other
				than tcp.

	===== Modules Currently available =====
	
	none	Do not log any requests matching these ACL.
		Do not specify Place or logformat name.
	
	stdio	Write each log line to disk immediately at the completion of
		each request.
		Place: the filename and path to be written.
	
	daemon	Very similar to stdio. But instead of writing to disk the log
		line is passed to a daemon helper for asychronous handling instead.
		Place: varies depending on the daemon.
		
		log_file_daemon Place: the file name and path to be written.
	
	syslog	To log each request via syslog facility.
		Place: The syslog facility and priority level for these entries.
		Place Format:  facility.priority

		where facility could be any of:
			authpriv, daemon, local0 ... local7 or user.

		And priority could be any of:
			err, warning, notice, info, debug.
	
	udp	To send each log line as text data to a UDP receiver.
		Place: The destination host name or IP and port.
		Place Format:   //host:port

	tcp	To send each log line as text data to a TCP receiver.
		Lines may be accumulated before sending (see buffered_logs).
		Place: The destination host name or IP and port.
		Place Format:   //host:port

	Default:
		access_log daemon:@DEFAULT_ACCESS_LOG@ squid
DOC_END

NAME: icap_log
TYPE: access_log
IFDEF: ICAP_CLIENT
LOC: Config.Log.icaplogs
DEFAULT: none
DOC_START
	ICAP log files record ICAP transaction summaries, one line per
	transaction.

	The icap_log option format is:
	icap_log <filepath> [<logformat name> [acl acl ...]]
	icap_log none [acl acl ...]]
	
	Please see access_log option documentation for details. The two
	kinds of logs share the overall configuration approach and many
	features.

	ICAP processing of a single HTTP message or transaction may
	require multiple ICAP transactions.  In such cases, multiple
	ICAP transaction log lines will correspond to a single access
	log line.

	ICAP log uses logformat codes that make sense for an ICAP
	transaction. Header-related codes are applied to the HTTP header
	embedded in an ICAP server response, with the following caveats:
	For REQMOD, there is no HTTP response header unless the ICAP
	server performed request satisfaction. For RESPMOD, the HTTP
	request header is the header sent to the ICAP server. For
	OPTIONS, there are no HTTP headers.

	The following format codes are also available for ICAP logs:

		icap::<A	ICAP server IP address. Similar to <A.

		icap::<service_name	ICAP service name from the icap_service
				option in Squid configuration file.

		icap::ru	ICAP Request-URI. Similar to ru.

		icap::rm	ICAP request method (REQMOD, RESPMOD, or 
				OPTIONS). Similar to existing rm.

		icap::>st	Bytes sent to the ICAP server (TCP payload
				only; i.e., what Squid writes to the socket).

		icap::<st	Bytes received from the ICAP server (TCP
				payload only; i.e., what Squid reads from
				the socket).

		icap::<bs	Number of message body bytes received from the
				ICAP server. ICAP message body, if any, usually
				includes encapsulated HTTP message headers and
				possibly encapsulated HTTP message body. The
				HTTP body part is dechunked before its size is
				computed.

		icap::tr 	Transaction response time (in
				milliseconds).  The timer starts when
				the ICAP transaction is created and
				stops when the transaction is completed.
				Similar to tr.

		icap::tio	Transaction I/O time (in milliseconds). The
				timer starts when the first ICAP request
				byte is scheduled for sending. The timers
				stops when the last byte of the ICAP response
				is received.

		icap::to 	Transaction outcome: ICAP_ERR* for all
				transaction errors, ICAP_OPT for OPTION
				transactions, ICAP_ECHO for 204
				responses, ICAP_MOD for message
				modification, and ICAP_SAT for request
				satisfaction. Similar to Ss.

		icap::Hs	ICAP response status code. Similar to Hs.

		icap::>h	ICAP request header(s). Similar to >h.

		icap::<h	ICAP response header(s). Similar to <h.

	The default ICAP log format, which can be used without an explicit
	definition, is called icap_squid:

logformat icap_squid %ts.%03tu %6icap::tr %>a %icap::to/%03icap::Hs %icap::<size %icap::rm %icap::ru% %un -/%icap::<A -

	See also: logformat, log_icap, and %adapt::<last_h 
DOC_END

NAME: logfile_daemon
TYPE: string
DEFAULT: @DEFAULT_LOGFILED@
LOC: Log::TheConfig.logfile_daemon
DOC_START
	Specify the path to the logfile-writing daemon. This daemon is
	used to write the access and store logs, if configured.

	Squid sends a number of commands to the log daemon:
	  L<data>\n - logfile data
	  R\n - rotate file
	  T\n - truncate file
	  O\n - reopen file
	  F\n - flush file
	  r<n>\n - set rotate count to <n>
	  b<n>\n - 1 = buffer output, 0 = don't buffer output

	No responses is expected.
DOC_END

NAME: stats_collection
TYPE: acl_access
LOC: Config.accessList.stats_collection
DEFAULT: none
DEFAULT_DOC: Allow logging for all transactions.
COMMENT: allow|deny acl acl...
DOC_START
	This options allows you to control which requests gets accounted
	in performance counters.

	This clause only supports fast acl types.
	See http://wiki.squid-cache.org/SquidFaq/SquidAcl for details.
DOC_END

NAME: cache_store_log
TYPE: string
DEFAULT: none
LOC: Config.Log.store
DOC_START
	Logs the activities of the storage manager.  Shows which
	objects are ejected from the cache, and which objects are
	saved and for how long.
	There are not really utilities to analyze this data, so you can safely
	disable it (the default).
	
	Store log uses modular logging outputs. See access_log for the list
	of modules supported.
	
	Example:
		cache_store_log stdio:@DEFAULT_STORE_LOG@
		cache_store_log daemon:@DEFAULT_STORE_LOG@
DOC_END

NAME: cache_swap_state cache_swap_log
TYPE: string
LOC: Config.Log.swap
DEFAULT: none
DEFAULT_DOC: Store the journal inside its cache_dir
DOC_START
	Location for the cache "swap.state" file. This index file holds
	the metadata of objects saved on disk.  It is used to rebuild
	the cache during startup.  Normally this file resides in each
	'cache_dir' directory, but you may specify an alternate
	pathname here.  Note you must give a full filename, not just
	a directory. Since this is the index for the whole object
	list you CANNOT periodically rotate it!

	If %s can be used in the file name it will be replaced with a
	a representation of the cache_dir name where each / is replaced
	with '.'. This is needed to allow adding/removing cache_dir
	lines when cache_swap_log is being used.

	If have more than one 'cache_dir', and %s is not used in the name
	these swap logs will have names such as:

		cache_swap_log.00
		cache_swap_log.01
		cache_swap_log.02

	The numbered extension (which is added automatically)
	corresponds to the order of the 'cache_dir' lines in this
	configuration file.  If you change the order of the 'cache_dir'
	lines in this file, these index files will NOT correspond to
	the correct 'cache_dir' entry (unless you manually rename
	them).  We recommend you do NOT use this option.  It is
	better to keep these index files in each 'cache_dir' directory.
DOC_END

NAME: logfile_rotate
TYPE: int
DEFAULT: 10
LOC: Config.Log.rotateNumber
DOC_START
	Specifies the number of logfile rotations to make when you
	type 'squid -k rotate'. The default is 10, which will rotate
	with extensions 0 through 9. Setting logfile_rotate to 0 will
	disable the file name rotation, but the logfiles are still closed
	and re-opened. This will enable you to rename the logfiles
	yourself just before sending the rotate signal.

	Note, the 'squid -k rotate' command normally sends a USR1
	signal to the running squid process.  In certain situations
	(e.g. on Linux with Async I/O), USR1 is used for other
	purposes, so -k rotate uses another signal.  It is best to get
	in the habit of using 'squid -k rotate' instead of 'kill -USR1
	<pid>'.

	Note, from Squid-3.1 this option is only a default for cache.log,
	that log can be rotated separately by using debug_options.
DOC_END

NAME: mime_table
TYPE: string
DEFAULT: @DEFAULT_MIME_TABLE@
LOC: Config.mimeTablePathname
DOC_START
	Path to Squid's icon configuration file.

	You shouldn't need to change this, but the default file contains
	examples and formatting information if you do.
DOC_END

NAME: log_mime_hdrs
COMMENT: on|off
TYPE: onoff
LOC: Config.onoff.log_mime_hdrs
DEFAULT: off
DOC_START
	The Cache can record both the request and the response MIME
	headers for each HTTP transaction.  The headers are encoded
	safely and will appear as two bracketed fields at the end of
	the access log (for either the native or httpd-emulated log
	formats).  To enable this logging set log_mime_hdrs to 'on'.
DOC_END

NAME: pid_filename
TYPE: string
DEFAULT: @DEFAULT_PID_FILE@
LOC: Config.pidFilename
DOC_START
	A filename to write the process-id to.  To disable, enter "none".
DOC_END

NAME: client_netmask
TYPE: address
LOC: Config.Addrs.client_netmask
DEFAULT: no_addr
DEFAULT_DOC: Log full client IP address
DOC_START
	A netmask for client addresses in logfiles and cachemgr output.
	Change this to protect the privacy of your cache clients.
	A netmask of 255.255.255.0 will log all IP's in that range with
	the last digit set to '0'.
DOC_END

NAME: strip_query_terms
TYPE: onoff
LOC: Config.onoff.strip_query_terms
DEFAULT: on
DOC_START
	By default, Squid strips query terms from requested URLs before
	logging.  This protects your user's privacy and reduces log size.

	When investigating HIT/MISS or other caching behaviour you
	will need to disable this to see the full URL used by Squid.
DOC_END

NAME: buffered_logs
COMMENT: on|off
TYPE: onoff
DEFAULT: off
LOC: Config.onoff.buffered_logs
DOC_START
	Whether to write/send access_log records ASAP or accumulate them and
	then write/send them in larger chunks. Buffering may improve
	performance because it decreases the number of I/Os. However,
	buffering increases the delay before log records become available to
	the final recipient (e.g., a disk file or logging daemon) and,
	hence, increases the risk of log records loss.

	Note that even when buffered_logs are off, Squid may have to buffer
	records if it cannot write/send them immediately due to pending I/Os
	(e.g., the I/O writing the previous log record) or connectivity loss.

	Currently honored by 'daemon' and 'tcp' access_log modules only.
DOC_END

NAME: netdb_filename
TYPE: string
DEFAULT: stdio:@DEFAULT_NETDB_FILE@
LOC: Config.netdbFilename
IFDEF: USE_ICMP
DOC_START
	Where Squid stores it's netdb journal.
	When enabled this journal preserves netdb state between restarts.

	To disable, enter "none".
DOC_END

COMMENT_START
 OPTIONS FOR TROUBLESHOOTING
 -----------------------------------------------------------------------------
COMMENT_END

NAME: cache_log
TYPE: string
DEFAULT_IF_NONE: @DEFAULT_CACHE_LOG@
LOC: Debug::cache_log
DOC_START
	Squid administrative logging file.

	This is where general information about Squid behavior goes. You can
	increase the amount of data logged to this file and how often it is
	rotated with "debug_options"
DOC_END

NAME: debug_options
TYPE: eol
DEFAULT: ALL,1
DEFAULT_DOC: Log all critical and important messages.
LOC: Debug::debugOptions
DOC_START
	Logging options are set as section,level where each source file
	is assigned a unique section.  Lower levels result in less
	output,  Full debugging (level 9) can result in a very large
	log file, so be careful.

	The magic word "ALL" sets debugging levels for all sections.
	The default is to run with "ALL,1" to record important warnings.

	The rotate=N option can be used to keep more or less of these logs
	than would otherwise be kept by logfile_rotate.
	For most uses a single log should be enough to monitor current
	events affecting Squid.
DOC_END

NAME: coredump_dir
TYPE: string
LOC: Config.coredump_dir
DEFAULT_IF_NONE: none
DEFAULT_DOC: Use the directory from where Squid was started.
DOC_START
	By default Squid leaves core files in the directory from where
	it was started. If you set 'coredump_dir' to a directory
	that exists, Squid will chdir() to that directory at startup
	and coredump files will be left there.

NOCOMMENT_START

# Leave coredumps in the first cache dir
coredump_dir @DEFAULT_SWAP_DIR@
NOCOMMENT_END
DOC_END


COMMENT_START
 OPTIONS FOR FTP GATEWAYING
 -----------------------------------------------------------------------------
COMMENT_END

NAME: ftp_user
TYPE: string
DEFAULT: Squid@
LOC: Config.Ftp.anon_user
DOC_START
	If you want the anonymous login password to be more informative
	(and enable the use of picky FTP servers), set this to something
	reasonable for your domain, like wwwuser@somewhere.net

	The reason why this is domainless by default is the
	request can be made on the behalf of a user in any domain,
	depending on how the cache is used.
	Some FTP server also validate the email address is valid
	(for example perl.com).
DOC_END

NAME: ftp_passive
TYPE: onoff
DEFAULT: on
LOC: Config.Ftp.passive
DOC_START
	If your firewall does not allow Squid to use passive
	connections, turn off this option.

	Use of ftp_epsv_all option requires this to be ON.
DOC_END

NAME: ftp_epsv_all
TYPE: onoff
DEFAULT: off
LOC: Config.Ftp.epsv_all
DOC_START
	FTP Protocol extensions permit the use of a special "EPSV ALL" command.

	NATs may be able to put the connection on a "fast path" through the
	translator, as the EPRT command will never be used and therefore,
	translation of the data portion of the segments will never be needed.

	When a client only expects to do two-way FTP transfers this may be
	useful.
	If squid finds that it must do a three-way FTP transfer after issuing
	an EPSV ALL command, the FTP session will fail.

	If you have any doubts about this option do not use it.
	Squid will nicely attempt all other connection methods.

	Requires ftp_passive to be ON (default) for any effect.
DOC_END

NAME: ftp_epsv
TYPE: ftp_epsv
DEFAULT: none
LOC: Config.accessList.ftp_epsv
DOC_START
	FTP Protocol extensions permit the use of a special "EPSV" command.

	NATs may be able to put the connection on a "fast path" through the
	translator using EPSV, as the EPRT command will never be used
	and therefore, translation of the data portion of the segments 
	will never be needed.

	EPSV is often required to interoperate with FTP servers on IPv6
	networks. On the other hand, it may break some IPv4 servers.

	By default, EPSV may try EPSV with any FTP server. To fine tune
	that decision, you may restrict EPSV to certain clients or servers
	using ACLs:

		ftp_epsv allow|deny al1 acl2 ...

	WARNING: Disabling EPSV may cause problems with external NAT and IPv6.

	Only fast ACLs are supported.
	Requires ftp_passive to be ON (default) for any effect.
DOC_END

NAME: ftp_eprt
TYPE: onoff
DEFAULT: on
LOC: Config.Ftp.eprt
DOC_START
	FTP Protocol extensions permit the use of a special "EPRT" command.

	This extension provides a protocol neutral alternative to the
	IPv4-only PORT command. When supported it enables active FTP data
	channels over IPv6 and efficient NAT handling.

	Turning this OFF will prevent EPRT being attempted and will skip
	straight to using PORT for IPv4 servers.

	Some devices are known to not handle this extension correctly and
	may result in crashes. Devices which suport EPRT enough to fail
	cleanly will result in Squid attempting PORT anyway. This directive
	should only be disabled when EPRT results in device failures.

	WARNING: Doing so will convert Squid back to the old behavior with all
	the related problems with external NAT devices/layers and IPv4-only FTP.
DOC_END

NAME: ftp_sanitycheck
TYPE: onoff
DEFAULT: on
LOC: Config.Ftp.sanitycheck
DOC_START
	For security and data integrity reasons Squid by default performs
	sanity checks of the addresses of FTP data connections ensure the
	data connection is to the requested server. If you need to allow
	FTP connections to servers using another IP address for the data
	connection turn this off.
DOC_END

NAME: ftp_telnet_protocol
TYPE: onoff
DEFAULT: on
LOC: Config.Ftp.telnet
DOC_START
	The FTP protocol is officially defined to use the telnet protocol
	as transport channel for the control connection. However, many
	implementations are broken and does not respect this aspect of
	the FTP protocol.

	If you have trouble accessing files with ASCII code 255 in the
	path or similar problems involving this ASCII code you can
	try setting this directive to off. If that helps, report to the
	operator of the FTP server in question that their FTP server
	is broken and does not follow the FTP standard.
DOC_END

COMMENT_START
 OPTIONS FOR EXTERNAL SUPPORT PROGRAMS
 -----------------------------------------------------------------------------
COMMENT_END

NAME: diskd_program
TYPE: string
DEFAULT: @DEFAULT_DISKD@
LOC: Config.Program.diskd
DOC_START
	Specify the location of the diskd executable.
	Note this is only useful if you have compiled in
	diskd as one of the store io modules.
DOC_END

NAME: unlinkd_program
IFDEF: USE_UNLINKD
TYPE: string
DEFAULT: @DEFAULT_UNLINKD@
LOC: Config.Program.unlinkd
DOC_START
	Specify the location of the executable for file deletion process.
DOC_END

NAME: pinger_program
TYPE: string
DEFAULT: @DEFAULT_PINGER@
LOC: Config.pinger.program
IFDEF: USE_ICMP
DOC_START
	Specify the location of the executable for the pinger process.
DOC_END

NAME: pinger_enable
TYPE: onoff
DEFAULT: on
LOC: Config.pinger.enable
IFDEF: USE_ICMP
DOC_START
	Control whether the pinger is active at run-time.
	Enables turning ICMP pinger on and off with a simple
	squid -k reconfigure.
DOC_END


COMMENT_START
 OPTIONS FOR URL REWRITING
 -----------------------------------------------------------------------------
COMMENT_END

NAME: url_rewrite_program redirect_program
TYPE: wordlist
LOC: Config.Program.redirect
DEFAULT: none
DOC_START
	Specify the location of the executable URL rewriter to use.
	Since they can perform almost any function there isn't one included.

	For each requested URL, the rewriter will receive on line with the format

	  [channel-ID <SP>] URL [<SP> extras]<NL>

	See url_rewrite_extras on how to send "extras" with optional values to
	the helper.
	After processing the request the helper must reply using the following format:

	  [channel-ID <SP>] result [<SP> kv-pairs]

	The result code can be:

	  OK status=30N url="..."
		Redirect the URL to the one supplied in 'url='.
		'status=' is optional and contains the status code to send
		the client in Squids HTTP response. It must be one of the
		HTTP redirect status codes: 301, 302, 303, 307, 308.
		When no status is given Squid will use 302.

	  OK rewrite-url="..."
		Rewrite the URL to the one supplied in 'rewrite-url='.
		The new URL is fetched directly by Squid and returned to
		the client as the response to its request.

	  OK
		When neither of url= and rewrite-url= are sent Squid does
		not change the URL.

	  ERR
		Do not change the URL.

	  BH
		An internal error occurred in the helper, preventing
		a result being identified. The 'message=' key name is
		reserved for delivering a log message.


	In addition to the above kv-pairs Squid also understands the following
	optional kv-pairs received from URL rewriters:
	  clt_conn_tag=TAG
		Associates a TAG with the client TCP connection.
		The TAG is treated as a regular annotation but persists across
		future requests on the client connection rather than just the
		current request. A helper may update the TAG during subsequent
		requests be returning a new kv-pair.

	When using the concurrency= option the protocol is changed by
	introducing a query channel tag in front of the request/response.
	The query channel tag is a number between 0 and concurrency-1.
	This value must be echoed back unchanged to Squid as the first part
	of the response relating to its request.

	WARNING: URL re-writing ability should be avoided whenever possible.
		 Use the URL redirect form of response instead.

	Re-write creates a difference in the state held by the client
	and server. Possibly causing confusion when the server response
	contains snippets of its view state. Embeded URLs, response
	and content Location headers, etc. are not re-written by this
	interface.

	By default, a URL rewriter is not used.
DOC_END

NAME: url_rewrite_children redirect_children
TYPE: HelperChildConfig
DEFAULT: 20 startup=0 idle=1 concurrency=0
LOC: Config.redirectChildren
DOC_START
	The maximum number of redirector processes to spawn. If you limit
	it too few Squid will have to wait for them to process a backlog of
	URLs, slowing it down. If you allow too many they will use RAM
	and other system resources noticably.
	
	The startup= and idle= options allow some measure of skew in your
	tuning.
	
		startup=
	
	Sets a minimum of how many processes are to be spawned when Squid
	starts or reconfigures. When set to zero the first request will
	cause spawning of the first child process to handle it.
	
	Starting too few will cause an initial slowdown in traffic as Squid
	attempts to simultaneously spawn enough processes to cope.
	
		idle=
	
	Sets a minimum of how many processes Squid is to try and keep available
	at all times. When traffic begins to rise above what the existing
	processes can handle this many more will be spawned up to the maximum
	configured. A minimum setting of 1 is required.

		concurrency=

	The number of requests each redirector helper can handle in
	parallel. Defaults to 0 which indicates the redirector
	is a old-style single threaded redirector.

	When this directive is set to a value >= 1 then the protocol
	used to communicate with the helper is modified to include
	an ID in front of the request/response. The ID from the request
	must be echoed back with the response to that request.
DOC_END

NAME: url_rewrite_host_header redirect_rewrites_host_header
TYPE: onoff
DEFAULT: on
LOC: Config.onoff.redir_rewrites_host
DOC_START
	To preserve same-origin security policies in browsers and
	prevent Host: header forgery by redirectors Squid rewrites
	any Host: header in redirected requests.
	
	If you are running an accelerator this may not be a wanted
	effect of a redirector. This directive enables you disable
	Host: alteration in reverse-proxy traffic.
	
	WARNING: Entries are cached on the result of the URL rewriting
	process, so be careful if you have domain-virtual hosts.
	
	WARNING: Squid and other software verifies the URL and Host
	are matching, so be careful not to relay through other proxies
	or inspecting firewalls with this disabled.
DOC_END

NAME: url_rewrite_access redirector_access
TYPE: acl_access
DEFAULT: none
DEFAULT_DOC: Allow, unless rules exist in squid.conf.
LOC: Config.accessList.redirector
DOC_START
	If defined, this access list specifies which requests are
	sent to the redirector processes.

	This clause supports both fast and slow acl types.
	See http://wiki.squid-cache.org/SquidFaq/SquidAcl for details.
DOC_END

NAME: url_rewrite_bypass redirector_bypass
TYPE: onoff
LOC: Config.onoff.redirector_bypass
DEFAULT: off
DOC_START
	When this is 'on', a request will not go through the
	redirector if all the helpers are busy.  If this is 'off'
	and the redirector queue grows too large, Squid will exit
	with a FATAL error and ask you to increase the number of
	redirectors.  You should only enable this if the redirectors
	are not critical to your caching system.  If you use
	redirectors for access control, and you enable this option,
	users may have access to pages they should not
	be allowed to request.
DOC_END

NAME: url_rewrite_extras
TYPE: TokenOrQuotedString
LOC: Config.redirector_extras
DEFAULT: "%>a/%>A %un %>rm myip=%la myport=%lp"
DOC_START
	Specifies a string to be append to request line format for the
	rewriter helper. "Quoted" format values may contain spaces and
	logformat %macros. In theory, any logformat %macro can be used.
	In practice, a %macro expands as a dash (-) if the helper request is
	sent before the required macro information is available to Squid.
DOC_END

COMMENT_START
 OPTIONS FOR STORE ID
 -----------------------------------------------------------------------------
COMMENT_END

NAME: store_id_program storeurl_rewrite_program
TYPE: wordlist
LOC: Config.Program.store_id
DEFAULT: none
DOC_START
	Specify the location of the executable StoreID helper to use.
	Since they can perform almost any function there isn't one included.

	For each requested URL, the helper will receive one line with the format

	  [channel-ID <SP>] URL [<SP> extras]<NL>


	After processing the request the helper must reply using the following format:

	  [channel-ID <SP>] result [<SP> kv-pairs]

	The result code can be:

	  OK store-id="..."
		Use the StoreID supplied in 'store-id='.

	  ERR
		The default is to use HTTP request URL as the store ID.

	  BH
		An internal error occured in the helper, preventing
		a result being identified.

	In addition to the above kv-pairs Squid also understands the following
	optional kv-pairs received from URL rewriters:
	  clt_conn_tag=TAG
		Associates a TAG with the client TCP connection.
		Please see url_rewrite_program related documentation for this
		kv-pair

	Helper programs should be prepared to receive and possibly ignore
	additional whitespace-separated tokens on each input line.

	When using the concurrency= option the protocol is changed by
	introducing a query channel tag in front of the request/response.
	The query channel tag is a number between 0 and concurrency-1.
	This value must be echoed back unchanged to Squid as the first part
	of the response relating to its request.

	NOTE: when using StoreID refresh_pattern will apply to the StoreID
	      returned from the helper and not the URL.

	WARNING: Wrong StoreID value returned by a careless helper may result
	         in the wrong cached response returned to the user.

	By default, a StoreID helper is not used.
DOC_END

NAME: store_id_extras
TYPE: TokenOrQuotedString
LOC: Config.storeId_extras
DEFAULT: "%>a/%>A %un %>rm myip=%la myport=%lp"
DOC_START
        Specifies a string to be append to request line format for the
        StoreId helper. "Quoted" format values may contain spaces and
        logformat %macros. In theory, any logformat %macro can be used.
        In practice, a %macro expands as a dash (-) if the helper request is
        sent before the required macro information is available to Squid.
DOC_END

NAME: store_id_children storeurl_rewrite_children
TYPE: HelperChildConfig
DEFAULT: 20 startup=0 idle=1 concurrency=0
LOC: Config.storeIdChildren
DOC_START
	The maximum number of StoreID helper processes to spawn. If you limit
	it too few Squid will have to wait for them to process a backlog of
	requests, slowing it down. If you allow too many they will use RAM
	and other system resources noticably.
	
	The startup= and idle= options allow some measure of skew in your
	tuning.
	
		startup=
	
	Sets a minimum of how many processes are to be spawned when Squid
	starts or reconfigures. When set to zero the first request will
	cause spawning of the first child process to handle it.
	
	Starting too few will cause an initial slowdown in traffic as Squid
	attempts to simultaneously spawn enough processes to cope.
	
		idle=
	
	Sets a minimum of how many processes Squid is to try and keep available
	at all times. When traffic begins to rise above what the existing
	processes can handle this many more will be spawned up to the maximum
	configured. A minimum setting of 1 is required.

		concurrency=

	The number of requests each storeID helper can handle in
	parallel. Defaults to 0 which indicates the helper
	is a old-style single threaded program.

	When this directive is set to a value >= 1 then the protocol
	used to communicate with the helper is modified to include
	an ID in front of the request/response. The ID from the request
	must be echoed back with the response to that request.
DOC_END

NAME: store_id_access storeurl_rewrite_access
TYPE: acl_access
DEFAULT: none
DEFAULT_DOC: Allow, unless rules exist in squid.conf.
LOC: Config.accessList.store_id
DOC_START
	If defined, this access list specifies which requests are
	sent to the StoreID processes.  By default all requests
	are sent.

	This clause supports both fast and slow acl types.
	See http://wiki.squid-cache.org/SquidFaq/SquidAcl for details.
DOC_END

NAME: store_id_bypass storeurl_rewrite_bypass
TYPE: onoff
LOC: Config.onoff.store_id_bypass
DEFAULT: on
DOC_START
	When this is 'on', a request will not go through the
	helper if all helpers are busy.  If this is 'off'
	and the helper queue grows too large, Squid will exit
	with a FATAL error and ask you to increase the number of
	helpers.  You should only enable this if the helperss
	are not critical to your caching system.  If you use
	helpers for critical caching components, and you enable this 
	option,	users may not get objects from cache.
DOC_END

COMMENT_START
 OPTIONS FOR TUNING THE CACHE
 -----------------------------------------------------------------------------
COMMENT_END

NAME: cache no_cache
TYPE: acl_access
DEFAULT: none
DEFAULT_DOC: By default, this directive is unused and has no effect.
LOC: Config.accessList.noCache
DOC_START
	Requests denied by this directive will not be served from the cache
	and their responses will not be stored in the cache. This directive
	has no effect on other transactions and on already cached responses.

	This clause supports both fast and slow acl types.
	See http://wiki.squid-cache.org/SquidFaq/SquidAcl for details.

	This and the two other similar caching directives listed below are
	checked at different transaction processing stages, have different
	access to response information, affect different cache operations,
	and differ in slow ACLs support:

	* cache: Checked before Squid makes a hit/miss determination.
		No access to reply information!
		Denies both serving a hit and storing a miss.
		Supports both fast and slow ACLs.
	* send_hit: Checked after a hit was detected.
		Has access to reply (hit) information.
		Denies serving a hit only.
		Supports fast ACLs only.
	* store_miss: Checked before storing a cachable miss.
		Has access to reply (miss) information.
		Denies storing a miss only.
		Supports fast ACLs only.

	If you are not sure which of the three directives to use, apply the
	following decision logic:

	* If your ACL(s) are of slow type _and_ need response info, redesign.
	  Squid does not support that particular combination at this time.
        Otherwise:
	* If your directive ACL(s) are of slow type, use "cache"; and/or
	* if your directive ACL(s) need no response info, use "cache".
        Otherwise:
	* If you do not want the response cached, use store_miss; and/or
	* if you do not want a hit on a cached response, use send_hit.
DOC_END

NAME: send_hit
TYPE: acl_access
DEFAULT: none
DEFAULT_DOC: By default, this directive is unused and has no effect.
LOC: Config.accessList.sendHit
DOC_START
	Responses denied by this directive will not be served from the cache
	(but may still be cached, see store_miss). This directive has no
	effect on the responses it allows and on the cached objects.

	Please see the "cache" directive for a summary of differences among
	store_miss, send_hit, and cache directives.

	Unlike the "cache" directive, send_hit only supports fast acl
	types.  See http://wiki.squid-cache.org/SquidFaq/SquidAcl for details.

	For example:

		# apply custom Store ID mapping to some URLs
		acl MapMe dstdomain .c.example.com
		store_id_program ...
		store_id_access allow MapMe

		# but prevent caching of special responses
		# such as 302 redirects that cause StoreID loops
		acl Ordinary http_status 200-299
		store_miss deny MapMe !Ordinary

		# and do not serve any previously stored special responses
		# from the cache (in case they were already cached before
		# the above store_miss rule was in effect).
		send_hit deny MapMe !Ordinary
DOC_END

NAME: store_miss
TYPE: acl_access
DEFAULT: none
DEFAULT_DOC: By default, this directive is unused and has no effect.
LOC: Config.accessList.storeMiss
DOC_START
	Responses denied by this directive will not be cached (but may still
	be served from the cache, see send_hit). This directive has no
	effect on the responses it allows and on the already cached responses.

	Please see the "cache" directive for a summary of differences among
	store_miss, send_hit, and cache directives. See the
	send_hit directive for a usage example.

	Unlike the "cache" directive, store_miss only supports fast acl
	types.  See http://wiki.squid-cache.org/SquidFaq/SquidAcl for details.
DOC_END

NAME: max_stale
COMMENT: time-units
TYPE: time_t
LOC: Config.maxStale
DEFAULT: 1 week
DOC_START
	This option puts an upper limit on how stale content Squid
	will serve from the cache if cache validation fails.
	Can be overriden by the refresh_pattern max-stale option.
DOC_END

NAME: refresh_pattern
TYPE: refreshpattern
LOC: Config.Refresh
DEFAULT: none
DOC_START
	usage: refresh_pattern [-i] regex min percent max [options]

	By default, regular expressions are CASE-SENSITIVE.  To make
	them case-insensitive, use the -i option.

	'Min' is the time (in minutes) an object without an explicit
	expiry time should be considered fresh. The recommended
	value is 0, any higher values may cause dynamic applications
	to be erroneously cached unless the application designer
	has taken the appropriate actions.

	'Percent' is a percentage of the objects age (time since last
	modification age) an object without explicit expiry time
	will be considered fresh.

	'Max' is an upper limit on how long objects without an explicit
	expiry time will be considered fresh.

	options: override-expire
		 override-lastmod
		 reload-into-ims
		 ignore-reload
		 ignore-no-store
		 ignore-must-revalidate
		 ignore-private
		 ignore-auth
		 max-stale=NN
		 refresh-ims
		 store-stale

		override-expire enforces min age even if the server
		sent an explicit expiry time (e.g., with the
		Expires: header or Cache-Control: max-age). Doing this
		VIOLATES the HTTP standard.  Enabling this feature
		could make you liable for problems which it causes.

		Note: override-expire does not enforce staleness - it only extends
		freshness / min. If the server returns a Expires time which
		is longer than your max time, Squid will still consider
		the object fresh for that period of time.

		override-lastmod enforces min age even on objects
		that were modified recently.

		reload-into-ims changes a client no-cache or ``reload''
		request for a cached entry into a conditional request using
		If-Modified-Since and/or If-None-Match headers, provided the
		cached entry has a Last-Modified and/or a strong ETag header.
		Doing this VIOLATES the HTTP standard. Enabling this feature
		could make you liable for problems which it causes.

		ignore-reload ignores a client no-cache or ``reload''
		header. Doing this VIOLATES the HTTP standard. Enabling
		this feature could make you liable for problems which
		it causes.

		ignore-no-store ignores any ``Cache-control: no-store''
		headers received from a server. Doing this VIOLATES
		the HTTP standard. Enabling this feature could make you
		liable for problems which it causes.

		ignore-must-revalidate ignores any ``Cache-Control: must-revalidate``
		headers received from a server. Doing this VIOLATES
		the HTTP standard. Enabling this feature could make you
		liable for problems which it causes.

		ignore-private ignores any ``Cache-control: private''
		headers received from a server. Doing this VIOLATES
		the HTTP standard. Enabling this feature could make you
		liable for problems which it causes.

		ignore-auth caches responses to requests with authorization,
		as if the originserver had sent ``Cache-control: public''
		in the response header. Doing this VIOLATES the HTTP standard.
		Enabling this feature could make you liable for problems which
		it causes.

		refresh-ims causes squid to contact the origin server
		when a client issues an If-Modified-Since request. This
		ensures that the client will receive an updated version
		if one is available.

		store-stale stores responses even if they don't have explicit 
		freshness or a validator (i.e., Last-Modified or an ETag) 
		present, or if they're already stale. By default, Squid will 
		not cache such responses because they usually can't be
		reused. Note that such responses will be stale by default.

		max-stale=NN provide a maximum staleness factor. Squid won't
		serve objects more stale than this even if it failed to
		validate the object. Default: use the max_stale global limit.

	Basically a cached object is:

		FRESH if expires < now, else STALE
		STALE if age > max
		FRESH if lm-factor < percent, else STALE
		FRESH if age < min
		else STALE

	The refresh_pattern lines are checked in the order listed here.
	The first entry which matches is used.  If none of the entries
	match the default will be used.

	Note, you must uncomment all the default lines if you want
	to change one. The default setting is only active if none is
	used.

NOCOMMENT_START

#
# Add any of your own refresh_pattern entries above these.
#
refresh_pattern ^ftp:		1440	20%	10080
refresh_pattern ^gopher:	1440	0%	1440
refresh_pattern -i (/cgi-bin/|\?) 0	0%	0
refresh_pattern .		0	20%	4320
NOCOMMENT_END
DOC_END

NAME: quick_abort_min
COMMENT: (KB)
TYPE: kb_int64_t
DEFAULT: 16 KB
LOC: Config.quickAbort.min
DOC_NONE

NAME: quick_abort_max
COMMENT: (KB)
TYPE: kb_int64_t
DEFAULT: 16 KB
LOC: Config.quickAbort.max
DOC_NONE

NAME: quick_abort_pct
COMMENT: (percent)
TYPE: int
DEFAULT: 95
LOC: Config.quickAbort.pct
DOC_START
	The cache by default continues downloading aborted requests
	which are almost completed (less than 16 KB remaining). This
	may be undesirable on slow (e.g. SLIP) links and/or very busy
	caches.  Impatient users may tie up file descriptors and
	bandwidth by repeatedly requesting and immediately aborting
	downloads.

	When the user aborts a request, Squid will check the
	quick_abort values to the amount of data transferred until
	then.

	If the transfer has less than 'quick_abort_min' KB remaining,
	it will finish the retrieval.

	If the transfer has more than 'quick_abort_max' KB remaining,
	it will abort the retrieval.

	If more than 'quick_abort_pct' of the transfer has completed,
	it will finish the retrieval.

	If you do not want any retrieval to continue after the client
	has aborted, set both 'quick_abort_min' and 'quick_abort_max'
	to '0 KB'.

	If you want retrievals to always continue if they are being
	cached set 'quick_abort_min' to '-1 KB'.
DOC_END

NAME: read_ahead_gap
COMMENT: buffer-size
TYPE: b_int64_t
LOC: Config.readAheadGap
DEFAULT: 16 KB
DOC_START
	The amount of data the cache will buffer ahead of what has been
	sent to the client when retrieving an object from another server.
DOC_END

NAME: negative_ttl
IFDEF: USE_HTTP_VIOLATIONS
COMMENT: time-units
TYPE: time_t
LOC: Config.negativeTtl
DEFAULT: 0 seconds
DOC_START
	Set the Default Time-to-Live (TTL) for failed requests.
	Certain types of failures (such as "connection refused" and
	"404 Not Found") are able to be negatively-cached for a short time.
	Modern web servers should provide Expires: header, however if they
	do not this can provide a minimum TTL.
	The default is not to cache errors with unknown expiry details.

	Note that this is different from negative caching of DNS lookups.

	WARNING: Doing this VIOLATES the HTTP standard.  Enabling
	this feature could make you liable for problems which it
	causes.
DOC_END

NAME: positive_dns_ttl
COMMENT: time-units
TYPE: time_t
LOC: Config.positiveDnsTtl
DEFAULT: 6 hours
DOC_START
	Upper limit on how long Squid will cache positive DNS responses.
	Default is 6 hours (360 minutes). This directive must be set
	larger than negative_dns_ttl.
DOC_END

NAME: negative_dns_ttl
COMMENT: time-units
TYPE: time_t
LOC: Config.negativeDnsTtl
DEFAULT: 1 minutes
DOC_START
	Time-to-Live (TTL) for negative caching of failed DNS lookups.
	This also sets the lower cache limit on positive lookups.
	Minimum value is 1 second, and it is not recommendable to go
	much below 10 seconds.
DOC_END

NAME: range_offset_limit
COMMENT: size [acl acl...]
TYPE: acl_b_size_t
LOC: Config.rangeOffsetLimit
DEFAULT: none
DOC_START
	usage: (size) [units] [[!]aclname]
	
	Sets an upper limit on how far (number of bytes) into the file 
	a Range request	may be to cause Squid to prefetch the whole file. 
	If beyond this limit, Squid forwards the Range request as it is and 
	the result is NOT cached.
	
	This is to stop a far ahead range request (lets say start at 17MB)
	from making Squid fetch the whole object up to that point before
	sending anything to the client.
	
	Multiple range_offset_limit lines may be specified, and they will 
	be searched from top to bottom on each request until a match is found. 
	The first match found will be used.  If no line matches a request, the 
	default limit of 0 bytes will be used.
	
	'size' is the limit specified as a number of units.
	
	'units' specifies whether to use bytes, KB, MB, etc.
	If no units are specified bytes are assumed.
	
	A size of 0 causes Squid to never fetch more than the
	client requested. (default)
	
	A size of 'none' causes Squid to always fetch the object from the
	beginning so it may cache the result. (2.0 style)
	
	'aclname' is the name of a defined ACL.
	
	NP: Using 'none' as the byte value here will override any quick_abort settings 
	    that may otherwise apply to the range request. The range request will
	    be fully fetched from start to finish regardless of the client
	    actions. This affects bandwidth usage.
DOC_END

NAME: minimum_expiry_time
COMMENT: (seconds)
TYPE: time_t
LOC: Config.minimum_expiry_time
DEFAULT: 60 seconds
DOC_START
	The minimum caching time according to (Expires - Date)
	headers Squid honors if the object can't be revalidated.
	The default is 60 seconds.

	In reverse proxy environments it might be desirable to honor
	shorter object lifetimes. It is most likely better to make
	your server return a meaningful Last-Modified header however.

	In ESI environments where page fragments often have short
	lifetimes, this will often be best set to 0.
DOC_END

NAME: store_avg_object_size
COMMENT: (bytes)
TYPE: b_int64_t
DEFAULT: 13 KB
LOC: Config.Store.avgObjectSize
DOC_START
	Average object size, used to estimate number of objects your
	cache can hold.  The default is 13 KB.

	This is used to pre-seed the cache index memory allocation to
	reduce expensive reallocate operations while handling clients
	traffic. Too-large values may result in memory allocation during
	peak traffic, too-small values will result in wasted memory.

	Check the cache manager 'info' report metrics for the real
	object sizes seen by your Squid before tuning this.
DOC_END

NAME: store_objects_per_bucket
TYPE: int
DEFAULT: 20
LOC: Config.Store.objectsPerBucket
DOC_START
	Target number of objects per bucket in the store hash table.
	Lowering this value increases the total number of buckets and
	also the storage maintenance rate.  The default is 20.
DOC_END

COMMENT_START
 HTTP OPTIONS
 -----------------------------------------------------------------------------
COMMENT_END

NAME: request_header_max_size
COMMENT: (KB)
TYPE: b_size_t
DEFAULT: 64 KB
LOC: Config.maxRequestHeaderSize
DOC_START
	This specifies the maximum size for HTTP headers in a request.
	Request headers are usually relatively small (about 512 bytes).
	Placing a limit on the request header size will catch certain
	bugs (for example with persistent connections) and possibly
	buffer-overflow or denial-of-service attacks.
DOC_END

NAME: reply_header_max_size
COMMENT: (KB)
TYPE: b_size_t
DEFAULT: 64 KB
LOC: Config.maxReplyHeaderSize
DOC_START
	This specifies the maximum size for HTTP headers in a reply.
	Reply headers are usually relatively small (about 512 bytes).
	Placing a limit on the reply header size will catch certain
	bugs (for example with persistent connections) and possibly
	buffer-overflow or denial-of-service attacks.
DOC_END

NAME: request_body_max_size
COMMENT: (bytes)
TYPE: b_int64_t
DEFAULT: 0 KB
DEFAULT_DOC: No limit.
LOC: Config.maxRequestBodySize
DOC_START
	This specifies the maximum size for an HTTP request body.
	In other words, the maximum size of a PUT/POST request.
	A user who attempts to send a request with a body larger
	than this limit receives an "Invalid Request" error message.
	If you set this parameter to a zero (the default), there will
	be no limit imposed.

	See also client_request_buffer_max_size for an alternative
	limitation on client uploads which can be configured.
DOC_END

NAME: client_request_buffer_max_size
COMMENT: (bytes)
TYPE: b_size_t
DEFAULT: 512 KB
LOC: Config.maxRequestBufferSize
DOC_START
	This specifies the maximum buffer size of a client request.
	It prevents squid eating too much memory when somebody uploads
	a large file.
DOC_END

NAME: chunked_request_body_max_size
COMMENT: (bytes)
TYPE: b_int64_t
DEFAULT: 64 KB
LOC: Config.maxChunkedRequestBodySize
DOC_START
	A broken or confused HTTP/1.1 client may send a chunked HTTP
	request to Squid. Squid does not have full support for that
	feature yet. To cope with such requests, Squid buffers the
	entire request and then dechunks request body to create a
	plain HTTP/1.0 request with a known content length. The plain
	request is then used by the rest of Squid code as usual.

	The option value specifies the maximum size of the buffer used
	to hold the request before the conversion. If the chunked
	request size exceeds the specified limit, the conversion
	fails, and the client receives an "unsupported request" error,
	as if dechunking was disabled.

	Dechunking is enabled by default. To disable conversion of
	chunked requests, set the maximum to zero.

	Request dechunking feature and this option in particular are a
	temporary hack. When chunking requests and responses are fully
	supported, there will be no need to buffer a chunked request.
DOC_END

NAME: broken_posts
IFDEF: USE_HTTP_VIOLATIONS
TYPE: acl_access
DEFAULT: none
DEFAULT_DOC: Obey RFC 2616.
LOC: Config.accessList.brokenPosts
DOC_START
	A list of ACL elements which, if matched, causes Squid to send
	an extra CRLF pair after the body of a PUT/POST request.

	Some HTTP servers has broken implementations of PUT/POST,
	and rely on an extra CRLF pair sent by some WWW clients.

	Quote from RFC2616 section 4.1 on this matter:

	  Note: certain buggy HTTP/1.0 client implementations generate an
	  extra CRLF's after a POST request. To restate what is explicitly
	  forbidden by the BNF, an HTTP/1.1 client must not preface or follow
	  a request with an extra CRLF.

	This clause only supports fast acl types.
	See http://wiki.squid-cache.org/SquidFaq/SquidAcl for details.

Example:
 acl buggy_server url_regex ^http://....
 broken_posts allow buggy_server
DOC_END

NAME: adaptation_uses_indirect_client icap_uses_indirect_client
COMMENT: on|off
TYPE: onoff
IFDEF: FOLLOW_X_FORWARDED_FOR&&USE_ADAPTATION
DEFAULT: on
LOC: Adaptation::Config::use_indirect_client
DOC_START
	Controls whether the indirect client IP address (instead of the direct
	client IP address) is passed to adaptation services.

	See also: follow_x_forwarded_for adaptation_send_client_ip
DOC_END

NAME: via
IFDEF: USE_HTTP_VIOLATIONS
COMMENT: on|off
TYPE: onoff
DEFAULT: on
LOC: Config.onoff.via
DOC_START
	If set (default), Squid will include a Via header in requests and
	replies as required by RFC2616.
DOC_END

NAME: ie_refresh
COMMENT: on|off
TYPE: onoff
LOC: Config.onoff.ie_refresh
DEFAULT: off
DOC_START
	Microsoft Internet Explorer up until version 5.5 Service
	Pack 1 has an issue with transparent proxies, wherein it
	is impossible to force a refresh.  Turning this on provides
	a partial fix to the problem, by causing all IMS-REFRESH
	requests from older IE versions to check the origin server
	for fresh content.  This reduces hit ratio by some amount
	(~10% in my experience), but allows users to actually get
	fresh content when they want it.  Note because Squid
	cannot tell if the user is using 5.5 or 5.5SP1, the behavior
	of 5.5 is unchanged from old versions of Squid (i.e. a
	forced refresh is impossible).  Newer versions of IE will,
	hopefully, continue to have the new behavior and will be
	handled based on that assumption.  This option defaults to
	the old Squid behavior, which is better for hit ratios but
	worse for clients using IE, if they need to be able to
	force fresh content.
DOC_END

NAME: vary_ignore_expire
COMMENT: on|off
TYPE: onoff
LOC: Config.onoff.vary_ignore_expire
DEFAULT: off
DOC_START
	Many HTTP servers supporting Vary gives such objects
	immediate expiry time with no cache-control header
	when requested by a HTTP/1.0 client. This option
	enables Squid to ignore such expiry times until
	HTTP/1.1 is fully implemented.

	WARNING: If turned on this may eventually cause some
	varying objects not intended for caching to get cached.
DOC_END

NAME: request_entities
TYPE: onoff
LOC: Config.onoff.request_entities
DEFAULT: off
DOC_START
	Squid defaults to deny GET and HEAD requests with request entities,
	as the meaning of such requests are undefined in the HTTP standard
	even if not explicitly forbidden.

	Set this directive to on if you have clients which insists
	on sending request entities in GET or HEAD requests. But be warned
	that there is server software (both proxies and web servers) which
	can fail to properly process this kind of request which may make you
	vulnerable to cache pollution attacks if enabled.
DOC_END

NAME: request_header_access
IFDEF: USE_HTTP_VIOLATIONS
TYPE: http_header_access
LOC: Config.request_header_access
DEFAULT: none
DEFAULT_DOC: No limits.
DOC_START
	Usage: request_header_access header_name allow|deny [!]aclname ...

	WARNING: Doing this VIOLATES the HTTP standard.  Enabling
	this feature could make you liable for problems which it
	causes.

	This option replaces the old 'anonymize_headers' and the
	older 'http_anonymizer' option with something that is much
	more configurable. A list of ACLs for each header name allows
	removal of specific header fields under specific conditions.

	This option only applies to outgoing HTTP request headers (i.e.,
	headers sent by Squid to the next HTTP hop such as a cache peer
	or an origin server). The option has no effect during cache hit
	detection. The equivalent adaptation vectoring point in ICAP
	terminology is post-cache REQMOD.

	The option is applied to individual outgoing request header
	fields. For each request header field F, Squid uses the first
	qualifying sets of request_header_access rules:

	    1. Rules with header_name equal to F's name.
	    2. Rules with header_name 'Other', provided F's name is not
	       on the hard-coded list of commonly used HTTP header names.
	    3. Rules with header_name 'All'.

	Within that qualifying rule set, rule ACLs are checked as usual.
	If ACLs of an "allow" rule match, the header field is allowed to
	go through as is. If ACLs of a "deny" rule match, the header is
	removed and request_header_replace is then checked to identify
	if the removed header has a replacement. If no rules within the
	set have matching ACLs, the header field is left as is.

	For example, to achieve the same behavior as the old
	'http_anonymizer standard' option, you should use:

		request_header_access From deny all
		request_header_access Referer deny all
		request_header_access User-Agent deny all

	Or, to reproduce the old 'http_anonymizer paranoid' feature
	you should use:

		request_header_access Authorization allow all
		request_header_access Proxy-Authorization allow all
		request_header_access Cache-Control allow all
		request_header_access Content-Length allow all
		request_header_access Content-Type allow all
		request_header_access Date allow all
		request_header_access Host allow all
		request_header_access If-Modified-Since allow all
		request_header_access Pragma allow all
		request_header_access Accept allow all
		request_header_access Accept-Charset allow all
		request_header_access Accept-Encoding allow all
		request_header_access Accept-Language allow all
		request_header_access Connection allow all
		request_header_access All deny all

	HTTP reply headers are controlled with the reply_header_access directive.

	By default, all headers are allowed (no anonymizing is performed).
DOC_END

NAME: reply_header_access
IFDEF: USE_HTTP_VIOLATIONS
TYPE: http_header_access
LOC: Config.reply_header_access
DEFAULT: none
DEFAULT_DOC: No limits.
DOC_START
	Usage: reply_header_access header_name allow|deny [!]aclname ...

	WARNING: Doing this VIOLATES the HTTP standard.  Enabling
	this feature could make you liable for problems which it
	causes.

	This option only applies to reply headers, i.e., from the
	server to the client.

	This is the same as request_header_access, but in the other
	direction. Please see request_header_access for detailed
	documentation.

	For example, to achieve the same behavior as the old
	'http_anonymizer standard' option, you should use:

		reply_header_access Server deny all
		reply_header_access WWW-Authenticate deny all
		reply_header_access Link deny all

	Or, to reproduce the old 'http_anonymizer paranoid' feature
	you should use:

		reply_header_access Allow allow all
		reply_header_access WWW-Authenticate allow all
		reply_header_access Proxy-Authenticate allow all
		reply_header_access Cache-Control allow all
		reply_header_access Content-Encoding allow all
		reply_header_access Content-Length allow all
		reply_header_access Content-Type allow all
		reply_header_access Date allow all
		reply_header_access Expires allow all
		reply_header_access Last-Modified allow all
		reply_header_access Location allow all
		reply_header_access Pragma allow all
		reply_header_access Content-Language allow all
		reply_header_access Retry-After allow all
		reply_header_access Title allow all
		reply_header_access Content-Disposition allow all
		reply_header_access Connection allow all
		reply_header_access All deny all

	HTTP request headers are controlled with the request_header_access directive.

	By default, all headers are allowed (no anonymizing is
	performed).
DOC_END

NAME: request_header_replace header_replace
IFDEF: USE_HTTP_VIOLATIONS
TYPE: http_header_replace
LOC: Config.request_header_access
DEFAULT: none
DOC_START
	Usage:   request_header_replace header_name message
	Example: request_header_replace User-Agent Nutscrape/1.0 (CP/M; 8-bit)

	This option allows you to change the contents of headers
	denied with request_header_access above, by replacing them
	with some fixed string.

	This only applies to request headers, not reply headers.

	By default, headers are removed if denied.
DOC_END

NAME: reply_header_replace
IFDEF: USE_HTTP_VIOLATIONS
TYPE: http_header_replace
LOC: Config.reply_header_access
DEFAULT: none
DOC_START
        Usage:   reply_header_replace header_name message
        Example: reply_header_replace Server Foo/1.0

        This option allows you to change the contents of headers
        denied with reply_header_access above, by replacing them
        with some fixed string.

        This only applies to reply headers, not request headers.

        By default, headers are removed if denied.
DOC_END

NAME: request_header_add
TYPE: HeaderWithAclList
LOC: Config.request_header_add
DEFAULT: none
DOC_START
	Usage:   request_header_add field-name field-value acl1 [acl2] ...
	Example: request_header_add X-Client-CA "CA=%ssl::>cert_issuer" all

	This option adds header fields to outgoing HTTP requests (i.e.,
	request headers sent by Squid to the next HTTP hop such as a
	cache peer or an origin server). The option has no effect during
	cache hit detection. The equivalent adaptation vectoring point
	in ICAP terminology is post-cache REQMOD.

	Field-name is a token specifying an HTTP header name. If a
	standard HTTP header name is used, Squid does not check whether
	the new header conflicts with any existing headers or violates
	HTTP rules. If the request to be modified already contains a
	field with the same name, the old field is preserved but the
	header field values are not merged.

	Field-value is either a token or a quoted string. If quoted
	string format is used, then the surrounding quotes are removed
	while escape sequences and %macros are processed.

	In theory, all of the logformat codes can be used as %macros.
	However, unlike logging (which happens at the very end of
	transaction lifetime), the transaction may not yet have enough
	information to expand a macro when the new header value is needed.
	And some information may already be available to Squid but not yet
	committed where the macro expansion code can access it (report
	such instances!). The macro will be expanded into a single dash
	('-') in such cases. Not all macros have been tested.

	One or more Squid ACLs may be specified to restrict header
	injection to matching requests. As always in squid.conf, all
	ACLs in an option ACL list must be satisfied for the insertion
	to happen. The request_header_add option supports fast ACLs
	only.
DOC_END

NAME: note
TYPE: note
LOC: Config.notes
DEFAULT: none
DOC_START
	This option used to log custom information about the master
	transaction. For example, an admin may configure Squid to log
	which "user group" the transaction belongs to, where "user group"
	will be determined based on a set of ACLs and not [just]
	authentication information.
	Values of key/value pairs can be logged using %{key}note macros:

	    note key value acl ...
	    logformat myFormat ... %{key}note ...
DOC_END

NAME: relaxed_header_parser
COMMENT: on|off|warn
TYPE: tristate
LOC: Config.onoff.relaxed_header_parser
DEFAULT: on
DOC_START
	In the default "on" setting Squid accepts certain forms
	of non-compliant HTTP messages where it is unambiguous
	what the sending application intended even if the message
	is not correctly formatted. The messages is then normalized
	to the correct form when forwarded by Squid.

	If set to "warn" then a warning will be emitted in cache.log
	each time such HTTP error is encountered.

	If set to "off" then such HTTP errors will cause the request
	or response to be rejected.
DOC_END

NAME: collapsed_forwarding
COMMENT: (on|off)
TYPE: onoff
LOC: Config.onoff.collapsed_forwarding
DEFAULT: off
DOC_START
       This option controls whether Squid is allowed to merge multiple
       potentially cachable requests for the same URI before Squid knows
       whether the response is going to be cachable.

       This feature is disabled by default: Enabling collapsed forwarding
       needlessly delays forwarding requests that look cachable (when they are
       collapsed) but then need to be forwarded individually anyway because
       they end up being for uncachable content. However, in some cases, such
       as accelleration of highly cachable content with periodic or groupped
       expiration times, the gains from collapsing [large volumes of
       simultenous refresh requests] outweigh losses from such delays.
DOC_END

COMMENT_START
 TIMEOUTS
 -----------------------------------------------------------------------------
COMMENT_END

NAME: forward_timeout
COMMENT: time-units
TYPE: time_t
LOC: Config.Timeout.forward
DEFAULT: 4 minutes
DOC_START
	This parameter specifies how long Squid should at most attempt in
	finding a forwarding path for the request before giving up.
DOC_END

NAME: connect_timeout
COMMENT: time-units
TYPE: time_t
LOC: Config.Timeout.connect
DEFAULT: 1 minute
DOC_START
	This parameter specifies how long to wait for the TCP connect to
	the requested server or peer to complete before Squid should
	attempt to find another path where to forward the request.
DOC_END

NAME: peer_connect_timeout
COMMENT: time-units
TYPE: time_t
LOC: Config.Timeout.peer_connect
DEFAULT: 30 seconds
DOC_START
	This parameter specifies how long to wait for a pending TCP
	connection to a peer cache.  The default is 30 seconds.   You
	may also set different timeout values for individual neighbors
	with the 'connect-timeout' option on a 'cache_peer' line.
DOC_END

NAME: read_timeout
COMMENT: time-units
TYPE: time_t
LOC: Config.Timeout.read
DEFAULT: 15 minutes
DOC_START
	The read_timeout is applied on server-side connections.  After
	each successful read(), the timeout will be extended by this
	amount.  If no data is read again after this amount of time,
	the request is aborted and logged with ERR_READ_TIMEOUT.  The
	default is 15 minutes.
DOC_END

NAME: write_timeout
COMMENT: time-units
TYPE: time_t
LOC: Config.Timeout.write
DEFAULT: 15 minutes
DOC_START
	This timeout is tracked for all connections that have data
	available for writing and are waiting for the socket to become
	ready. After each successful write, the timeout is extended by
	the configured amount. If Squid has data to write but the
	connection is not ready for the configured duration, the
	transaction associated with the connection is terminated. The
	default is 15 minutes.
DOC_END

NAME: request_timeout
TYPE: time_t
LOC: Config.Timeout.request
DEFAULT: 5 minutes
DOC_START
	How long to wait for complete HTTP request headers after initial
	connection establishment.
DOC_END

NAME: client_idle_pconn_timeout persistent_request_timeout
TYPE: time_t
LOC: Config.Timeout.clientIdlePconn
DEFAULT: 2 minutes
DOC_START
	How long to wait for the next HTTP request on a persistent
	client connection after the previous request completes.
DOC_END

NAME: client_lifetime
COMMENT: time-units
TYPE: time_t
LOC: Config.Timeout.lifetime
DEFAULT: 1 day
DOC_START
	The maximum amount of time a client (browser) is allowed to
	remain connected to the cache process.  This protects the Cache
	from having a lot of sockets (and hence file descriptors) tied up
	in a CLOSE_WAIT state from remote clients that go away without
	properly shutting down (either because of a network failure or
	because of a poor client implementation).  The default is one
	day, 1440 minutes.

	NOTE:  The default value is intended to be much larger than any
	client would ever need to be connected to your cache.  You
	should probably change client_lifetime only as a last resort.
	If you seem to have many client connections tying up
	filedescriptors, we recommend first tuning the read_timeout,
	request_timeout, persistent_request_timeout and quick_abort values.
DOC_END

NAME: half_closed_clients
TYPE: onoff
LOC: Config.onoff.half_closed_clients
DEFAULT: off
DOC_START
	Some clients may shutdown the sending side of their TCP
	connections, while leaving their receiving sides open.	Sometimes,
	Squid can not tell the difference between a half-closed and a
	fully-closed TCP connection.

	By default, Squid will immediately close client connections when
	read(2) returns "no more data to read."

	Change this option to 'on' and Squid will keep open connections
	until a read(2) or write(2) on the socket returns an error.
	This may show some benefits for reverse proxies. But if not
	it is recommended to leave OFF.
DOC_END

NAME: server_idle_pconn_timeout pconn_timeout
TYPE: time_t
LOC: Config.Timeout.serverIdlePconn
DEFAULT: 1 minute
DOC_START
	Timeout for idle persistent connections to servers and other
	proxies.
DOC_END

NAME: ident_timeout
TYPE: time_t
IFDEF: USE_IDENT
LOC: Ident::TheConfig.timeout
DEFAULT: 10 seconds
DOC_START
	Maximum time to wait for IDENT lookups to complete.

	If this is too high, and you enabled IDENT lookups from untrusted
	users, you might be susceptible to denial-of-service by having
	many ident requests going at once.
DOC_END

NAME: shutdown_lifetime
COMMENT: time-units
TYPE: time_t
LOC: Config.shutdownLifetime
DEFAULT: 30 seconds
DOC_START
	When SIGTERM or SIGHUP is received, the cache is put into
	"shutdown pending" mode until all active sockets are closed.
	This value is the lifetime to set for all open descriptors
	during shutdown mode.  Any active clients after this many
	seconds will receive a 'timeout' message.
DOC_END

COMMENT_START
 ADMINISTRATIVE PARAMETERS
 -----------------------------------------------------------------------------
COMMENT_END

NAME: cache_mgr
TYPE: string
DEFAULT: webmaster
LOC: Config.adminEmail
DOC_START
	Email-address of local cache manager who will receive
	mail if the cache dies.  The default is "webmaster".
DOC_END

NAME: mail_from
TYPE: string
DEFAULT: none
LOC: Config.EmailFrom
DOC_START
	From: email-address for mail sent when the cache dies.
	The default is to use 'squid@unique_hostname'.

	See also: unique_hostname directive.
DOC_END

NAME: mail_program
TYPE: eol
DEFAULT: mail
LOC: Config.EmailProgram
DOC_START
	Email program used to send mail if the cache dies.
	The default is "mail". The specified program must comply
	with the standard Unix mail syntax:
	  mail-program recipient < mailfile

	Optional command line options can be specified.
DOC_END

NAME: cache_effective_user
TYPE: string
DEFAULT: @DEFAULT_CACHE_EFFECTIVE_USER@
LOC: Config.effectiveUser
DOC_START
	If you start Squid as root, it will change its effective/real
	UID/GID to the user specified below.  The default is to change
	to UID of @DEFAULT_CACHE_EFFECTIVE_USER@.
	see also; cache_effective_group
DOC_END

NAME: cache_effective_group
TYPE: string
DEFAULT: none
DEFAULT_DOC: Use system group memberships of the cache_effective_user account
LOC: Config.effectiveGroup
DOC_START
	Squid sets the GID to the effective user's default group ID
	(taken from the password file) and supplementary group list
	from the groups membership.

	If you want Squid to run with a specific GID regardless of
	the group memberships of the effective user then set this
	to the group (or GID) you want Squid to run as. When set
	all other group privileges of the effective user are ignored
	and only this GID is effective. If Squid is not started as
	root the user starting Squid MUST be member of the specified
	group.

	This option is not recommended by the Squid Team.
	Our preference is for administrators to configure a secure
	user account for squid with UID/GID matching system policies.
DOC_END

NAME: httpd_suppress_version_string
COMMENT: on|off
TYPE: onoff
DEFAULT: off
LOC: Config.onoff.httpd_suppress_version_string
DOC_START
	Suppress Squid version string info in HTTP headers and HTML error pages.
DOC_END

NAME: visible_hostname
TYPE: string
LOC: Config.visibleHostname
DEFAULT: none
DEFAULT_DOC: Automatically detect the system host name
DOC_START
	If you want to present a special hostname in error messages, etc,
	define this.  Otherwise, the return value of gethostname()
	will be used. If you have multiple caches in a cluster and
	get errors about IP-forwarding you must set them to have individual
	names with this setting.
DOC_END

NAME: unique_hostname
TYPE: string
LOC: Config.uniqueHostname
DEFAULT: none
DEFAULT_DOC: Copy the value from visible_hostname
DOC_START
	If you want to have multiple machines with the same
	'visible_hostname' you must give each machine a different
	'unique_hostname' so forwarding loops can be detected.
DOC_END

NAME: hostname_aliases
TYPE: wordlist
LOC: Config.hostnameAliases
DEFAULT: none
DOC_START
	A list of other DNS names your cache has.
DOC_END

NAME: umask
TYPE: int
LOC: Config.umask
DEFAULT: 027
DOC_START
	Minimum umask which should be enforced while the proxy
	is running, in addition to the umask set at startup.

	For a traditional octal representation of umasks, start
        your value with 0.
DOC_END

COMMENT_START
 OPTIONS FOR THE CACHE REGISTRATION SERVICE
 -----------------------------------------------------------------------------

	This section contains parameters for the (optional) cache
	announcement service.  This service is provided to help
	cache administrators locate one another in order to join or
	create cache hierarchies.

	An 'announcement' message is sent (via UDP) to the registration
	service by Squid.  By default, the announcement message is NOT
	SENT unless you enable it with 'announce_period' below.

	The announcement message includes your hostname, plus the
	following information from this configuration file:

		http_port
		icp_port
		cache_mgr

	All current information is processed regularly and made
	available on the Web at http://www.ircache.net/Cache/Tracker/.
COMMENT_END

NAME: announce_period
TYPE: time_t
LOC: Config.Announce.period
DEFAULT: 0
DEFAULT_DOC: Announcement messages disabled.
DOC_START
	This is how frequently to send cache announcements.

	To enable announcing your cache, just set an announce period.

	Example:
		announce_period 1 day
DOC_END

NAME: announce_host
TYPE: string
DEFAULT: tracker.ircache.net
LOC: Config.Announce.host
DOC_START
	Set the hostname where announce registration messages will be sent.

	See also announce_port and announce_file
DOC_END

NAME: announce_file
TYPE: string
DEFAULT: none
LOC: Config.Announce.file
DOC_START
	The contents of this file will be included in the announce
	registration messages.
DOC_END

NAME: announce_port
TYPE: u_short
DEFAULT: 3131
LOC: Config.Announce.port
DOC_START
	Set the port where announce registration messages will be sent.

	See also announce_host and announce_file
DOC_END

COMMENT_START
 HTTPD-ACCELERATOR OPTIONS
 -----------------------------------------------------------------------------
COMMENT_END

NAME: httpd_accel_surrogate_id
TYPE:  string
DEFAULT: none
DEFAULT_DOC: visible_hostname is used if no specific ID is set.
LOC: Config.Accel.surrogate_id
DOC_START
	Surrogates (http://www.esi.org/architecture_spec_1.0.html)
	need an identification token to allow control targeting. Because
	a farm of surrogates may all perform the same tasks, they may share
	an identification token.
DOC_END

NAME: http_accel_surrogate_remote
COMMENT: on|off
TYPE: onoff
DEFAULT: off
LOC: Config.onoff.surrogate_is_remote
DOC_START
	Remote surrogates (such as those in a CDN) honour the header
	"Surrogate-Control: no-store-remote".

	Set this to on to have squid behave as a remote surrogate.
DOC_END

NAME: esi_parser
IFDEF: USE_SQUID_ESI
COMMENT: libxml2|expat|custom
TYPE: string
LOC: ESIParser::Type
DEFAULT: custom
DOC_START
	ESI markup is not strictly XML compatible. The custom ESI parser
	will give higher performance, but cannot handle non ASCII character
	encodings.
DOC_END

COMMENT_START
 DELAY POOL PARAMETERS
 -----------------------------------------------------------------------------
COMMENT_END

NAME: delay_pools
TYPE: delay_pool_count
DEFAULT: 0
IFDEF: USE_DELAY_POOLS
LOC: Config.Delay
DOC_START
	This represents the number of delay pools to be used.  For example,
	if you have one class 2 delay pool and one class 3 delays pool, you
	have a total of 2 delay pools.

	See also delay_parameters, delay_class, delay_access for pool
	configuration details.
DOC_END

NAME: delay_class
TYPE: delay_pool_class
DEFAULT: none
IFDEF: USE_DELAY_POOLS
LOC: Config.Delay
DOC_START
	This defines the class of each delay pool.  There must be exactly one
	delay_class line for each delay pool.  For example, to define two
	delay pools, one of class 2 and one of class 3, the settings above
	and here would be:

	Example:
	    delay_pools 4      # 4 delay pools
	    delay_class 1 2    # pool 1 is a class 2 pool
	    delay_class 2 3    # pool 2 is a class 3 pool
	    delay_class 3 4    # pool 3 is a class 4 pool
	    delay_class 4 5    # pool 4 is a class 5 pool

	The delay pool classes are:

		class 1		Everything is limited by a single aggregate
				bucket.

		class 2 	Everything is limited by a single aggregate
				bucket as well as an "individual" bucket chosen
				from bits 25 through 32 of the IPv4 address.

		class 3		Everything is limited by a single aggregate
				bucket as well as a "network" bucket chosen
				from bits 17 through 24 of the IP address and a
				"individual" bucket chosen from bits 17 through
				32 of the IPv4 address.

		class 4		Everything in a class 3 delay pool, with an
				additional limit on a per user basis. This
				only takes effect if the username is established
				in advance - by forcing authentication in your
				http_access rules.

		class 5		Requests are grouped according their tag (see
				external_acl's tag= reply).


	Each pool also requires a delay_parameters directive to configure the pool size
	and speed limits used whenever the pool is applied to a request. Along with
	a set of delay_access directives to determine when it is used.

	NOTE: If an IP address is a.b.c.d
		-> bits 25 through 32 are "d"
		-> bits 17 through 24 are "c"
		-> bits 17 through 32 are "c * 256 + d"

	NOTE-2: Due to the use of bitmasks in class 2,3,4 pools they only apply to
		IPv4 traffic. Class 1 and 5 pools may be used with IPv6 traffic.

	This clause only supports fast acl types.
	See http://wiki.squid-cache.org/SquidFaq/SquidAcl for details.

	See also delay_parameters and delay_access.
DOC_END

NAME: delay_access
TYPE: delay_pool_access
DEFAULT: none
DEFAULT_DOC: Deny using the pool, unless allow rules exist in squid.conf for the pool.
IFDEF: USE_DELAY_POOLS
LOC: Config.Delay
DOC_START
	This is used to determine which delay pool a request falls into.

	delay_access is sorted per pool and the matching starts with pool 1,
	then pool 2, ..., and finally pool N. The first delay pool where the
	request is allowed is selected for the request. If it does not allow
	the request to any pool then the request is not delayed (default).

	For example, if you want some_big_clients in delay
	pool 1 and lotsa_little_clients in delay pool 2:

		delay_access 1 allow some_big_clients
		delay_access 1 deny all
		delay_access 2 allow lotsa_little_clients
		delay_access 2 deny all
		delay_access 3 allow authenticated_clients

	See also delay_parameters and delay_class.

DOC_END

NAME: delay_parameters
TYPE: delay_pool_rates
DEFAULT: none
IFDEF: USE_DELAY_POOLS
LOC: Config.Delay
DOC_START
	This defines the parameters for a delay pool.  Each delay pool has
	a number of "buckets" associated with it, as explained in the
	description of delay_class.

	For a class 1 delay pool, the syntax is:
		delay_pools pool 1
		delay_parameters pool aggregate

	For a class 2 delay pool:
		delay_pools pool 2
		delay_parameters pool aggregate individual

	For a class 3 delay pool:
		delay_pools pool 3
		delay_parameters pool aggregate network individual

	For a class 4 delay pool:
		delay_pools pool 4
		delay_parameters pool aggregate network individual user

	For a class 5 delay pool:
		delay_pools pool 5
		delay_parameters pool tagrate

	The option variables are:

		pool		a pool number - ie, a number between 1 and the
				number specified in delay_pools as used in
				delay_class lines.

		aggregate	the speed limit parameters for the aggregate bucket
				(class 1, 2, 3).

		individual	the speed limit parameters for the individual
				buckets (class 2, 3).

		network		the speed limit parameters for the network buckets
				(class 3).

		user		the speed limit parameters for the user buckets
				(class 4).

		tagrate		the speed limit parameters for the tag buckets
				(class 5).

	A pair of delay parameters is written restore/maximum, where restore is
	the number of bytes (not bits - modem and network speeds are usually
	quoted in bits) per second placed into the bucket, and maximum is the
	maximum number of bytes which can be in the bucket at any time.

	There must be one delay_parameters line for each delay pool.


	For example, if delay pool number 1 is a class 2 delay pool as in the
	above example, and is being used to strictly limit each host to 64Kbit/sec
	(plus overheads), with no overall limit, the line is:

		delay_parameters 1 -1/-1 8000/8000

	Note that 8 x 8000 KByte/sec -> 64Kbit/sec.

	Note that the figure -1 is used to represent "unlimited".


	And, if delay pool number 2 is a class 3 delay pool as in the above
	example, and you want to limit it to a total of 256Kbit/sec (strict limit)
	with each 8-bit network permitted 64Kbit/sec (strict limit) and each
	individual host permitted 4800bit/sec with a bucket maximum size of 64Kbits
	to permit a decent web page to be downloaded at a decent speed
	(if the network is not being limited due to overuse) but slow down
	large downloads more significantly:

		delay_parameters 2 32000/32000 8000/8000 600/8000

	Note that 8 x 32000 KByte/sec -> 256Kbit/sec.
		  8 x  8000 KByte/sec ->  64Kbit/sec.
		  8 x   600 Byte/sec  -> 4800bit/sec.


	Finally, for a class 4 delay pool as in the example - each user will
	be limited to 128Kbits/sec no matter how many workstations they are logged into.:

		delay_parameters 4 32000/32000 8000/8000 600/64000 16000/16000


	See also delay_class and delay_access.

DOC_END

NAME: delay_initial_bucket_level
COMMENT: (percent, 0-100)
TYPE: u_short
DEFAULT: 50
IFDEF: USE_DELAY_POOLS
LOC: Config.Delay.initial
DOC_START
	The initial bucket percentage is used to determine how much is put
	in each bucket when squid starts, is reconfigured, or first notices
	a host accessing it (in class 2 and class 3, individual hosts and
	networks only have buckets associated with them once they have been
	"seen" by squid).
DOC_END

COMMENT_START
 CLIENT DELAY POOL PARAMETERS
 -----------------------------------------------------------------------------
COMMENT_END

NAME: client_delay_pools
TYPE: client_delay_pool_count
DEFAULT: 0
IFDEF: USE_DELAY_POOLS
LOC: Config.ClientDelay
DOC_START
	This option specifies the number of client delay pools used. It must
	preceed other client_delay_* options.

	Example:
		client_delay_pools 2

	See also client_delay_parameters and client_delay_access.
DOC_END

NAME: client_delay_initial_bucket_level
COMMENT: (percent, 0-no_limit)
TYPE: u_short
DEFAULT: 50
IFDEF: USE_DELAY_POOLS
LOC: Config.ClientDelay.initial
DOC_START
	This option determines the initial bucket size as a percentage of
	max_bucket_size from client_delay_parameters. Buckets are created
	at the time of the "first" connection from the matching IP. Idle
	buckets are periodically deleted up.

	You can specify more than 100 percent but note that such "oversized"
	buckets are not refilled until their size goes down to max_bucket_size
	from client_delay_parameters.

	Example:
		client_delay_initial_bucket_level 50
DOC_END

NAME: client_delay_parameters
TYPE: client_delay_pool_rates
DEFAULT: none
IFDEF: USE_DELAY_POOLS
LOC: Config.ClientDelay
DOC_START

	This option configures client-side bandwidth limits using the
	following format:

	    client_delay_parameters pool speed_limit max_bucket_size

	pool is an integer ID used for client_delay_access matching.

	speed_limit is bytes added to the bucket per second.

	max_bucket_size is the maximum size of a bucket, enforced after any
	speed_limit additions.

	Please see the delay_parameters option for more information and
	examples.

	Example:
		client_delay_parameters 1 1024 2048
		client_delay_parameters 2 51200 16384

	See also client_delay_access.

DOC_END

NAME: client_delay_access
TYPE: client_delay_pool_access
DEFAULT: none
DEFAULT_DOC: Deny use of the pool, unless allow rules exist in squid.conf for the pool.
IFDEF: USE_DELAY_POOLS
LOC: Config.ClientDelay
DOC_START
	This option determines the client-side delay pool for the
	request:

	    client_delay_access pool_ID allow|deny acl_name

	All client_delay_access options are checked in their pool ID
	order, starting with pool 1. The first checked pool with allowed
	request is selected for the request. If no ACL matches or there
	are no client_delay_access options, the request bandwidth is not
	limited.

	The ACL-selected pool is then used to find the
	client_delay_parameters for the request. Client-side pools are
	not used to aggregate clients. Clients are always aggregated
	based on their source IP addresses (one bucket per source IP).

	This clause only supports fast acl types.
	See http://wiki.squid-cache.org/SquidFaq/SquidAcl for details.
	Additionally, only the client TCP connection details are available.
	ACLs testing HTTP properties will not work.

	Please see delay_access for more examples.

	Example:
		client_delay_access 1 allow low_rate_network
		client_delay_access 2 allow vips_network


	See also client_delay_parameters and client_delay_pools.
DOC_END

COMMENT_START
 WCCPv1 AND WCCPv2 CONFIGURATION OPTIONS
 -----------------------------------------------------------------------------
COMMENT_END

NAME: wccp_router
TYPE: address
LOC: Config.Wccp.router
DEFAULT: any_addr
DEFAULT_DOC: WCCP disabled.
IFDEF: USE_WCCP
DOC_START
	Use this option to define your WCCP ``home'' router for
	Squid.

	wccp_router supports a single WCCP(v1) router

	wccp2_router supports multiple WCCPv2 routers

	only one of the two may be used at the same time and defines
	which version of WCCP to use.
DOC_END

NAME: wccp2_router
TYPE: IpAddress_list
LOC: Config.Wccp2.router
DEFAULT: none
DEFAULT_DOC: WCCPv2 disabled.
IFDEF: USE_WCCPv2
DOC_START
	Use this option to define your WCCP ``home'' router for
	Squid.

	wccp_router supports a single WCCP(v1) router

	wccp2_router supports multiple WCCPv2 routers

	only one of the two may be used at the same time and defines
	which version of WCCP to use.
DOC_END

NAME: wccp_version
TYPE: int
LOC: Config.Wccp.version
DEFAULT: 4
IFDEF: USE_WCCP
DOC_START
	This directive is only relevant if you need to set up WCCP(v1)
	to some very old and end-of-life Cisco routers. In all other
	setups it must be left unset or at the default setting.
	It defines an internal version in the WCCP(v1) protocol,
	with version 4 being the officially documented protocol.

	According to some users, Cisco IOS 11.2 and earlier only
	support WCCP version 3.  If you're using that or an earlier
	version of IOS, you may need to change this value to 3, otherwise
	do not specify this parameter.
DOC_END

NAME: wccp2_rebuild_wait
TYPE: onoff
LOC: Config.Wccp2.rebuildwait
DEFAULT: on
IFDEF: USE_WCCPv2
DOC_START
	If this is enabled Squid will wait for the cache dir rebuild to finish
	before sending the first wccp2 HereIAm packet
DOC_END

NAME: wccp2_forwarding_method
TYPE: wccp2_method
LOC: Config.Wccp2.forwarding_method
DEFAULT: gre
IFDEF: USE_WCCPv2
DOC_START
	WCCP2 allows the setting of forwarding methods between the
	router/switch and the cache.  Valid values are as follows:

	gre - GRE encapsulation (forward the packet in a GRE/WCCP tunnel)
	l2  - L2 redirect (forward the packet using Layer 2/MAC rewriting)

	Currently (as of IOS 12.4) cisco routers only support GRE.
	Cisco switches only support the L2 redirect assignment method.
DOC_END

NAME: wccp2_return_method
TYPE: wccp2_method
LOC: Config.Wccp2.return_method
DEFAULT: gre
IFDEF: USE_WCCPv2
DOC_START
	WCCP2 allows the setting of return methods between the
	router/switch and the cache for packets that the cache
	decides not to handle.  Valid values are as follows:

	gre - GRE encapsulation (forward the packet in a GRE/WCCP tunnel)
	l2  - L2 redirect (forward the packet using Layer 2/MAC rewriting)

	Currently (as of IOS 12.4) cisco routers only support GRE.
	Cisco switches only support the L2 redirect assignment.

	If the "ip wccp redirect exclude in" command has been
	enabled on the cache interface, then it is still safe for
	the proxy server to use a l2 redirect method even if this
	option is set to GRE.
DOC_END

NAME: wccp2_assignment_method
TYPE: wccp2_amethod
LOC: Config.Wccp2.assignment_method
DEFAULT: hash
IFDEF: USE_WCCPv2
DOC_START
	WCCP2 allows the setting of methods to assign the WCCP hash
	Valid values are as follows:

	hash - Hash assignment
	mask - Mask assignment

	As a general rule, cisco routers support the hash assignment method
	and cisco switches support the mask assignment method.
DOC_END

NAME: wccp2_service
TYPE: wccp2_service
LOC: Config.Wccp2.info
DEFAULT_IF_NONE: standard 0
DEFAULT_DOC: Use the 'web-cache' standard service.
IFDEF: USE_WCCPv2
DOC_START
	WCCP2 allows for multiple traffic services. There are two
	types: "standard" and "dynamic". The standard type defines
	one service id - http (id 0). The dynamic service ids can be from
	51 to 255 inclusive.  In order to use a dynamic service id
	one must define the type of traffic to be redirected; this is done
	using the wccp2_service_info option.

	The "standard" type does not require a wccp2_service_info option,
	just specifying the service id will suffice.

	MD5 service authentication can be enabled by adding
	"password=<password>" to the end of this service declaration.

	Examples:

	wccp2_service standard 0	# for the 'web-cache' standard service
	wccp2_service dynamic 80	# a dynamic service type which will be
					# fleshed out with subsequent options.
	wccp2_service standard 0 password=foo
DOC_END

NAME: wccp2_service_info
TYPE: wccp2_service_info
LOC: Config.Wccp2.info
DEFAULT: none
IFDEF: USE_WCCPv2
DOC_START
	Dynamic WCCPv2 services require further information to define the
	traffic you wish to have diverted.

	The format is:

	wccp2_service_info <id> protocol=<protocol> flags=<flag>,<flag>..
	    priority=<priority> ports=<port>,<port>..

	The relevant WCCPv2 flags:
	+ src_ip_hash, dst_ip_hash
	+ source_port_hash, dst_port_hash
	+ src_ip_alt_hash, dst_ip_alt_hash
	+ src_port_alt_hash, dst_port_alt_hash
	+ ports_source

	The port list can be one to eight entries.

	Example:

	wccp2_service_info 80 protocol=tcp flags=src_ip_hash,ports_source
	    priority=240 ports=80

	Note: the service id must have been defined by a previous
	'wccp2_service dynamic <id>' entry.
DOC_END

NAME: wccp2_weight
TYPE: int
LOC: Config.Wccp2.weight
DEFAULT: 10000
IFDEF: USE_WCCPv2
DOC_START
	Each cache server gets assigned a set of the destination
	hash proportional to their weight.
DOC_END

NAME: wccp_address
TYPE: address
LOC: Config.Wccp.address
DEFAULT: 0.0.0.0
DEFAULT_DOC: Address selected by the operating system.
IFDEF: USE_WCCP
DOC_START
	Use this option if you require WCCPv2 to use a specific
	interface address.

	The default behavior is to not bind to any specific address.
DOC_END

NAME: wccp2_address
TYPE: address
LOC: Config.Wccp2.address
DEFAULT: 0.0.0.0
DEFAULT_DOC: Address selected by the operating system.
IFDEF: USE_WCCPv2
DOC_START
	Use this option if you require WCCP to use a specific
	interface address.

	The default behavior is to not bind to any specific address.
DOC_END

COMMENT_START
 PERSISTENT CONNECTION HANDLING
 -----------------------------------------------------------------------------

 Also see "pconn_timeout" in the TIMEOUTS section
COMMENT_END

NAME: client_persistent_connections
TYPE: onoff
LOC: Config.onoff.client_pconns
DEFAULT: on
DOC_START
	Persistent connection support for clients.
	Squid uses persistent connections (when allowed). You can use
	this option to disable persistent connections with clients.
DOC_END

NAME: server_persistent_connections
TYPE: onoff
LOC: Config.onoff.server_pconns
DEFAULT: on
DOC_START
	Persistent connection support for servers.
	Squid uses persistent connections (when allowed). You can use
	this option to disable persistent connections with servers.
DOC_END

NAME: persistent_connection_after_error
TYPE: onoff
LOC: Config.onoff.error_pconns
DEFAULT: on
DOC_START
	With this directive the use of persistent connections after
	HTTP errors can be disabled. Useful if you have clients
	who fail to handle errors on persistent connections proper.
DOC_END

NAME: detect_broken_pconn
TYPE: onoff
LOC: Config.onoff.detect_broken_server_pconns
DEFAULT: off
DOC_START
	Some servers have been found to incorrectly signal the use
	of HTTP/1.0 persistent connections even on replies not
	compatible, causing significant delays. This server problem
	has mostly been seen on redirects.

	By enabling this directive Squid attempts to detect such
	broken replies and automatically assume the reply is finished
	after 10 seconds timeout.
DOC_END

COMMENT_START
 CACHE DIGEST OPTIONS
 -----------------------------------------------------------------------------
COMMENT_END

NAME: digest_generation
IFDEF: USE_CACHE_DIGESTS
TYPE: onoff
LOC: Config.onoff.digest_generation
DEFAULT: on
DOC_START
	This controls whether the server will generate a Cache Digest
	of its contents.  By default, Cache Digest generation is
	enabled if Squid is compiled with --enable-cache-digests defined.
DOC_END

NAME: digest_bits_per_entry
IFDEF: USE_CACHE_DIGESTS
TYPE: int
LOC: Config.digest.bits_per_entry
DEFAULT: 5
DOC_START
	This is the number of bits of the server's Cache Digest which
	will be associated with the Digest entry for a given HTTP
	Method and URL (public key) combination.  The default is 5.
DOC_END

NAME: digest_rebuild_period
IFDEF: USE_CACHE_DIGESTS
COMMENT: (seconds)
TYPE: time_t
LOC: Config.digest.rebuild_period
DEFAULT: 1 hour
DOC_START
	This is the wait time between Cache Digest rebuilds.
DOC_END

NAME: digest_rewrite_period
COMMENT: (seconds)
IFDEF: USE_CACHE_DIGESTS
TYPE: time_t
LOC: Config.digest.rewrite_period
DEFAULT: 1 hour
DOC_START
	This is the wait time between Cache Digest writes to
	disk.
DOC_END

NAME: digest_swapout_chunk_size
COMMENT: (bytes)
TYPE: b_size_t
IFDEF: USE_CACHE_DIGESTS
LOC: Config.digest.swapout_chunk_size
DEFAULT: 4096 bytes
DOC_START
	This is the number of bytes of the Cache Digest to write to
	disk at a time.  It defaults to 4096 bytes (4KB), the Squid
	default swap page.
DOC_END

NAME: digest_rebuild_chunk_percentage
COMMENT: (percent, 0-100)
IFDEF: USE_CACHE_DIGESTS
TYPE: int
LOC: Config.digest.rebuild_chunk_percentage
DEFAULT: 10
DOC_START
	This is the percentage of the Cache Digest to be scanned at a
	time.  By default it is set to 10% of the Cache Digest.
DOC_END

COMMENT_START
 SNMP OPTIONS
 -----------------------------------------------------------------------------
COMMENT_END

NAME: snmp_port
TYPE: u_short
LOC: Config.Port.snmp
DEFAULT: 0
DEFAULT_DOC: SNMP disabled.
IFDEF: SQUID_SNMP
DOC_START
	The port number where Squid listens for SNMP requests. To enable
	SNMP support set this to a suitable port number. Port number
	3401 is often used for the Squid SNMP agent. By default it's
	set to "0" (disabled)

	Example:
		snmp_port 3401
DOC_END

NAME: snmp_access
TYPE: acl_access
LOC: Config.accessList.snmp
DEFAULT: none
DEFAULT_DOC: Deny, unless rules exist in squid.conf.
IFDEF: SQUID_SNMP
DOC_START
	Allowing or denying access to the SNMP port.

	All access to the agent is denied by default.
	usage:

	snmp_access allow|deny [!]aclname ...

	This clause only supports fast acl types.
	See http://wiki.squid-cache.org/SquidFaq/SquidAcl for details.

Example:
 snmp_access allow snmppublic localhost
 snmp_access deny all
DOC_END

NAME: snmp_incoming_address
TYPE: address
LOC: Config.Addrs.snmp_incoming
DEFAULT: any_addr
DEFAULT_DOC: Accept SNMP packets from all machine interfaces.
IFDEF: SQUID_SNMP
DOC_START
	Just like 'udp_incoming_address', but for the SNMP port.

	snmp_incoming_address	is used for the SNMP socket receiving
				messages from SNMP agents.

	The default snmp_incoming_address is to listen on all
	available network interfaces.
DOC_END

NAME: snmp_outgoing_address
TYPE: address
LOC: Config.Addrs.snmp_outgoing
DEFAULT: no_addr
DEFAULT_DOC: Use snmp_incoming_address or an address selected by the operating system.
IFDEF: SQUID_SNMP
DOC_START
	Just like 'udp_outgoing_address', but for the SNMP port.

	snmp_outgoing_address	is used for SNMP packets returned to SNMP
				agents.

	If snmp_outgoing_address is not set it will use the same socket
	as snmp_incoming_address. Only change this if you want to have
	SNMP replies sent using another address than where this Squid
	listens for SNMP queries.

	NOTE, snmp_incoming_address and snmp_outgoing_address can not have
	the same value since they both use the same port.
DOC_END

COMMENT_START
 ICP OPTIONS
 -----------------------------------------------------------------------------
COMMENT_END

NAME: icp_port udp_port
TYPE: u_short
DEFAULT: 0
DEFAULT_DOC: ICP disabled.
LOC: Config.Port.icp
DOC_START
	The port number where Squid sends and receives ICP queries to
	and from neighbor caches.  The standard UDP port for ICP is 3130.

	Example:
		icp_port @DEFAULT_ICP_PORT@
DOC_END

NAME: htcp_port
IFDEF: USE_HTCP
TYPE: u_short
DEFAULT: 0
DEFAULT_DOC: HTCP disabled.
LOC: Config.Port.htcp
DOC_START
	The port number where Squid sends and receives HTCP queries to
	and from neighbor caches.  To turn it on you want to set it to
	4827.

	Example:
		htcp_port 4827
DOC_END

NAME: log_icp_queries
COMMENT: on|off
TYPE: onoff
DEFAULT: on
LOC: Config.onoff.log_udp
DOC_START
	If set, ICP queries are logged to access.log. You may wish
	do disable this if your ICP load is VERY high to speed things
	up or to simplify log analysis.
DOC_END

NAME: udp_incoming_address
TYPE: address
LOC:Config.Addrs.udp_incoming
DEFAULT: any_addr
DEFAULT_DOC: Accept packets from all machine interfaces.
DOC_START
	udp_incoming_address	is used for UDP packets received from other
				caches.

	The default behavior is to not bind to any specific address.

	Only change this if you want to have all UDP queries received on
	a specific interface/address.

	NOTE: udp_incoming_address is used by the ICP, HTCP, and DNS
	modules. Altering it will affect all of them in the same manner.

	see also; udp_outgoing_address

	NOTE, udp_incoming_address and udp_outgoing_address can not
	have the same value since they both use the same port.
DOC_END

NAME: udp_outgoing_address
TYPE: address
LOC: Config.Addrs.udp_outgoing
DEFAULT: no_addr
DEFAULT_DOC: Use udp_incoming_address or an address selected by the operating system.
DOC_START
	udp_outgoing_address	is used for UDP packets sent out to other
				caches.

	The default behavior is to not bind to any specific address.

	Instead it will use the same socket as udp_incoming_address.
	Only change this if you want to have UDP queries sent using another
	address than where this Squid listens for UDP queries from other
	caches.

	NOTE: udp_outgoing_address is used by the ICP, HTCP, and DNS
	modules. Altering it will affect all of them in the same manner.

	see also; udp_incoming_address

	NOTE, udp_incoming_address and udp_outgoing_address can not
	have the same value since they both use the same port.
DOC_END

NAME: icp_hit_stale
COMMENT: on|off
TYPE: onoff
DEFAULT: off
LOC: Config.onoff.icp_hit_stale
DOC_START
	If you want to return ICP_HIT for stale cache objects, set this
	option to 'on'.  If you have sibling relationships with caches
	in other administrative domains, this should be 'off'.  If you only
	have sibling relationships with caches under your control,
	it is probably okay to set this to 'on'.
	If set to 'on', your siblings should use the option "allow-miss"
	on their cache_peer lines for connecting to you.
DOC_END

NAME: minimum_direct_hops
TYPE: int
DEFAULT: 4
LOC: Config.minDirectHops
DOC_START
	If using the ICMP pinging stuff, do direct fetches for sites
	which are no more than this many hops away.
DOC_END

NAME: minimum_direct_rtt
COMMENT: (msec)
TYPE: int
DEFAULT: 400
LOC: Config.minDirectRtt
DOC_START
	If using the ICMP pinging stuff, do direct fetches for sites
	which are no more than this many rtt milliseconds away.
DOC_END

NAME: netdb_low
TYPE: int
DEFAULT: 900
LOC: Config.Netdb.low
DOC_START
	The low water mark for the ICMP measurement database.

	Note: high watermark controlled by netdb_high directive.

	These watermarks are counts, not percents.  The defaults are
	(low) 900 and (high) 1000.  When the high water mark is
	reached, database entries will be deleted until the low
	mark is reached.
DOC_END

NAME: netdb_high
TYPE: int
DEFAULT: 1000
LOC: Config.Netdb.high
DOC_START
	The high water mark for the ICMP measurement database.

	Note: low watermark controlled by netdb_low directive.

	These watermarks are counts, not percents.  The defaults are
	(low) 900 and (high) 1000.  When the high water mark is
	reached, database entries will be deleted until the low
	mark is reached.
DOC_END

NAME: netdb_ping_period
TYPE: time_t
LOC: Config.Netdb.period
DEFAULT: 5 minutes
DOC_START
	The minimum period for measuring a site.  There will be at
	least this much delay between successive pings to the same
	network.  The default is five minutes.
DOC_END

NAME: query_icmp
COMMENT: on|off
TYPE: onoff
DEFAULT: off
LOC: Config.onoff.query_icmp
DOC_START
	If you want to ask your peers to include ICMP data in their ICP
	replies, enable this option.

	If your peer has configured Squid (during compilation) with
	'--enable-icmp' that peer will send ICMP pings to origin server
	sites of the URLs it receives.  If you enable this option the
	ICP replies from that peer will include the ICMP data (if available).
	Then, when choosing a parent cache, Squid will choose the parent with
	the minimal RTT to the origin server.  When this happens, the
	hierarchy field of the access.log will be
	"CLOSEST_PARENT_MISS".  This option is off by default.
DOC_END

NAME: test_reachability
COMMENT: on|off
TYPE: onoff
DEFAULT: off
LOC: Config.onoff.test_reachability
DOC_START
	When this is 'on', ICP MISS replies will be ICP_MISS_NOFETCH
	instead of ICP_MISS if the target host is NOT in the ICMP
	database, or has a zero RTT.
DOC_END

NAME: icp_query_timeout
COMMENT: (msec)
DEFAULT: 0
DEFAULT_DOC: Dynamic detection.
TYPE: int
LOC: Config.Timeout.icp_query
DOC_START
	Normally Squid will automatically determine an optimal ICP
	query timeout value based on the round-trip-time of recent ICP
	queries.  If you want to override the value determined by
	Squid, set this 'icp_query_timeout' to a non-zero value.  This
	value is specified in MILLISECONDS, so, to use a 2-second
	timeout (the old default), you would write:

		icp_query_timeout 2000
DOC_END

NAME: maximum_icp_query_timeout
COMMENT: (msec)
DEFAULT: 2000
TYPE: int
LOC: Config.Timeout.icp_query_max
DOC_START
	Normally the ICP query timeout is determined dynamically.  But
	sometimes it can lead to very large values (say 5 seconds).
	Use this option to put an upper limit on the dynamic timeout
	value.  Do NOT use this option to always use a fixed (instead
	of a dynamic) timeout value. To set a fixed timeout see the
	'icp_query_timeout' directive.
DOC_END

NAME: minimum_icp_query_timeout
COMMENT: (msec)
DEFAULT: 5
TYPE: int
LOC: Config.Timeout.icp_query_min
DOC_START
	Normally the ICP query timeout is determined dynamically.  But
	sometimes it can lead to very small timeouts, even lower than
	the normal latency variance on your link due to traffic.
	Use this option to put an lower limit on the dynamic timeout
	value.  Do NOT use this option to always use a fixed (instead
	of a dynamic) timeout value. To set a fixed timeout see the
	'icp_query_timeout' directive.
DOC_END

NAME: background_ping_rate
COMMENT: time-units
TYPE: time_t
DEFAULT: 10 seconds
LOC: Config.backgroundPingRate
DOC_START
	Controls how often the ICP pings are sent to siblings that
	have background-ping set.
DOC_END

COMMENT_START
 MULTICAST ICP OPTIONS
 -----------------------------------------------------------------------------
COMMENT_END

NAME: mcast_groups
TYPE: wordlist
LOC: Config.mcast_group_list
DEFAULT: none
DOC_START
	This tag specifies a list of multicast groups which your server
	should join to receive multicasted ICP queries.

	NOTE!  Be very careful what you put here!  Be sure you
	understand the difference between an ICP _query_ and an ICP
	_reply_.  This option is to be set only if you want to RECEIVE
	multicast queries.  Do NOT set this option to SEND multicast
	ICP (use cache_peer for that).  ICP replies are always sent via
	unicast, so this option does not affect whether or not you will
	receive replies from multicast group members.

	You must be very careful to NOT use a multicast address which
	is already in use by another group of caches.

	If you are unsure about multicast, please read the Multicast
	chapter in the Squid FAQ (http://www.squid-cache.org/FAQ/).

	Usage: mcast_groups 239.128.16.128 224.0.1.20

	By default, Squid doesn't listen on any multicast groups.
DOC_END

NAME: mcast_miss_addr
IFDEF: MULTICAST_MISS_STREAM
TYPE: address
LOC: Config.mcast_miss.addr
DEFAULT: no_addr
DEFAULT_DOC: disabled.
DOC_START
	If you enable this option, every "cache miss" URL will
	be sent out on the specified multicast address.

	Do not enable this option unless you are are absolutely
	certain you understand what you are doing.
DOC_END

NAME: mcast_miss_ttl
IFDEF: MULTICAST_MISS_STREAM
TYPE: u_short
LOC: Config.mcast_miss.ttl
DEFAULT: 16
DOC_START
	This is the time-to-live value for packets multicasted
	when multicasting off cache miss URLs is enabled.  By
	default this is set to 'site scope', i.e. 16.
DOC_END

NAME: mcast_miss_port
IFDEF: MULTICAST_MISS_STREAM
TYPE: u_short
LOC: Config.mcast_miss.port
DEFAULT: 3135
DOC_START
	This is the port number to be used in conjunction with
	'mcast_miss_addr'.
DOC_END

NAME: mcast_miss_encode_key
IFDEF: MULTICAST_MISS_STREAM
TYPE: string
LOC: Config.mcast_miss.encode_key
DEFAULT: XXXXXXXXXXXXXXXX
DOC_START
	The URLs that are sent in the multicast miss stream are
	encrypted.  This is the encryption key.
DOC_END

NAME: mcast_icp_query_timeout
COMMENT: (msec)
DEFAULT: 2000
TYPE: int
LOC: Config.Timeout.mcast_icp_query
DOC_START
	For multicast peers, Squid regularly sends out ICP "probes" to
	count how many other peers are listening on the given multicast
	address.  This value specifies how long Squid should wait to
	count all the replies.  The default is 2000 msec, or 2
	seconds.
DOC_END

COMMENT_START
 INTERNAL ICON OPTIONS
 -----------------------------------------------------------------------------
COMMENT_END

NAME: icon_directory
TYPE: string
LOC: Config.icons.directory
DEFAULT: @DEFAULT_ICON_DIR@
DOC_START
	Where the icons are stored. These are normally kept in
	@DEFAULT_ICON_DIR@
DOC_END

NAME: global_internal_static
TYPE: onoff
LOC: Config.onoff.global_internal_static
DEFAULT: on
DOC_START
	This directive controls is Squid should intercept all requests for
	/squid-internal-static/ no matter which host the URL is requesting
	(default on setting), or if nothing special should be done for
	such URLs (off setting). The purpose of this directive is to make
	icons etc work better in complex cache hierarchies where it may
	not always be possible for all corners in the cache mesh to reach
	the server generating a directory listing.
DOC_END

NAME: short_icon_urls
TYPE: onoff
LOC: Config.icons.use_short_names
DEFAULT: on
DOC_START
	If this is enabled Squid will use short URLs for icons.
	If disabled it will revert to the old behavior of including
	it's own name and port in the URL.

	If you run a complex cache hierarchy with a mix of Squid and
	other proxies you may need to disable this directive.
DOC_END

COMMENT_START
 ERROR PAGE OPTIONS
 -----------------------------------------------------------------------------
COMMENT_END

NAME: error_directory
TYPE: string
LOC: Config.errorDirectory
DEFAULT: none
DEFAULT_DOC: Send error pages in the clients preferred language
DOC_START
	If you wish to create your own versions of the default
	error files to customize them to suit your company copy
	the error/template files to another directory and point
	this tag at them.

	WARNING: This option will disable multi-language support
	         on error pages if used.

	The squid developers are interested in making squid available in
	a wide variety of languages. If you are making translations for a
	language that Squid does not currently provide please consider
	contributing your translation back to the project.
	http://wiki.squid-cache.org/Translations

	The squid developers working on translations are happy to supply drop-in
	translated error files in exchange for any new language contributions.
DOC_END

NAME: error_default_language
IFDEF: USE_ERR_LOCALES
TYPE: string
LOC: Config.errorDefaultLanguage
DEFAULT: none
DEFAULT_DOC: Generate English language pages.
DOC_START
	Set the default language which squid will send error pages in
	if no existing translation matches the clients language
	preferences.

	If unset (default) generic English will be used.

	The squid developers are interested in making squid available in
	a wide variety of languages. If you are interested in making
	translations for any language see the squid wiki for details.
	http://wiki.squid-cache.org/Translations
DOC_END

NAME: error_log_languages
IFDEF: USE_ERR_LOCALES
TYPE: onoff
LOC: Config.errorLogMissingLanguages
DEFAULT: on
DOC_START
	Log to cache.log what languages users are attempting to
	auto-negotiate for translations.

	Successful negotiations are not logged. Only failures
	have meaning to indicate that Squid may need an upgrade
	of its error page translations.
DOC_END

NAME: err_page_stylesheet
TYPE: string
LOC: Config.errorStylesheet
DEFAULT: @DEFAULT_CONFIG_DIR@/errorpage.css
DOC_START
	CSS Stylesheet to pattern the display of Squid default error pages.

	For information on CSS see http://www.w3.org/Style/CSS/
DOC_END

NAME: err_html_text
TYPE: eol
LOC: Config.errHtmlText
DEFAULT: none
DOC_START
	HTML text to include in error messages.  Make this a "mailto"
	URL to your admin address, or maybe just a link to your
	organizations Web page.

	To include this in your error messages, you must rewrite
	the error template files (found in the "errors" directory).
	Wherever you want the 'err_html_text' line to appear,
	insert a %L tag in the error template file.
DOC_END

NAME: email_err_data
COMMENT: on|off
TYPE: onoff
LOC: Config.onoff.emailErrData
DEFAULT: on
DOC_START
	If enabled, information about the occurred error will be
	included in the mailto links of the ERR pages (if %W is set)
	so that the email body contains the data.
	Syntax is <A HREF="mailto:%w%W">%w</A>
DOC_END

NAME: deny_info
TYPE: denyinfo
LOC: Config.denyInfoList
DEFAULT: none
DOC_START
	Usage:   deny_info err_page_name acl
	or       deny_info http://... acl
	or       deny_info TCP_RESET acl

	This can be used to return a ERR_ page for requests which
	do not pass the 'http_access' rules.  Squid remembers the last
	acl it evaluated in http_access, and if a 'deny_info' line exists
	for that ACL Squid returns a corresponding error page.

	The acl is typically the last acl on the http_access deny line which
	denied access. The exceptions to this rule are:
	- When Squid needs to request authentication credentials. It's then
	  the first authentication related acl encountered
	- When none of the http_access lines matches. It's then the last
	  acl processed on the last http_access line.
	- When the decision to deny access was made by an adaptation service,
	  the acl name is the corresponding eCAP or ICAP service_name.

	NP: If providing your own custom error pages with error_directory
	    you may also specify them by your custom file name:
	    Example: deny_info ERR_CUSTOM_ACCESS_DENIED bad_guys

	By defaut Squid will send "403 Forbidden". A different 4xx or 5xx
	may be specified by prefixing the file name with the code and a colon.
	e.g. 404:ERR_CUSTOM_ACCESS_DENIED

	Alternatively you can tell Squid to reset the TCP connection
	by specifying TCP_RESET.

	Or you can specify an error URL or URL pattern. The browsers will
	get redirected to the specified URL after formatting tags have
	been replaced. Redirect will be done with 302 or 307 according to
	HTTP/1.1 specs. A different 3xx code may be specified by prefixing
	the URL. e.g. 303:http://example.com/

	URL FORMAT TAGS:
		%a	- username (if available. Password NOT included)
		%B	- FTP path URL
		%e	- Error number
		%E	- Error description
		%h	- Squid hostname
		%H	- Request domain name
		%i	- Client IP Address
		%M	- Request Method
		%o	- Message result from external ACL helper
		%p	- Request Port number
		%P	- Request Protocol name
		%R	- Request URL path
		%T	- Timestamp in RFC 1123 format
		%U	- Full canonical URL from client
			  (HTTPS URLs terminate with *)
		%u	- Full canonical URL from client
		%w	- Admin email from squid.conf
		%x	- Error name
		%%	- Literal percent (%) code

DOC_END

COMMENT_START
 OPTIONS INFLUENCING REQUEST FORWARDING 
 -----------------------------------------------------------------------------
COMMENT_END

NAME: nonhierarchical_direct
TYPE: onoff
LOC: Config.onoff.nonhierarchical_direct
DEFAULT: on
DOC_START
	By default, Squid will send any non-hierarchical requests
	(not cacheable request type) direct to origin servers.

	When this is set to "off", Squid will prefer to send these
	requests to parents.

	Note that in most configurations, by turning this off you will only
	add latency to these request without any improvement in global hit
	ratio.

	This option only sets a preference. If the parent is unavailable a
	direct connection to the origin server may still be attempted. To
	completely prevent direct connections use never_direct.
DOC_END

NAME: prefer_direct
TYPE: onoff
LOC: Config.onoff.prefer_direct
DEFAULT: off
DOC_START
	Normally Squid tries to use parents for most requests. If you for some
	reason like it to first try going direct and only use a parent if
	going direct fails set this to on.

	By combining nonhierarchical_direct off and prefer_direct on you
	can set up Squid to use a parent as a backup path if going direct
	fails.

	Note: If you want Squid to use parents for all requests see
	the never_direct directive. prefer_direct only modifies how Squid
	acts on cacheable requests.
DOC_END

NAME: cache_miss_revalidate
COMMENT: on|off
TYPE: onoff
DEFAULT: on
LOC: Config.onoff.cache_miss_revalidate
DOC_START
	RFC 7232 defines a conditional request mechanism to prevent
	response objects being unnecessarily transferred over the network.
	If that mechanism is used by the client and a cache MISS occurs
	it can prevent new cache entries being created.

	This option determines whether Squid on cache MISS will pass the
	client revalidation request to the server or tries to fetch new
	content for caching. It can be useful while the cache is mostly
	empty to more quickly have the cache populated by generating
	non-conditional GETs.

	When set to 'on' (default), Squid will pass all client If-* headers
	to the server. This permits server responses without a cacheable
	payload to be delivered and on MISS no new cache entry is created.

	When set to 'off' and if the request is cacheable, Squid will
	remove the clients If-Modified-Since and If-None-Match headers from
	the request sent to the server. This requests a 200 status response
	from the server to create a new cache entry with.
DOC_END

NAME: always_direct
TYPE: acl_access
LOC: Config.accessList.AlwaysDirect
DEFAULT: none
DEFAULT_DOC: Prevent any cache_peer being used for this request.
DOC_START
	Usage: always_direct allow|deny [!]aclname ...

	Here you can use ACL elements to specify requests which should
	ALWAYS be forwarded by Squid to the origin servers without using
	any peers.  For example, to always directly forward requests for
	local servers ignoring any parents or siblings you may have use
	something like:

		acl local-servers dstdomain my.domain.net
		always_direct allow local-servers

	To always forward FTP requests directly, use

		acl FTP proto FTP
		always_direct allow FTP

	NOTE: There is a similar, but opposite option named
	'never_direct'.  You need to be aware that "always_direct deny
	foo" is NOT the same thing as "never_direct allow foo".  You
	may need to use a deny rule to exclude a more-specific case of
	some other rule.  Example:

		acl local-external dstdomain external.foo.net
		acl local-servers dstdomain  .foo.net
		always_direct deny local-external
		always_direct allow local-servers

	NOTE: If your goal is to make the client forward the request
	directly to the origin server bypassing Squid then this needs
	to be done in the client configuration. Squid configuration
	can only tell Squid how Squid should fetch the object.

	NOTE: This directive is not related to caching. The replies
	is cached as usual even if you use always_direct. To not cache
	the replies see the 'cache' directive.

	This clause supports both fast and slow acl types.
	See http://wiki.squid-cache.org/SquidFaq/SquidAcl for details.
DOC_END

NAME: never_direct
TYPE: acl_access
LOC: Config.accessList.NeverDirect
DEFAULT: none
DEFAULT_DOC: Allow DNS results to be used for this request.
DOC_START
	Usage: never_direct allow|deny [!]aclname ...

	never_direct is the opposite of always_direct.  Please read
	the description for always_direct if you have not already.

	With 'never_direct' you can use ACL elements to specify
	requests which should NEVER be forwarded directly to origin
	servers.  For example, to force the use of a proxy for all
	requests, except those in your local domain use something like:

		acl local-servers dstdomain .foo.net
		never_direct deny local-servers
		never_direct allow all

	or if Squid is inside a firewall and there are local intranet
	servers inside the firewall use something like:

		acl local-intranet dstdomain .foo.net
		acl local-external dstdomain external.foo.net
		always_direct deny local-external
		always_direct allow local-intranet
		never_direct allow all

	This clause supports both fast and slow acl types.
	See http://wiki.squid-cache.org/SquidFaq/SquidAcl for details.
DOC_END

COMMENT_START
 ADVANCED NETWORKING OPTIONS
 -----------------------------------------------------------------------------
COMMENT_END

NAME: incoming_udp_average incoming_icp_average
TYPE: int
DEFAULT: 6
LOC: Config.comm_incoming.udp.average
DOC_START
	Heavy voodoo here.  I can't even believe you are reading this.
	Are you crazy?  Don't even think about adjusting these unless
	you understand the algorithms in comm_select.c first!
DOC_END

NAME: incoming_tcp_average  incoming_http_average
TYPE: int
DEFAULT: 4
LOC: Config.comm_incoming.tcp.average
DOC_START
	Heavy voodoo here.  I can't even believe you are reading this.
	Are you crazy?  Don't even think about adjusting these unless
	you understand the algorithms in comm_select.c first!
DOC_END

NAME: incoming_dns_average
TYPE: int
DEFAULT: 4
LOC: Config.comm_incoming.dns.average
DOC_START
	Heavy voodoo here.  I can't even believe you are reading this.
	Are you crazy?  Don't even think about adjusting these unless
	you understand the algorithms in comm_select.c first!
DOC_END

NAME: min_udp_poll_cnt min_icp_poll_cnt
TYPE: int
DEFAULT: 8
LOC: Config.comm_incoming.udp.min_poll
DOC_START
	Heavy voodoo here.  I can't even believe you are reading this.
	Are you crazy?  Don't even think about adjusting these unless
	you understand the algorithms in comm_select.c first!
DOC_END

NAME: min_dns_poll_cnt
TYPE: int
DEFAULT: 8
LOC: Config.comm_incoming.dns.min_poll
DOC_START
	Heavy voodoo here.  I can't even believe you are reading this.
	Are you crazy?  Don't even think about adjusting these unless
	you understand the algorithms in comm_select.c first!
DOC_END

NAME: min_tcp_poll_cnt min_http_poll_cnt
TYPE: int
DEFAULT: 8
LOC: Config.comm_incoming.tcp.min_poll
DOC_START
	Heavy voodoo here.  I can't even believe you are reading this.
	Are you crazy?  Don't even think about adjusting these unless
	you understand the algorithms in comm_select.c first!
DOC_END

NAME: accept_filter
TYPE: string
DEFAULT: none
LOC: Config.accept_filter
DOC_START
	FreeBSD:

	The name of an accept(2) filter to install on Squid's
	listen socket(s).  This feature is perhaps specific to
	FreeBSD and requires support in the kernel.

	The 'httpready' filter delays delivering new connections
	to Squid until a full HTTP request has been received.
	See the accf_http(9) man page for details.

	The 'dataready' filter delays delivering new connections
	to Squid until there is some data to process.
	See the accf_dataready(9) man page for details.

	Linux:
	
	The 'data' filter delays delivering of new connections
	to Squid until there is some data to process by TCP_ACCEPT_DEFER.
	You may optionally specify a number of seconds to wait by
	'data=N' where N is the number of seconds. Defaults to 30
	if not specified.  See the tcp(7) man page for details.
EXAMPLE:
# FreeBSD
accept_filter httpready
# Linux
accept_filter data
DOC_END

NAME: client_ip_max_connections
TYPE: int
LOC: Config.client_ip_max_connections
DEFAULT: -1
DEFAULT_DOC: No limit.
DOC_START
	Set an absolute limit on the number of connections a single
	client IP can use. Any more than this and Squid will begin to drop
	new connections from the client until it closes some links.

	Note that this is a global limit. It affects all HTTP, HTCP, Gopher and FTP
	connections from the client. For finer control use the ACL access controls.

	Requires client_db to be enabled (the default).

	WARNING: This may noticably slow down traffic received via external proxies
	or NAT devices and cause them to rebound error messages back to their clients.
DOC_END

NAME: tcp_recv_bufsize
COMMENT: (bytes)
TYPE: b_size_t
DEFAULT: 0 bytes
DEFAULT_DOC: Use operating system TCP defaults.
LOC: Config.tcpRcvBufsz
DOC_START
	Size of receive buffer to set for TCP sockets.  Probably just
	as easy to change your kernel's default.
	Omit from squid.conf to use the default buffer size.
DOC_END

COMMENT_START
 ICAP OPTIONS
 -----------------------------------------------------------------------------
COMMENT_END

NAME: icap_enable
TYPE: onoff
IFDEF: ICAP_CLIENT
COMMENT: on|off
LOC: Adaptation::Icap::TheConfig.onoff
DEFAULT: off
DOC_START
	If you want to enable the ICAP module support, set this to on.
DOC_END

NAME: icap_connect_timeout
TYPE: time_t
DEFAULT: none
LOC: Adaptation::Icap::TheConfig.connect_timeout_raw
IFDEF: ICAP_CLIENT
DOC_START
	This parameter specifies how long to wait for the TCP connect to
	the requested ICAP server to complete before giving up and either
	terminating the HTTP transaction or bypassing the failure.

	The default for optional services is peer_connect_timeout.
	The default for essential services is connect_timeout.
	If this option is explicitly set, its value applies to all services.
DOC_END

NAME: icap_io_timeout
COMMENT: time-units
TYPE: time_t
DEFAULT: none
DEFAULT_DOC: Use read_timeout.
LOC: Adaptation::Icap::TheConfig.io_timeout_raw
IFDEF: ICAP_CLIENT
DOC_START
	This parameter specifies how long to wait for an I/O activity on
	an established, active ICAP connection before giving up and
	either terminating the HTTP transaction or bypassing the
	failure.
DOC_END

NAME: icap_service_failure_limit
COMMENT: limit [in memory-depth time-units]
TYPE: icap_service_failure_limit
IFDEF: ICAP_CLIENT
LOC: Adaptation::Icap::TheConfig
DEFAULT: 10
DOC_START
	The limit specifies the number of failures that Squid tolerates
	when establishing a new TCP connection with an ICAP service. If
	the number of failures exceeds the limit, the ICAP service is
	not used for new ICAP requests until it is time to refresh its
	OPTIONS.

	A negative value disables the limit. Without the limit, an ICAP
	service will not be considered down due to connectivity failures
	between ICAP OPTIONS requests.

	Squid forgets ICAP service failures older than the specified
	value of memory-depth. The memory fading algorithm 
	is approximate because Squid does not remember individual 
	errors but groups them instead, splitting the option
	value into ten time slots of equal length.

	When memory-depth is 0 and by default this option has no 
	effect on service failure expiration.

	Squid always forgets failures when updating service settings
	using an ICAP OPTIONS transaction, regardless of this option
	setting.

	For example,
		# suspend service usage after 10 failures in 5 seconds:
		icap_service_failure_limit 10 in 5 seconds
DOC_END

NAME: icap_service_revival_delay
TYPE: int
IFDEF: ICAP_CLIENT
LOC: Adaptation::Icap::TheConfig.service_revival_delay
DEFAULT: 180
DOC_START
	The delay specifies the number of seconds to wait after an ICAP
	OPTIONS request failure before requesting the options again. The
	failed ICAP service is considered "down" until fresh OPTIONS are
	fetched.

	The actual delay cannot be smaller than the hardcoded minimum
	delay of 30 seconds.
DOC_END

NAME: icap_preview_enable
TYPE: onoff
IFDEF: ICAP_CLIENT
COMMENT: on|off
LOC: Adaptation::Icap::TheConfig.preview_enable
DEFAULT: on
DOC_START
	The ICAP Preview feature allows the ICAP server to handle the
	HTTP message by looking only at the beginning of the message body
	or even without receiving the body at all. In some environments, 
	previews greatly speedup ICAP processing.

	During an ICAP OPTIONS transaction, the server may tell	Squid what
	HTTP messages should be previewed and how big the preview should be.
	Squid will not use Preview if the server did not request one.

	To disable ICAP Preview for all ICAP services, regardless of
	individual ICAP server OPTIONS responses, set this option to "off".
Example:
icap_preview_enable off
DOC_END

NAME: icap_preview_size
TYPE: int
IFDEF: ICAP_CLIENT
LOC: Adaptation::Icap::TheConfig.preview_size
DEFAULT: -1
DEFAULT_DOC: No preview sent.
DOC_START
	The default size of preview data to be sent to the ICAP server.
	This value might be overwritten on a per server basis by OPTIONS requests.
DOC_END

NAME: icap_206_enable
TYPE: onoff
IFDEF: ICAP_CLIENT
COMMENT: on|off
LOC: Adaptation::Icap::TheConfig.allow206_enable
DEFAULT: on
DOC_START
	206 (Partial Content) responses is an ICAP extension that allows the
	ICAP agents to optionally combine adapted and original HTTP message
	content. The decision to combine is postponed until the end of the
	ICAP response. Squid supports Partial Content extension by default.

	Activation of the Partial Content extension is negotiated with each
	ICAP service during OPTIONS exchange. Most ICAP servers should handle
	negotation correctly even if they do not support the extension, but
	some might fail. To disable Partial Content support for all ICAP
	services and to avoid any negotiation, set this option to "off".

	Example:
	    icap_206_enable off
DOC_END

NAME: icap_default_options_ttl
TYPE: int
IFDEF: ICAP_CLIENT
LOC: Adaptation::Icap::TheConfig.default_options_ttl
DEFAULT: 60
DOC_START
	The default TTL value for ICAP OPTIONS responses that don't have
	an Options-TTL header.
DOC_END

NAME: icap_persistent_connections
TYPE: onoff
IFDEF: ICAP_CLIENT
COMMENT: on|off
LOC: Adaptation::Icap::TheConfig.reuse_connections
DEFAULT: on
DOC_START
	Whether or not Squid should use persistent connections to
	an ICAP server.
DOC_END

NAME: adaptation_send_client_ip icap_send_client_ip
TYPE: onoff
IFDEF: USE_ADAPTATION
COMMENT: on|off
LOC: Adaptation::Config::send_client_ip
DEFAULT: off
DOC_START
	If enabled, Squid shares HTTP client IP information with adaptation
	services. For ICAP, Squid adds the X-Client-IP header to ICAP requests.
	For eCAP, Squid sets the libecap::metaClientIp transaction option.

	See also: adaptation_uses_indirect_client
DOC_END

NAME: adaptation_send_username icap_send_client_username
TYPE: onoff
IFDEF: USE_ADAPTATION
COMMENT: on|off
LOC: Adaptation::Config::send_username
DEFAULT: off
DOC_START
	This sends authenticated HTTP client username (if available) to
	the adaptation service.

	For ICAP, the username value is encoded based on the
	icap_client_username_encode option and is sent using the header
	specified by the icap_client_username_header option.
DOC_END

NAME: icap_client_username_header
TYPE: string
IFDEF: ICAP_CLIENT
LOC: Adaptation::Icap::TheConfig.client_username_header
DEFAULT: X-Client-Username
DOC_START
	ICAP request header name to use for adaptation_send_username.
DOC_END

NAME: icap_client_username_encode
TYPE: onoff
IFDEF: ICAP_CLIENT
COMMENT: on|off
LOC: Adaptation::Icap::TheConfig.client_username_encode
DEFAULT: off
DOC_START
	Whether to base64 encode the authenticated client username.
DOC_END

NAME: icap_service
TYPE: icap_service_type
IFDEF: ICAP_CLIENT
LOC: Adaptation::Icap::TheConfig
DEFAULT: none
DOC_START
	Defines a single ICAP service using the following format:

	icap_service id vectoring_point uri [option ...]

	id: ID
		an opaque identifier or name which is used to direct traffic to
		this specific service. Must be unique among all adaptation
		services in squid.conf.

	vectoring_point: reqmod_precache|reqmod_postcache|respmod_precache|respmod_postcache
		This specifies at which point of transaction processing the
		ICAP service should be activated. *_postcache vectoring points
		are not yet supported.

	uri: icap://servername:port/servicepath
		ICAP server and service location.

	ICAP does not allow a single service to handle both REQMOD and RESPMOD
	transactions. Squid does not enforce that requirement. You can specify
	services with the same service_url and different vectoring_points. You
	can even specify multiple identical services as long as their
	service_names differ.

	To activate a service, use the adaptation_access directive. To group
	services, use adaptation_service_chain and adaptation_service_set.

	Service options are separated by white space. ICAP services support
	the following name=value options:

	bypass=on|off|1|0
		If set to 'on' or '1', the ICAP service is treated as
		optional. If the service cannot be reached or malfunctions,
		Squid will try to ignore any errors and process the message as
		if the service was not enabled. No all ICAP errors can be
		bypassed.  If set to 0, the ICAP service is treated as
		essential and all ICAP errors will result in an error page
		returned to the HTTP client.

		Bypass is off by default: services are treated as essential.

	routing=on|off|1|0
		If set to 'on' or '1', the ICAP service is allowed to
		dynamically change the current message adaptation plan by
		returning a chain of services to be used next. The services
		are specified using the X-Next-Services ICAP response header
		value, formatted as a comma-separated list of service names.
		Each named service should be configured in squid.conf. Other
		services are ignored. An empty X-Next-Services value results
		in an empty plan which ends the current adaptation.

		Dynamic adaptation plan may cross or cover multiple supported
		vectoring points in their natural processing order.

		Routing is not allowed by default: the ICAP X-Next-Services
		response header is ignored.

	ipv6=on|off
		Only has effect on split-stack systems. The default on those systems
		is to use IPv4-only connections. When set to 'on' this option will
		make Squid use IPv6-only connections to contact this ICAP service.

	on-overload=block|bypass|wait|force
		If the service Max-Connections limit has been reached, do
		one of the following for each new ICAP transaction:
		  * block:  send an HTTP error response to the client
		  * bypass: ignore the "over-connected" ICAP service
		  * wait:   wait (in a FIFO queue) for an ICAP connection slot
		  * force:  proceed, ignoring the Max-Connections limit 

		In SMP mode with N workers, each worker assumes the service
		connection limit is Max-Connections/N, even though not all
		workers may use a given service.

		The default value is "bypass" if service is bypassable,
		otherwise it is set to "wait".
		

	max-conn=number
		Use the given number as the Max-Connections limit, regardless
		of the Max-Connections value given by the service, if any.

	Older icap_service format without optional named parameters is
	deprecated but supported for backward compatibility.

Example:
icap_service svcBlocker reqmod_precache icap://icap1.mydomain.net:1344/reqmod bypass=0
icap_service svcLogger reqmod_precache icap://icap2.mydomain.net:1344/respmod routing=on
DOC_END

NAME: icap_class
TYPE: icap_class_type
IFDEF: ICAP_CLIENT
LOC: none
DEFAULT: none
DOC_START
	This deprecated option was documented to define an ICAP service
	chain, even though it actually defined a set of similar, redundant
	services, and the chains were not supported. 

	To define a set of redundant services, please use the
	adaptation_service_set directive. For service chains, use
	adaptation_service_chain.
DOC_END

NAME: icap_access
TYPE: icap_access_type
IFDEF: ICAP_CLIENT
LOC: none
DEFAULT: none
DOC_START
	This option is deprecated. Please use adaptation_access, which
	has the same ICAP functionality, but comes with better
	documentation, and eCAP support.
DOC_END

COMMENT_START
 eCAP OPTIONS
 -----------------------------------------------------------------------------
COMMENT_END

NAME: ecap_enable
TYPE: onoff
IFDEF: USE_ECAP
COMMENT: on|off
LOC: Adaptation::Ecap::TheConfig.onoff
DEFAULT: off
DOC_START
	Controls whether eCAP support is enabled.
DOC_END

NAME: ecap_service
TYPE: ecap_service_type
IFDEF: USE_ECAP
LOC: Adaptation::Ecap::TheConfig
DEFAULT: none
DOC_START
	Defines a single eCAP service

	ecap_service id vectoring_point uri [option ...]

        id: ID
		an opaque identifier or name which is used to direct traffic to
		this specific service. Must be unique among all adaptation
		services in squid.conf.

	vectoring_point: reqmod_precache|reqmod_postcache|respmod_precache|respmod_postcache
		This specifies at which point of transaction processing the
		eCAP service should be activated. *_postcache vectoring points
		are not yet supported.

	uri: ecap://vendor/service_name?custom&cgi=style&parameters=optional
		Squid uses the eCAP service URI to match this configuration
		line with one of the dynamically loaded services. Each loaded
		eCAP service must have a unique URI. Obtain the right URI from
		the service provider.

	To activate a service, use the adaptation_access directive. To group
	services, use adaptation_service_chain and adaptation_service_set.

	Service options are separated by white space. eCAP services support
	the following name=value options:

	bypass=on|off|1|0
		If set to 'on' or '1', the eCAP service is treated as optional.
		If the service cannot be reached or malfunctions, Squid will try
		to ignore any errors and process the message as if the service
		was not enabled. No all eCAP errors can be bypassed.
		If set to 'off' or '0', the eCAP service is treated as essential
		and all eCAP errors will result in an error page returned to the
		HTTP client.

                Bypass is off by default: services are treated as essential.

	routing=on|off|1|0
		If set to 'on' or '1', the eCAP service is allowed to
		dynamically change the current message adaptation plan by
		returning a chain of services to be used next.

		Dynamic adaptation plan may cross or cover multiple supported
		vectoring points in their natural processing order.

		Routing is not allowed by default.

	Older ecap_service format without optional named parameters is
	deprecated but supported for backward compatibility.


Example:
ecap_service s1 reqmod_precache ecap://filters.R.us/leakDetector?on_error=block bypass=off
ecap_service s2 respmod_precache ecap://filters.R.us/virusFilter config=/etc/vf.cfg bypass=on
DOC_END

NAME: loadable_modules
TYPE: wordlist
IFDEF: USE_LOADABLE_MODULES
LOC: Config.loadable_module_names
DEFAULT: none
DOC_START
	Instructs Squid to load the specified dynamic module(s) or activate
	preloaded module(s).
Example:
loadable_modules @DEFAULT_PREFIX@/lib/MinimalAdapter.so
DOC_END

COMMENT_START
 MESSAGE ADAPTATION OPTIONS
 -----------------------------------------------------------------------------
COMMENT_END

NAME: adaptation_service_set
TYPE: adaptation_service_set_type
IFDEF: USE_ADAPTATION
LOC: none
DEFAULT: none
DOC_START

	Configures an ordered set of similar, redundant services. This is
	useful when hot standby or backup adaptation servers are available.

	    adaptation_service_set set_name service_name1 service_name2 ...

 	The named services are used in the set declaration order. The first
	applicable adaptation service from the set is used first. The next
	applicable service is tried if and only if the transaction with the
	previous service fails and the message waiting to be adapted is still
	intact.

	When adaptation starts, broken services are ignored as if they were
	not a part of the set. A broken service is a down optional service.

	The services in a set must be attached to the same vectoring point
	(e.g., pre-cache) and use the same adaptation method (e.g., REQMOD).

	If all services in a set are optional then adaptation failures are
	bypassable. If all services in the set are essential, then a
	transaction failure with one service may still be retried using
	another service from the set, but when all services fail, the master
	transaction fails as well.

	A set may contain a mix of optional and essential services, but that
	is likely to lead to surprising results because broken services become
	ignored (see above), making previously bypassable failures fatal.
	Technically, it is the bypassability of the last failed service that
	matters.

	See also: adaptation_access adaptation_service_chain

Example:
adaptation_service_set svcBlocker urlFilterPrimary urlFilterBackup
adaptation service_set svcLogger loggerLocal loggerRemote
DOC_END

NAME: adaptation_service_chain
TYPE: adaptation_service_chain_type
IFDEF: USE_ADAPTATION
LOC: none
DEFAULT: none
DOC_START

	Configures a list of complementary services that will be applied
	one-by-one, forming an adaptation chain or pipeline. This is useful
	when Squid must perform different adaptations on the same message.

	    adaptation_service_chain chain_name service_name1 svc_name2 ...

 	The named services are used in the chain declaration order. The first
	applicable adaptation service from the chain is used first. The next
	applicable service is applied to the successful adaptation results of
	the previous service in the chain.

	When adaptation starts, broken services are ignored as if they were
	not a part of the chain. A broken service is a down optional service.

	Request satisfaction terminates the adaptation chain because Squid
	does not currently allow declaration of RESPMOD services at the
	"reqmod_precache" vectoring point (see icap_service or ecap_service).

	The services in a chain must be attached to the same vectoring point
	(e.g., pre-cache) and use the same adaptation method (e.g., REQMOD).

	A chain may contain a mix of optional and essential services. If an
	essential adaptation fails (or the failure cannot be bypassed for
	other reasons), the master transaction fails. Otherwise, the failure
	is bypassed as if the failed adaptation service was not in the chain.

	See also: adaptation_access adaptation_service_set

Example:
adaptation_service_chain svcRequest requestLogger urlFilter leakDetector
DOC_END

NAME: adaptation_access
TYPE: adaptation_access_type
IFDEF: USE_ADAPTATION
LOC: none
DEFAULT: none
DEFAULT_DOC: Allow, unless rules exist in squid.conf.
DOC_START
	Sends an HTTP transaction to an ICAP or eCAP adaptation	service.

	adaptation_access service_name allow|deny [!]aclname...
	adaptation_access set_name     allow|deny [!]aclname...

	At each supported vectoring point, the adaptation_access
	statements are processed in the order they appear in this
	configuration file. Statements pointing to the following services
	are ignored (i.e., skipped without checking their ACL):

	    - services serving different vectoring points
	    - "broken-but-bypassable" services
	    - "up" services configured to ignore such transactions
              (e.g., based on the ICAP Transfer-Ignore header).

        When a set_name is used, all services in the set are checked
	using the same rules, to find the first applicable one. See
	adaptation_service_set for details.

	If an access list is checked and there is a match, the
	processing stops: For an "allow" rule, the corresponding
	adaptation service is used for the transaction. For a "deny"
	rule, no adaptation service is activated.

	It is currently not possible to apply more than one adaptation
	service at the same vectoring point to the same HTTP transaction.

        See also: icap_service and ecap_service

Example:
adaptation_access service_1 allow all
DOC_END

NAME: adaptation_service_iteration_limit
TYPE: int
IFDEF: USE_ADAPTATION
LOC: Adaptation::Config::service_iteration_limit
DEFAULT: 16
DOC_START
	Limits the number of iterations allowed when applying adaptation
	services to a message. If your longest adaptation set or chain
	may have more than 16 services, increase the limit beyond its
	default value of 16. If detecting infinite iteration loops sooner
	is critical, make the iteration limit match the actual number
	of services in your longest adaptation set or chain.

	Infinite adaptation loops are most likely with routing services.

	See also: icap_service routing=1
DOC_END

NAME: adaptation_masterx_shared_names
TYPE: string
IFDEF: USE_ADAPTATION
LOC: Adaptation::Config::masterx_shared_name
DEFAULT: none
DOC_START
	For each master transaction (i.e., the HTTP request and response
	sequence, including all related ICAP and eCAP exchanges), Squid
	maintains a table of metadata. The table entries are (name, value)
	pairs shared among eCAP and ICAP exchanges. The table is destroyed
	with the master transaction.

	This option specifies the table entry names that Squid must accept
	from and forward to the adaptation transactions.

	An ICAP REQMOD or RESPMOD transaction may set an entry in the 
	shared table by returning an ICAP header field with a name 
	specified in adaptation_masterx_shared_names.

	An eCAP REQMOD or RESPMOD transaction may set an entry in the
	shared table by implementing the libecap::visitEachOption() API
	to provide an option with a name specified in
	adaptation_masterx_shared_names.

	Squid will store and forward the set entry to subsequent adaptation
	transactions within the same master transaction scope.

	Only one shared entry name is supported at this time.

Example:
# share authentication information among ICAP services
adaptation_masterx_shared_names X-Subscriber-ID
DOC_END

NAME: adaptation_meta
TYPE: note
IFDEF: USE_ADAPTATION
LOC: Adaptation::Config::metaHeaders
DEFAULT: none
DOC_START
	This option allows Squid administrator to add custom ICAP request
	headers or eCAP options to Squid ICAP requests or eCAP transactions.
	Use it to pass custom authentication tokens and other
	transaction-state related meta information to an ICAP/eCAP service.
	
	The addition of a meta header is ACL-driven:
		adaptation_meta name value [!]aclname ...
	
	Processing for a given header name stops after the first ACL list match.
	Thus, it is impossible to add two headers with the same name. If no ACL
	lists match for a given header name, no such header is added. For 
	example:
	
		# do not debug transactions except for those that need debugging
		adaptation_meta X-Debug 1 needs_debugging
	
		# log all transactions except for those that must remain secret
		adaptation_meta X-Log 1 !keep_secret
	
		# mark transactions from users in the "G 1" group
		adaptation_meta X-Authenticated-Groups "G 1" authed_as_G1
	
	The "value" parameter may be a regular squid.conf token or a "double
	quoted string". Within the quoted string, use backslash (\) to escape
	any character, which is currently only useful for escaping backslashes
	and double quotes. For example,
	    "this string has one backslash (\\) and two \"quotes\""

	Used adaptation_meta header values may be logged via %note
	logformat code. If multiple adaptation_meta headers with the same name
	are used during master transaction lifetime, the header values are
	logged in the order they were used and duplicate values are ignored
	(only the first repeated value will be logged).
DOC_END

NAME: icap_retry
TYPE: acl_access
IFDEF: ICAP_CLIENT
LOC: Adaptation::Icap::TheConfig.repeat
DEFAULT_IF_NONE: deny all
DOC_START
	This ACL determines which retriable ICAP transactions are
	retried. Transactions that received a complete ICAP response
	and did not have to consume or produce HTTP bodies to receive
	that response are usually retriable.

	icap_retry allow|deny [!]aclname ...

	Squid automatically retries some ICAP I/O timeouts and errors
	due to persistent connection race conditions.

	See also: icap_retry_limit
DOC_END

NAME: icap_retry_limit
TYPE: int
IFDEF: ICAP_CLIENT
LOC: Adaptation::Icap::TheConfig.repeat_limit
DEFAULT: 0
DEFAULT_DOC: No retries are allowed.
DOC_START
	Limits the number of retries allowed.

	Communication errors due to persistent connection race
	conditions are unavoidable, automatically retried, and do not
	count against this limit.

	See also: icap_retry
DOC_END


COMMENT_START
 DNS OPTIONS
 -----------------------------------------------------------------------------
COMMENT_END

NAME: check_hostnames
TYPE: onoff
DEFAULT: off
LOC: Config.onoff.check_hostnames
DOC_START
	For security and stability reasons Squid can check
	hostnames for Internet standard RFC compliance. If you want
	Squid to perform these checks turn this directive on.
DOC_END

NAME: allow_underscore
TYPE: onoff
DEFAULT: on
LOC: Config.onoff.allow_underscore
DOC_START
	Underscore characters is not strictly allowed in Internet hostnames
	but nevertheless used by many sites. Set this to off if you want
	Squid to be strict about the standard.
	This check is performed only when check_hostnames is set to on.
DOC_END

NAME: dns_retransmit_interval
TYPE: time_msec
DEFAULT: 5 seconds
LOC: Config.Timeout.idns_retransmit
DOC_START
	Initial retransmit interval for DNS queries. The interval is
	doubled each time all configured DNS servers have been tried.
DOC_END

NAME: dns_timeout
TYPE: time_msec
DEFAULT: 30 seconds
LOC: Config.Timeout.idns_query
DOC_START
	DNS Query timeout. If no response is received to a DNS query
	within this time all DNS servers for the queried domain
	are assumed to be unavailable.
DOC_END

NAME: dns_packet_max
TYPE: b_ssize_t
DEFAULT_DOC: EDNS disabled
DEFAULT: none
LOC: Config.dns.packet_max
DOC_START
	Maximum number of bytes packet size to advertise via EDNS.
	Set to "none" to disable EDNS large packet support.
	
	For legacy reasons DNS UDP replies will default to 512 bytes which
	is too small for many responses. EDNS provides a means for Squid to
	negotiate receiving larger responses back immediately without having
	to failover with repeat requests. Responses larger than this limit
	will retain the old behaviour of failover to TCP DNS.
	
	Squid has no real fixed limit internally, but allowing packet sizes
	over 1500 bytes requires network jumbogram support and is usually not
	necessary.
	
	WARNING: The RFC also indicates that some older resolvers will reply
	with failure of the whole request if the extension is added. Some
	resolvers have already been identified which will reply with mangled
	EDNS response on occasion. Usually in response to many-KB jumbogram
	sizes being advertised by Squid.
	Squid will currently treat these both as an unable-to-resolve domain
	even if it would be resolvable without EDNS.
DOC_END

NAME: dns_defnames
COMMENT: on|off
TYPE: onoff
DEFAULT: off
DEFAULT_DOC: Search for single-label domain names is disabled.
LOC: Config.onoff.res_defnames
DOC_START
	Normally the RES_DEFNAMES resolver option is disabled
	(see res_init(3)).  This prevents caches in a hierarchy
	from interpreting single-component hostnames locally.  To allow
	Squid to handle single-component names, enable this option.
DOC_END

NAME: dns_multicast_local
COMMENT: on|off
TYPE: onoff
DEFAULT: off
DEFAULT_DOC: Search for .local and .arpa names is disabled.
LOC: Config.onoff.dns_mdns
DOC_START
	When set to on, Squid sends multicast DNS lookups on the local
	network for domains ending in .local and .arpa.
	This enables local servers and devices to be contacted in an
	ad-hoc or zero-configuration network environment.
DOC_END

NAME: dns_nameservers
TYPE: wordlist
DEFAULT: none
DEFAULT_DOC: Use operating system definitions
LOC: Config.dns_nameservers
DOC_START
	Use this if you want to specify a list of DNS name servers
	(IP addresses) to use instead of those given in your
	/etc/resolv.conf file.

	On Windows platforms, if no value is specified here or in
	the /etc/resolv.conf file, the list of DNS name servers are
	taken from the Windows registry, both static and dynamic DHCP
	configurations are supported.

	Example: dns_nameservers 10.0.0.1 192.172.0.4
DOC_END

NAME: hosts_file
TYPE: string
DEFAULT: @DEFAULT_HOSTS@
LOC: Config.etcHostsPath
DOC_START
	Location of the host-local IP name-address associations
	database. Most Operating Systems have such a file on different
	default locations:
	- Un*X & Linux:    /etc/hosts
	- Windows NT/2000: %SystemRoot%\system32\drivers\etc\hosts
			   (%SystemRoot% value install default is c:\winnt)
	- Windows XP/2003: %SystemRoot%\system32\drivers\etc\hosts
			   (%SystemRoot% value install default is c:\windows)
	- Windows 9x/Me:   %windir%\hosts
			   (%windir% value is usually c:\windows)
	- Cygwin:	   /etc/hosts

	The file contains newline-separated definitions, in the
	form ip_address_in_dotted_form name [name ...] names are
	whitespace-separated. Lines beginning with an hash (#)
	character are comments.

	The file is checked at startup and upon configuration.
	If set to 'none', it won't be checked.
	If append_domain is used, that domain will be added to
	domain-local (i.e. not containing any dot character) host
	definitions.
DOC_END

NAME: append_domain
TYPE: string
LOC:  Config.appendDomain
DEFAULT: none
DEFAULT_DOC: Use operating system definitions
DOC_START
	Appends local domain name to hostnames without any dots in
	them.  append_domain must begin with a period.

	Be warned there are now Internet names with no dots in
	them using only top-domain names, so setting this may
	cause some Internet sites to become unavailable.

Example:
 append_domain .yourdomain.com
DOC_END

NAME: ignore_unknown_nameservers
TYPE: onoff
LOC: Config.onoff.ignore_unknown_nameservers
DEFAULT: on
DOC_START
	By default Squid checks that DNS responses are received
	from the same IP addresses they are sent to.  If they
	don't match, Squid ignores the response and writes a warning
	message to cache.log.  You can allow responses from unknown
	nameservers by setting this option to 'off'.
DOC_END

NAME: dns_v4_first
TYPE: onoff
DEFAULT: off
LOC: Config.dns.v4_first
DOC_START
	With the IPv6 Internet being as fast or faster than IPv4 Internet
	for most networks Squid prefers to contact websites over IPv6.

	This option reverses the order of preference to make Squid contact
	dual-stack websites over IPv4 first. Squid will still perform both
	IPv6 and IPv4 DNS lookups before connecting.

	WARNING:
	  This option will restrict the situations under which IPv6
	  connectivity is used (and tested). Hiding network problems
	  which would otherwise be detected and warned about.
DOC_END

NAME: ipcache_size
COMMENT: (number of entries)
TYPE: int
DEFAULT: 1024
LOC: Config.ipcache.size
DOC_START
	Maximum number of DNS IP cache entries.
DOC_END

NAME: ipcache_low
COMMENT: (percent)
TYPE: int
DEFAULT: 90
LOC: Config.ipcache.low
DOC_NONE

NAME: ipcache_high
COMMENT: (percent)
TYPE: int
DEFAULT: 95
LOC: Config.ipcache.high
DOC_START
	The size, low-, and high-water marks for the IP cache.
DOC_END

NAME: fqdncache_size
COMMENT: (number of entries)
TYPE: int
DEFAULT: 1024
LOC: Config.fqdncache.size
DOC_START
	Maximum number of FQDN cache entries.
DOC_END

COMMENT_START
 MISCELLANEOUS
 -----------------------------------------------------------------------------
COMMENT_END

NAME: configuration_includes_quoted_values
COMMENT: on|off
TYPE: configuration_includes_quoted_values
DEFAULT: off
LOC: ConfigParser::RecognizeQuotedValues
DOC_START
	If set, Squid will recognize each "quoted string" after a configuration
	directive as a single parameter. The quotes are stripped before the
	parameter value is interpreted or used.
	See "Values with spaces, quotes, and other special characters"
	section for more details.
DOC_END

NAME: memory_pools
COMMENT: on|off
TYPE: onoff
DEFAULT: on
LOC: Config.onoff.mem_pools
DOC_START
	If set, Squid will keep pools of allocated (but unused) memory
	available for future use.  If memory is a premium on your
	system and you believe your malloc library outperforms Squid
	routines, disable this.
DOC_END

NAME: memory_pools_limit
COMMENT: (bytes)
TYPE: b_int64_t
DEFAULT: 5 MB
LOC: Config.MemPools.limit
DOC_START
	Used only with memory_pools on:
	memory_pools_limit 50 MB

	If set to a non-zero value, Squid will keep at most the specified
	limit of allocated (but unused) memory in memory pools. All free()
	requests that exceed this limit will be handled by your malloc
	library. Squid does not pre-allocate any memory, just safe-keeps
	objects that otherwise would be free()d. Thus, it is safe to set
	memory_pools_limit to a reasonably high value even if your
	configuration will use less memory.

	If set to none, Squid will keep all memory it can. That is, there
	will be no limit on the total amount of memory used for safe-keeping.

	To disable memory allocation optimization, do not set
	memory_pools_limit to 0 or none. Set memory_pools to "off" instead.

	An overhead for maintaining memory pools is not taken into account
	when the limit is checked. This overhead is close to four bytes per
	object kept. However, pools may actually _save_ memory because of
	reduced memory thrashing in your malloc library.
DOC_END

NAME: forwarded_for
COMMENT: on|off|transparent|truncate|delete
TYPE: string
DEFAULT: on
LOC: opt_forwarded_for
DOC_START
	If set to "on", Squid will append your client's IP address
	in the HTTP requests it forwards. By default it looks like:

		X-Forwarded-For: 192.1.2.3

	If set to "off", it will appear as

		X-Forwarded-For: unknown

	If set to "transparent", Squid will not alter the
	X-Forwarded-For header in any way.

	If set to "delete", Squid will delete the entire
	X-Forwarded-For header.

	If set to "truncate", Squid will remove all existing
	X-Forwarded-For entries, and place the client IP as the sole entry.
DOC_END

NAME: cachemgr_passwd
TYPE: cachemgrpasswd
DEFAULT: none
DEFAULT_DOC: No password. Actions which require password are denied.
LOC: Config.passwd_list
DOC_START
	Specify passwords for cachemgr operations.

	Usage: cachemgr_passwd password action action ...

	Some valid actions are (see cache manager menu for a full list):
		5min
		60min
		asndb
		authenticator
		cbdata
		client_list
		comm_incoming
		config *
		counters
		delay
		digest_stats
		dns
		events
		filedescriptors
		fqdncache
		histograms
		http_headers
		info
		io
		ipcache
		mem
		menu
		netdb
		non_peers
		objects
		offline_toggle *
		pconn
		peer_select
		reconfigure *
		redirector
		refresh
		server_list
		shutdown *
		store_digest
		storedir
		utilization
		via_headers
		vm_objects

	* Indicates actions which will not be performed without a
	  valid password, others can be performed if not listed here.

	To disable an action, set the password to "disable".
	To allow performing an action without a password, set the
	password to "none".

	Use the keyword "all" to set the same password for all actions.

Example:
 cachemgr_passwd secret shutdown
 cachemgr_passwd lesssssssecret info stats/objects
 cachemgr_passwd disable all
DOC_END

NAME: client_db
COMMENT: on|off
TYPE: onoff
DEFAULT: on
LOC: Config.onoff.client_db
DOC_START
	If you want to disable collecting per-client statistics,
	turn off client_db here.
DOC_END

NAME: refresh_all_ims
COMMENT: on|off
TYPE: onoff
DEFAULT: off
LOC: Config.onoff.refresh_all_ims
DOC_START
	When you enable this option, squid will always check
	the origin server for an update when a client sends an
	If-Modified-Since request.  Many browsers use IMS
	requests when the user requests a reload, and this
	ensures those clients receive the latest version.

	By default (off), squid may return a Not Modified response
	based on the age of the cached version.
DOC_END

NAME: reload_into_ims
IFDEF: USE_HTTP_VIOLATIONS
COMMENT: on|off
TYPE: onoff
DEFAULT: off
LOC: Config.onoff.reload_into_ims
DOC_START
	When you enable this option, client no-cache or ``reload''
	requests will be changed to If-Modified-Since requests.
	Doing this VIOLATES the HTTP standard.  Enabling this
	feature could make you liable for problems which it
	causes.

	see also refresh_pattern for a more selective approach.
DOC_END

NAME: connect_retries
TYPE: int
LOC: Config.connect_retries
DEFAULT: 0
DEFAULT_DOC: Do not retry failed connections.
DOC_START
	This sets the maximum number of connection attempts made for each
	TCP connection. The connect_retries attempts must all still
	complete within the connection timeout period.

	The default is not to re-try if the first connection attempt fails.
	The (not recommended) maximum is 10 tries.

	A warning message will be generated if it is set to a too-high
	value and the configured value will be over-ridden.

	Note: These re-tries are in addition to forward_max_tries
	which limit how many different addresses may be tried to find
	a useful server.
DOC_END

NAME: retry_on_error
TYPE: onoff
LOC: Config.retry.onerror
DEFAULT: off
DOC_START
	If set to ON Squid will automatically retry requests when
	receiving an error response with status 403 (Forbidden),
	500 (Internal Error), 501 or 503 (Service not available).
	Status 502 and 504 (Gateway errors) are always retried.
	
	This is mainly useful if you are in a complex cache hierarchy to
	work around access control errors.
	
	NOTE: This retry will attempt to find another working destination.
	Which is different from the server which just failed.
DOC_END

NAME: as_whois_server
TYPE: string
LOC: Config.as_whois_server
DEFAULT: whois.ra.net
DOC_START
	WHOIS server to query for AS numbers.  NOTE: AS numbers are
	queried only when Squid starts up, not for every request.
DOC_END

NAME: offline_mode
TYPE: onoff
LOC: Config.onoff.offline
DEFAULT: off
DOC_START
	Enable this option and Squid will never try to validate cached
	objects.
DOC_END

NAME: uri_whitespace
TYPE: uri_whitespace
LOC: Config.uri_whitespace
DEFAULT: strip
DOC_START
	What to do with requests that have whitespace characters in the
	URI.  Options:

	strip:  The whitespace characters are stripped out of the URL.
		This is the behavior recommended by RFC2396 and RFC3986
		for tolerant handling of generic URI.
		NOTE: This is one difference between generic URI and HTTP URLs.

	deny:   The request is denied.  The user receives an "Invalid
		Request" message.
		This is the behaviour recommended by RFC2616 for safe
		handling of HTTP request URL.

	allow:  The request is allowed and the URI is not changed.  The
		whitespace characters remain in the URI.  Note the
		whitespace is passed to redirector processes if they
		are in use.
		Note this may be considered a violation of RFC2616
		request parsing where whitespace is prohibited in the
		URL field.

	encode:	The request is allowed and the whitespace characters are
		encoded according to RFC1738.

	chop:	The request is allowed and the URI is chopped at the
		first whitespace.


	NOTE the current Squid implementation of encode and chop violates
	RFC2616 by not using a 301 redirect after altering the URL.
DOC_END

NAME: chroot
TYPE: string
LOC: Config.chroot_dir
DEFAULT: none
DOC_START
	Specifies a directory where Squid should do a chroot() while
	initializing.  This also causes Squid to fully drop root
	privileges after initializing.  This means, for example, if you
	use a HTTP port less than 1024 and try to reconfigure, you may
	get an error saying that Squid can not open the port.
DOC_END

NAME: balance_on_multiple_ip
TYPE: onoff
LOC: Config.onoff.balance_on_multiple_ip
DEFAULT: off
DOC_START
	Modern IP resolvers in squid sort lookup results by preferred access.
	By default squid will use these IP in order and only rotates to
	the next listed when the most preffered fails.

	Some load balancing servers based on round robin DNS have been
	found not to preserve user session state across requests
	to different IP addresses.

	Enabling this directive Squid rotates IP's per request.
DOC_END

NAME: pipeline_prefetch
TYPE: pipelinePrefetch
LOC: Config.pipeline_max_prefetch
DEFAULT: 0
DEFAULT_DOC: Do not pre-parse pipelined requests.
DOC_START
	HTTP clients may send a pipeline of 1+N requests to Squid using a
	single connection, without waiting for Squid to respond to the first
	of those requests. This option limits the number of concurrent
	requests Squid will try to handle in parallel. If set to N, Squid
	will try to receive and process up to 1+N requests on the same
	connection concurrently.

	Defaults to 0 (off) for bandwidth management and access logging
	reasons.

	NOTE: pipelining requires persistent connections to clients.

	WARNING: pipelining breaks NTLM and Negotiate/Kerberos authentication.
DOC_END

NAME: high_response_time_warning
TYPE: int
COMMENT: (msec)
LOC: Config.warnings.high_rptm
DEFAULT: 0
DEFAULT_DOC: disabled.
DOC_START
	If the one-minute median response time exceeds this value,
	Squid prints a WARNING with debug level 0 to get the
	administrators attention.  The value is in milliseconds.
DOC_END

NAME: high_page_fault_warning
TYPE: int
LOC: Config.warnings.high_pf
DEFAULT: 0
DEFAULT_DOC: disabled.
DOC_START
	If the one-minute average page fault rate exceeds this
	value, Squid prints a WARNING with debug level 0 to get
	the administrators attention.  The value is in page faults
	per second.
DOC_END

NAME: high_memory_warning
TYPE: b_size_t
LOC: Config.warnings.high_memory
IFDEF: HAVE_MSTATS&&HAVE_GNUMALLOC_H
DEFAULT: 0 KB
DEFAULT_DOC: disabled.
DOC_START
	If the memory usage (as determined by gnumalloc, if available and used)
	exceeds	this amount, Squid prints a WARNING with debug level 0 to get
	the administrators attention.
DOC_END
# TODO: link high_memory_warning to mempools?

NAME: sleep_after_fork
COMMENT: (microseconds)
TYPE: int
LOC: Config.sleep_after_fork
DEFAULT: 0
DOC_START
	When this is set to a non-zero value, the main Squid process
	sleeps the specified number of microseconds after a fork()
	system call. This sleep may help the situation where your
	system reports fork() failures due to lack of (virtual)
	memory. Note, however, if you have a lot of child
	processes, these sleep delays will add up and your
	Squid will not service requests for some amount of time
	until all the child processes have been started.
	On Windows value less then 1000 (1 milliseconds) are
	rounded to 1000.
DOC_END

NAME: windows_ipaddrchangemonitor
IFDEF: _SQUID_WINDOWS_
COMMENT: on|off
TYPE: onoff
DEFAULT: on
LOC: Config.onoff.WIN32_IpAddrChangeMonitor
DOC_START
	On Windows Squid by default will monitor IP address changes and will 
	reconfigure itself after any detected event. This is very useful for
	proxies connected to internet with dial-up interfaces.
	In some cases (a Proxy server acting as VPN gateway is one) it could be
	desiderable to disable this behaviour setting this to 'off'.
	Note: after changing this, Squid service must be restarted.
DOC_END

NAME: eui_lookup
TYPE: onoff
IFDEF: USE_SQUID_EUI
DEFAULT: on
LOC: Eui::TheConfig.euiLookup
DOC_START
	Whether to lookup the EUI or MAC address of a connected client.
DOC_END

NAME: max_filedescriptors max_filedesc
TYPE: int
DEFAULT: 0
DEFAULT_DOC: Use operating system limits set by ulimit.
LOC: Config.max_filedescriptors
DOC_START
	Reduce the maximum number of filedescriptors supported below
	the usual operating system defaults.

	Remove from squid.conf to inherit the current ulimit setting.

	Note: Changing this requires a restart of Squid. Also
	not all I/O types supports large values (eg on Windows).
DOC_END

NAME: workers
TYPE: int
LOC: Config.workers
DEFAULT: 1
DEFAULT_DOC: SMP support disabled.
DOC_START
	Number of main Squid processes or "workers" to fork and maintain.
	0: "no daemon" mode, like running "squid -N ..."
	1: "no SMP" mode, start one main Squid process daemon (default)
	N: start N main Squid process daemons (i.e., SMP mode)

	In SMP mode, each worker does nearly all what a single Squid daemon
	does (e.g., listen on http_port and forward HTTP requests).
DOC_END

NAME: cpu_affinity_map
TYPE: CpuAffinityMap
LOC: Config.cpuAffinityMap
DEFAULT: none
DEFAULT_DOC: Let operating system decide.
DOC_START
	Usage: cpu_affinity_map process_numbers=P1,P2,... cores=C1,C2,...

	Sets 1:1 mapping between Squid processes and CPU cores. For example,

	    cpu_affinity_map process_numbers=1,2,3,4 cores=1,3,5,7

	affects processes 1 through 4 only and places them on the first
	four even cores, starting with core #1.

	CPU cores are numbered starting from 1. Requires support for
	sched_getaffinity(2) and sched_setaffinity(2) system calls.

	Multiple cpu_affinity_map options are merged.

	See also: workers
DOC_END

EOF<|MERGE_RESOLUTION|>--- conflicted
+++ resolved
@@ -675,14 +675,10 @@
 	  %USER_CERT	SSL User certificate in PEM format
 	  %USER_CERTCHAIN SSL User certificate chain in PEM format
 	  %USER_CERT_xx	SSL User certificate subject attribute xx
-<<<<<<< HEAD
-	  %USER_CA_xx	SSL User certificate issuer attribute xx
+	  %USER_CA_CERT_xx SSL User certificate issuer attribute xx
 	  %ssl::>sni	SSL client SNI sent to Squid
 	  %ssl::<cert_subject SSL server certificate DN
 	  %ssl::<cert_issuer SSL server certificate issuer DN
-=======
-	  %USER_CA_CERT_xx SSL User certificate issuer attribute xx
->>>>>>> db04ec7d
 
 	  %>{Header}	HTTP request header "Header"
 	  %>{Hdr:member}
