/*
 * Copyright (C) 1996-2018 The Squid Software Foundation and contributors
 *
 * Squid software is distributed under GPLv2+ license and includes
 * contributions from numerous individuals and organizations.
 * Please see the COPYING and CONTRIBUTORS files for details.
 */

/* DEBUG: section 20    Storage Manager */

#include "squid.h"
#include "base/TextException.h"
#include "CacheDigest.h"
#include "CacheManager.h"
#include "comm/Connection.h"
#include "comm/Read.h"
#include "ETag.h"
#include "event.h"
#include "fde.h"
#include "globals.h"
#include "http.h"
#include "HttpReply.h"
#include "HttpRequest.h"
#include "mem_node.h"
#include "MemObject.h"
#include "MemStore.h"
#include "mgr/Registration.h"
#include "mgr/StoreIoAction.h"
#include "profiler/Profiler.h"
#include "repl_modules.h"
#include "RequestFlags.h"
#include "SquidConfig.h"
#include "SquidTime.h"
#include "StatCounters.h"
#include "stmem.h"
#include "Store.h"
#include "store/Controller.h"
#include "store/Disk.h"
#include "store/Disks.h"
#include "store_digest.h"
#include "store_key_md5.h"
#include "store_log.h"
#include "store_rebuild.h"
#include "StoreClient.h"
#include "StoreIOState.h"
#include "StoreMeta.h"
#include "StrList.h"
#include "swap_log_op.h"
#include "tools.h"
#if USE_DELAY_POOLS
#include "DelayPools.h"
#endif

/** StoreEntry uses explicit new/delete operators, which set pool chunk size to 2MB
 * XXX: convert to MEMPROXY_CLASS() API
 */
#include "mem/Pool.h"

#include <climits>
#include <stack>

#define REBUILD_TIMESTAMP_DELTA_MAX 2

#define STORE_IN_MEM_BUCKETS            (229)

/** \todo Convert these string constants to enum string-arrays generated */

const char *memStatusStr[] = {
    "NOT_IN_MEMORY",
    "IN_MEMORY"
};

const char *pingStatusStr[] = {
    "PING_NONE",
    "PING_WAITING",
    "PING_DONE"
};

const char *storeStatusStr[] = {
    "STORE_OK",
    "STORE_PENDING"
};

const char *swapStatusStr[] = {
    "SWAPOUT_NONE",
    "SWAPOUT_WRITING",
    "SWAPOUT_DONE"
};

/*
 * This defines an repl type
 */

typedef struct _storerepl_entry storerepl_entry_t;

struct _storerepl_entry {
    const char *typestr;
    REMOVALPOLICYCREATE *create;
};

static storerepl_entry_t *storerepl_list = NULL;

/*
 * local function prototypes
 */
static int getKeyCounter(void);
static OBJH storeCheckCachableStats;
static EVH storeLateRelease;

/*
 * local variables
 */
static std::stack<StoreEntry*> LateReleaseStack;
MemAllocator *StoreEntry::pool = NULL;

void
Store::Stats(StoreEntry * output)
{
    assert(output);
    Root().stat(*output);
}

// XXX: new/delete operators need to be replaced with MEMPROXY_CLASS
// definitions but doing so exposes bug 4370, and maybe 4354 and 4355
void *
StoreEntry::operator new (size_t bytecount)
{
    assert(bytecount == sizeof (StoreEntry));

    if (!pool) {
        pool = memPoolCreate ("StoreEntry", bytecount);
    }

    return pool->alloc();
}

void
StoreEntry::operator delete (void *address)
{
    pool->freeOne(address);
}

bool
StoreEntry::makePublic(const KeyScope scope)
{
    /* This object can be cached for a long time */
    return !EBIT_TEST(flags, RELEASE_REQUEST) && setPublicKey(scope);
}

void
StoreEntry::makePrivate(const bool shareable)
{
    releaseRequest(shareable); /* delete object when not used */
}

void
StoreEntry::clearPrivate()
{
    assert(!EBIT_TEST(flags, RELEASE_REQUEST));
    EBIT_CLR(flags, KEY_PRIVATE);
    shareableWhenPrivate = false;
}

bool
StoreEntry::cacheNegatively()
{
    /* This object may be negatively cached */
    if (makePublic()) {
        negativeCache();
        return true;
    }
    return false;
}

size_t
StoreEntry::inUseCount()
{
    if (!pool)
        return 0;
    return pool->getInUseCount();
}

const char *
StoreEntry::getMD5Text() const
{
    return storeKeyText((const cache_key *)key);
}

#include "comm.h"

void
StoreEntry::DeferReader(void *theContext, CommRead const &aRead)
{
    StoreEntry *anEntry = (StoreEntry *)theContext;
    anEntry->delayAwareRead(aRead.conn,
                            aRead.buf,
                            aRead.len,
                            aRead.callback);
}

void
StoreEntry::delayAwareRead(const Comm::ConnectionPointer &conn, char *buf, int len, AsyncCall::Pointer callback)
{
    size_t amountToRead = bytesWanted(Range<size_t>(0, len));
    /* sketch: readdeferer* = getdeferer.
     * ->deferRead (fd, buf, len, callback, DelayAwareRead, this)
     */

    if (amountToRead <= 0) {
        assert (mem_obj);
        mem_obj->delayRead(DeferredRead(DeferReader, this, CommRead(conn, buf, len, callback)));
        return;
    }

    if (fd_table[conn->fd].closing()) {
        // Readers must have closing callbacks if they want to be notified. No
        // readers appeared to care around 2009/12/14 as they skipped reading
        // for other reasons. Closing may already be true at the delyaAwareRead
        // call time or may happen while we wait after delayRead() above.
        debugs(20, 3, "will not read from closing " << conn << " for " << callback);
        return; // the read callback will never be called
    }

    comm_read(conn, buf, amountToRead, callback);
}

size_t
StoreEntry::bytesWanted (Range<size_t> const aRange, bool ignoreDelayPools) const
{
    if (mem_obj == NULL)
        return aRange.end;

#if URL_CHECKSUM_DEBUG

    mem_obj->checkUrlChecksum();

#endif

    if (!mem_obj->readAheadPolicyCanRead())
        return 0;

    return mem_obj->mostBytesWanted(aRange.end, ignoreDelayPools);
}

bool
StoreEntry::checkDeferRead(int) const
{
    return (bytesWanted(Range<size_t>(0,INT_MAX)) == 0);
}

void
StoreEntry::setNoDelay(bool const newValue)
{
    if (mem_obj)
        mem_obj->setNoDelay(newValue);
}

// XXX: Type names mislead. STORE_DISK_CLIENT actually means that we should
//      open swapin file, aggressively trim memory, and ignore read-ahead gap.
//      It does not mean we will read from disk exclusively (or at all!).
// XXX: May create STORE_DISK_CLIENT with no disk caching configured.
// XXX: Collapsed clients cannot predict their type.
store_client_t
StoreEntry::storeClientType() const
{
    /* The needed offset isn't in memory
     * XXX TODO: this is wrong for range requests
     * as the needed offset may *not* be 0, AND
     * offset 0 in the memory object is the HTTP headers.
     */

    assert(mem_obj);

    if (mem_obj->inmem_lo)
        return STORE_DISK_CLIENT;

    if (EBIT_TEST(flags, ENTRY_ABORTED)) {
        /* I don't think we should be adding clients to aborted entries */
        debugs(20, DBG_IMPORTANT, "storeClientType: adding to ENTRY_ABORTED entry");
        return STORE_MEM_CLIENT;
    }

    if (store_status == STORE_OK) {
        /* the object has completed. */

        if (mem_obj->inmem_lo == 0 && !isEmpty()) {
            if (swappedOut()) {
                debugs(20,7, HERE << mem_obj << " lo: " << mem_obj->inmem_lo << " hi: " << mem_obj->endOffset() << " size: " << mem_obj->object_sz);
                if (mem_obj->endOffset() == mem_obj->object_sz) {
                    /* hot object fully swapped in (XXX: or swapped out?) */
                    return STORE_MEM_CLIENT;
                }
            } else {
                /* Memory-only, or currently being swapped out */
                return STORE_MEM_CLIENT;
            }
        }
        return STORE_DISK_CLIENT;
    }

    /* here and past, entry is STORE_PENDING */
    /*
     * If this is the first client, let it be the mem client
     */
    if (mem_obj->nclients == 1)
        return STORE_MEM_CLIENT;

    /*
     * If there is no disk file to open yet, we must make this a
     * mem client.  If we can't open the swapin file before writing
     * to the client, there is no guarantee that we will be able
     * to open it later when we really need it.
     */
    if (swap_status == SWAPOUT_NONE)
        return STORE_MEM_CLIENT;

    /*
     * otherwise, make subsequent clients read from disk so they
     * can not delay the first, and vice-versa.
     */
    return STORE_DISK_CLIENT;
}

StoreEntry::StoreEntry() :
    mem_obj(NULL),
    timestamp(-1),
    lastref(-1),
    expires(-1),
    lastModified_(-1),
    swap_file_sz(0),
    refcount(0),
    flags(0),
    swap_filen(-1),
    swap_dirn(-1),
    mem_status(NOT_IN_MEMORY),
    ping_status(PING_NONE),
    store_status(STORE_PENDING),
    swap_status(SWAPOUT_NONE),
    lock_count(0),
    shareableWhenPrivate(false)
{
    debugs(20, 5, "StoreEntry constructed, this=" << this);
}

StoreEntry::~StoreEntry()
{
    debugs(20, 5, "StoreEntry destructed, this=" << this);
}

#if USE_ADAPTATION
void
StoreEntry::deferProducer(const AsyncCall::Pointer &producer)
{
    if (!deferredProducer)
        deferredProducer = producer;
    else
        debugs(20, 5, "Deferred producer call is already set to: " <<
               *deferredProducer << ", requested call: " << *producer);
}

void
StoreEntry::kickProducer()
{
    if (deferredProducer != NULL) {
        ScheduleCallHere(deferredProducer);
        deferredProducer = NULL;
    }
}
#endif

void
StoreEntry::destroyMemObject()
{
    debugs(20, 3, mem_obj << " in " << *this);

    // Store::Root() is FATALly missing during shutdown
    if (hasTransients() && !shutting_down)
        Store::Root().transientsDisconnect(*this);
    if (hasMemStore() && !shutting_down)
        Store::Root().memoryDisconnect(*this);

    if (MemObject *mem = mem_obj) {
        setMemStatus(NOT_IN_MEMORY);
        mem_obj = NULL;
        delete mem;
    }
}

void
destroyStoreEntry(void *data)
{
    debugs(20, 3, HERE << "destroyStoreEntry: destroying " <<  data);
    StoreEntry *e = static_cast<StoreEntry *>(static_cast<hash_link *>(data));
    assert(e != NULL);

    if (e == NullStoreEntry::getInstance())
        return;

    // Store::Root() is FATALly missing during shutdown
    if (e->hasDisk() && !shutting_down)
        e->disk().disconnect(*e);

    e->destroyMemObject();

    e->hashDelete();

    assert(e->key == NULL);

    delete e;
}

/* ----- INTERFACE BETWEEN STORAGE MANAGER AND HASH TABLE FUNCTIONS --------- */

void
StoreEntry::hashInsert(const cache_key * someKey)
{
    debugs(20, 3, "StoreEntry::hashInsert: Inserting Entry " << *this << " key '" << storeKeyText(someKey) << "'");
    assert(!key);
    key = storeKeyDup(someKey);
    hash_join(store_table, this);
}

void
StoreEntry::hashDelete()
{
    if (key) { // some test cases do not create keys and do not hashInsert()
        hash_remove_link(store_table, this);
        storeKeyFree((const cache_key *)key);
        key = NULL;
    }
}

/* -------------------------------------------------------------------------- */

void
StoreEntry::lock(const char *context)
{
    ++lock_count;
    debugs(20, 3, context << " locked key " << getMD5Text() << ' ' << *this);
}

void
StoreEntry::touch()
{
    lastref = squid_curtime;
}

void
StoreEntry::releaseRequest(const bool shareable)
{
    debugs(20, 3, shareable << ' ' << *this);
    if (!shareable)
        shareableWhenPrivate = false; // may already be false
    if (EBIT_TEST(flags, RELEASE_REQUEST))
        return;
    setPrivateKey(shareable, true);
}

int
StoreEntry::unlock(const char *context)
{
    debugs(20, 3, (context ? context : "somebody") <<
           " unlocking key " << getMD5Text() << ' ' << *this);
    assert(lock_count > 0);
    --lock_count;

    if (lock_count)
        return (int) lock_count;

    abandon(context);
    return 0;
}

/// keep the unlocked StoreEntry object in the local store_table (if needed) or
/// delete it (otherwise)
void
StoreEntry::doAbandon(const char *context)
{
    debugs(20, 5, *this << " via " << (context ? context : "somebody"));
    assert(!locked());
    assert(storePendingNClients(this) == 0);

    // Both aborted local writers and aborted local readers (of remote writers)
    // are STORE_PENDING, but aborted readers should never release().
    if (EBIT_TEST(flags, RELEASE_REQUEST) ||
            (store_status == STORE_PENDING && !Store::Root().transientsReader(*this))) {
        this->release();
        return;
    }

    if (EBIT_TEST(flags, KEY_PRIVATE))
        debugs(20, DBG_IMPORTANT, "WARNING: " << __FILE__ << ":" << __LINE__ << ": found KEY_PRIVATE");

    Store::Root().handleIdleEntry(*this); // may delete us
}

void
StoreEntry::getPublicByRequestMethod  (StoreClient *aClient, HttpRequest * request, const HttpRequestMethod& method)
{
    assert (aClient);
    StoreEntry *result = storeGetPublicByRequestMethod( request, method);

    if (!result)
        aClient->created (NullStoreEntry::getInstance());
    else
        aClient->created (result);
}

void
StoreEntry::getPublicByRequest (StoreClient *aClient, HttpRequest * request)
{
    assert (aClient);
    StoreEntry *result = storeGetPublicByRequest (request);

    if (!result)
        result = NullStoreEntry::getInstance();

    aClient->created (result);
}

void
StoreEntry::getPublic (StoreClient *aClient, const char *uri, const HttpRequestMethod& method)
{
    assert (aClient);
    StoreEntry *result = storeGetPublic (uri, method);

    if (!result)
        result = NullStoreEntry::getInstance();

    aClient->created (result);
}

StoreEntry *
storeGetPublic(const char *uri, const HttpRequestMethod& method)
{
    return Store::Root().find(storeKeyPublic(uri, method));
}

StoreEntry *
storeGetPublicByRequestMethod(HttpRequest * req, const HttpRequestMethod& method, const KeyScope keyScope)
{
    return Store::Root().find(storeKeyPublicByRequestMethod(req, method, keyScope));
}

StoreEntry *
storeGetPublicByRequest(HttpRequest * req, const KeyScope keyScope)
{
    StoreEntry *e = storeGetPublicByRequestMethod(req, req->method, keyScope);

    if (e == NULL && req->method == Http::METHOD_HEAD)
        /* We can generate a HEAD reply from a cached GET object */
        e = storeGetPublicByRequestMethod(req, Http::METHOD_GET, keyScope);

    return e;
}

static int
getKeyCounter(void)
{
    static int key_counter = 0;

    if (++key_counter < 0)
        key_counter = 1;

    return key_counter;
}

/* RBC 20050104 AFAICT this should become simpler:
 * rather than reinserting with a special key it should be marked
 * as 'released' and then cleaned up when refcounting indicates.
 * the StoreHashIndex could well implement its 'released' in the
 * current manner.
 * Also, clean log writing should skip over ia,t
 * Otherwise, we need a 'remove from the index but not the store
 * concept'.
 */
void
StoreEntry::setPrivateKey(const bool shareable, const bool permanent)
{
    debugs(20, 3, shareable << permanent << ' ' << *this);
    if (permanent)
        EBIT_SET(flags, RELEASE_REQUEST); // may already be set
    if (!shareable)
        shareableWhenPrivate = false; // may already be false

    if (EBIT_TEST(flags, KEY_PRIVATE))
        return;

    if (key) {
        Store::Root().evictCached(*this); // all caches/workers will know
        hashDelete();
    }

    if (mem_obj && mem_obj->hasUris())
        mem_obj->id = getKeyCounter();
    const cache_key *newkey = storeKeyPrivate();

    assert(hash_lookup(store_table, newkey) == NULL);
    EBIT_SET(flags, KEY_PRIVATE);
    shareableWhenPrivate = shareable;
    hashInsert(newkey);
}

bool
StoreEntry::setPublicKey(const KeyScope scope)
{
    debugs(20, 3, *this);
    if (key && !EBIT_TEST(flags, KEY_PRIVATE))
        return true; // already public

    assert(mem_obj);

    /*
     * We can't make RELEASE_REQUEST objects public.  Depending on
     * when RELEASE_REQUEST gets set, we might not be swapping out
     * the object.  If we're not swapping out, then subsequent
     * store clients won't be able to access object data which has
     * been freed from memory.
     *
     * If RELEASE_REQUEST is set, setPublicKey() should not be called.
     */
#if MORE_DEBUG_OUTPUT

    if (EBIT_TEST(flags, RELEASE_REQUEST))
        debugs(20, DBG_IMPORTANT, "assertion failed: RELEASE key " << key << ", url " << mem_obj->url);

#endif

    assert(!EBIT_TEST(flags, RELEASE_REQUEST));

    try {
        EntryGuard newVaryMarker(adjustVary(), "setPublicKey+failure");
        const cache_key *pubKey = calcPublicKey(scope);
        Store::Root().addWriting(this, pubKey);
        forcePublicKey(pubKey);
        newVaryMarker.unlockAndReset("setPublicKey+success");
        return true;
    } catch (const std::exception &ex) {
        debugs(20, 2, "for " << *this << " failed: " << ex.what());
    }
    return false;
}

void
StoreEntry::clearPublicKeyScope()
{
    if (!key || EBIT_TEST(flags, KEY_PRIVATE))
        return; // probably the old public key was deleted or made private

    // TODO: adjustVary() when collapsed revalidation supports that

    const cache_key *newKey = calcPublicKey(ksDefault);
    if (!storeKeyHashCmp(key, newKey))
        return; // probably another collapsed revalidation beat us to this change

    forcePublicKey(newKey);
}

/// Unconditionally sets public key for this store entry.
/// Releases the old entry with the same public key (if any).
void
StoreEntry::forcePublicKey(const cache_key *newkey)
{
    debugs(20, 3, storeKeyText(newkey) << " for " << *this);
    assert(mem_obj);

    if (StoreEntry *e2 = (StoreEntry *)hash_lookup(store_table, newkey)) {
        assert(e2 != this);
        debugs(20, 3, "releasing clashing " << *e2);
        e2->release(true);
    }

    if (key)
        hashDelete();

    clearPrivate();

    assert(mem_obj->hasUris());
    hashInsert(newkey);

    if (hasDisk())
        storeDirSwapLog(this, SWAP_LOG_ADD);
}

/// Calculates correct public key for feeding forcePublicKey().
/// Assumes adjustVary() has been called for this entry already.
const cache_key *
StoreEntry::calcPublicKey(const KeyScope keyScope)
{
    assert(mem_obj);
    return mem_obj->request ? storeKeyPublicByRequest(mem_obj->request.getRaw(), keyScope) :
           storeKeyPublic(mem_obj->storeId(), mem_obj->method, keyScope);
}

/// Updates mem_obj->request->vary_headers to reflect the current Vary.
/// The vary_headers field is used to calculate the Vary marker key.
/// Releases the old Vary marker with an outdated key (if any).
/// \returns new (locked) Vary marker StoreEntry or, if none was needed, nil
/// \throws std::exception on failures
StoreEntry *
StoreEntry::adjustVary()
{
    assert(mem_obj);

    if (!mem_obj->request)
        return nullptr;

    HttpRequestPointer request(mem_obj->request);

    if (mem_obj->vary_headers.isEmpty()) {
        /* First handle the case where the object no longer varies */
        request->vary_headers.clear();
    } else {
        if (!request->vary_headers.isEmpty() && request->vary_headers.cmp(mem_obj->vary_headers) != 0) {
            /* Oops.. the variance has changed. Kill the base object
             * to record the new variance key
             */
            request->vary_headers.clear();       /* free old "bad" variance key */
            if (StoreEntry *pe = storeGetPublic(mem_obj->storeId(), mem_obj->method))
                pe->release(true);
        }

        /* Make sure the request knows the variance status */
        if (request->vary_headers.isEmpty())
            request->vary_headers = httpMakeVaryMark(request.getRaw(), mem_obj->getReply().getRaw());
    }

    // TODO: storeGetPublic() calls below may create unlocked entries.
    // We should add/use storeHas() API or lock/unlock those entries.
    if (!mem_obj->vary_headers.isEmpty() && !storeGetPublic(mem_obj->storeId(), mem_obj->method)) {
        /* Create "vary" base object */
        StoreEntry *pe = storeCreateEntry(mem_obj->storeId(), mem_obj->logUri(), request->flags, request->method);
        // XXX: storeCreateEntry() already tries to make `pe` public under
        // certain conditions. If those conditions do not apply to Vary markers,
        // then refactor to call storeCreatePureEntry() above.  Otherwise,
        // refactor to simply check whether `pe` is already public below.
        if (!pe->makePublic()) {
            pe->unlock("StoreEntry::adjustVary+failed_makePublic");
            throw TexcHere("failed to make Vary marker public");
        }
        /* We are allowed to do this typecast */
        HttpReply *rep = new HttpReply;
        rep->setHeaders(Http::scOkay, "Internal marker object", "x-squid-internal/vary", -1, -1, squid_curtime + 100000);
        String vary = mem_obj->getReply()->header.getList(Http::HdrType::VARY);

        if (vary.size()) {
            /* Again, we own this structure layout */
            rep->header.putStr(Http::HdrType::VARY, vary.termedBuf());
            vary.clean();
        }

#if X_ACCELERATOR_VARY
        vary = mem_obj->getReply()->header.getList(Http::HdrType::HDR_X_ACCELERATOR_VARY);

        if (vary.size() > 0) {
            /* Again, we own this structure layout */
            rep->header.putStr(Http::HdrType::HDR_X_ACCELERATOR_VARY, vary.termedBuf());
            vary.clean();
        }

#endif
        pe->replaceHttpReply(rep, false); // no write until timestampsSet()

        pe->timestampsSet();

        pe->startWriting(); // after timestampsSet()

        pe->complete();

        return pe;
    }
    return nullptr;
}

StoreEntry *
storeCreatePureEntry(const char *url, const char *log_url, const HttpRequestMethod& method)
{
    StoreEntry *e = NULL;
    debugs(20, 3, "storeCreateEntry: '" << url << "'");

    e = new StoreEntry();
    e->createMemObject(url, log_url, method);

    e->store_status = STORE_PENDING;
    e->refcount = 0;
    e->lastref = squid_curtime;
    e->timestamp = -1;          /* set in StoreEntry::timestampsSet() */
    e->ping_status = PING_NONE;
    EBIT_SET(e->flags, ENTRY_VALIDATED);
    return e;
}

StoreEntry *
storeCreateEntry(const char *url, const char *logUrl, const RequestFlags &flags, const HttpRequestMethod& method)
{
    StoreEntry *e = storeCreatePureEntry(url, logUrl, method);
    e->lock("storeCreateEntry");

    if (!neighbors_do_private_keys && flags.hierarchical && flags.cachable && e->setPublicKey())
        return e;

    e->setPrivateKey(false, !flags.cachable);
    return e;
}

/* Mark object as expired */
void
StoreEntry::expireNow()
{
    debugs(20, 3, "StoreEntry::expireNow: '" << getMD5Text() << "'");
    expires = squid_curtime;
}

void
StoreEntry::write (StoreIOBuffer writeBuffer)
{
    assert(mem_obj != NULL);
    /* This assert will change when we teach the store to update */
    PROF_start(StoreEntry_write);
    assert(store_status == STORE_PENDING);

    // XXX: caller uses content offset, but we also store headers
    if (const HttpReplyPointer reply = mem_obj->getReply())
        writeBuffer.offset += reply->hdr_sz;

    debugs(20, 5, "storeWrite: writing " << writeBuffer.length << " bytes for '" << getMD5Text() << "'");
    PROF_stop(StoreEntry_write);
    storeGetMemSpace(writeBuffer.length);
    mem_obj->write(writeBuffer);

    if (EBIT_TEST(flags, ENTRY_FWD_HDR_WAIT) && !mem_obj->readAheadPolicyCanRead()) {
        debugs(20, 3, "allow Store clients to get entry content after buffering too much for " << *this);
        EBIT_CLR(flags, ENTRY_FWD_HDR_WAIT);
    }

    invokeHandlers();
}

/* Append incoming data from a primary server to an entry. */
void
StoreEntry::append(char const *buf, int len)
{
    assert(mem_obj != NULL);
    assert(len >= 0);
    assert(store_status == STORE_PENDING);

    StoreIOBuffer tempBuffer;
    tempBuffer.data = (char *)buf;
    tempBuffer.length = len;
    /*
     * XXX sigh, offset might be < 0 here, but it gets "corrected"
     * later.  This offset crap is such a mess.
     */
    tempBuffer.offset = mem_obj->endOffset() - (getReply() ? getReply()->hdr_sz : 0);
    write(tempBuffer);
}

void
StoreEntry::vappendf(const char *fmt, va_list vargs)
{
    LOCAL_ARRAY(char, buf, 4096);
    *buf = 0;
    int x;

    va_list ap;
    /* Fix of bug 753r. The value of vargs is undefined
     * after vsnprintf() returns. Make a copy of vargs
     * incase we loop around and call vsnprintf() again.
     */
    va_copy(ap,vargs);
    errno = 0;
    if ((x = vsnprintf(buf, sizeof(buf), fmt, ap)) < 0) {
        fatal(xstrerr(errno));
        return;
    }
    va_end(ap);

    if (x < static_cast<int>(sizeof(buf))) {
        append(buf, x);
        return;
    }

    // okay, do it the slow way.
    char *buf2 = new char[x+1];
    int y = vsnprintf(buf2, x+1, fmt, vargs);
    assert(y >= 0 && y == x);
    append(buf2, y);
    delete[] buf2;
}

// deprecated. use StoreEntry::appendf() instead.
void
storeAppendPrintf(StoreEntry * e, const char *fmt,...)
{
    va_list args;
    va_start(args, fmt);
    e->vappendf(fmt, args);
    va_end(args);
}

// deprecated. use StoreEntry::appendf() instead.
void
storeAppendVPrintf(StoreEntry * e, const char *fmt, va_list vargs)
{
    e->vappendf(fmt, vargs);
}

struct _store_check_cachable_hist {

    struct {
        int non_get;
        int not_entry_cachable;
        int wrong_content_length;
        int negative_cached;
        int too_big;
        int too_small;
        int private_key;
        int too_many_open_files;
        int too_many_open_fds;
        int missing_parts;
    } no;

    struct {
        int Default;
    } yes;
} store_check_cachable_hist;

int
storeTooManyDiskFilesOpen(void)
{
    if (Config.max_open_disk_fds == 0)
        return 0;

    if (store_open_disk_fd > Config.max_open_disk_fds)
        return 1;

    return 0;
}

int
StoreEntry::checkTooSmall()
{
    if (EBIT_TEST(flags, ENTRY_SPECIAL))
        return 0;

    if (STORE_OK == store_status)
        if (mem_obj->object_sz >= 0 &&
                mem_obj->object_sz < Config.Store.minObjectSize)
            return 1;
    if (getReply()->content_length > -1)
        if (getReply()->content_length < Config.Store.minObjectSize)
            return 1;
    return 0;
}

bool
StoreEntry::checkTooBig() const
{
    if (mem_obj->endOffset() > store_maxobjsize)
        return true;

    if (getReply()->content_length < 0)
        return false;

    return (getReply()->content_length > store_maxobjsize);
}

// TODO: move "too many open..." checks outside -- we are called too early/late
bool
StoreEntry::checkCachable()
{
    // XXX: This method is used for both memory and disk caches, but some
    // checks are specific to disk caches. Move them to mayStartSwapOut().

    // XXX: This method may be called several times, sometimes with different
    // outcomes, making store_check_cachable_hist counters misleading.

    // check this first to optimize handling of repeated calls for uncachables
    if (EBIT_TEST(flags, RELEASE_REQUEST)) {
        debugs(20, 2, "StoreEntry::checkCachable: NO: not cachable");
        ++store_check_cachable_hist.no.not_entry_cachable; // TODO: rename?
        return 0; // avoid rerequesting release below
    }

#if CACHE_ALL_METHODS

    if (mem_obj->method != Http::METHOD_GET) {
        debugs(20, 2, "StoreEntry::checkCachable: NO: non-GET method");
        ++store_check_cachable_hist.no.non_get;
    } else
#endif
        if (store_status == STORE_OK && EBIT_TEST(flags, ENTRY_BAD_LENGTH)) {
            debugs(20, 2, "StoreEntry::checkCachable: NO: wrong content-length");
            ++store_check_cachable_hist.no.wrong_content_length;
        } else if (EBIT_TEST(flags, ENTRY_NEGCACHED)) {
            debugs(20, 3, "StoreEntry::checkCachable: NO: negative cached");
            ++store_check_cachable_hist.no.negative_cached;
            return 0;           /* avoid release call below */
        } else if (!mem_obj || !getReply()) {
            // XXX: In bug 4131, we forgetHit() without mem_obj, so we need
            // this segfault protection, but how can we get such a HIT?
            debugs(20, 2, "StoreEntry::checkCachable: NO: missing parts: " << *this);
            ++store_check_cachable_hist.no.missing_parts;
        } else if (checkTooBig()) {
            debugs(20, 2, "StoreEntry::checkCachable: NO: too big");
            ++store_check_cachable_hist.no.too_big;
        } else if (checkTooSmall()) {
            debugs(20, 2, "StoreEntry::checkCachable: NO: too small");
            ++store_check_cachable_hist.no.too_small;
        } else if (EBIT_TEST(flags, KEY_PRIVATE)) {
            debugs(20, 3, "StoreEntry::checkCachable: NO: private key");
            ++store_check_cachable_hist.no.private_key;
        } else if (hasDisk()) {
            /*
             * the remaining cases are only relevant if we haven't
             * started swapping out the object yet.
             */
            return 1;
        } else if (storeTooManyDiskFilesOpen()) {
            debugs(20, 2, "StoreEntry::checkCachable: NO: too many disk files open");
            ++store_check_cachable_hist.no.too_many_open_files;
        } else if (fdNFree() < RESERVED_FD) {
            debugs(20, 2, "StoreEntry::checkCachable: NO: too many FD's open");
            ++store_check_cachable_hist.no.too_many_open_fds;
        } else {
            ++store_check_cachable_hist.yes.Default;
            return 1;
        }

    releaseRequest();
    return 0;
}

void
storeCheckCachableStats(StoreEntry *sentry)
{
    storeAppendPrintf(sentry, "Category\t Count\n");

#if CACHE_ALL_METHODS

    storeAppendPrintf(sentry, "no.non_get\t%d\n",
                      store_check_cachable_hist.no.non_get);
#endif

    storeAppendPrintf(sentry, "no.not_entry_cachable\t%d\n",
                      store_check_cachable_hist.no.not_entry_cachable);
    storeAppendPrintf(sentry, "no.wrong_content_length\t%d\n",
                      store_check_cachable_hist.no.wrong_content_length);
    storeAppendPrintf(sentry, "no.negative_cached\t%d\n",
                      store_check_cachable_hist.no.negative_cached);
    storeAppendPrintf(sentry, "no.missing_parts\t%d\n",
                      store_check_cachable_hist.no.missing_parts);
    storeAppendPrintf(sentry, "no.too_big\t%d\n",
                      store_check_cachable_hist.no.too_big);
    storeAppendPrintf(sentry, "no.too_small\t%d\n",
                      store_check_cachable_hist.no.too_small);
    storeAppendPrintf(sentry, "no.private_key\t%d\n",
                      store_check_cachable_hist.no.private_key);
    storeAppendPrintf(sentry, "no.too_many_open_files\t%d\n",
                      store_check_cachable_hist.no.too_many_open_files);
    storeAppendPrintf(sentry, "no.too_many_open_fds\t%d\n",
                      store_check_cachable_hist.no.too_many_open_fds);
    storeAppendPrintf(sentry, "yes.default\t%d\n",
                      store_check_cachable_hist.yes.Default);
}

void
StoreEntry::lengthWentBad(const char *reason)
{
    debugs(20, 3, "because " << reason << ": " << *this);
    EBIT_SET(flags, ENTRY_BAD_LENGTH);
    releaseRequest();
}

void
StoreEntry::complete()
{
    debugs(20, 3, "storeComplete: '" << getMD5Text() << "'");

    // To preserve forwarding retries, call FwdState::complete() instead.
    EBIT_CLR(flags, ENTRY_FWD_HDR_WAIT);

    if (store_status != STORE_PENDING) {
        /*
         * if we're not STORE_PENDING, then probably we got aborted
         * and there should be NO clients on this entry
         */
        assert(EBIT_TEST(flags, ENTRY_ABORTED));
        assert(mem_obj->nclients == 0);
        return;
    }

    /* This is suspect: mem obj offsets include the headers. do we adjust for that
     * in use of object_sz?
     */
    mem_obj->object_sz = mem_obj->endOffset();

    store_status = STORE_OK;

    assert(mem_status == NOT_IN_MEMORY);

    if (!EBIT_TEST(flags, ENTRY_BAD_LENGTH) && !validLength())
        lengthWentBad("!validLength() in complete()");

#if USE_CACHE_DIGESTS
    if (mem_obj->request)
        mem_obj->request->hier.store_complete_stop = current_time;

#endif
    /*
     * We used to call invokeHandlers, then storeSwapOut.  However,
     * Madhukar Reddy <myreddy@persistence.com> reported that
     * responses without content length would sometimes get released
     * in client_side, thinking that the response is incomplete.
     */
    invokeHandlers();
}

/*
 * Someone wants to abort this transfer.  Set the reason in the
 * request structure, call the callback and mark the
 * entry for releasing
 */
void
StoreEntry::abort()
{
    ++statCounter.aborted_requests;
    assert(store_status == STORE_PENDING);
    assert(mem_obj != NULL);
    debugs(20, 6, "storeAbort: " << getMD5Text());

    lock("StoreEntry::abort");         /* lock while aborting */
    negativeCache();

    releaseRequest();

    EBIT_SET(flags, ENTRY_ABORTED);

    // allow the Store clients to be told about the problem
    EBIT_CLR(flags, ENTRY_FWD_HDR_WAIT);

    setMemStatus(NOT_IN_MEMORY);

    store_status = STORE_OK;

    /* Notify the server side */

    /*
     * DPW 2007-05-07
     * Should we check abort.data for validity?
     */
    if (mem_obj->abort.callback) {
        if (!cbdataReferenceValid(mem_obj->abort.data))
            debugs(20, DBG_IMPORTANT,HERE << "queueing event when abort.data is not valid");
        eventAdd("mem_obj->abort.callback",
                 mem_obj->abort.callback,
                 mem_obj->abort.data,
                 0.0,
                 true);
        unregisterAbort();
    }

    /* XXX Should we reverse these two, so that there is no
     * unneeded disk swapping triggered?
     */
    /* Notify the client side */
    invokeHandlers();

    // abort swap out, invalidating what was created so far (release follows)
    swapOutFileClose(StoreIOState::writerGone);

    unlock("StoreEntry::abort");       /* unlock */
}

/**
 * Clear Memory storage to accommodate the given object len
 */
void
storeGetMemSpace(int size)
{
    PROF_start(storeGetMemSpace);
    if (!shutting_down) // Store::Root() is FATALly missing during shutdown
        Store::Root().freeMemorySpace(size);
    PROF_stop(storeGetMemSpace);
}

/* thunk through to Store::Root().maintain(). Note that this would be better still
 * if registered against the root store itself, but that requires more complex
 * update logic - bigger fish to fry first. Long term each store when
 * it becomes active will self register
 */
void
Store::Maintain(void *)
{
    Store::Root().maintain();

    /* Reregister a maintain event .. */
    eventAdd("MaintainSwapSpace", Maintain, NULL, 1.0, 1);

}

/* The maximum objects to scan for maintain storage space */
#define MAINTAIN_MAX_SCAN       1024
#define MAINTAIN_MAX_REMOVE     64

void
StoreEntry::release(const bool shareable)
{
    PROF_start(storeRelease);
    debugs(20, 3, shareable << ' ' << *this << ' ' << getMD5Text());
    /* If, for any reason we can't discard this object because of an
     * outstanding request, mark it for pending release */

    if (locked()) {
        releaseRequest(shareable);
        PROF_stop(storeRelease);
        return;
    }

    if (Store::Controller::store_dirs_rebuilding && hasDisk()) {
        /* TODO: Teach disk stores to handle releases during rebuild instead. */

        // lock the entry until rebuilding is done
        lock("storeLateRelease");
        releaseRequest(shareable);
        LateReleaseStack.push(this);
        PROF_stop(storeRelease);
        return;
    }

    storeLog(STORE_LOG_RELEASE, this);
    Store::Root().evictCached(*this);
    destroyStoreEntry(static_cast<hash_link *>(this));
    PROF_stop(storeRelease);
}

static void
storeLateRelease(void *)
{
    StoreEntry *e;
    static int n = 0;

    if (Store::Controller::store_dirs_rebuilding) {
        eventAdd("storeLateRelease", storeLateRelease, NULL, 1.0, 1);
        return;
    }

    // TODO: this works but looks unelegant.
    for (int i = 0; i < 10; ++i) {
        if (LateReleaseStack.empty()) {
            debugs(20, DBG_IMPORTANT, "storeLateRelease: released " << n << " objects");
            return;
        } else {
            e = LateReleaseStack.top();
            LateReleaseStack.pop();
        }

        e->unlock("storeLateRelease");
        ++n;
    }

    eventAdd("storeLateRelease", storeLateRelease, NULL, 0.0, 1);
}

/* return 1 if a store entry is locked */
int
StoreEntry::locked() const
{
    if (lock_count)
        return 1;

    /*
     * SPECIAL, PUBLIC entries should be "locked";
     * XXX: Their owner should lock them then instead of relying on this hack.
     */
    if (EBIT_TEST(flags, ENTRY_SPECIAL))
        if (!EBIT_TEST(flags, KEY_PRIVATE))
            return 1;

    return 0;
}

bool
StoreEntry::validLength() const
{
    int64_t diff;
    const HttpReply *reply;
    assert(mem_obj != NULL);
    reply = getReply();
    debugs(20, 3, "storeEntryValidLength: Checking '" << getMD5Text() << "'");
    debugs(20, 5, "storeEntryValidLength:     object_len = " <<
           objectLen());
    debugs(20, 5, "storeEntryValidLength:         hdr_sz = " << reply->hdr_sz);
    debugs(20, 5, "storeEntryValidLength: content_length = " << reply->content_length);

    if (reply->content_length < 0) {
        debugs(20, 5, "storeEntryValidLength: Unspecified content length: " << getMD5Text());
        return 1;
    }

    if (reply->hdr_sz == 0) {
        debugs(20, 5, "storeEntryValidLength: Zero header size: " << getMD5Text());
        return 1;
    }

    if (mem_obj->method == Http::METHOD_HEAD) {
        debugs(20, 5, "storeEntryValidLength: HEAD request: " << getMD5Text());
        return 1;
    }

    if (reply->sline.status() == Http::scNotModified)
        return 1;

    if (reply->sline.status() == Http::scNoContent)
        return 1;

    diff = reply->hdr_sz + reply->content_length - objectLen();

    if (diff == 0)
        return 1;

    debugs(20, 3, "storeEntryValidLength: " << (diff < 0 ? -diff : diff)  << " bytes too " << (diff < 0 ? "big" : "small") <<"; '" << getMD5Text() << "'" );

    return 0;
}

static void
storeRegisterWithCacheManager(void)
{
    Mgr::RegisterAction("storedir", "Store Directory Stats", Store::Stats, 0, 1);
    Mgr::RegisterAction("store_io", "Store IO Interface Stats", &Mgr::StoreIoAction::Create, 0, 1);
    Mgr::RegisterAction("store_check_cachable_stats", "storeCheckCachable() Stats",
                        storeCheckCachableStats, 0, 1);
}

void
storeInit(void)
{
    storeKeyInit();
    mem_policy = createRemovalPolicy(Config.memPolicy);
    storeDigestInit();
    storeLogOpen();
    eventAdd("storeLateRelease", storeLateRelease, NULL, 1.0, 1);
    Store::Root().init();
    storeRebuildStart();

    storeRegisterWithCacheManager();
}

void
storeConfigure(void)
{
    Store::Root().updateLimits();
}

bool
StoreEntry::memoryCachable()
{
    if (!checkCachable())
        return 0;

    if (mem_obj == NULL)
        return 0;

    if (mem_obj->data_hdr.size() == 0)
        return 0;

    if (mem_obj->inmem_lo != 0)
        return 0;

    if (!Config.onoff.memory_cache_first && swappedOut() && refcount == 1)
        return 0;

    return 1;
}

int
StoreEntry::checkNegativeHit() const
{
    if (!EBIT_TEST(flags, ENTRY_NEGCACHED))
        return 0;

    if (expires <= squid_curtime)
        return 0;

    if (store_status != STORE_OK)
        return 0;

    return 1;
}

/**
 * Set object for negative caching.
 * Preserves any expiry information given by the server.
 * In absence of proper expiry info it will set to expire immediately,
 * or with HTTP-violations enabled the configured negative-TTL is observed
 */
void
StoreEntry::negativeCache()
{
    // XXX: should make the default for expires 0 instead of -1
    //      so we can distinguish "Expires: -1" from nothing.
    if (expires <= 0)
#if USE_HTTP_VIOLATIONS
        expires = squid_curtime + Config.negativeTtl;
#else
        expires = squid_curtime;
#endif
    EBIT_SET(flags, ENTRY_NEGCACHED);
}

void
storeFreeMemory(void)
{
    Store::FreeMemory();
#if USE_CACHE_DIGESTS
    delete store_digest;
#endif
    store_digest = NULL;
}

int
expiresMoreThan(time_t expires, time_t when)
{
    if (expires < 0)            /* No Expires given */
        return 1;

    return (expires > (squid_curtime + when));
}

int
StoreEntry::validToSend() const
{
    if (EBIT_TEST(flags, RELEASE_REQUEST))
        return 0;

    if (EBIT_TEST(flags, ENTRY_NEGCACHED))
        if (expires <= squid_curtime)
            return 0;

    if (EBIT_TEST(flags, ENTRY_ABORTED))
        return 0;

    // now check that the entry has a cache backing or is collapsed
    if (hasDisk()) // backed by a disk cache
        return 1;

    if (swappingOut()) // will be backed by a disk cache
        return 1;

    if (!mem_obj) // not backed by a memory cache and not collapsed
        return 0;

    // StoreEntry::storeClientType() assumes DISK_CLIENT here, but there is no
    // disk cache backing that store_client constructor will assert. XXX: This
    // is wrong for range requests (that could feed off nibbled memory) and for
    // entries backed by the shared memory cache (that could, in theory, get
    // nibbled bytes from that cache, but there is no such "memoryIn" code).
    if (mem_obj->inmem_lo) // in memory cache, but got nibbled at
        return 0;

    // The following check is correct but useless at this position. TODO: Move
    // it up when the shared memory cache can either replenish locally nibbled
    // bytes or, better, does not use local RAM copy at all.
    // if (mem_obj->memCache.index >= 0) // backed by a shared memory cache
    //    return 1;

    return 1;
}

bool
StoreEntry::timestampsSet()
{
    const HttpReply *reply = getReply();
    time_t served_date = reply->date;
    int age = reply->header.getInt(Http::HdrType::AGE);
    /* Compute the timestamp, mimicking RFC2616 section 13.2.3. */
    /* make sure that 0 <= served_date <= squid_curtime */

    if (served_date < 0 || served_date > squid_curtime)
        served_date = squid_curtime;

    /* Bug 1791:
     * If the returned Date: is more than 24 hours older than
     * the squid_curtime, then one of us needs to use NTP to set our
     * clock.  We'll pretend that our clock is right.
     */
    else if (served_date < (squid_curtime - 24 * 60 * 60) )
        served_date = squid_curtime;

    /*
     * Compensate with Age header if origin server clock is ahead
     * of us and there is a cache in between us and the origin
     * server.  But DONT compensate if the age value is larger than
     * squid_curtime because it results in a negative served_date.
     */
    if (age > squid_curtime - served_date)
        if (squid_curtime > age)
            served_date = squid_curtime - age;

    // compensate for Squid-to-server and server-to-Squid delays
    if (mem_obj && mem_obj->request) {
        struct timeval responseTime;
        if (mem_obj->request->hier.peerResponseTime(responseTime))
            served_date -= responseTime.tv_sec;
    }

    time_t exp = 0;
    if (reply->expires > 0 && reply->date > -1)
        exp = served_date + (reply->expires - reply->date);
    else
        exp = reply->expires;

    if (timestamp == served_date && expires == exp) {
        // if the reply lacks LMT, then we now know that our effective
        // LMT (i.e., timestamp) will stay the same, otherwise, old and
        // new modification times must match
        if (reply->last_modified < 0 || reply->last_modified == lastModified())
            return false; // nothing has changed
    }

    expires = exp;

    lastModified_ = reply->last_modified;

    timestamp = served_date;

    return true;
}

void
StoreEntry::registerAbort(STABH * cb, void *data)
{
    assert(mem_obj);
    assert(mem_obj->abort.callback == NULL);
    mem_obj->abort.callback = cb;
    mem_obj->abort.data = cbdataReference(data);
}

void
StoreEntry::unregisterAbort()
{
    assert(mem_obj);
    if (mem_obj->abort.callback) {
        mem_obj->abort.callback = NULL;
        cbdataReferenceDone(mem_obj->abort.data);
    }
}

void
StoreEntry::dump(int l) const
{
    debugs(20, l, "StoreEntry->key: " << getMD5Text());
    debugs(20, l, "StoreEntry->next: " << next);
    debugs(20, l, "StoreEntry->mem_obj: " << mem_obj);
    debugs(20, l, "StoreEntry->timestamp: " << timestamp);
    debugs(20, l, "StoreEntry->lastref: " << lastref);
    debugs(20, l, "StoreEntry->expires: " << expires);
    debugs(20, l, "StoreEntry->lastModified_: " << lastModified_);
    debugs(20, l, "StoreEntry->swap_file_sz: " << swap_file_sz);
    debugs(20, l, "StoreEntry->refcount: " << refcount);
    debugs(20, l, "StoreEntry->flags: " << storeEntryFlags(this));
    debugs(20, l, "StoreEntry->swap_dirn: " << swap_dirn);
    debugs(20, l, "StoreEntry->swap_filen: " << swap_filen);
    debugs(20, l, "StoreEntry->lock_count: " << lock_count);
    debugs(20, l, "StoreEntry->mem_status: " << mem_status);
    debugs(20, l, "StoreEntry->ping_status: " << ping_status);
    debugs(20, l, "StoreEntry->store_status: " << store_status);
    debugs(20, l, "StoreEntry->swap_status: " << swap_status);
}

/*
 * NOTE, this function assumes only two mem states
 */
void
StoreEntry::setMemStatus(mem_status_t new_status)
{
    if (new_status == mem_status)
        return;

    // are we using a shared memory cache?
    if (MemStore::Enabled()) {
        // This method was designed to update replacement policy, not to
        // actually purge something from the memory cache (TODO: rename?).
        // Shared memory cache does not have a policy that needs updates.
        mem_status = new_status;
        return;
    }

    assert(mem_obj != NULL);

    if (new_status == IN_MEMORY) {
        assert(mem_obj->inmem_lo == 0);

        if (EBIT_TEST(flags, ENTRY_SPECIAL)) {
            debugs(20, 4, "not inserting special " << *this << " into policy");
        } else {
            mem_policy->Add(mem_policy, this, &mem_obj->repl);
            debugs(20, 4, "inserted " << *this << " key: " << getMD5Text());
        }

        ++hot_obj_count; // TODO: maintain for the shared hot cache as well
    } else {
        if (EBIT_TEST(flags, ENTRY_SPECIAL)) {
            debugs(20, 4, "not removing special " << *this << " from policy");
        } else {
            mem_policy->Remove(mem_policy, this, &mem_obj->repl);
            debugs(20, 4, "removed " << *this);
        }

        --hot_obj_count;
    }

    mem_status = new_status;
}

const char *
StoreEntry::url() const
{
    if (mem_obj == NULL)
        return "[null_mem_obj]";
    else
        return mem_obj->storeId();
}

void
StoreEntry::createMemObject()
{
    assert(!mem_obj);
    mem_obj = new MemObject();
}

void
StoreEntry::createMemObject(const char *aUrl, const char *aLogUrl, const HttpRequestMethod &aMethod)
{
    assert(!mem_obj);
    ensureMemObject(aUrl, aLogUrl, aMethod);
}

void
StoreEntry::ensureMemObject(const char *aUrl, const char *aLogUrl, const HttpRequestMethod &aMethod)
{
    if (!mem_obj)
        mem_obj = new MemObject();
    mem_obj->setUris(aUrl, aLogUrl, aMethod);
}

/** disable sending content to the clients.
 *
 * This just sets DELAY_SENDING.
 */
void
StoreEntry::buffer()
{
    EBIT_SET(flags, DELAY_SENDING);
}

/** flush any buffered content.
 *
 * This just clears DELAY_SENDING and Invokes the handlers
 * to begin sending anything that may be buffered.
 */
void
StoreEntry::flush()
{
    if (EBIT_TEST(flags, DELAY_SENDING)) {
        EBIT_CLR(flags, DELAY_SENDING);
        invokeHandlers();
    }
}

int64_t
StoreEntry::objectLen() const
{
    assert(mem_obj != NULL);
    return mem_obj->object_sz;
}

int64_t
StoreEntry::contentLen() const
{
    assert(mem_obj != NULL);
    assert(getReply() != NULL);
    return objectLen() - getReply()->hdr_sz;
}

HttpReply const *
StoreEntry::getReply() const
{
    return (mem_obj ? mem_obj->getReply().getRaw() : nullptr);
}

void
StoreEntry::reset()
{
    assert (mem_obj);
    debugs(20, 3, url());
    mem_obj->reset();
    expires = lastModified_ = timestamp = -1;
}

/*
 * storeFsInit
 *
 * This routine calls the SETUP routine for each fs type.
 * I don't know where the best place for this is, and I'm not going to shuffle
 * around large chunks of code right now (that can be done once its working.)
 */
void
storeFsInit(void)
{
    storeReplSetup();
}

/*
 * called to add another store removal policy module
 */
void
storeReplAdd(const char *type, REMOVALPOLICYCREATE * create)
{
    int i;

    /* find the number of currently known repl types */
    for (i = 0; storerepl_list && storerepl_list[i].typestr; ++i) {
        if (strcmp(storerepl_list[i].typestr, type) == 0) {
            debugs(20, DBG_IMPORTANT, "WARNING: Trying to load store replacement policy " << type << " twice.");
            return;
        }
    }

    /* add the new type */
    storerepl_list = static_cast<storerepl_entry_t *>(xrealloc(storerepl_list, (i + 2) * sizeof(storerepl_entry_t)));

    memset(&storerepl_list[i + 1], 0, sizeof(storerepl_entry_t));

    storerepl_list[i].typestr = type;

    storerepl_list[i].create = create;
}

/*
 * Create a removal policy instance
 */
RemovalPolicy *
createRemovalPolicy(RemovalPolicySettings * settings)
{
    storerepl_entry_t *r;

    for (r = storerepl_list; r && r->typestr; ++r) {
        if (strcmp(r->typestr, settings->type) == 0)
            return r->create(settings->args);
    }

    debugs(20, DBG_IMPORTANT, "ERROR: Unknown policy " << settings->type);
    debugs(20, DBG_IMPORTANT, "ERROR: Be sure to have set cache_replacement_policy");
    debugs(20, DBG_IMPORTANT, "ERROR:   and memory_replacement_policy in squid.conf!");
    fatalf("ERROR: Unknown policy %s\n", settings->type);
    return NULL;                /* NOTREACHED */
}

#if 0
void
storeSwapFileNumberSet(StoreEntry * e, sfileno filn)
{
    if (e->swap_file_number == filn)
        return;

    if (filn < 0) {
        assert(-1 == filn);
        storeDirMapBitReset(e->swap_file_number);
        storeDirLRUDelete(e);
        e->swap_file_number = -1;
    } else {
        assert(-1 == e->swap_file_number);
        storeDirMapBitSet(e->swap_file_number = filn);
        storeDirLRUAdd(e);
    }
}

#endif

void
StoreEntry::storeErrorResponse(HttpReply *reply)
{
    lock("StoreEntry::storeErrorResponse");
    buffer();
    replaceHttpReply(reply);
    flush();
    complete();
    negativeCache();
    releaseRequest(false); // if it is safe to negatively cache, sharing is OK
    unlock("StoreEntry::storeErrorResponse");
}

/*
 * Replace a store entry with
 * a new reply. This eats the reply.
 */
void
StoreEntry::replaceHttpReply(HttpReply *rep, bool andStartWriting)
{
    debugs(20, 3, "StoreEntry::replaceHttpReply: " << url());

    if (!mem_obj) {
        debugs(20, DBG_CRITICAL, "Attempt to replace object with no in-memory representation");
        return;
    }

    mem_obj->replaceReply(HttpReplyPointer(rep));

    if (andStartWriting)
        startWriting();
}

void
StoreEntry::startWriting()
{
    /* TODO: when we store headers separately remove the header portion */
    /* TODO: mark the length of the headers ? */
    /* We ONLY want the headers */
    assert (isEmpty());
    assert(mem_obj);

    const HttpReply *rep = getReply();
    assert(rep);

    buffer();
    rep->packHeadersInto(this);
    mem_obj->markEndOfReplyHeaders();

    rep->body.packInto(this);
    flush();

    // The entry headers are written, new clients
    // should not collapse anymore.
    if (hittingRequiresCollapsing()) {
        setCollapsingRequirement(false);
        Store::Root().transientsClearCollapsingRequirement(*this);
    }
}

char const *
StoreEntry::getSerialisedMetaData()
{
    StoreMeta *tlv_list = storeSwapMetaBuild(this);
    int swap_hdr_sz;
    char *result = storeSwapMetaPack(tlv_list, &swap_hdr_sz);
    storeSwapTLVFree(tlv_list);
    assert (swap_hdr_sz >= 0);
    mem_obj->swap_hdr_sz = (size_t) swap_hdr_sz;
    return result;
}

/**
 * Abandon the transient entry our worker has created if neither the shared
 * memory cache nor the disk cache wants to store it. Collapsed requests, if
 * any, should notice and use Plan B instead of getting stuck waiting for us
 * to start swapping the entry out.
 */
void
StoreEntry::transientsAbandonmentCheck()
{
    if (mem_obj && !Store::Root().transientsReader(*this) && // this worker is responsible
            hasTransients() && // other workers may be interested
            !hasMemStore() && // rejected by the shared memory cache
            mem_obj->swapout.decision == MemObject::SwapOut::swImpossible) {
        debugs(20, 7, "cannot be shared: " << *this);
        if (!shutting_down) // Store::Root() is FATALly missing during shutdown
            Store::Root().stopSharing(*this);
    }
}

void
StoreEntry::memOutDecision(const bool)
{
    transientsAbandonmentCheck();
}

void
StoreEntry::swapOutDecision(const MemObject::SwapOut::Decision &decision)
{
    // Abandon our transient entry if neither shared memory nor disk wants it.
    assert(mem_obj);
    mem_obj->swapout.decision = decision;
    transientsAbandonmentCheck();
}

void
StoreEntry::trimMemory(const bool preserveSwappable)
{
    /*
     * DPW 2007-05-09
     * Bug #1943.  We must not let go any data for IN_MEMORY
     * objects.  We have to wait until the mem_status changes.
     */
    if (mem_status == IN_MEMORY)
        return;

    if (EBIT_TEST(flags, ENTRY_SPECIAL))
        return; // cannot trim because we do not load them again

    if (preserveSwappable)
        mem_obj->trimSwappable();
    else
        mem_obj->trimUnSwappable();

    debugs(88, 7, *this << " inmem_lo=" << mem_obj->inmem_lo);
}

bool
StoreEntry::modifiedSince(const time_t ims, const int imslen) const
{
    int object_length;
    const time_t mod_time = lastModified();

    debugs(88, 3, "modifiedSince: '" << url() << "'");

    debugs(88, 3, "modifiedSince: mod_time = " << mod_time);

    if (mod_time < 0)
        return true;

    /* Find size of the object */
    object_length = getReply()->content_length;

    if (object_length < 0)
        object_length = contentLen();

    if (mod_time > ims) {
        debugs(88, 3, "--> YES: entry newer than client");
        return true;
    } else if (mod_time < ims) {
        debugs(88, 3, "-->  NO: entry older than client");
        return false;
    } else if (imslen < 0) {
        debugs(88, 3, "-->  NO: same LMT, no client length");
        return false;
    } else if (imslen == object_length) {
        debugs(88, 3, "-->  NO: same LMT, same length");
        return false;
    } else {
        debugs(88, 3, "--> YES: same LMT, different length");
        return true;
    }
}

bool
StoreEntry::hasEtag(ETag &etag) const
{
    if (const HttpReply *reply = getReply()) {
        etag = reply->header.getETag(Http::HdrType::ETAG);
        if (etag.str)
            return true;
    }
    return false;
}

bool
StoreEntry::hasIfMatchEtag(const HttpRequest &request) const
{
    const String reqETags = request.header.getList(Http::HdrType::IF_MATCH);
    return hasOneOfEtags(reqETags, false);
}

bool
StoreEntry::hasIfNoneMatchEtag(const HttpRequest &request) const
{
    const String reqETags = request.header.getList(Http::HdrType::IF_NONE_MATCH);
    // weak comparison is allowed only for HEAD or full-body GET requests
    const bool allowWeakMatch = !request.flags.isRanged &&
                                (request.method == Http::METHOD_GET || request.method == Http::METHOD_HEAD);
    return hasOneOfEtags(reqETags, allowWeakMatch);
}

/// whether at least one of the request ETags matches entity ETag
bool
StoreEntry::hasOneOfEtags(const String &reqETags, const bool allowWeakMatch) const
{
    const ETag repETag = getReply()->header.getETag(Http::HdrType::ETAG);
    if (!repETag.str) {
        static SBuf asterisk("*", 1);
        return strListIsMember(&reqETags, asterisk, ',');
    }

    bool matched = false;
    const char *pos = NULL;
    const char *item;
    int ilen;
    while (!matched && strListGetItem(&reqETags, ',', &item, &ilen, &pos)) {
        if (!strncmp(item, "*", ilen))
            matched = true;
        else {
            String str;
            str.append(item, ilen);
            ETag reqETag;
            if (etagParseInit(&reqETag, str.termedBuf())) {
                matched = allowWeakMatch ? etagIsWeakEqual(repETag, reqETag) :
                          etagIsStrongEqual(repETag, reqETag);
            }
        }
    }
    return matched;
}

Store::Disk &
StoreEntry::disk() const
{
    assert(hasDisk());
    const RefCount<Store::Disk> &sd = INDEXSD(swap_dirn);
    assert(sd);
    return *sd;
}

bool
StoreEntry::hasDisk(const sdirno dirn, const sfileno filen) const
{
    checkDisk();
    if (dirn < 0 && filen < 0)
        return swap_dirn >= 0;
    Must(dirn >= 0);
    const bool matchingDisk = (swap_dirn == dirn);
    return filen < 0 ? matchingDisk : (matchingDisk && swap_filen == filen);
}

void
StoreEntry::attachToDisk(const sdirno dirn, const sfileno fno, const swap_status_t status)
{
    debugs(88, 3, "attaching entry with key " << getMD5Text() << " : " <<
           swapStatusStr[status] << " " << dirn << " " <<
           std::hex << std::setw(8) << std::setfill('0') <<
           std::uppercase << fno);
    checkDisk();
    swap_dirn = dirn;
    swap_filen = fno;
    swap_status = status;
    checkDisk();
}

void
StoreEntry::detachFromDisk()
{
    swap_dirn = -1;
    swap_filen = -1;
    swap_status = SWAPOUT_NONE;
}

void
StoreEntry::checkDisk() const
{
    const bool ok = (swap_dirn < 0) == (swap_filen < 0) &&
                    (swap_dirn < 0) == (swap_status == SWAPOUT_NONE) &&
                    (swap_dirn < 0 || swap_dirn < Config.cacheSwap.n_configured);

    if (!ok) {
        debugs(88, DBG_IMPORTANT, "ERROR: inconsistent disk entry state " << *this);
        throw std::runtime_error("inconsistent disk entry state ");
    }
}

/*
 * return true if the entry is in a state where
 * it can accept more data (ie with write() method)
 */
bool
StoreEntry::isAccepting() const
{
    if (STORE_PENDING != store_status)
        return false;

    if (EBIT_TEST(flags, ENTRY_ABORTED))
        return false;

    return true;
}

const char *
StoreEntry::describeTimestamps() const
{
    LOCAL_ARRAY(char, buf, 256);
    snprintf(buf, 256, "LV:%-9d LU:%-9d LM:%-9d EX:%-9d",
             static_cast<int>(timestamp),
             static_cast<int>(lastref),
             static_cast<int>(lastModified_),
             static_cast<int>(expires));
    return buf;
}

void
StoreEntry::setCollapsingRequirement(const bool required)
{
<<<<<<< HEAD
    // TODO: the method description says that this must be
    // a collapsed forwarding-created public entry, however
    // this implementation has no explicit confirmation of that.
    // We should verify here that collapsing has been allowed
    // for this entry by Store::Controller::allowCollapsing().
    return publicKey() && isEmpty();
=======
    if (required)
        EBIT_SET(flags, ENTRY_REQUIRES_COLLAPSING);
    else
        EBIT_CLR(flags, ENTRY_REQUIRES_COLLAPSING);
>>>>>>> fc209a6a
}

static std::ostream &
operator <<(std::ostream &os, const Store::IoStatus &io)
{
    switch (io) {
    case Store::ioUndecided:
        os << 'u';
        break;
    case Store::ioReading:
        os << 'r';
        break;
    case Store::ioWriting:
        os << 'w';
        break;
    case Store::ioDone:
        os << 'o';
        break;
    }
    return os;
}

std::ostream &operator <<(std::ostream &os, const StoreEntry &e)
{
    os << "e:";

    if (e.hasTransients()) {
        const auto &xitTable = e.mem_obj->xitTable;
        os << 't' << xitTable.io << xitTable.index;
    }

    if (e.hasMemStore()) {
        const auto &memCache = e.mem_obj->memCache;
        os << 'm' << memCache.io << memCache.index << '@' << memCache.offset;
    }

    // Do not use e.hasDisk() here because its checkDisk() call may calls us.
    if (e.swap_filen > -1 || e.swap_dirn > -1)
        os << 'd' << e.swap_filen << '@' << e.swap_dirn;

    os << '=';

    // print only non-default status values, using unique letters
    if (e.mem_status != NOT_IN_MEMORY ||
            e.store_status != STORE_PENDING ||
            e.swap_status != SWAPOUT_NONE ||
            e.ping_status != PING_NONE) {
        if (e.mem_status != NOT_IN_MEMORY) os << 'm';
        if (e.store_status != STORE_PENDING) os << 's';
        if (e.swap_status != SWAPOUT_NONE) os << 'w' << e.swap_status;
        if (e.ping_status != PING_NONE) os << 'p' << e.ping_status;
    }

    // print only set flags, using unique letters
    if (e.flags) {
        if (EBIT_TEST(e.flags, ENTRY_SPECIAL)) os << 'S';
        if (EBIT_TEST(e.flags, ENTRY_REVALIDATE_ALWAYS)) os << 'R';
        if (EBIT_TEST(e.flags, DELAY_SENDING)) os << 'P';
        if (EBIT_TEST(e.flags, RELEASE_REQUEST)) os << 'X';
        if (EBIT_TEST(e.flags, REFRESH_REQUEST)) os << 'F';
        if (EBIT_TEST(e.flags, ENTRY_REVALIDATE_STALE)) os << 'E';
        if (EBIT_TEST(e.flags, KEY_PRIVATE)) {
            os << 'I';
            if (e.shareableWhenPrivate)
                os << 'H';
        }
        if (EBIT_TEST(e.flags, ENTRY_FWD_HDR_WAIT)) os << 'W';
        if (EBIT_TEST(e.flags, ENTRY_NEGCACHED)) os << 'N';
        if (EBIT_TEST(e.flags, ENTRY_VALIDATED)) os << 'V';
        if (EBIT_TEST(e.flags, ENTRY_BAD_LENGTH)) os << 'L';
        if (EBIT_TEST(e.flags, ENTRY_ABORTED)) os << 'A';
    }

    return os << '/' << &e << '*' << e.locks();
}

/* NullStoreEntry */

NullStoreEntry NullStoreEntry::_instance;

NullStoreEntry *
NullStoreEntry::getInstance()
{
    return &_instance;
}

char const *
NullStoreEntry::getMD5Text() const
{
    return "N/A";
}

void
NullStoreEntry::operator delete(void*)
{
    fatal ("Attempt to delete NullStoreEntry\n");
}

char const *
NullStoreEntry::getSerialisedMetaData()
{
    return NULL;
}

void
Store::EntryGuard::onException() noexcept
{
    SWALLOW_EXCEPTIONS({
        entry_->releaseRequest(false);
        entry_->unlock(context_);
    });
}
<|MERGE_RESOLUTION|>--- conflicted
+++ resolved
@@ -2088,19 +2088,10 @@
 void
 StoreEntry::setCollapsingRequirement(const bool required)
 {
-<<<<<<< HEAD
-    // TODO: the method description says that this must be
-    // a collapsed forwarding-created public entry, however
-    // this implementation has no explicit confirmation of that.
-    // We should verify here that collapsing has been allowed
-    // for this entry by Store::Controller::allowCollapsing().
-    return publicKey() && isEmpty();
-=======
     if (required)
         EBIT_SET(flags, ENTRY_REQUIRES_COLLAPSING);
     else
         EBIT_CLR(flags, ENTRY_REQUIRES_COLLAPSING);
->>>>>>> fc209a6a
 }
 
 static std::ostream &
