/*
 * Copyright (C) 1996-2022 The Squid Software Foundation and contributors
 *
 * Squid software is distributed under GPLv2+ license and includes
 * contributions from numerous individuals and organizations.
 * Please see the COPYING and CONTRIBUTORS files for details.
 */

#ifndef SQUID_CACHEPEER_H_
#define SQUID_CACHEPEER_H_

#include "acl/forward.h"
#include "base/CbcPointer.h"
#include "enums.h"
#include "http/StatusCode.h"
#include "icp_opcode.h"
#include "ip/Address.h"
#include "security/PeerOptions.h"

#include <iosfwd>

//TODO: remove, it is unconditionally defined and always used.
#define PEER_MULTICAST_SIBLINGS 1

class NeighborTypeDomainList;
class PconnPool;
class PeerDigest;
class PeerPoolMgr;

class CachePeer
{
    CBDATA_CLASS(CachePeer);

public:
    explicit CachePeer(const char *hostname);
    ~CachePeer();

<<<<<<< HEAD
    /// reacts to a successful establishment of a connection to this cache_peer
    void noteSuccess();

    /// reacts to a failure on a connection to this cache_peer
    /// \param code a received response status code, if any
    void noteFailure(Http::StatusCode code);
=======
    /// (re)configure cache_peer name=value
    void rename(const char *);
>>>>>>> 3a6c07a6

    /// \returns the effective connect timeout for the given peer
    time_t connectTimeout() const;

    u_int index = 0;

    /// cache_peer name (if explicitly configured) or hostname (otherwise).
    /// Unique across already configured cache_peers in the current configuration.
    /// Not necessarily unique across discovered non-peers (see mgr:non_peers).
    /// The value may change during CachePeer configuration.
    /// The value affects various peer selection hashes (e.g., carp.hash).
    /// Preserves configured spelling (i.e. does not lower letters case).
    /// Never nil.
    char *name = nullptr;

    /// The lowercase version of the configured cache_peer hostname or
    /// the IP address of a non-peer (see mgr:non_peers).
    /// May not be unique among cache_peers and non-peers.
    /// Never nil.
    char *host = nullptr;

    peer_t type = PEER_NONE;

    Ip::Address in_addr;

    struct {
        int pings_sent = 0;
        int pings_acked = 0;
        int fetches = 0;
        int rtt = 0;
        int ignored_replies = 0;
        int n_keepalives_sent = 0;
        int n_keepalives_recv = 0;
        time_t probe_start = 0;
        time_t last_query = 0;
        time_t last_reply = 0;
        time_t last_connect_failure = 0;
        time_t last_connect_probe = 0;
        int logged_state = PEER_ALIVE;   ///< so we can print dead/revived msgs
        int conn_open = 0;               ///< current opened connections
    } stats;

    struct icp_ {
        icp_() { memset(&counts, 0, sizeof(counts)); }
        int version = ICP_VERSION_CURRENT;
        int counts[ICP_END+1];
        unsigned short port = CACHE_ICP_PORT;
    } icp;

#if USE_HTCP
    struct {
        double version = 0.0;
        int counts[2] = {0, 0};
        unsigned short port = 0;
    } htcp;
#endif

    unsigned short http_port = CACHE_HTTP_PORT;
    NeighborTypeDomainList *typelist = nullptr;
    acl_access *access = nullptr;

    struct {
        bool proxy_only = false;
        bool no_query = false;
        bool background_ping = false;
        bool no_digest = false;
        bool default_parent = false;
        bool roundrobin = false;
        bool weighted_roundrobin = false;
        bool mcast_responder = false;
        bool closest_only = false;
#if USE_HTCP
        bool htcp = false;
        bool htcp_oldsquid = false;
        bool htcp_no_clr = false;
        bool htcp_no_purge_clr = false;
        bool htcp_only_clr = false;
        bool htcp_forward_clr = false;
#endif
        bool no_netdb_exchange = false;
#if USE_DELAY_POOLS
        bool no_delay = false;
#endif
        bool allow_miss = false;
        bool carp = false;
        struct {
            bool set = false; //If false, whole url is to be used. Overrides others
            bool scheme = false;
            bool host = false;
            bool port = false;
            bool path = false;
            bool params = false;
        } carp_key;
#if USE_AUTH
        bool userhash = false;
#endif
        bool sourcehash = false;
        bool originserver = false;
        bool no_tproxy = false;
#if PEER_MULTICAST_SIBLINGS
        bool mcast_siblings = false;
#endif
        bool auth_no_keytab = false;
    } options;

    int weight = 1;
    int basetime = 0;

    struct {
        double avg_n_members = 0.0;
        int n_times_counted = 0;
        int n_replies_expected = 0;
        int ttl = 0;
        int id = 0;

        struct {
            bool count_event_pending = false;
            bool counting = false;
        } flags;
    } mcast;

#if USE_CACHE_DIGESTS
    PeerDigest *digest = nullptr;
    char *digest_url = nullptr;
#endif

    /// The number of failures sufficient to stop selecting this cache_peer. All
    /// cache_peer selection algorithms skip cache_peers with 0 tcp_up values.
    /// The initial 0 value prevents unprobed cache_peers from being selected.
    int tcp_up = 0;

    /// whether to do another TCP probe after current TCP probes
    bool reprobe = false;

    Ip::Address addresses[10];
    int n_addresses = 0;
    int rr_count = 0;
    CachePeer *next = nullptr;
    int testing_now = 0;

    struct {
        unsigned int hash = 0;
        double load_multiplier = 0.0;
        double load_factor = 0.0;     ///< normalized weight value
    } carp;
#if USE_AUTH
    struct {
        unsigned int hash = 0;
        double load_multiplier = 0.0;
        double load_factor = 0.0;     ///< normalized weight value
    } userhash;
#endif
    struct {
        unsigned int hash = 0;
        double load_multiplier = 0.0;
        double load_factor = 0.0;     ///< normalized weight value
    } sourcehash;

    char *login = nullptr;        /* Proxy authorization */
    time_t connect_timeout_raw = 0; ///< connect_timeout; use connectTimeout() instead!
    int connect_fail_limit = 0;
    int max_conn = 0;

    /// optional "cache_peer standby=limit" feature
    struct {
        PconnPool *pool = nullptr;    ///< idle connection pool for this peer
        CbcPointer<PeerPoolMgr> mgr;  ///< pool manager
        int limit = 0;                ///< the limit itself
        bool waitingForClose = false; ///< a conn must close before we open a standby conn
    } standby;

    char *domain = nullptr; ///< Forced domain

    /// security settings for peer connection
    Security::PeerOptions secure;
    Security::ContextPointer sslContext;
    Security::SessionStatePointer sslSession;

    int front_end_https = 0; ///< 0 - off, 1 - on, 2 - auto
    int connection_auth = 2; ///< 0 - off, 1 - on, 2 - auto

private:
    void countFailure();
};

<<<<<<< HEAD
/// reacts to a successful establishment of a connection to an origin server or cache_peer
/// \param peer nil if Squid established a connection to an origin server
inline void
NoteOutgoingConnectionSuccess(CachePeer * const peer)
{
    if (peer)
        peer->noteSuccess();
}

/// reacts to a failure on a connection to an origin server or cache_peer
/// \param peer nil if the connection is to an origin server
/// \param code a received response status code, if any
inline void
NoteOutgoingConnectionFailure(CachePeer * const peer, const Http::StatusCode code)
{
    if (peer)
        peer->noteFailure(code);
}
=======
/// identify the given cache peer in cache.log messages and such
std::ostream &operator <<(std::ostream &, const CachePeer &);
>>>>>>> 3a6c07a6

#endif /* SQUID_CACHEPEER_H_ */
<|MERGE_RESOLUTION|>--- conflicted
+++ resolved
@@ -35,17 +35,15 @@
     explicit CachePeer(const char *hostname);
     ~CachePeer();
 
-<<<<<<< HEAD
     /// reacts to a successful establishment of a connection to this cache_peer
     void noteSuccess();
 
     /// reacts to a failure on a connection to this cache_peer
     /// \param code a received response status code, if any
     void noteFailure(Http::StatusCode code);
-=======
+
     /// (re)configure cache_peer name=value
     void rename(const char *);
->>>>>>> 3a6c07a6
 
     /// \returns the effective connect timeout for the given peer
     time_t connectTimeout() const;
@@ -231,7 +229,6 @@
     void countFailure();
 };
 
-<<<<<<< HEAD
 /// reacts to a successful establishment of a connection to an origin server or cache_peer
 /// \param peer nil if Squid established a connection to an origin server
 inline void
@@ -250,9 +247,8 @@
     if (peer)
         peer->noteFailure(code);
 }
-=======
+
 /// identify the given cache peer in cache.log messages and such
 std::ostream &operator <<(std::ostream &, const CachePeer &);
->>>>>>> 3a6c07a6
 
 #endif /* SQUID_CACHEPEER_H_ */
