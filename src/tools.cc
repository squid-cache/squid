/*
 * Copyright (C) 1996-2022 The Squid Software Foundation and contributors
 *
 * Squid software is distributed under GPLv2+ license and includes
 * contributions from numerous individuals and organizations.
 * Please see the COPYING and CONTRIBUTORS files for details.
 */

/* DEBUG: section 21    Misc Functions */

#include "squid.h"
#include "anyp/PortCfg.h"
#include "base/Subscription.h"
#include "client_side.h"
#include "fatal.h"
#include "fde.h"
#include "fqdncache.h"
#include "fs_io.h"
#include "htcp.h"
#include "http/Stream.h"
#include "ICP.h"
#include "ip/Intercept.h"
#include "ip/QosConfig.h"
#include "ipc/Coordinator.h"
#include "ipc/Kids.h"
#include "ipcache.h"
#include "MemBuf.h"
#include "sbuf/Stream.h"
#include "SquidConfig.h"
#include "SquidMath.h"
#include "store/Disks.h"
#include "tools.h"
#include "wordlist.h"

#include <cerrno>
#if HAVE_SYS_PRCTL_H
#include <sys/prctl.h>
#endif
#if HAVE_SYS_PROCCTL_H
#include <sys/procctl.h>
#endif
#if HAVE_PRIV_H
#include <priv.h>
#endif
#if HAVE_WIN32_PSAPI
#include <psapi.h>
#endif
#if HAVE_SYS_STAT_H
#include <sys/stat.h>
#endif
#if HAVE_SYS_WAIT_H
#include <sys/wait.h>
#endif
#if HAVE_GRP_H
#include <grp.h>
#endif

#define DEAD_MSG "\
The Squid Cache (version %s) died.\n\
\n\
You've encountered a fatal error in the Squid Cache version %s.\n\
If a core file was created (possibly in the swap directory),\n\
please execute 'gdb squid core' or 'dbx squid core', then type 'where',\n\
and report the trace back to squid-bugs@lists.squid-cache.org.\n\
\n\
Thanks!\n"

static void mail_warranty(void);
static void restoreCapabilities(bool keep);
int DebugSignal = -1;
SBuf service_name(APP_SHORTNAME);

#if _SQUID_LINUX_
/* Workaround for crappy glic header files */
SQUIDCEXTERN int backtrace(void *, int);
SQUIDCEXTERN void backtrace_symbols_fd(void *, int, int);
SQUIDCEXTERN int setresuid(uid_t, uid_t, uid_t);
#else /* _SQUID_LINUX_ */
/* needed on Opensolaris for backtrace_symbols_fd */
#if HAVE_EXECINFO_H
#include <execinfo.h>
#endif /* HAVE_EXECINFO_H */

#endif /* _SQUID_LINUX */

static char tmp_error_buf[32768]; /* 32KB */

void
releaseServerSockets(void)
{
    // Release the main ports as early as possible

    // clear http_port, https_port, and ftp_port lists
    clientConnectionsClose();

    // clear icp_port's
    icpClosePorts();

    // XXX: Why not the HTCP, SNMP, DNS ports as well?
    // XXX: why does this differ from main closeServerConnections() anyway ?
}

static char *
dead_msg(void)
{
    LOCAL_ARRAY(char, msg, 1024);
    snprintf(msg, 1024, DEAD_MSG, version_string, version_string);
    return msg;
}

static void
mail_warranty(void)
{
    FILE *fp = nullptr;
    static char command[256];

    /*
     * NP: umask() takes the mask of bits we DONT want set.
     *
     * We want the current user to have read/write access
     * and since this file will be passed to mailsystem,
     * the group and other must have read access.
     */
    const mode_t prev_umask=umask(S_IXUSR|S_IXGRP|S_IWGRP|S_IWOTH|S_IXOTH);

#if HAVE_MKSTEMP
    char filename[] = "/tmp/squid-XXXXXX";
    int tfd = mkstemp(filename);
    if (tfd < 0 || (fp = fdopen(tfd, "w")) == nullptr) {
        umask(prev_umask);
        return;
    }
#else
    char *filename;
    // XXX tempnam is obsolete since POSIX.2008-1
    // tmpfile is not an option, we want the created files to stick around
    if ((filename = tempnam(NULL, APP_SHORTNAME)) == NULL ||
            (fp = fopen(filename, "w")) == NULL) {
        umask(prev_umask);
        return;
    }
#endif
    umask(prev_umask);

    if (Config.EmailFrom)
        fprintf(fp, "From: %s\n", Config.EmailFrom);
    else
        fprintf(fp, "From: %s@%s\n", APP_SHORTNAME, uniqueHostname());

    fprintf(fp, "To: %s\n", Config.adminEmail);
    fprintf(fp, "Subject: %s\n", dead_msg());
    fclose(fp);

    snprintf(command, 256, "%s %s < %s", Config.EmailProgram, Config.adminEmail, filename);
    if (system(command)) {}     /* XXX should avoid system(3) */
    unlink(filename);
#if !HAVE_MKSTEMP
    xfree(filename); // tempnam() requires us to free its allocation
#endif
}

void
dumpMallocStats(void)
{
#if HAVE_MSTATS && HAVE_GNUMALLOC_H

    struct mstats ms = mstats();
    fprintf(debug_log, "\ttotal space in arena:  %6d KB\n",
            (int) (ms.bytes_total >> 10));
    fprintf(debug_log, "\tTotal free:            %6d KB %d%%\n",
            (int) (ms.bytes_free >> 10),
            Math::intPercent(ms.bytes_free, ms.bytes_total));
#endif
}

void
squid_getrusage(struct rusage *r)
{
    memset(r, '\0', sizeof(struct rusage));
#if HAVE_GETRUSAGE && defined(RUSAGE_SELF) && !_SQUID_WINDOWS_
#if _SQUID_SOLARIS_
    /* Solaris 2.5 has getrusage() permission bug -- Arjan de Vet */
    enter_suid();
#endif

    getrusage(RUSAGE_SELF, r);

#if _SQUID_SOLARIS_
    leave_suid();
#endif

#elif _SQUID_WINDOWS_ && HAVE_WIN32_PSAPI
    // Windows has an alternative method if there is no POSIX getrusage defined.
    if (WIN32_OS_version >= _WIN_OS_WINNT) {
        /* On Windows NT and later call PSAPI.DLL for process Memory */
        /* information -- Guido Serassio                       */
        HANDLE hProcess;
        PROCESS_MEMORY_COUNTERS pmc;
        hProcess = OpenProcess(PROCESS_QUERY_INFORMATION |
                               PROCESS_VM_READ,
                               FALSE, GetCurrentProcessId());
        {
            /* Microsoft CRT doesn't have getrusage function,  */
            /* so we get process CPU time information from PSAPI.DLL. */
            FILETIME ftCreate, ftExit, ftKernel, ftUser;
            if (GetProcessTimes(hProcess, &ftCreate, &ftExit, &ftKernel, &ftUser)) {
                int64_t *ptUser = (int64_t *)&ftUser;
                int64_t tUser64 = *ptUser / 10;
                int64_t *ptKernel = (int64_t *)&ftKernel;
                int64_t tKernel64 = *ptKernel / 10;
                r->ru_utime.tv_sec =(long)(tUser64 / 1000000);
                r->ru_stime.tv_sec =(long)(tKernel64 / 1000000);
                r->ru_utime.tv_usec =(long)(tUser64 % 1000000);
                r->ru_stime.tv_usec =(long)(tKernel64 % 1000000);
            } else {
                CloseHandle( hProcess );
                return;
            }
        }
        if (GetProcessMemoryInfo( hProcess, &pmc, sizeof(pmc))) {
            r->ru_maxrss=(DWORD)(pmc.WorkingSetSize / getpagesize());
            r->ru_majflt=pmc.PageFaultCount;
        } else {
            CloseHandle( hProcess );
            return;
        }

        CloseHandle( hProcess );
    }
#endif
}

double

rusage_cputime(struct rusage *r)
{
    return (double) r->ru_stime.tv_sec +
           (double) r->ru_utime.tv_sec +
           (double) r->ru_stime.tv_usec / 1000000.0 +
           (double) r->ru_utime.tv_usec / 1000000.0;
}

/* Hack for some HP-UX preprocessors */
#ifndef HAVE_GETPAGESIZE
#define HAVE_GETPAGESIZE 0
#endif

int

rusage_maxrss(struct rusage *r)
{
#if _SQUID_SGI_ && _ABIAPI
    return r->ru_pad[0];
#elif _SQUID_SGI_|| _SQUID_OSF_ || _SQUID_AIX_ || defined(BSD4_4)

    return r->ru_maxrss;
#elif defined(HAVE_GETPAGESIZE) && HAVE_GETPAGESIZE != 0

    return (r->ru_maxrss * getpagesize()) >> 10;
#elif defined(PAGESIZE)

    return (r->ru_maxrss * PAGESIZE) >> 10;
#else

    return r->ru_maxrss;
#endif
}

int

rusage_pagefaults(struct rusage *r)
{
#if _SQUID_SGI_ && _ABIAPI
    return r->ru_pad[5];
#else

    return r->ru_majflt;
#endif
}

/// Make the process traceable if possible. Call setTraceability() instead!
/// Traceable processes may support attachment via ptrace(2) or ktrace(2),
/// debugging sysctls, hwpmc(4), dtrace(1) and core dumping.
static void
makeTraceable()
{
    const auto handleError = [](const char * const syscall, const int savedErrno) {
        throw TextException(ToSBuf(syscall, " failure: ", xstrerr(savedErrno)), Here());
    };
#if HAVE_PRCTL && defined(PR_SET_DUMPABLE)
    if (prctl(PR_SET_DUMPABLE, 1) != 0)
        handleError("prctl(PR_SET_DUMPABLE)", errno);
#elif HAVE_PROCCTL && defined(PROC_TRACE_CTL)
    // TODO: when FreeBSD 14 becomes the lowest version, we can
    // possibly save one getpid syscall, for now still necessary.
    int traceable = PROC_TRACE_CTL_ENABLE;
    if (procctl(P_PID, getpid(), PROC_TRACE_CTL, &traceable) != 0)
        handleError("procctl(PROC_TRACE_CTL_ENABLE)", errno);
#elif HAVE_SETPFLAGS
    if (setpflags(__PROC_PROTECT, 0) != 0)
        handleError("setpflags(__PROC_PROTECT)", errno);
#else
    debugs(50, 2, "WARNING: Assuming this process is traceable");
    (void)handleError; // just "use" the variable; there is no error here
#endif
}

/// Make the process traceable if necessary.
/// \sa makeTraceable()
static void
setTraceability()
{
    // for now, setting coredump_dir is required to make the process traceable
    if (!Config.coredump_dir)
        return;

    try {
        makeTraceable();
    } catch (...) {
        debugs(50, DBG_IMPORTANT, "ERROR: Cannot make the process traceable:" <<
               Debug::Extra << "exception: " << CurrentException);
    }
}

void
PrintRusage(void)
{

    struct rusage rusage;
    squid_getrusage(&rusage);
    fprintf(debug_log, "CPU Usage: %.3f seconds = %.3f user + %.3f sys\n",
            rusage_cputime(&rusage),
            rusage.ru_utime.tv_sec + ((double) rusage.ru_utime.tv_usec / 1000000.0),
            rusage.ru_stime.tv_sec + ((double) rusage.ru_stime.tv_usec / 1000000.0));
    fprintf(debug_log, "Maximum Resident Size: %d KB\n",
            rusage_maxrss(&rusage));
    fprintf(debug_log, "Page faults with physical i/o: %d\n",
            rusage_pagefaults(&rusage));
}

void
death(int sig)
{
    if (sig == SIGSEGV)
        debugs(1, DBG_CRITICAL, ForceAlert << "FATAL: Received Segment Violation...dying.");
    else if (sig == SIGBUS)
        debugs(1, DBG_CRITICAL, ForceAlert << "FATAL: Received Bus Error...dying.");
    else
        debugs(1, DBG_CRITICAL, ForceAlert << "FATAL: Received signal " << sig << "...dying.");

#if PRINT_STACK_TRACE
#if _SQUID_HPUX_
    {
        extern void U_STACK_TRACE(void);    /* link with -lcl */
        fflush(debug_log);
        dup2(fileno(debug_log), 2);
        U_STACK_TRACE();
    }

#endif /* _SQUID_HPUX_ */
#if _SQUID_SOLARIS_ && HAVE_LIBOPCOM_STACK
    {   /* get ftp://opcom.sun.ca/pub/tars/opcom_stack.tar.gz and */
        extern void opcom_stack_trace(void);    /* link with -lopcom_stack */
        fflush(debug_log);
        dup2(fileno(debug_log), fileno(stdout));
        opcom_stack_trace();
        fflush(stdout);
    }

#endif /* _SQUID_SOLARIS_and HAVE_LIBOPCOM_STACK */
#if HAVE_BACKTRACE_SYMBOLS_FD
    {
        static void *callarray[8192];
        int n;
        n = backtrace(callarray, 8192);
        backtrace_symbols_fd(callarray, n, fileno(debug_log));
    }

#endif
#endif /* PRINT_STACK_TRACE */

#if SA_RESETHAND == 0 && !_SQUID_WINDOWS_
    signal(SIGSEGV, SIG_DFL);

    signal(SIGBUS, SIG_DFL);

    signal(sig, SIG_DFL);

#endif

    releaseServerSockets();

    storeDirWriteCleanLogs(0);

    if (!shutting_down) {
        PrintRusage();

        dumpMallocStats();
    }

    if (squid_curtime - SQUID_RELEASE_TIME < 864000) {
        /* skip if more than 10 days old */

        if (Config.adminEmail)
            mail_warranty();

        puts(dead_msg());
    }

    Debug::PrepareToDie();
    abort();
}

void
BroadcastSignalIfAny(int& sig)
{
    if (sig > 0) {
        if (IamMasterProcess()) {
            for (int i = TheKids.count() - 1; i >= 0; --i) {
                const auto &kid = TheKids.get(i);
                if (kid.running())
                    kill(kid.getPid(), sig);
            }
        }
        sig = -1;
    }
}

void
sigusr2_handle(int sig)
{
    static int state = 0;
    /* no debugs() here; bad things happen if the signal is delivered during _db_print() */

    DebugSignal = sig;

    if (state == 0) {
        Debug::parseOptions("ALL,7");
        state = 1;
    } else {
        Debug::parseOptions(Debug::debugOptions);
        state = 0;
    }

#if !HAVE_SIGACTION
    /* reinstall */
    if (signal(sig, sigusr2_handle) == SIG_ERR) {
        int xerrno = errno;
        debugs(50, DBG_CRITICAL, "signal: sig=" << sig << " func=sigusr2_handle: " << xstrerr(xerrno));
    }
#endif
}

void
debug_trap(const char *message)
{
    if (!opt_catch_signals)
        fatal_dump(message);

    debugs(50, DBG_CRITICAL, "WARNING: " << message);
}

const char *
getMyHostname(void)
{
    LOCAL_ARRAY(char, host, SQUIDHOSTNAMELEN + 1);
    static int present = 0;
    struct addrinfo *AI = nullptr;
    Ip::Address sa;

    if (Config.visibleHostname != nullptr)
        return Config.visibleHostname;

    if (present)
        return host;

    host[0] = '\0';

    if (HttpPortList != nullptr && sa.isAnyAddr())
        sa = HttpPortList->s;

    /*
     * If the first http_port address has a specific address, try a
     * reverse DNS lookup on it.
     */
    if ( !sa.isAnyAddr() ) {

        sa.getAddrInfo(AI);
        /* we are looking for a name. */
        if (getnameinfo(AI->ai_addr, AI->ai_addrlen, host, SQUIDHOSTNAMELEN, nullptr, 0, NI_NAMEREQD ) == 0) {
            /* DNS lookup successful */
            /* use the official name from DNS lookup */
            debugs(50, 4, "getMyHostname: resolved " << sa << " to '" << host << "'");

            present = 1;

            Ip::Address::FreeAddr(AI);

            if (strchr(host, '.'))
                return host;
        }

        Ip::Address::FreeAddr(AI);
        debugs(50, 2, "WARNING: failed to resolve " << sa << " to a fully qualified hostname");
    }

    // still no host. fallback to gethostname()
    if (gethostname(host, SQUIDHOSTNAMELEN) < 0) {
        int xerrno = errno;
        debugs(50, DBG_IMPORTANT, "WARNING: gethostname failed: " << xstrerr(xerrno));
    } else {
        /* Verify that the hostname given resolves properly */
        struct addrinfo hints;
        memset(&hints, 0, sizeof(addrinfo));
        hints.ai_flags = AI_CANONNAME;

        if (getaddrinfo(host, nullptr, nullptr, &AI) == 0) {
            /* DNS lookup successful */
            /* use the official name from DNS lookup */
            debugs(50, 6, "getMyHostname: '" << host << "' has DNS resolution.");
            present = 1;

            /* AYJ: do we want to flag AI_ALL and cache the result anywhere. ie as our local host IPs? */
            if (AI)
                freeaddrinfo(AI);

            return host;
        }
        int xerrno = errno;

        if (AI)
            freeaddrinfo(AI);
        debugs(50, DBG_IMPORTANT, "WARNING: '" << host << "' rDNS test failed: " << xstrerr(xerrno));
    }

    /* throw a configuration error when the Host/IP given has bad DNS/rDNS. */
    debugs(50, DBG_CRITICAL, "WARNING: Could not determine this machines public hostname. " <<
           "Please configure one or set 'visible_hostname'.");

    return ("localhost");
}

const char *
uniqueHostname(void)
{
    debugs(21, 3, " Config: '" << Config.uniqueHostname << "'");
    return Config.uniqueHostname ? Config.uniqueHostname : getMyHostname();
}

/** leave a privileged section. (Give up any privilegies)
 * Routines that need privilegies can rap themselves in enter_suid()
 * and leave_suid()
 * To give upp all posibilites to gain privilegies use no_suid()
 */
void
leave_suid(void)
{
    debugs(21, 3, "leave_suid: PID " << getpid() << " called");

    if (Config.effectiveGroup) {
#if HAVE_SETGROUPS
        setgroups(1, &Config2.effectiveGroupID);
#endif

        if (setgid(Config2.effectiveGroupID) < 0) {
            int xerrno = errno;
            debugs(50, DBG_CRITICAL, "ERROR: setgid: " << xstrerr(xerrno));
        }
    }

    if (geteuid() != 0)
        return;

    /* Started as a root, check suid option */
    if (Config.effectiveUser == nullptr)
        return;

    debugs(21, 3, "leave_suid: PID " << getpid() << " giving up root, becoming '" << Config.effectiveUser << "'");

    if (!Config.effectiveGroup) {

        if (setgid(Config2.effectiveGroupID) < 0) {
            int xerrno = errno;
            debugs(50, DBG_CRITICAL, "ERROR: setgid: " << xstrerr(xerrno));
        }

        if (initgroups(Config.effectiveUser, Config2.effectiveGroupID) < 0) {
            debugs(50, DBG_CRITICAL, "ERROR: initgroups: unable to set groups for User " <<
                   Config.effectiveUser << " and Group " <<
                   (unsigned) Config2.effectiveGroupID << "");
        }
    }

#if HAVE_SETRESUID
    if (setresuid(Config2.effectiveUserID, Config2.effectiveUserID, 0) < 0) {
        const auto xerrno = errno;
        fatalf("FATAL: setresuid: %s", xstrerr(xerrno));
    }

#elif HAVE_SETEUID
    if (seteuid(Config2.effectiveUserID) < 0) {
        const auto xerrno = errno;
        fatalf("FATAL: seteuid: %s", xstrerr(xerrno));
    }

#else
    if (setuid(Config2.effectiveUserID) < 0) {
        const auto xerrno = errno;
        fatalf("FATAL: setuid: %s", xstrerr(xerrno));
    }

#endif

    restoreCapabilities(true);
    setTraceability();
}

/* Enter a privilegied section */
void
enter_suid(void)
{
    debugs(21, 3, "enter_suid: PID " << getpid() << " taking root privileges");
#if HAVE_SETRESUID
    if (setresuid((uid_t)-1, 0, (uid_t)-1) < 0) {
        const auto xerrno = errno;
        debugs (21, 3, "enter_suid: setresuid failed: " << xstrerr(xerrno));
    }
#else

    if (setuid(0) < 0) {
        const auto xerrno = errno;
        debugs(21, 3, "setuid(0) failed: " << xstrerr(xerrno));
    }
#endif

    setTraceability();
}

/* Give up the possibility to gain privilegies.
 * this should be used before starting a sub process
 */
void
no_suid(void)
{
    uid_t uid;
    leave_suid();
    uid = geteuid();
    debugs(21, 3, "no_suid: PID " << getpid() << " giving up root privileges forever");

    if (setuid(0) < 0) {
        int xerrno = errno;
        debugs(50, DBG_IMPORTANT, "WARNING: no_suid: setuid(0): " << xstrerr(xerrno));
    }

    if (setuid(uid) < 0) {
        int xerrno = errno;
        debugs(50, DBG_IMPORTANT, "ERROR: no_suid: setuid(" << uid << "): " << xstrerr(xerrno));
    }

    restoreCapabilities(false);
    setTraceability();
}

bool
IamMasterProcess()
{
    return KidIdentifier == 0;
}

bool
IamWorkerProcess()
{
    // when there is only one process, it has to be the worker
    if (opt_no_daemon || Config.workers == 0)
        return true;

    return TheProcessKind == pkWorker;
}

bool
IamDiskProcess()
{
    return TheProcessKind == pkDisker;
}

bool
InDaemonMode()
{
    return !opt_no_daemon && Config.workers > 0;
}

bool
UsingSmp()
{
    return InDaemonMode() && NumberOfKids() > 1;
}

bool
IamCoordinatorProcess()
{
    return TheProcessKind == pkCoordinator;
}

bool
IamPrimaryProcess()
{
    // when there is only one process, it has to be primary
    if (opt_no_daemon || Config.workers == 0)
        return true;

    // when there is a master and worker process, the master delegates
    // primary functions to its only kid
    if (NumberOfKids() == 1)
        return IamWorkerProcess();

    // in SMP mode, multiple kids delegate primary functions to the coordinator
    return IamCoordinatorProcess();
}

int
NumberOfKids()
{
    // no kids in no-daemon mode
    if (!InDaemonMode())
        return 0;

    // XXX: detect and abort when called before workers/cache_dirs are parsed

    const int rockDirs = Config.cacheSwap.n_strands;

    const bool needCoord = Config.workers > 1 || rockDirs > 0;
    return (needCoord ? 1 : 0) + Config.workers + rockDirs;
}

SBuf
ProcessRoles()
{
    SBuf roles;
    if (IamMasterProcess())
        roles.append(" master");
    if (IamCoordinatorProcess())
        roles.append(" coordinator");
    if (IamWorkerProcess())
        roles.append(" worker");
    if (IamDiskProcess())
        roles.append(" disker");
    return roles;
}

/* A little piece of glue for odd systems */
#ifndef RLIMIT_NOFILE
#ifdef RLIMIT_OFILE
#define RLIMIT_NOFILE RLIMIT_OFILE
#endif
#endif

/** Figure out the number of supported filedescriptors */
void
setMaxFD(void)
{
#if HAVE_SETRLIMIT && defined(RLIMIT_NOFILE)

    /* On Linux with 64-bit file support the sys/resource.h header
     * uses #define to change the function definition to require rlimit64
     */
#if defined(getrlimit)
    struct rlimit64 rl; // Assume its a 64-bit redefine anyways.
#else
    struct rlimit rl;
#endif

    if (getrlimit(RLIMIT_NOFILE, &rl) < 0) {
        int xerrno = errno;
        debugs(50, DBG_CRITICAL, "getrlimit: RLIMIT_NOFILE: " << xstrerr(xerrno));
    } else if (Config.max_filedescriptors > 0) {
#if USE_SELECT || USE_SELECT_WIN32
        /* select() breaks if this gets set too big */
        if (Config.max_filedescriptors > FD_SETSIZE) {
            rl.rlim_cur = FD_SETSIZE;
            debugs(50, DBG_CRITICAL, "WARNING: 'max_filedescriptors " << Config.max_filedescriptors << "' does not work with select()");
        } else
#endif
            rl.rlim_cur = Config.max_filedescriptors;
        if (rl.rlim_cur > rl.rlim_max)
            rl.rlim_max = rl.rlim_cur;
        if (setrlimit(RLIMIT_NOFILE, &rl)) {
            int xerrno = errno;
            debugs(50, DBG_CRITICAL, "ERROR: setrlimit: RLIMIT_NOFILE: " << xstrerr(xerrno));
            getrlimit(RLIMIT_NOFILE, &rl);
            rl.rlim_cur = rl.rlim_max;
            if (setrlimit(RLIMIT_NOFILE, &rl)) {
                xerrno = errno;
                debugs(50, DBG_CRITICAL, "ERROR: setrlimit: RLIMIT_NOFILE: " << xstrerr(xerrno));
            }
        }
    }
    if (getrlimit(RLIMIT_NOFILE, &rl) < 0) {
        int xerrno = errno;
        debugs(50, DBG_CRITICAL, "ERROR: getrlimit: RLIMIT_NOFILE: " << xstrerr(xerrno));
    } else {
        Squid_MaxFD = rl.rlim_cur;
    }

#endif /* HAVE_SETRLIMIT */
}

void
setSystemLimits(void)
{
#if HAVE_SETRLIMIT && defined(RLIMIT_NOFILE) && !_SQUID_CYGWIN_
    /* limit system filedescriptors to our own limit */

    /* On Linux with 64-bit file support the sys/resource.h header
     * uses #define to change the function definition to require rlimit64
     */
#if defined(getrlimit)
    struct rlimit64 rl; // Assume its a 64-bit redefine anyways.
#else
    struct rlimit rl;
#endif

    if (getrlimit(RLIMIT_NOFILE, &rl) < 0) {
        int xerrno = errno;
        debugs(50, DBG_CRITICAL, "getrlimit: RLIMIT_NOFILE: " << xstrerr(xerrno));
    } else {
        rl.rlim_cur = Squid_MaxFD;
        if (setrlimit(RLIMIT_NOFILE, &rl) < 0) {
            int xerrno = errno;
            snprintf(tmp_error_buf, sizeof(tmp_error_buf), "setrlimit: RLIMIT_NOFILE: %s", xstrerr(xerrno));
            fatal_dump(tmp_error_buf);
        }
    }
#endif /* HAVE_SETRLIMIT */

#if HAVE_SETRLIMIT && defined(RLIMIT_DATA) && !_SQUID_CYGWIN_
    if (getrlimit(RLIMIT_DATA, &rl) < 0) {
        int xerrno = errno;
        debugs(50, DBG_CRITICAL, "getrlimit: RLIMIT_DATA: " << xstrerr(xerrno));
    } else if (rl.rlim_max > rl.rlim_cur) {
        rl.rlim_cur = rl.rlim_max;  /* set it to the max */

        if (setrlimit(RLIMIT_DATA, &rl) < 0) {
            int xerrno = errno;
            snprintf(tmp_error_buf, sizeof(tmp_error_buf), "setrlimit: RLIMIT_DATA: %s", xstrerr(xerrno));
            fatal_dump(tmp_error_buf);
        }
    }
#endif /* RLIMIT_DATA */
    if (Config.max_filedescriptors > Squid_MaxFD) {
        debugs(50, DBG_IMPORTANT, "WARNING: Could not increase the number of filedescriptors");
    }

#if HAVE_SETRLIMIT && defined(RLIMIT_VMEM) && !_SQUID_CYGWIN_
    if (getrlimit(RLIMIT_VMEM, &rl) < 0) {
        int xerrno = errno;
        debugs(50, DBG_CRITICAL, "getrlimit: RLIMIT_VMEM: " << xstrerr(xerrno));
    } else if (rl.rlim_max > rl.rlim_cur) {
        rl.rlim_cur = rl.rlim_max;  /* set it to the max */

        if (setrlimit(RLIMIT_VMEM, &rl) < 0) {
            int xerrno = errno;
            snprintf(tmp_error_buf, sizeof(tmp_error_buf), "setrlimit: RLIMIT_VMEM: %s", xstrerr(xerrno));
            fatal_dump(tmp_error_buf);
        }
    }
#endif /* RLIMIT_VMEM */
}

void
squid_signal(int sig, SIGHDLR * func, int flags)
{
#if HAVE_SIGACTION

    struct sigaction sa;
    sa.sa_handler = func;
    sa.sa_flags = flags;
    sigemptyset(&sa.sa_mask);

    if (sigaction(sig, &sa, nullptr) < 0) {
        int xerrno = errno;
        debugs(50, DBG_CRITICAL, "sigaction: sig=" << sig << " func=" << func << ": " << xstrerr(xerrno));
    }
#else
#if _SQUID_WINDOWS_
    /*
    On Windows, only SIGINT, SIGILL, SIGFPE, SIGTERM, SIGBREAK, SIGABRT and SIGSEGV signals
    are supported, so we must care of don't call signal() for other value.
    The SIGILL, SIGSEGV, and SIGTERM signals are not generated under Windows. They are defined
    for ANSI compatibility, so both SIGSEGV and SIGBUS are emulated with an Exception Handler.
    */
    switch (sig) {

    case SIGINT:

    case SIGILL:

    case SIGFPE:

    case SIGTERM:

    case SIGBREAK:

    case SIGABRT:
        break;

    case SIGSEGV:
        WIN32_ExceptionHandlerInit();
        break;

    case SIGBUS:
        WIN32_ExceptionHandlerInit();
        return;
        break;  /* Nor reached */

    default:
        return;
        break;  /* Nor reached */
    }

#endif

    signal(sig, func);

#endif
}

void
logsFlush(void)
{
    if (debug_log)
        fflush(debug_log);
}

void
debugObj(int section, int level, const char *label, void *obj, ObjPackMethod pm)
{
    assert(label && obj && pm);
    MemBuf mb;
    mb.init();
    (*pm) (obj, &mb);
    debugs(section, level, "" << label << "" << mb.buf << "");
    mb.clean();
}

void
parseEtcHosts(void)
{
    char buf[1024];
    char buf2[512];
    char *nt = buf;
    char *lt = buf;

    if (!Config.etcHostsPath)
        return;

    if (0 == strcmp(Config.etcHostsPath, "none"))
        return;

    FILE *fp = fopen(Config.etcHostsPath, "r");

    if (!fp) {
        int xerrno = errno;
        debugs(1, DBG_IMPORTANT, "parseEtcHosts: '" << Config.etcHostsPath << "' : " << xstrerr(xerrno));
        return;
    }

#if _SQUID_WINDOWS_
    setmode(fileno(fp), O_TEXT);
#endif

    while (fgets(buf, 1024, fp)) {  /* for each line */

        if (buf[0] == '#')  /* MS-windows likes to add comments */
            continue;

        strtok(buf, "#");   /* chop everything following a comment marker */

        lt = buf;

        char *addr = buf;

        debugs(1, 5, "etc_hosts: line is '" << buf << "'");

        nt = strpbrk(lt, w_space);

        if (nt == nullptr)     /* empty line */
            continue;

        *nt = '\0';     /* null-terminate the address */

        debugs(1, 5, "etc_hosts: address is '" << addr << "'");

        lt = nt + 1;

        SBufList hosts;

        while ((nt = strpbrk(lt, w_space))) {
            char *host = nullptr;

            if (nt == lt) { /* multiple spaces */
                debugs(1, 5, "etc_hosts: multiple spaces, skipping");
                lt = nt + 1;
                continue;
            }

            *nt = '\0';
            debugs(1, 5, "etc_hosts: got hostname '" << lt << "'");

            /* For IPV6 addresses also check for a colon */
            if (Config.appendDomain && !strchr(lt, '.') && !strchr(lt, ':')) {
                /* I know it's ugly, but it's only at reconfig */
                strncpy(buf2, lt, sizeof(buf2)-1);
                strncat(buf2, Config.appendDomain, sizeof(buf2) - strlen(lt) - 1);
                buf2[sizeof(buf2)-1] = '\0';
                host = buf2;
            } else {
                host = lt;
            }

            if (ipcacheAddEntryFromHosts(host, addr) != 0) {
                /* invalid address, continuing is useless */
                hosts.clear();
                break;
            }
            hosts.emplace_back(SBuf(host));

            lt = nt + 1;
        }

        if (!hosts.empty())
            fqdncacheAddEntryFromHosts(addr, hosts);
    }

    fclose (fp);
}

int
getMyPort(void)
{
    AnyP::PortCfgPointer p;
    if ((p = HttpPortList) != nullptr) {
        // skip any special interception ports
<<<<<<< HEAD
        while (p && p->flags.interceptedSomewhere())
=======
        while (p != nullptr && p->flags.isIntercepted())
>>>>>>> 9dc39e0e
            p = p->next;
        if (p != nullptr)
            return p->s.port();
    }

    if ((p = FtpPortList) != nullptr) {
        // skip any special interception ports
<<<<<<< HEAD
        while (p && p->flags.interceptedSomewhere())
=======
        while (p != nullptr && p->flags.isIntercepted())
>>>>>>> 9dc39e0e
            p = p->next;
        if (p != nullptr)
            return p->s.port();
    }

    debugs(21, DBG_CRITICAL, "ERROR: No forward-proxy ports configured.");
    return 0; // Invalid port. This will result in invalid URLs on bad configurations.
}

/*
 * Set the umask to at least the given mask. This is in addition
 * to the umask set at startup
 */
void
setUmask(mode_t mask)
{
    // No way to get the current umask value without setting it.
    static const mode_t orig_umask = umask(mask); // once, to get
    umask(mask | orig_umask); // always, to set
}

/*
 * Inverse of strwordtok. Quotes a word if needed
 */
void
strwordquote(MemBuf * mb, const char *str)
{
    int quoted = 0;

    if (strchr(str, ' ')) {
        quoted = 1;
        mb->append("\"", 1);
    }

    while (*str) {
        int l = strcspn(str, "\"\\\n\r");
        mb->append(str, l);
        str += l;

        switch (*str) {

        case '\n':
            mb->append("\\n", 2);
            ++str;
            break;

        case '\r':
            mb->append("\\r", 2);
            ++str;
            break;

        case '\0':
            break;

        default:
            mb->append("\\", 1);
            mb->append(str, 1);
            ++str;
            break;
        }
    }

    if (quoted)
        mb->append("\"", 1);
}

void
keepCapabilities(void)
{
#if USE_LIBCAP && HAVE_PRCTL && defined(PR_SET_KEEPCAPS)

    if (prctl(PR_SET_KEEPCAPS, 1, 0, 0, 0)) {
        Ip::Interceptor.StopTransparency("capability setting has failed.");
    }
#endif
}

static void
restoreCapabilities(bool keep)
{
    /* NP: keep these two if-endif separate. Non-Linux work perfectly well without Linux syscap support. */
#if USE_LIBCAP
    cap_t caps;
    if (keep)
        caps = cap_get_proc();
    else
        caps = cap_init();
    if (!caps) {
        Ip::Interceptor.StopTransparency("Can't get current capabilities");
    } else {
        int ncaps = 0;
        int rc = 0;
        cap_value_t cap_list[10];
        cap_list[ncaps] = CAP_NET_BIND_SERVICE;
        ++ncaps;
        if (Ip::Interceptor.TransparentActive() ||
#if USE_LIBNETFILTERCONNTRACK
                // netfilter_conntrack requires CAP_NET_ADMIN to get client's CONNMARK
                Ip::Interceptor.InterceptActive() ||
#endif
                Ip::Qos::TheConfig.isHitNfmarkActive() ||
                Ip::Qos::TheConfig.isAclNfmarkActive() ||
                Ip::Qos::TheConfig.isAclTosActive()) {
            cap_list[ncaps] = CAP_NET_ADMIN;
            ++ncaps;
        }

        cap_clear_flag(caps, CAP_EFFECTIVE);
        rc |= cap_set_flag(caps, CAP_EFFECTIVE, ncaps, cap_list, CAP_SET);
        rc |= cap_set_flag(caps, CAP_PERMITTED, ncaps, cap_list, CAP_SET);

        if (rc || cap_set_proc(caps) != 0) {
            Ip::Interceptor.StopTransparency("Error enabling needed capabilities.");
        }
        cap_free(caps);
    }
#elif _SQUID_LINUX_
    (void)keep;
    Ip::Interceptor.StopTransparency("Missing needed capability support.");
#else
    (void)keep;
#endif /* HAVE_SYS_CAPABILITY_H */
}

pid_t
WaitForOnePid(pid_t pid, PidStatus &status, int flags)
{
#if _SQUID_WINDOWS_
    return 0; // function not used on Windows
#else
    return waitpid(pid, &status, flags);
#endif
}

#if _SQUID_WINDOWS_
SBuf
WindowsErrorMessage(DWORD errorId)
{
    char *rawMessage = nullptr;
    const auto length = FormatMessage(
                            FORMAT_MESSAGE_ALLOCATE_BUFFER |
                            FORMAT_MESSAGE_FROM_SYSTEM |
                            FORMAT_MESSAGE_IGNORE_INSERTS,
                            nullptr,
                            errorId,
                            MAKELANGID(LANG_NEUTRAL, SUBLANG_DEFAULT), // Default language
                            static_cast<LPTSTR>(&rawMessage),
                            0,
                            nullptr);
    if (!length) {
        Must(!rawMessage); // nothing to LocalFree()
        return ToSBuf("windows error ", errorId);
    }
    const auto result = SBuf(rawMessage, length);
    LocalFree(rawMessage);
    return result;
}
#endif // _SQUID_WINDOWS_
<|MERGE_RESOLUTION|>--- conflicted
+++ resolved
@@ -1040,11 +1040,7 @@
     AnyP::PortCfgPointer p;
     if ((p = HttpPortList) != nullptr) {
         // skip any special interception ports
-<<<<<<< HEAD
         while (p && p->flags.interceptedSomewhere())
-=======
-        while (p != nullptr && p->flags.isIntercepted())
->>>>>>> 9dc39e0e
             p = p->next;
         if (p != nullptr)
             return p->s.port();
@@ -1052,11 +1048,7 @@
 
     if ((p = FtpPortList) != nullptr) {
         // skip any special interception ports
-<<<<<<< HEAD
         while (p && p->flags.interceptedSomewhere())
-=======
-        while (p != nullptr && p->flags.isIntercepted())
->>>>>>> 9dc39e0e
             p = p->next;
         if (p != nullptr)
             return p->s.port();
