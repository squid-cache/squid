/*
 * $Id$
 *
 * DEBUG: section 44    Peer Selection Algorithm
 * AUTHOR: Duane Wessels
 *
 * SQUID Web Proxy Cache          http://www.squid-cache.org/
 * ----------------------------------------------------------
 *
 *  Squid is the result of efforts by numerous individuals from
 *  the Internet community; see the CONTRIBUTORS file for full
 *  details.   Many organizations have provided support for Squid's
 *  development; see the SPONSORS file for full details.  Squid is
 *  Copyrighted (C) 2001 by the Regents of the University of
 *  California; see the COPYRIGHT file for full details.  Squid
 *  incorporates software developed and/or copyrighted by other
 *  sources; see the CREDITS file for full details.
 *
 *  This program is free software; you can redistribute it and/or modify
 *  it under the terms of the GNU General Public License as published by
 *  the Free Software Foundation; either version 2 of the License, or
 *  (at your option) any later version.
 *
 *  This program is distributed in the hope that it will be useful,
 *  but WITHOUT ANY WARRANTY; without even the implied warranty of
 *  MERCHANTABILITY or FITNESS FOR A PARTICULAR PURPOSE.  See the
 *  GNU General Public License for more details.
 *
 *  You should have received a copy of the GNU General Public License
 *  along with this program; if not, write to the Free Software
 *  Foundation, Inc., 59 Temple Place, Suite 330, Boston, MA 02111, USA.
 *
 */

#include "squid.h"
#include "DnsLookupDetails.h"
#include "event.h"
#include "PeerSelectState.h"
#include "Store.h"
#include "hier_code.h"
#include "ICP.h"
#include "HttpRequest.h"
#include "acl/FilledChecklist.h"
#include "htcp.h"
#include "forward.h"
#include "SquidTime.h"
#include "icmp/net_db.h"
#include "ipcache.h"

static struct {
    int timeouts;
} PeerStats;

static const char *DirectStr[] = {
    "DIRECT_UNKNOWN",
    "DIRECT_NO",
    "DIRECT_MAYBE",
    "DIRECT_YES"
};

static void peerSelectFoo(ps_state *);
static void peerPingTimeout(void *data);
static IRCB peerHandlePingReply;
static void peerSelectStateFree(ps_state * psstate);
static void peerIcpParentMiss(peer *, icp_common_t *, ps_state *);
#if USE_HTCP
static void peerHtcpParentMiss(peer *, htcpReplyData *, ps_state *);
static void peerHandleHtcpReply(peer *, peer_t, htcpReplyData *, void *);
#endif
static int peerCheckNetdbDirect(ps_state * psstate);
static void peerGetSomeNeighbor(ps_state *);
static void peerGetSomeNeighborReplies(ps_state *);
static void peerGetSomeDirect(ps_state *);
static void peerGetSomeParent(ps_state *);
static void peerGetAllParents(ps_state *);
static void peerAddFwdServer(FwdServer **, peer *, hier_code);
static void peerSelectPinned(ps_state * ps);
static void peerSelectDnsResults(const ipcache_addrs *ia, const DnsLookupDetails &details, void *data);

CBDATA_CLASS_INIT(ps_state);

static void
peerSelectStateFree(ps_state * psstate)
{
    if (psstate->entry) {
        debugs(44, 3, HERE << psstate->entry->url());

        if (psstate->entry->ping_status == PING_WAITING)
            eventDelete(peerPingTimeout, psstate);

        psstate->entry->ping_status = PING_DONE;
    }

    if (psstate->acl_checklist) {
        debugs(44, 1, "calling aclChecklistFree() from peerSelectStateFree");
        delete (psstate->acl_checklist);
    }

    HTTPMSGUNLOCK(psstate->request);

    if (psstate->entry) {
        assert(psstate->entry->ping_status != PING_WAITING);
        psstate->entry->unlock();
        psstate->entry = NULL;
    }

    cbdataFree(psstate);
}

static int
peerSelectIcpPing(HttpRequest * request, int direct, StoreEntry * entry)
{
    int n;
    assert(entry);
    assert(entry->ping_status == PING_NONE);
    assert(direct != DIRECT_YES);
    debugs(44, 3, "peerSelectIcpPing: " << entry->url()  );

    if (!request->flags.hierarchical && direct != DIRECT_NO)
        return 0;

    if (EBIT_TEST(entry->flags, KEY_PRIVATE) && !neighbors_do_private_keys)
        if (direct != DIRECT_NO)
            return 0;

    n = neighborsCount(request);

    debugs(44, 3, "peerSelectIcpPing: counted " << n << " neighbors");

    return n;
}


void
peerSelect(Comm::ConnectionList * paths,
           HttpRequest * request,
           StoreEntry * entry,
           PSC * callback,
           void *callback_data)
{
    ps_state *psstate;

    if (entry)
        debugs(44, 3, "peerSelect: " << entry->url()  );
    else
        debugs(44, 3, "peerSelect: " << RequestMethodStr(request->method));

    psstate = new ps_state;

    psstate->request = HTTPMSGLOCK(request);

    psstate->entry = entry;
    psstate->paths = paths;

    psstate->callback = callback;

    psstate->callback_data = cbdataReference(callback_data);

    psstate->direct = DIRECT_UNKNOWN;

#if USE_CACHE_DIGESTS

    request->hier.peer_select_start = current_time;

#endif

    if (psstate->entry)
        psstate->entry->lock();

    peerSelectFoo(psstate);
}

static void
peerCheckNeverDirectDone(int answer, void *data)
{
    ps_state *psstate = (ps_state *) data;
    psstate->acl_checklist = NULL;
    debugs(44, 3, "peerCheckNeverDirectDone: " << answer);
    psstate->never_direct = answer ? 1 : -1;
    peerSelectFoo(psstate);
}

static void
peerCheckAlwaysDirectDone(int answer, void *data)
{
    ps_state *psstate = (ps_state *)data;
    psstate->acl_checklist = NULL;
    debugs(44, 3, "peerCheckAlwaysDirectDone: " << answer);
    psstate->always_direct = answer ? 1 : -1;
    peerSelectFoo(psstate);
}

void
peerSelectDnsPaths(ps_state *psstate)
{
    FwdServer *fs = psstate->servers;

    // convert the list of FwdServer destinations into destinations IP addresses
    if (fs && psstate->paths->size() < (unsigned int)Config.forward_max_tries) {
        // send the next one off for DNS lookup.
        const char *host = fs->_peer ? fs->_peer->host : psstate->request->GetHost();
        debugs(44, 2, "Find IP destination for: " << psstate->entry->url() << "' via " << host);
        ipcache_nbgethostbyname(host, peerSelectDnsResults, psstate);
        return;
    }

    // done with DNS lookups. pass back to caller
    PSC *callback = psstate->callback;
    psstate->callback = NULL;

    if (psstate->paths->size() < 1) {
        debugs(44, DBG_IMPORTANT, "Failed to select source for '" << psstate->entry->url() << "'" );
        debugs(44, DBG_IMPORTANT, "  always_direct = " << psstate->always_direct  );
        debugs(44, DBG_IMPORTANT, "   never_direct = " << psstate->never_direct  );
        debugs(44, DBG_IMPORTANT, "       timedout = " << psstate->ping.timedout  );
    } else {
        debugs(44, 2, "Found IP destination for: " << psstate->entry->url() << "'");
    }

    psstate->ping.stop = current_time;
    psstate->request->hier.ping = psstate->ping;

    void *cbdata;
    if (cbdataReferenceValidDone(psstate->callback_data, &cbdata)) {
        callback(psstate->paths, cbdata);
    }

    peerSelectStateFree(psstate);
}

static void
peerSelectDnsResults(const ipcache_addrs *ia, const DnsLookupDetails &details, void *data)
{
    ps_state *psstate = (ps_state *)data;

    psstate->request->recordLookup(details);

    FwdServer *fs = psstate->servers;
    if (ia != NULL) {

        assert(ia->cur < ia->count);

        // loop over each result address, adding to the possible destinations.
        int ip = ia->cur;
        for (int n = 0; n < ia->count; n++, ip++) {
            Comm::ConnectionPointer p;

            if (ip >= ia->count) ip = 0; // looped back to zero.

            // Enforce forward_max_tries configuration.
            if (psstate->paths->size() >= (unsigned int)Config.forward_max_tries)
                break;

            // for TPROXY we must skip unusable addresses.
            if (psstate->request->flags.spoof_client_ip && !(fs->_peer && fs->_peer->options.no_tproxy) ) {
                if(ia->in_addrs[n].IsIPv4() != psstate->request->client_addr.IsIPv4()) {
                    // we CAN'T spoof the address on this link. find another.
                    continue;
                }
            }

            p = new Comm::Connection();
            p->remote = ia->in_addrs[n];
            if (fs->_peer)
                p->remote.SetPort(fs->_peer->http_port);
            else
                p->remote.SetPort(psstate->request->port);
            p->peerType = fs->code;

            // check for a configured outgoing address for this destination...
            getOutgoingAddress(psstate->request, p);
            psstate->paths->push_back(p);
        }
    } else {
        debugs(44, 3, HERE << "Unknown host: " << fs->_peer ? fs->_peer->host : psstate->request->GetHost());
    }

    psstate->servers = fs->next;
    cbdataReferenceDone(fs->_peer);
    memFree(fs, MEM_FWD_SERVER);

    // see if more paths can be found
    peerSelectDnsPaths(psstate);
}

static int
peerCheckNetdbDirect(ps_state * psstate)
{
#if USE_ICMP
    peer *p;
    int myrtt;
    int myhops;

    if (psstate->direct == DIRECT_NO)
        return 0;

    /* base lookup on RTT and Hops if ICMP NetDB is enabled. */

    myrtt = netdbHostRtt(psstate->request->GetHost());

    debugs(44, 3, "peerCheckNetdbDirect: MY RTT = " << myrtt << " msec");
    debugs(44, 3, "peerCheckNetdbDirect: minimum_direct_rtt = " << Config.minDirectRtt << " msec");

    if (myrtt && myrtt <= Config.minDirectRtt)
        return 1;

    myhops = netdbHostHops(psstate->request->GetHost());

    debugs(44, 3, "peerCheckNetdbDirect: MY hops = " << myhops);
    debugs(44, 3, "peerCheckNetdbDirect: minimum_direct_hops = " << Config.minDirectHops);

    if (myhops && myhops <= Config.minDirectHops)
        return 1;

    p = whichPeer(psstate->closest_parent_miss);

    if (p == NULL)
        return 0;

    debugs(44, 3, "peerCheckNetdbDirect: closest_parent_miss RTT = " << psstate->ping.p_rtt << " msec");

    if (myrtt && myrtt <= psstate->ping.p_rtt)
        return 1;

#endif /* USE_ICMP */

    return 0;
}

static void
peerSelectFoo(ps_state * ps)
{
    StoreEntry *entry = ps->entry;
    HttpRequest *request = ps->request;
    debugs(44, 3, "peerSelectFoo: '" << RequestMethodStr(request->method) << " " << request->GetHost() << "'");

    /** If we don't known whether DIRECT is permitted ... */
    if (ps->direct == DIRECT_UNKNOWN) {
        if (ps->always_direct == 0 && Config.accessList.AlwaysDirect) {
            /** check always_direct; */
            ps->acl_checklist = new ACLFilledChecklist(
                Config.accessList.AlwaysDirect,
                request,
                NULL);		/* ident */
            ps->acl_checklist->nonBlockingCheck(peerCheckAlwaysDirectDone, ps);
            return;
        } else if (ps->always_direct > 0) {
            /** if always_direct says YES, do that. */
            ps->direct = DIRECT_YES;
        } else if (ps->never_direct == 0 && Config.accessList.NeverDirect) {
            /** check never_direct; */
            ps->acl_checklist = new ACLFilledChecklist(
                Config.accessList.NeverDirect,
                request,
                NULL);		/* ident */
            ps->acl_checklist->nonBlockingCheck(peerCheckNeverDirectDone,
                                                ps);
            return;
        } else if (ps->never_direct > 0) {
            /** if always_direct says NO, do that. */
            ps->direct = DIRECT_NO;
        } else if (request->flags.no_direct) {
            /** if we are accelerating, direct is not an option. */
            ps->direct = DIRECT_NO;
        } else if (request->flags.loopdetect) {
            /** if we are in a forwarding-loop, direct is not an option. */
            ps->direct = DIRECT_YES;
        } else if (peerCheckNetdbDirect(ps)) {
            ps->direct = DIRECT_YES;
        } else {
            ps->direct = DIRECT_MAYBE;
        }

        debugs(44, 3, "peerSelectFoo: direct = " << DirectStr[ps->direct]);
    }

    if (!entry || entry->ping_status == PING_NONE)
        peerSelectPinned(ps);
    if (entry == NULL) {
        (void) 0;
    } else if (entry->ping_status == PING_NONE) {
        peerGetSomeNeighbor(ps);

        if (entry->ping_status == PING_WAITING)
            return;
    } else if (entry->ping_status == PING_WAITING) {
        peerGetSomeNeighborReplies(ps);
        entry->ping_status = PING_DONE;
    }

    switch (ps->direct) {

    case DIRECT_YES:
        peerGetSomeDirect(ps);
        break;

    case DIRECT_NO:
        peerGetSomeParent(ps);
        peerGetAllParents(ps);
        break;

    default:

        if (Config.onoff.prefer_direct)
            peerGetSomeDirect(ps);

        if (request->flags.hierarchical || !Config.onoff.nonhierarchical_direct)
            peerGetSomeParent(ps);

        if (!Config.onoff.prefer_direct)
            peerGetSomeDirect(ps);

        break;
    }

    // resolve the possible peers
    peerSelectDnsPaths(ps);
}

<<<<<<< HEAD
int peerAllowedToUse(const peer * p, HttpRequest * request);

/*
=======
/**
>>>>>>> 39d4b4cc
 * peerSelectPinned
 *
 * Selects a pinned connection.
 */
static void
peerSelectPinned(ps_state * ps)
{
    HttpRequest *request = ps->request;
    if (!request->pinnedConnection())
        return;
    peer *pear = request->pinnedConnection()->pinnedPeer();
    if (Comm::IsConnOpen(request->pinnedConnection()->validatePinnedConnection(request, pear))) {
        if (pear && peerAllowedToUse(pear, request)) {
            peerAddFwdServer(&ps->servers, pear, PINNED);
            if (ps->entry)
                ps->entry->ping_status = PING_DONE;     /* Skip ICP */
        } else if (!pear && ps->direct != DIRECT_NO) {
            peerAddFwdServer(&ps->servers, NULL, PINNED);
            if (ps->entry)
                ps->entry->ping_status = PING_DONE;     /* Skip ICP */
        }
    }
}

/**
 * peerGetSomeNeighbor
 *
 * Selects a neighbor (parent or sibling) based on one of the
 * following methods:
 *      Cache Digests
 *      CARP
 *      ICMP Netdb RTT estimates
 *      ICP/HTCP queries
 */
static void
peerGetSomeNeighbor(ps_state * ps)
{
    StoreEntry *entry = ps->entry;
    HttpRequest *request = ps->request;
    peer *p;
    hier_code code = HIER_NONE;
    assert(entry->ping_status == PING_NONE);

    if (ps->direct == DIRECT_YES) {
        entry->ping_status = PING_DONE;
        return;
    }

#if USE_CACHE_DIGESTS
    if ((p = neighborsDigestSelect(request))) {
        if (neighborType(p, request) == PEER_PARENT)
            code = CD_PARENT_HIT;
        else
            code = CD_SIBLING_HIT;
    } else
#endif
        if ((p = netdbClosestParent(request))) {
            code = CLOSEST_PARENT;
        } else if (peerSelectIcpPing(request, ps->direct, entry)) {
            debugs(44, 3, "peerSelect: Doing ICP pings");
            ps->ping.start = current_time;
            ps->ping.n_sent = neighborsUdpPing(request,
                                               entry,
                                               peerHandlePingReply,
                                               ps,
                                               &ps->ping.n_replies_expected,
                                               &ps->ping.timeout);

            if (ps->ping.n_sent == 0)
                debugs(44, 0, "WARNING: neighborsUdpPing returned 0");
            debugs(44, 3, "peerSelect: " << ps->ping.n_replies_expected <<
                   " ICP replies expected, RTT " << ps->ping.timeout <<
                   " msec");


            if (ps->ping.n_replies_expected > 0) {
                entry->ping_status = PING_WAITING;
                eventAdd("peerPingTimeout",
                         peerPingTimeout,
                         ps,
                         0.001 * ps->ping.timeout,
                         0);
                return;
            }
        }

    if (code != HIER_NONE) {
        assert(p);
        debugs(44, 3, "peerSelect: " << hier_code_str[code] << "/" << p->host);
        peerAddFwdServer(&ps->servers, p, code);
    }

    entry->ping_status = PING_DONE;
}

/*
 * peerGetSomeNeighborReplies
 *
 * Selects a neighbor (parent or sibling) based on ICP/HTCP replies.
 */
static void
peerGetSomeNeighborReplies(ps_state * ps)
{
    HttpRequest *request = ps->request;
    peer *p = NULL;
    hier_code code = HIER_NONE;
    assert(ps->entry->ping_status == PING_WAITING);
    assert(ps->direct != DIRECT_YES);

    if (peerCheckNetdbDirect(ps)) {
        code = CLOSEST_DIRECT;
        debugs(44, 3, "peerSelect: " << hier_code_str[code] << "/" << request->GetHost());
        peerAddFwdServer(&ps->servers, NULL, code);
        return;
    }

    if ((p = ps->hit)) {
        code = ps->hit_type == PEER_PARENT ? PARENT_HIT : SIBLING_HIT;
    } else {
        if (!ps->closest_parent_miss.IsAnyAddr()) {
            p = whichPeer(ps->closest_parent_miss);
            code = CLOSEST_PARENT_MISS;
        } else if (!ps->first_parent_miss.IsAnyAddr()) {
            p = whichPeer(ps->first_parent_miss);
            code = FIRST_PARENT_MISS;
        }
    }
    if (p && code != HIER_NONE) {
        debugs(44, 3, "peerSelect: " << hier_code_str[code] << "/" << p->host);
        peerAddFwdServer(&ps->servers, p, code);
    }
}


/*
 * peerGetSomeDirect
 *
 * Simply adds a 'direct' entry to the FwdServers list if this
 * request can be forwarded directly to the origin server
 */
static void
peerGetSomeDirect(ps_state * ps)
{
    if (ps->direct == DIRECT_NO)
        return;

    /* WAIS is not implemented natively */
    if (ps->request->protocol == AnyP::PROTO_WAIS)
        return;

    peerAddFwdServer(&ps->servers, NULL, HIER_DIRECT);
}

static void
peerGetSomeParent(ps_state * ps)
{
    peer *p;
    HttpRequest *request = ps->request;
    hier_code code = HIER_NONE;
    debugs(44, 3, "peerGetSomeParent: " << RequestMethodStr(request->method) << " " << request->GetHost());

    if (ps->direct == DIRECT_YES)
        return;

    if ((p = getDefaultParent(request))) {
        code = DEFAULT_PARENT;
#if USE_AUTH
    } else if ((p = peerUserHashSelectParent(request))) {
        code = USERHASH_PARENT;
#endif
    } else if ((p = peerSourceHashSelectParent(request))) {
        code = SOURCEHASH_PARENT;
    } else if ((p = carpSelectParent(request))) {
        code = CARP;
    } else if ((p = getRoundRobinParent(request))) {
        code = ROUNDROBIN_PARENT;
    } else if ((p = getWeightedRoundRobinParent(request))) {
        code = ROUNDROBIN_PARENT;
    } else if ((p = getFirstUpParent(request))) {
        code = FIRSTUP_PARENT;
    } else if ((p = getAnyParent(request))) {
        code = ANY_OLD_PARENT;
    }

    if (code != HIER_NONE) {
        debugs(44, 3, "peerSelect: " << hier_code_str[code] << "/" << p->host);
        peerAddFwdServer(&ps->servers, p, code);
    }
}

/* Adds alive parents. Used as a last resort for never_direct.
 */
static void
peerGetAllParents(ps_state * ps)
{
    peer *p;
    HttpRequest *request = ps->request;
    /* Add all alive parents */

    for (p = Config.peers; p; p = p->next) {
        /* XXX: neighbors.c lacks a public interface for enumerating
         * parents to a request so we have to dig some here..
         */

        if (neighborType(p, request) != PEER_PARENT)
            continue;

        if (!peerHTTPOkay(p, request))
            continue;

        debugs(15, 3, "peerGetAllParents: adding alive parent " << p->host);

        peerAddFwdServer(&ps->servers, p, ANY_OLD_PARENT);
    }

    /* XXX: should add dead parents here, but it is currently
     * not possible to find out which parents are dead or which
     * simply are not configured to handle the request.
     */
    /* Add default parent as a last resort */
    if ((p = getDefaultParent(request))) {
        peerAddFwdServer(&ps->servers, p, DEFAULT_PARENT);
    }
}

static void
peerPingTimeout(void *data)
{
    ps_state *psstate = (ps_state *)data;
    StoreEntry *entry = psstate->entry;

    if (entry)
        debugs(44, 3, "peerPingTimeout: '" << entry->url() << "'" );

    if (!cbdataReferenceValid(psstate->callback_data)) {
        /* request aborted */
        entry->ping_status = PING_DONE;
        cbdataReferenceDone(psstate->callback_data);
        peerSelectStateFree(psstate);
        return;
    }

    PeerStats.timeouts++;
    psstate->ping.timedout = 1;
    peerSelectFoo(psstate);
}

void
peerSelectInit(void)
{
    memset(&PeerStats, '\0', sizeof(PeerStats));
    memDataInit(MEM_FWD_SERVER, "FwdServer", sizeof(FwdServer), 0);
}

static void
peerIcpParentMiss(peer * p, icp_common_t * header, ps_state * ps)
{
    int rtt;

#if USE_ICMP
    if (Config.onoff.query_icmp) {
        if (header->flags & ICP_FLAG_SRC_RTT) {
            rtt = header->pad & 0xFFFF;
            int hops = (header->pad >> 16) & 0xFFFF;

            if (rtt > 0 && rtt < 0xFFFF)
                netdbUpdatePeer(ps->request, p, rtt, hops);

            if (rtt && (ps->ping.p_rtt == 0 || rtt < ps->ping.p_rtt)) {
                ps->closest_parent_miss = p->in_addr;
                ps->ping.p_rtt = rtt;
            }
        }
    }
#endif /* USE_ICMP */

    /* if closest-only is set, then don't allow FIRST_PARENT_MISS */
    if (p->options.closest_only)
        return;

    /* set FIRST_MISS if there is no CLOSEST parent */
    if (!ps->closest_parent_miss.IsAnyAddr())
        return;

    rtt = (tvSubMsec(ps->ping.start, current_time) - p->basetime) / p->weight;

    if (rtt < 1)
        rtt = 1;

    if (ps->first_parent_miss.IsAnyAddr() || rtt < ps->ping.w_rtt) {
        ps->first_parent_miss = p->in_addr;
        ps->ping.w_rtt = rtt;
    }
}

static void
peerHandleIcpReply(peer * p, peer_t type, icp_common_t * header, void *data)
{
    ps_state *psstate = (ps_state *)data;
    icp_opcode op = header->getOpCode();
    debugs(44, 3, "peerHandleIcpReply: " << icp_opcode_str[op] << " " << psstate->entry->url()  );
#if USE_CACHE_DIGESTS && 0
    /* do cd lookup to count false misses */

    if (p && request)
        peerNoteDigestLookup(request, p,
                             peerDigestLookup(p, request, psstate->entry));

#endif

    psstate->ping.n_recv++;

    if (op == ICP_MISS || op == ICP_DECHO) {
        if (type == PEER_PARENT)
            peerIcpParentMiss(p, header, psstate);
    } else if (op == ICP_HIT) {
        psstate->hit = p;
        psstate->hit_type = type;
        peerSelectFoo(psstate);
        return;
    }

    if (psstate->ping.n_recv < psstate->ping.n_replies_expected)
        return;

    peerSelectFoo(psstate);
}

#if USE_HTCP
static void
peerHandleHtcpReply(peer * p, peer_t type, htcpReplyData * htcp, void *data)
{
    ps_state *psstate = (ps_state *)data;
    debugs(44, 3, "peerHandleHtcpReply: " <<
           (htcp->hit ? "HIT" : "MISS") << " " <<
           psstate->entry->url()  );
    psstate->ping.n_recv++;

    if (htcp->hit) {
        psstate->hit = p;
        psstate->hit_type = type;
        peerSelectFoo(psstate);
        return;
    }

    if (type == PEER_PARENT)
        peerHtcpParentMiss(p, htcp, psstate);

    if (psstate->ping.n_recv < psstate->ping.n_replies_expected)
        return;

    peerSelectFoo(psstate);
}

static void
peerHtcpParentMiss(peer * p, htcpReplyData * htcp, ps_state * ps)
{
    int rtt;

#if USE_ICMP
    if (Config.onoff.query_icmp) {
        if (htcp->cto.rtt > 0) {
            rtt = (int) htcp->cto.rtt * 1000;
            int hops = (int) htcp->cto.hops * 1000;
            netdbUpdatePeer(ps->request, p, rtt, hops);

            if (rtt && (ps->ping.p_rtt == 0 || rtt < ps->ping.p_rtt)) {
                ps->closest_parent_miss = p->in_addr;
                ps->ping.p_rtt = rtt;
            }
        }
    }
#endif /* USE_ICMP */

    /* if closest-only is set, then don't allow FIRST_PARENT_MISS */
    if (p->options.closest_only)
        return;

    /* set FIRST_MISS if there is no CLOSEST parent */
    if (!ps->closest_parent_miss.IsAnyAddr())
        return;

    rtt = (tvSubMsec(ps->ping.start, current_time) - p->basetime) / p->weight;

    if (rtt < 1)
        rtt = 1;

    if (ps->first_parent_miss.IsAnyAddr() || rtt < ps->ping.w_rtt) {
        ps->first_parent_miss = p->in_addr;
        ps->ping.w_rtt = rtt;
    }
}

#endif

static void
peerHandlePingReply(peer * p, peer_t type, AnyP::ProtocolType proto, void *pingdata, void *data)
{
    if (proto == AnyP::PROTO_ICP)
        peerHandleIcpReply(p, type, (icp_common_t *)pingdata, data);

#if USE_HTCP

    else if (proto == AnyP::PROTO_HTCP)
        peerHandleHtcpReply(p, type, (htcpReplyData *)pingdata, data);

#endif

    else
        debugs(44, 1, "peerHandlePingReply: unknown protocol " << proto);
}

static void
peerAddFwdServer(FwdServer ** FSVR, peer * p, hier_code code)
{
    FwdServer *fs = (FwdServer *)memAllocate(MEM_FWD_SERVER);
    debugs(44, 5, "peerAddFwdServer: adding " <<
           (p ? p->host : "DIRECT")  << " " <<
           hier_code_str[code]  );
    fs->_peer = cbdataReference(p);
    fs->code = code;

    while (*FSVR)
        FSVR = &(*FSVR)->next;

    *FSVR = fs;
}

void *
ps_state::operator new(size_t)
{
    CBDATA_INIT_TYPE(ps_state);
    return cbdataAlloc(ps_state);
}

ps_state::ps_state() : request (NULL),
        entry (NULL),
        always_direct (0),
        never_direct (0),
        direct (0),
        callback (NULL),
        callback_data (NULL),
        servers (NULL),
        first_parent_miss(),
        closest_parent_miss(),
        hit(NULL),
        hit_type(PEER_NONE),
        acl_checklist (NULL)
{
    ; // no local defaults.
}

ping_data::ping_data() :
        n_sent(0),
        n_recv(0),
        n_replies_expected(0),
        timeout(0),
        timedout(0),
        w_rtt(0),
        p_rtt(0)
{
    start.tv_sec = 0;
    start.tv_usec = 0;
    stop.tv_sec = 0;
    stop.tv_usec = 0;
}<|MERGE_RESOLUTION|>--- conflicted
+++ resolved
@@ -417,13 +417,9 @@
     peerSelectDnsPaths(ps);
 }
 
-<<<<<<< HEAD
 int peerAllowedToUse(const peer * p, HttpRequest * request);
 
-/*
-=======
 /**
->>>>>>> 39d4b4cc
  * peerSelectPinned
  *
  * Selects a pinned connection.
