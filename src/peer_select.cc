/*
 * $Id$
 *
 * DEBUG: section 44    Peer Selection Algorithm
 * AUTHOR: Duane Wessels
 *
 * SQUID Web Proxy Cache          http://www.squid-cache.org/
 * ----------------------------------------------------------
 *
 *  Squid is the result of efforts by numerous individuals from
 *  the Internet community; see the CONTRIBUTORS file for full
 *  details.   Many organizations have provided support for Squid's
 *  development; see the SPONSORS file for full details.  Squid is
 *  Copyrighted (C) 2001 by the Regents of the University of
 *  California; see the COPYRIGHT file for full details.  Squid
 *  incorporates software developed and/or copyrighted by other
 *  sources; see the CREDITS file for full details.
 *
 *  This program is free software; you can redistribute it and/or modify
 *  it under the terms of the GNU General Public License as published by
 *  the Free Software Foundation; either version 2 of the License, or
 *  (at your option) any later version.
 *
 *  This program is distributed in the hope that it will be useful,
 *  but WITHOUT ANY WARRANTY; without even the implied warranty of
 *  MERCHANTABILITY or FITNESS FOR A PARTICULAR PURPOSE.  See the
 *  GNU General Public License for more details.
 *
 *  You should have received a copy of the GNU General Public License
 *  along with this program; if not, write to the Free Software
 *  Foundation, Inc., 59 Temple Place, Suite 330, Boston, MA 02111, USA.
 *
 */

#include "squid.h"
#include "DnsLookupDetails.h"
#include "event.h"
#include "PeerSelectState.h"
#include "Store.h"
#include "hier_code.h"
#include "ICP.h"
#include "HttpRequest.h"
#include "acl/FilledChecklist.h"
#include "htcp.h"
#include "forward.h"
#include "SquidTime.h"
#include "icmp/net_db.h"
#include "ipcache.h"

static struct {
    int timeouts;
} PeerStats;

static const char *DirectStr[] = {
    "DIRECT_UNKNOWN",
    "DIRECT_NO",
    "DIRECT_MAYBE",
    "DIRECT_YES"
};

static void peerSelectFoo(ps_state *);
static void peerPingTimeout(void *data);
static IRCB peerHandlePingReply;
static void peerSelectStateFree(ps_state * psstate);
static void peerIcpParentMiss(peer *, icp_common_t *, ps_state *);
#if USE_HTCP
static void peerHtcpParentMiss(peer *, htcpReplyData *, ps_state *);
static void peerHandleHtcpReply(peer *, peer_t, htcpReplyData *, void *);
#endif
static int peerCheckNetdbDirect(ps_state * psstate);
static void peerGetSomeNeighbor(ps_state *);
static void peerGetSomeNeighborReplies(ps_state *);
static void peerGetSomeDirect(ps_state *);
static void peerGetSomeParent(ps_state *);
static void peerGetAllParents(ps_state *);
static void peerAddFwdServer(FwdServer **, peer *, hier_code);
static void peerSelectPinned(ps_state * ps);
static void peerSelectDnsResults(const ipcache_addrs *ia, const DnsLookupDetails &details, void *data);

CBDATA_CLASS_INIT(ps_state);

static void
peerSelectStateFree(ps_state * psstate)
{
    if (psstate->entry) {
        debugs(44, 3, HERE << psstate->entry->url());

        if (psstate->entry->ping_status == PING_WAITING)
            eventDelete(peerPingTimeout, psstate);

        psstate->entry->ping_status = PING_DONE;
    }

    if (psstate->acl_checklist) {
        debugs(44, 1, "calling aclChecklistFree() from peerSelectStateFree");
        delete (psstate->acl_checklist);
    }

    HTTPMSGUNLOCK(psstate->request);

    if (psstate->entry) {
        assert(psstate->entry->ping_status != PING_WAITING);
        psstate->entry->unlock();
        psstate->entry = NULL;
    }

    cbdataFree(psstate);
}

static int
peerSelectIcpPing(HttpRequest * request, int direct, StoreEntry * entry)
{
    int n;
    assert(entry);
    assert(entry->ping_status == PING_NONE);
    assert(direct != DIRECT_YES);
    debugs(44, 3, "peerSelectIcpPing: " << entry->url()  );

    if (!request->flags.hierarchical && direct != DIRECT_NO)
        return 0;

    if (EBIT_TEST(entry->flags, KEY_PRIVATE) && !neighbors_do_private_keys)
        if (direct != DIRECT_NO)
            return 0;

    n = neighborsCount(request);

    debugs(44, 3, "peerSelectIcpPing: counted " << n << " neighbors");

    return n;
}


void
peerSelect(Comm::ConnectionList * paths,
           HttpRequest * request,
           StoreEntry * entry,
           PSC * callback,
           void *callback_data)
{
    ps_state *psstate;

    if (entry)
        debugs(44, 3, "peerSelect: " << entry->url()  );
    else
        debugs(44, 3, "peerSelect: " << RequestMethodStr(request->method));

    psstate = new ps_state;

    psstate->request = HTTPMSGLOCK(request);

    psstate->entry = entry;
    psstate->paths = paths;

    psstate->callback = callback;

    psstate->callback_data = cbdataReference(callback_data);

    psstate->direct = DIRECT_UNKNOWN;

#if USE_CACHE_DIGESTS

    request->hier.peer_select_start = current_time;

#endif

    if (psstate->entry)
        psstate->entry->lock();

    peerSelectFoo(psstate);
}

static void
peerCheckNeverDirectDone(int answer, void *data)
{
    ps_state *psstate = (ps_state *) data;
    psstate->acl_checklist = NULL;
    debugs(44, 3, "peerCheckNeverDirectDone: " << answer);
    psstate->never_direct = answer ? 1 : -1;
    peerSelectFoo(psstate);
}

static void
peerCheckAlwaysDirectDone(int answer, void *data)
{
    ps_state *psstate = (ps_state *)data;
    psstate->acl_checklist = NULL;
    debugs(44, 3, "peerCheckAlwaysDirectDone: " << answer);
    psstate->always_direct = answer ? 1 : -1;
    peerSelectFoo(psstate);
}

void
peerSelectDnsPaths(ps_state *psstate)
{
    FwdServer *fs = psstate->servers;

    // convert the list of FwdServer destinations into destinations IP addresses
    if (fs && psstate->paths->size() < (unsigned int)Config.forward_max_tries) {
        // send the next one off for DNS lookup.
        const char *host = fs->_peer ? fs->_peer->host : psstate->request->GetHost();
        debugs(44, 2, "Find IP destination for: " << psstate->entry->url() << "' via " << host);
        ipcache_nbgethostbyname(host, peerSelectDnsResults, psstate);
        return;
    }

    // done with DNS lookups. pass back to caller
    PSC *callback = psstate->callback;
    psstate->callback = NULL;

    if (psstate->paths->size() < 1) {
        debugs(44, DBG_IMPORTANT, "Failed to select source for '" << psstate->entry->url() << "'" );
        debugs(44, DBG_IMPORTANT, "  always_direct = " << psstate->always_direct  );
        debugs(44, DBG_IMPORTANT, "   never_direct = " << psstate->never_direct  );
        debugs(44, DBG_IMPORTANT, "       timedout = " << psstate->ping.timedout  );
    } else {
        debugs(44, 2, "Found IP destination for: " << psstate->entry->url() << "'");
    }

    psstate->ping.stop = current_time;
    psstate->request->hier.ping = psstate->ping;

    void *cbdata;
    if (cbdataReferenceValidDone(psstate->callback_data, &cbdata)) {
        callback(psstate->paths, cbdata);
    }

    peerSelectStateFree(psstate);
}

static void
peerSelectDnsResults(const ipcache_addrs *ia, const DnsLookupDetails &details, void *data)
{
    ps_state *psstate = (ps_state *)data;

    psstate->request->recordLookup(details);

    FwdServer *fs = psstate->servers;
    if (ia != NULL) {

        assert(ia->cur < ia->count);

        // loop over each result address, adding to the possible destinations.
        int ip = ia->cur;
        for (int n = 0; n < ia->count; n++, ip++) {
            Comm::ConnectionPointer p;

            if (ip >= ia->count) ip = 0; // looped back to zero.

            // Enforce forward_max_tries configuration.
            if (psstate->paths->size() >= (unsigned int)Config.forward_max_tries)
                break;

            // for TPROXY we must skip unusable addresses.
            if (psstate->request->flags.spoof_client_ip && !(fs->_peer && fs->_peer->options.no_tproxy) ) {
                if(ia->in_addrs[n].IsIPv4() != psstate->request->client_addr.IsIPv4()) {
                    // we CAN'T spoof the address on this link. find another.
                    continue;
                }
            }

            p = new Comm::Connection();
            p->remote = ia->in_addrs[n];
            if (fs->_peer)
                p->remote.SetPort(fs->_peer->http_port);
            else
                p->remote.SetPort(psstate->request->port);
            p->peerType = fs->code;

            // check for a configured outgoing address for this destination...
            getOutgoingAddress(psstate->request, p);
            psstate->paths->push_back(p);
        }
    } else {
        debugs(44, 3, HERE << "Unknown host: " << fs->_peer ? fs->_peer->host : psstate->request->GetHost());
    }

    psstate->servers = fs->next;
    cbdataReferenceDone(fs->_peer);
    memFree(fs, MEM_FWD_SERVER);

    // see if more paths can be found
    peerSelectDnsPaths(psstate);
}

static int
peerCheckNetdbDirect(ps_state * psstate)
{
#if USE_ICMP
    peer *p;
    int myrtt;
    int myhops;

    if (psstate->direct == DIRECT_NO)
        return 0;

    /* base lookup on RTT and Hops if ICMP NetDB is enabled. */

    myrtt = netdbHostRtt(psstate->request->GetHost());

    debugs(44, 3, "peerCheckNetdbDirect: MY RTT = " << myrtt << " msec");
    debugs(44, 3, "peerCheckNetdbDirect: minimum_direct_rtt = " << Config.minDirectRtt << " msec");

    if (myrtt && myrtt <= Config.minDirectRtt)
        return 1;

    myhops = netdbHostHops(psstate->request->GetHost());

    debugs(44, 3, "peerCheckNetdbDirect: MY hops = " << myhops);
    debugs(44, 3, "peerCheckNetdbDirect: minimum_direct_hops = " << Config.minDirectHops);

    if (myhops && myhops <= Config.minDirectHops)
        return 1;

    p = whichPeer(psstate->closest_parent_miss);

    if (p == NULL)
        return 0;

    debugs(44, 3, "peerCheckNetdbDirect: closest_parent_miss RTT = " << psstate->ping.p_rtt << " msec");

    if (myrtt && myrtt <= psstate->ping.p_rtt)
        return 1;

#endif /* USE_ICMP */

    return 0;
}

static void
peerSelectFoo(ps_state * ps)
{
    StoreEntry *entry = ps->entry;
    HttpRequest *request = ps->request;
    debugs(44, 3, "peerSelectFoo: '" << RequestMethodStr(request->method) << " " << request->GetHost() << "'");

    /** If we don't known whether DIRECT is permitted ... */
    if (ps->direct == DIRECT_UNKNOWN) {
        if (ps->always_direct == 0 && Config.accessList.AlwaysDirect) {
            /** check always_direct; */
            ps->acl_checklist = new ACLFilledChecklist(
                Config.accessList.AlwaysDirect,
                request,
                NULL);		/* ident */
            ps->acl_checklist->nonBlockingCheck(peerCheckAlwaysDirectDone, ps);
            return;
        } else if (ps->always_direct > 0) {
            /** if always_direct says YES, do that. */
            ps->direct = DIRECT_YES;
        } else if (ps->never_direct == 0 && Config.accessList.NeverDirect) {
            /** check never_direct; */
            ps->acl_checklist = new ACLFilledChecklist(
                Config.accessList.NeverDirect,
                request,
                NULL);		/* ident */
            ps->acl_checklist->nonBlockingCheck(peerCheckNeverDirectDone,
                                                ps);
            return;
        } else if (ps->never_direct > 0) {
            /** if always_direct says NO, do that. */
            ps->direct = DIRECT_NO;
        } else if (request->flags.no_direct) {
            /** if we are accelerating, direct is not an option. */
            ps->direct = DIRECT_NO;
        } else if (request->flags.loopdetect) {
            /** if we are in a forwarding-loop, direct is not an option. */
            ps->direct = DIRECT_YES;
        } else if (peerCheckNetdbDirect(ps)) {
            ps->direct = DIRECT_YES;
        } else {
            ps->direct = DIRECT_MAYBE;
        }

        debugs(44, 3, "peerSelectFoo: direct = " << DirectStr[ps->direct]);
    }

    if (!entry || entry->ping_status == PING_NONE)
        peerSelectPinned(ps);
    if (entry == NULL) {
        (void) 0;
    } else if (entry->ping_status == PING_NONE) {
        peerGetSomeNeighbor(ps);

        if (entry->ping_status == PING_WAITING)
            return;
    } else if (entry->ping_status == PING_WAITING) {
        peerGetSomeNeighborReplies(ps);
        entry->ping_status = PING_DONE;
    }

    switch (ps->direct) {

    case DIRECT_YES:
        peerGetSomeDirect(ps);
        break;

    case DIRECT_NO:
        peerGetSomeParent(ps);
        peerGetAllParents(ps);
        break;

    default:

        if (Config.onoff.prefer_direct)
            peerGetSomeDirect(ps);

        if (request->flags.hierarchical || !Config.onoff.nonhierarchical_direct)
            peerGetSomeParent(ps);

        if (!Config.onoff.prefer_direct)
            peerGetSomeDirect(ps);

        break;
    }

    // resolve the possible peers
    peerSelectDnsPaths(ps);
}

<<<<<<< HEAD
int peerAllowedToUse(const peer * p, HttpRequest * request);

/*
=======
/**
>>>>>>> 8643b666
 * peerSelectPinned
 *
 * Selects a pinned connection.
 */
static void
peerSelectPinned(ps_state * ps)
{
    HttpRequest *request = ps->request;
    if (!request->pinnedConnection())
        return;
    peer *pear = request->pinnedConnection()->pinnedPeer();
    if (Comm::IsConnOpen(request->pinnedConnection()->validatePinnedConnection(request, pear))) {
        if (pear && peerAllowedToUse(pear, request)) {
            peerAddFwdServer(&ps->servers, pear, PINNED);
            if (ps->entry)
                ps->entry->ping_status = PING_DONE;     /* Skip ICP */
        } else if (!pear && ps->direct != DIRECT_NO) {
            peerAddFwdServer(&ps->servers, NULL, PINNED);
            if (ps->entry)
                ps->entry->ping_status = PING_DONE;     /* Skip ICP */
        }
    }
}

/**
 * peerGetSomeNeighbor
 *
 * Selects a neighbor (parent or sibling) based on one of the
 * following methods:
 *      Cache Digests
 *      CARP
 *      ICMP Netdb RTT estimates
 *      ICP/HTCP queries
 */
static void
peerGetSomeNeighbor(ps_state * ps)
{
    StoreEntry *entry = ps->entry;
    HttpRequest *request = ps->request;
    peer *p;
    hier_code code = HIER_NONE;
    assert(entry->ping_status == PING_NONE);

    if (ps->direct == DIRECT_YES) {
        entry->ping_status = PING_DONE;
        return;
    }

#if USE_CACHE_DIGESTS
    if ((p = neighborsDigestSelect(request))) {
        if (neighborType(p, request) == PEER_PARENT)
            code = CD_PARENT_HIT;
        else
            code = CD_SIBLING_HIT;
    } else
#endif
        if ((p = netdbClosestParent(request))) {
            code = CLOSEST_PARENT;
        } else if (peerSelectIcpPing(request, ps->direct, entry)) {
            debugs(44, 3, "peerSelect: Doing ICP pings");
            ps->ping.start = current_time;
            ps->ping.n_sent = neighborsUdpPing(request,
                                               entry,
                                               peerHandlePingReply,
                                               ps,
                                               &ps->ping.n_replies_expected,
                                               &ps->ping.timeout);

            if (ps->ping.n_sent == 0)
                debugs(44, 0, "WARNING: neighborsUdpPing returned 0");
            debugs(44, 3, "peerSelect: " << ps->ping.n_replies_expected <<
                   " ICP replies expected, RTT " << ps->ping.timeout <<
                   " msec");


            if (ps->ping.n_replies_expected > 0) {
                entry->ping_status = PING_WAITING;
                eventAdd("peerPingTimeout",
                         peerPingTimeout,
                         ps,
                         0.001 * ps->ping.timeout,
                         0);
                return;
            }
        }

    if (code != HIER_NONE) {
        assert(p);
        debugs(44, 3, "peerSelect: " << hier_code_str[code] << "/" << p->host);
        peerAddFwdServer(&ps->servers, p, code);
    }

    entry->ping_status = PING_DONE;
}

/*
 * peerGetSomeNeighborReplies
 *
 * Selects a neighbor (parent or sibling) based on ICP/HTCP replies.
 */
static void
peerGetSomeNeighborReplies(ps_state * ps)
{
    HttpRequest *request = ps->request;
    peer *p = NULL;
    hier_code code = HIER_NONE;
    assert(ps->entry->ping_status == PING_WAITING);
    assert(ps->direct != DIRECT_YES);

    if (peerCheckNetdbDirect(ps)) {
        code = CLOSEST_DIRECT;
        debugs(44, 3, "peerSelect: " << hier_code_str[code] << "/" << request->GetHost());
        peerAddFwdServer(&ps->servers, NULL, code);
        return;
    }

    if ((p = ps->hit)) {
        code = ps->hit_type == PEER_PARENT ? PARENT_HIT : SIBLING_HIT;
    } else {
        if (!ps->closest_parent_miss.IsAnyAddr()) {
            p = whichPeer(ps->closest_parent_miss);
            code = CLOSEST_PARENT_MISS;
        } else if (!ps->first_parent_miss.IsAnyAddr()) {
            p = whichPeer(ps->first_parent_miss);
            code = FIRST_PARENT_MISS;
        }
    }
    if (p && code != HIER_NONE) {
        debugs(44, 3, "peerSelect: " << hier_code_str[code] << "/" << p->host);
        peerAddFwdServer(&ps->servers, p, code);
    }
}


/*
 * peerGetSomeDirect
 *
 * Simply adds a 'direct' entry to the FwdServers list if this
 * request can be forwarded directly to the origin server
 */
static void
peerGetSomeDirect(ps_state * ps)
{
    if (ps->direct == DIRECT_NO)
        return;

    /* WAIS is not implemented natively */
    if (ps->request->protocol == AnyP::PROTO_WAIS)
        return;

    peerAddFwdServer(&ps->servers, NULL, HIER_DIRECT);
}

static void
peerGetSomeParent(ps_state * ps)
{
    peer *p;
    HttpRequest *request = ps->request;
    hier_code code = HIER_NONE;
    debugs(44, 3, "peerGetSomeParent: " << RequestMethodStr(request->method) << " " << request->GetHost());

    if (ps->direct == DIRECT_YES)
        return;

    if ((p = getDefaultParent(request))) {
        code = DEFAULT_PARENT;
#if USE_AUTH
    } else if ((p = peerUserHashSelectParent(request))) {
        code = USERHASH_PARENT;
#endif
    } else if ((p = peerSourceHashSelectParent(request))) {
        code = SOURCEHASH_PARENT;
    } else if ((p = carpSelectParent(request))) {
        code = CARP;
    } else if ((p = getRoundRobinParent(request))) {
        code = ROUNDROBIN_PARENT;
    } else if ((p = getWeightedRoundRobinParent(request))) {
        code = ROUNDROBIN_PARENT;
    } else if ((p = getFirstUpParent(request))) {
        code = FIRSTUP_PARENT;
    } else if ((p = getAnyParent(request))) {
        code = ANY_OLD_PARENT;
    }

    if (code != HIER_NONE) {
        debugs(44, 3, "peerSelect: " << hier_code_str[code] << "/" << p->host);
        peerAddFwdServer(&ps->servers, p, code);
    }
}

/* Adds alive parents. Used as a last resort for never_direct.
 */
static void
peerGetAllParents(ps_state * ps)
{
    peer *p;
    HttpRequest *request = ps->request;
    /* Add all alive parents */

    for (p = Config.peers; p; p = p->next) {
        /* XXX: neighbors.c lacks a public interface for enumerating
         * parents to a request so we have to dig some here..
         */

        if (neighborType(p, request) != PEER_PARENT)
            continue;

        if (!peerHTTPOkay(p, request))
            continue;

        debugs(15, 3, "peerGetAllParents: adding alive parent " << p->host);

        peerAddFwdServer(&ps->servers, p, ANY_OLD_PARENT);
    }

    /* XXX: should add dead parents here, but it is currently
     * not possible to find out which parents are dead or which
     * simply are not configured to handle the request.
     */
    /* Add default parent as a last resort */
    if ((p = getDefaultParent(request))) {
        peerAddFwdServer(&ps->servers, p, DEFAULT_PARENT);
    }
}

static void
peerPingTimeout(void *data)
{
    ps_state *psstate = (ps_state *)data;
    StoreEntry *entry = psstate->entry;

    if (entry)
        debugs(44, 3, "peerPingTimeout: '" << entry->url() << "'" );

    if (!cbdataReferenceValid(psstate->callback_data)) {
        /* request aborted */
        entry->ping_status = PING_DONE;
        cbdataReferenceDone(psstate->callback_data);
        peerSelectStateFree(psstate);
        return;
    }

    PeerStats.timeouts++;
    psstate->ping.timedout = 1;
    peerSelectFoo(psstate);
}

void
peerSelectInit(void)
{
    memset(&PeerStats, '\0', sizeof(PeerStats));
    memDataInit(MEM_FWD_SERVER, "FwdServer", sizeof(FwdServer), 0);
}

static void
peerIcpParentMiss(peer * p, icp_common_t * header, ps_state * ps)
{
    int rtt;

#if USE_ICMP
    if (Config.onoff.query_icmp) {
        if (header->flags & ICP_FLAG_SRC_RTT) {
            rtt = header->pad & 0xFFFF;
            int hops = (header->pad >> 16) & 0xFFFF;

            if (rtt > 0 && rtt < 0xFFFF)
                netdbUpdatePeer(ps->request, p, rtt, hops);

            if (rtt && (ps->ping.p_rtt == 0 || rtt < ps->ping.p_rtt)) {
                ps->closest_parent_miss = p->in_addr;
                ps->ping.p_rtt = rtt;
            }
        }
    }
#endif /* USE_ICMP */

    /* if closest-only is set, then don't allow FIRST_PARENT_MISS */
    if (p->options.closest_only)
        return;

    /* set FIRST_MISS if there is no CLOSEST parent */
    if (!ps->closest_parent_miss.IsAnyAddr())
        return;

    rtt = (tvSubMsec(ps->ping.start, current_time) - p->basetime) / p->weight;

    if (rtt < 1)
        rtt = 1;

    if (ps->first_parent_miss.IsAnyAddr() || rtt < ps->ping.w_rtt) {
        ps->first_parent_miss = p->in_addr;
        ps->ping.w_rtt = rtt;
    }
}

static void
peerHandleIcpReply(peer * p, peer_t type, icp_common_t * header, void *data)
{
    ps_state *psstate = (ps_state *)data;
    icp_opcode op = header->getOpCode();
    debugs(44, 3, "peerHandleIcpReply: " << icp_opcode_str[op] << " " << psstate->entry->url()  );
#if USE_CACHE_DIGESTS && 0
    /* do cd lookup to count false misses */

    if (p && request)
        peerNoteDigestLookup(request, p,
                             peerDigestLookup(p, request, psstate->entry));

#endif

    psstate->ping.n_recv++;

    if (op == ICP_MISS || op == ICP_DECHO) {
        if (type == PEER_PARENT)
            peerIcpParentMiss(p, header, psstate);
    } else if (op == ICP_HIT) {
        psstate->hit = p;
        psstate->hit_type = type;
        peerSelectFoo(psstate);
        return;
    }

    if (psstate->ping.n_recv < psstate->ping.n_replies_expected)
        return;

    peerSelectFoo(psstate);
}

#if USE_HTCP
static void
peerHandleHtcpReply(peer * p, peer_t type, htcpReplyData * htcp, void *data)
{
    ps_state *psstate = (ps_state *)data;
    debugs(44, 3, "peerHandleHtcpReply: " <<
           (htcp->hit ? "HIT" : "MISS") << " " <<
           psstate->entry->url()  );
    psstate->ping.n_recv++;

    if (htcp->hit) {
        psstate->hit = p;
        psstate->hit_type = type;
        peerSelectFoo(psstate);
        return;
    }

    if (type == PEER_PARENT)
        peerHtcpParentMiss(p, htcp, psstate);

    if (psstate->ping.n_recv < psstate->ping.n_replies_expected)
        return;

    peerSelectFoo(psstate);
}

static void
peerHtcpParentMiss(peer * p, htcpReplyData * htcp, ps_state * ps)
{
    int rtt;

#if USE_ICMP
    if (Config.onoff.query_icmp) {
        if (htcp->cto.rtt > 0) {
            rtt = (int) htcp->cto.rtt * 1000;
            int hops = (int) htcp->cto.hops * 1000;
            netdbUpdatePeer(ps->request, p, rtt, hops);

            if (rtt && (ps->ping.p_rtt == 0 || rtt < ps->ping.p_rtt)) {
                ps->closest_parent_miss = p->in_addr;
                ps->ping.p_rtt = rtt;
            }
        }
    }
#endif /* USE_ICMP */

    /* if closest-only is set, then don't allow FIRST_PARENT_MISS */
    if (p->options.closest_only)
        return;

    /* set FIRST_MISS if there is no CLOSEST parent */
    if (!ps->closest_parent_miss.IsAnyAddr())
        return;

    rtt = (tvSubMsec(ps->ping.start, current_time) - p->basetime) / p->weight;

    if (rtt < 1)
        rtt = 1;

    if (ps->first_parent_miss.IsAnyAddr() || rtt < ps->ping.w_rtt) {
        ps->first_parent_miss = p->in_addr;
        ps->ping.w_rtt = rtt;
    }
}

#endif

static void
peerHandlePingReply(peer * p, peer_t type, AnyP::ProtocolType proto, void *pingdata, void *data)
{
    if (proto == AnyP::PROTO_ICP)
        peerHandleIcpReply(p, type, (icp_common_t *)pingdata, data);

#if USE_HTCP

    else if (proto == AnyP::PROTO_HTCP)
        peerHandleHtcpReply(p, type, (htcpReplyData *)pingdata, data);

#endif

    else
        debugs(44, 1, "peerHandlePingReply: unknown protocol " << proto);
}

static void
peerAddFwdServer(FwdServer ** FSVR, peer * p, hier_code code)
{
    FwdServer *fs = (FwdServer *)memAllocate(MEM_FWD_SERVER);
    debugs(44, 5, "peerAddFwdServer: adding " <<
           (p ? p->host : "DIRECT")  << " " <<
           hier_code_str[code]  );
    fs->_peer = cbdataReference(p);
    fs->code = code;

    while (*FSVR)
        FSVR = &(*FSVR)->next;

    *FSVR = fs;
}

void *
ps_state::operator new(size_t)
{
    CBDATA_INIT_TYPE(ps_state);
    return cbdataAlloc(ps_state);
}

ps_state::ps_state() : request (NULL),
        entry (NULL),
        always_direct (0),
        never_direct (0),
        direct (0),
        callback (NULL),
        callback_data (NULL),
        servers (NULL),
        first_parent_miss(),
        closest_parent_miss(),
        hit(NULL),
        hit_type(PEER_NONE),
        acl_checklist (NULL)
{
    ; // no local defaults.
}

ping_data::ping_data() :
        n_sent(0),
        n_recv(0),
        n_replies_expected(0),
        timeout(0),
        timedout(0),
        w_rtt(0),
        p_rtt(0)
{
    start.tv_sec = 0;
    start.tv_usec = 0;
    stop.tv_sec = 0;
    stop.tv_usec = 0;
}<|MERGE_RESOLUTION|>--- conflicted
+++ resolved
@@ -417,13 +417,9 @@
     peerSelectDnsPaths(ps);
 }
 
-<<<<<<< HEAD
 int peerAllowedToUse(const peer * p, HttpRequest * request);
 
-/*
-=======
 /**
->>>>>>> 8643b666
  * peerSelectPinned
  *
  * Selects a pinned connection.
