/*
 * DEBUG: section 17    Request Forwarding
 * AUTHOR: Duane Wessels
 *
 * SQUID Web Proxy Cache          http://www.squid-cache.org/
 * ----------------------------------------------------------
 *
 *  Squid is the result of efforts by numerous individuals from
 *  the Internet community; see the CONTRIBUTORS file for full
 *  details.   Many organizations have provided support for Squid's
 *  development; see the SPONSORS file for full details.  Squid is
 *  Copyrighted (C) 2001 by the Regents of the University of
 *  California; see the COPYRIGHT file for full details.  Squid
 *  incorporates software developed and/or copyrighted by other
 *  sources; see the CREDITS file for full details.
 *
 *  This program is free software; you can redistribute it and/or modify
 *  it under the terms of the GNU General Public License as published by
 *  the Free Software Foundation; either version 2 of the License, or
 *  (at your option) any later version.
 *
 *  This program is distributed in the hope that it will be useful,
 *  but WITHOUT ANY WARRANTY; without even the implied warranty of
 *  MERCHANTABILITY or FITNESS FOR A PARTICULAR PURPOSE.  See the
 *  GNU General Public License for more details.
 *
 *  You should have received a copy of the GNU General Public License
 *  along with this program; if not, write to the Free Software
 *  Foundation, Inc., 59 Temple Place, Suite 330, Boston, MA 02111, USA.
 *
 */


#include "squid.h"
#include "acl/FilledChecklist.h"
#include "acl/Gadgets.h"
#include "CacheManager.h"
#include "comm/Connection.h"
#include "comm/ConnOpener.h"
#include "CommCalls.h"
#include "event.h"
#include "errorpage.h"
#include "fde.h"
#include "forward.h"
#include "hier_code.h"
#include "HttpReply.h"
#include "HttpRequest.h"
#include "MemObject.h"
#include "pconn.h"
#include "PeerSelectState.h"
#include "SquidTime.h"
#include "Store.h"
#include "icmp/net_db.h"
#include "ip/Intercept.h"


static PSC fwdPeerSelectionCompleteWrapper;
static PF fwdServerClosedWrapper;
#if USE_SSL
static PF fwdNegotiateSSLWrapper;
#endif
static CNCB fwdConnectDoneWrapper;

static OBJH fwdStats;

#define MAX_FWD_STATS_IDX 9
static int FwdReplyCodes[MAX_FWD_STATS_IDX + 1][HTTP_INVALID_HEADER + 1];

#if WIP_FWD_LOG
static void fwdLog(FwdState * fwdState);
static Logfile *logfile = NULL;
#endif

static PconnPool *fwdPconnPool = new PconnPool("server-side");
CBDATA_CLASS_INIT(FwdState);

void
FwdState::abort(void* d)
{
    FwdState* fwd = (FwdState*)d;
    Pointer tmp = fwd; // Grab a temporary pointer to keep the object alive during our scope.

    if (Comm::IsConnOpen(fwd->serverConnection())) {
        comm_remove_close_handler(fwd->serverConnection()->fd, fwdServerClosedWrapper, fwd);
    }
    fwd->serverDestinations.clean();
    fwd->self = NULL;
}

/**** PUBLIC INTERFACE ********************************************************/

FwdState::FwdState(Comm::ConnectionPointer &client, StoreEntry * e, HttpRequest * r)
{
    entry = e;
    clientConn = client;
    request = HTTPMSGLOCK(r);
    start_t = squid_curtime;
    serverDestinations.reserve(Config.forward_max_tries);
    e->lock();
    EBIT_SET(e->flags, ENTRY_FWD_HDR_WAIT);
}

// Called once, right after object creation, when it is safe to set self
void FwdState::start(Pointer aSelf)
{
    // Protect ourselves from being destroyed when the only Server pointing
    // to us is gone (while we expect to talk to more Servers later).
    // Once we set self, we are responsible for clearing it when we do not
    // expect to talk to any servers.
    self = aSelf; // refcounted

    // We hope that either the store entry aborts or peer is selected.
    // Otherwise we are going to leak our object.

    entry->registerAbort(FwdState::abort, this);
    peerSelect(&serverDestinations, request, entry, fwdPeerSelectionCompleteWrapper, this);
}

void
FwdState::completed()
{
    if (flags.forward_completed == 1) {
        debugs(17, 1, HERE << "FwdState::completed called on a completed request! Bad!");
        return;
    }

    flags.forward_completed = 1;

#if URL_CHECKSUM_DEBUG

    entry->mem_obj->checkUrlChecksum();
#endif
#if WIP_FWD_LOG

    log();
#endif

    if (entry->store_status == STORE_PENDING) {
        if (entry->isEmpty()) {
            assert(err);
            errorAppendEntry(entry, err);
            err = NULL;
        } else {
            EBIT_CLR(entry->flags, ENTRY_FWD_HDR_WAIT);
            entry->complete();
            entry->releaseRequest();
        }
    }

    if (storePendingNClients(entry) > 0)
        assert(!EBIT_TEST(entry->flags, ENTRY_FWD_HDR_WAIT));

}

FwdState::~FwdState()
{
    debugs(17, 3, HERE << "FwdState destructor starting");

    if (! flags.forward_completed)
        completed();

<<<<<<< HEAD
=======
    serversFree(&servers);

    doneWithRetries();

>>>>>>> 0a83928f
    HTTPMSGUNLOCK(request);

    if (err)
        errorStateFree(err);

    entry->unregisterAbort();

    entry->unlock();

    entry = NULL;

    if (Comm::IsConnOpen(serverConn)) {
        comm_remove_close_handler(serverConnection()->fd, fwdServerClosedWrapper, this);
        debugs(17, 3, HERE << "closing FD " << serverConnection()->fd);
        serverConn->close();
    }

    serverDestinations.clean();

    debugs(17, 3, HERE << "FwdState destructor done");
}

/**
 * This is the entry point for client-side to start forwarding
 * a transaction.  It is a static method that may or may not
 * allocate a FwdState.
 */
void
FwdState::fwdStart(Comm::ConnectionPointer &clientConn, StoreEntry *entry, HttpRequest *request)
{
    /** \note
     * client_addr == no_addr indicates this is an "internal" request
     * from peer_digest.c, asn.c, netdb.c, etc and should always
     * be allowed.  yuck, I know.
     */

    if ( Config.accessList.miss && !request->client_addr.IsNoAddr() &&
            request->protocol != PROTO_INTERNAL && request->protocol != PROTO_CACHEOBJ) {
        /**
         * Check if this host is allowed to fetch MISSES from us (miss_access)
         */
        ACLFilledChecklist ch(Config.accessList.miss, request, NULL);
        ch.src_addr = request->client_addr;
        ch.my_addr = request->my_addr;
        int answer = ch.fastCheck();

        if (answer == 0) {
            err_type page_id;
            page_id = aclGetDenyInfoPage(&Config.denyInfoList, AclMatchedName, 1);

            if (page_id == ERR_NONE)
                page_id = ERR_FORWARDING_DENIED;

            ErrorState *anErr = errorCon(page_id, HTTP_FORBIDDEN, request);

            errorAppendEntry(entry, anErr);	// frees anErr

            return;
        }
    }

    debugs(17, 3, HERE << "'" << entry->url() << "'");
    /*
     * This seems like an odd place to bind mem_obj and request.
     * Might want to assert that request is NULL at this point
     */
    entry->mem_obj->request = HTTPMSGLOCK(request);
#if URL_CHECKSUM_DEBUG

    entry->mem_obj->checkUrlChecksum();
#endif

    if (shutting_down) {
        /* more yuck */
        ErrorState *anErr = errorCon(ERR_SHUTTING_DOWN, HTTP_SERVICE_UNAVAILABLE, request);
        errorAppendEntry(entry, anErr);	// frees anErr
        return;
    }

    switch (request->protocol) {

    case PROTO_INTERNAL:
        internalStart(request, entry);
        return;

    case PROTO_CACHEOBJ:
        CacheManager::GetInstance()->Start(clientConn, request, entry);
        return;

    case PROTO_URN:
        urnStart(request, entry);
        return;

    default:
        FwdState::Pointer fwd = new FwdState(clientConn, entry, request);
        fwd->start(fwd);
        return;
    }

    /* NOTREACHED */
}

void
FwdState::startConnectionOrFail()
{
    debugs(17, 3, HERE << entry->url() );

    if (serverDestinations.size() > 0) {
        connectStart();
    } else {
        debugs(17, 3, HERE << entry->url()  );
        ErrorState *anErr = errorCon(ERR_CANNOT_FORWARD, HTTP_SERVICE_UNAVAILABLE, request);
        anErr->xerrno = errno;
        fail(anErr);
        self = NULL;       // refcounted
    }
}

void
FwdState::fail(ErrorState * errorState)
{
    debugs(17, 3, HERE << err_type_str[errorState->type] << " \"" << httpStatusString(errorState->httpStatus) << "\"\n\t" << entry->url()  );

    if (err)
        errorStateFree(err);

    err = errorState;

    if (!errorState->request)
        errorState->request = HTTPMSGLOCK(request);
}

/**
 * Frees fwdState without closing FD or generating an abort
 */
void
FwdState::unregister(Comm::ConnectionPointer &conn)
{
    debugs(17, 3, HERE << entry->url() );
    assert(serverConnection() == conn);
    assert(Comm::IsConnOpen(conn));
    comm_remove_close_handler(conn->fd, fwdServerClosedWrapper, this);
    serverConn = NULL;
}

// Legacy method to be removed in favor of the above as soon as possible
void
FwdState::unregister(int fd)
{
    debugs(17, 3, HERE << entry->url() );
    assert(fd == serverConnection()->fd);
    unregister(serverConn);
}

/**
 * server-side modules call fwdComplete() when they are done
 * downloading an object.  Then, we either 1) re-forward the
 * request somewhere else if needed, or 2) call storeComplete()
 * to finish it off
 */
void
FwdState::complete()
{
    assert(entry->store_status == STORE_PENDING);
    debugs(17, 3, HERE << entry->url() << "\n\tstatus " << entry->getReply()->sline.status  );
#if URL_CHECKSUM_DEBUG

    entry->mem_obj->checkUrlChecksum();
#endif

    logReplyStatus(n_tries, entry->getReply()->sline.status);

    if (reforward()) {
        assert(serverDestinations.size() > 0);
        debugs(17, 3, HERE << "re-forwarding " << entry->getReply()->sline.status << " " << entry->url());

        if (Comm::IsConnOpen(serverConn))
            unregister(serverConn);

        entry->reset();

        /* the call to reforward() has already dropped the last path off the
         * selection list. all we have now are the next path(s) to be tried.
         */
        connectStart();
    } else {
        if (Comm::IsConnOpen(serverConn))
            debugs(17, 3, HERE << "server FD " << serverConnection()->fd << " not re-forwarding status " << entry->getReply()->sline.status);
        else
            debugs(17, 3, HERE << "server (FD closed) not re-forwarding status " << entry->getReply()->sline.status);
        EBIT_CLR(entry->flags, ENTRY_FWD_HDR_WAIT);
        entry->complete();

        if (!Comm::IsConnOpen(serverConn))
            completed();

        self = NULL; // refcounted
    }
}


/**** CALLBACK WRAPPERS ************************************************************/

static void
fwdPeerSelectionCompleteWrapper(Comm::ConnectionList * unused, void *data)
{
    FwdState *fwd = (FwdState *) data;
    fwd->startConnectionOrFail();
}

static void
fwdServerClosedWrapper(int fd, void *data)
{
    FwdState *fwd = (FwdState *) data;
    fwd->serverClosed(fd);
}

#if 0
static void
fwdConnectStartWrapper(void *data)
{
    FwdState *fwd = (FwdState *) data;
    fwd->connectStart();
}
#endif

#if USE_SSL
static void
fwdNegotiateSSLWrapper(int fd, void *data)
{
    FwdState *fwd = (FwdState *) data;
    fwd->negotiateSSL(fd);
}
#endif

void
fwdConnectDoneWrapper(const Comm::ConnectionPointer &conn, comm_err_t status, int xerrno, void *data)
{
    FwdState *fwd = (FwdState *) data;
    fwd->connectDone(conn, status, xerrno);
}

/**** PRIVATE *****************************************************************/

/*
 * FwdState::checkRetry
 *
 * Return TRUE if the request SHOULD be retried.  This method is
 * called when the HTTP connection fails, or when the connection
 * is closed before server-side read the end of HTTP headers.
 */
bool
FwdState::checkRetry()
{
    if (shutting_down)
        return false;

    if (!self) { // we have aborted before the server called us back
        debugs(17, 5, HERE << "not retrying because of earlier abort");
        // we will be destroyed when the server clears its Pointer to us
        return false;
    }

    if (entry->store_status != STORE_PENDING)
        return false;

    if (!entry->isEmpty())
        return false;

    if (n_tries > 10)
        return false;

    if (origin_tries > 2)
        return false;

    if (squid_curtime - start_t > Config.Timeout.forward)
        return false;

    if (flags.dont_retry)
        return false;

    if (!checkRetriable())
        return false;

    if (request->bodyNibbled())
        return false;

    return true;
}

/*
 * FwdState::checkRetriable
 *
 * Return TRUE if this is the kind of request that can be retried
 * after a failure.  If the request is not retriable then we don't
 * want to risk sending it on a persistent connection.  Instead we'll
 * force it to go on a new HTTP connection.
 */
bool
FwdState::checkRetriable()
{
    /* If there is a request body then Squid can only try once
     * even if the method is indempotent
     */

    if (request->body_pipe != NULL)
        return false;

    /* RFC2616 9.1 Safe and Idempotent Methods */
    switch (request->method.id()) {
        /* 9.1.1 Safe Methods */

    case METHOD_GET:

    case METHOD_HEAD:
        /* 9.1.2 Idempotent Methods */

    case METHOD_PUT:

    case METHOD_DELETE:

    case METHOD_OPTIONS:

    case METHOD_TRACE:
        break;

    default:
        return false;
    }

    return true;
}

void
FwdState::serverClosed(int fd)
{
    debugs(17, 2, HERE << "FD " << fd << " " << entry->url());
    retryOrBail();
}

void
FwdState::retryOrBail()
{
    if (checkRetry()) {
        debugs(17, 3, HERE << "re-forwarding (" << n_tries << " tries, " << (squid_curtime - start_t) << " secs)");

        serverDestinations.shift(); // last one failed. try another.

        if (serverDestinations.size() > 0) {
            /* Ditch error page if it was created before.
             * A new one will be created if there's another problem */
            if (err) {
                errorStateFree(err);
                err = NULL;
            }

            connectStart();
            return;
        }
        // else bail. no more serverDestinations possible to try.

        // AYJ: cannot-forward error ??
        ErrorState *anErr = errorCon(ERR_CONNECT_FAIL, HTTP_SERVICE_UNAVAILABLE, request);
        errorAppendEntry(entry, anErr);
    }

<<<<<<< HEAD
    if (!err && shutting_down) {
        ErrorState *anErr = errorCon(ERR_SHUTTING_DOWN, HTTP_SERVICE_UNAVAILABLE, request);
        errorAppendEntry(entry, anErr);
=======
    // TODO: should we call completed() here and move doneWithRetries there?
    doneWithRetries();

    if (self != NULL && !err && shutting_down) {
        errorCon(ERR_SHUTTING_DOWN, HTTP_SERVICE_UNAVAILABLE, request);
>>>>>>> 0a83928f
    }

    self = NULL;	// refcounted
}

// If the Server quits before nibbling at the request body, the body sender
// will not know (so that we can retry). Call this if we will not retry. We
// will notify the sender so that it does not get stuck waiting for space.
void
FwdState::doneWithRetries()
{
    if (request && request->body_pipe != NULL)
        request->body_pipe->expectNoConsumption();
}

// called by the server that failed after calling unregister()
void
FwdState::handleUnregisteredServerEnd()
{
    debugs(17, 2, HERE << "self=" << self << " err=" << err << ' ' << entry->url());
    assert(!Comm::IsConnOpen(serverConn));
    retryOrBail();
}

#if USE_SSL
void
FwdState::negotiateSSL(int fd)
{
    SSL *ssl = fd_table[fd].ssl;
    int ret;

    if ((ret = SSL_connect(ssl)) <= 0) {
        int ssl_error = SSL_get_error(ssl, ret);

        switch (ssl_error) {

        case SSL_ERROR_WANT_READ:
            commSetSelect(fd, COMM_SELECT_READ, fwdNegotiateSSLWrapper, this, 0);
            return;

        case SSL_ERROR_WANT_WRITE:
            commSetSelect(fd, COMM_SELECT_WRITE, fwdNegotiateSSLWrapper, this, 0);
            return;

        default:
            debugs(81, 1, "fwdNegotiateSSL: Error negotiating SSL connection on FD " << fd <<
                   ": " << ERR_error_string(ERR_get_error(), NULL) << " (" << ssl_error <<
                   "/" << ret << "/" << errno << ")");
            ErrorState *anErr = errorCon(ERR_SECURE_CONNECT_FAIL, HTTP_SERVICE_UNAVAILABLE, request);
#ifdef EPROTO

            anErr->xerrno = EPROTO;
#else

            anErr->xerrno = EACCES;
#endif

            fail(anErr);

            if (serverConnection()->getPeer()) {
                peerConnectFailed(serverConnection()->getPeer());
            }

            serverConn->close();
            return;
        }
    }

    if (serverConnection()->getPeer() && !SSL_session_reused(ssl)) {
        if (serverConnection()->getPeer()->sslSession)
            SSL_SESSION_free(serverConnection()->getPeer()->sslSession);

        serverConnection()->getPeer()->sslSession = SSL_get1_session(ssl);
    }

    dispatch();
}

void
FwdState::initiateSSL()
{
    SSL *ssl;
    SSL_CTX *sslContext = NULL;
    const peer *peer = serverConnection()->getPeer();
    int fd = serverConnection()->fd;

    if (peer) {
        assert(peer->use_ssl);
        sslContext = peer->sslContext;
    } else {
        sslContext = Config.ssl_client.sslContext;
    }

    assert(sslContext);

    if ((ssl = SSL_new(sslContext)) == NULL) {
        debugs(83, 1, "fwdInitiateSSL: Error allocating handle: " << ERR_error_string(ERR_get_error(), NULL)  );
        ErrorState *anErr = errorCon(ERR_SOCKET_FAILURE, HTTP_INTERNAL_SERVER_ERROR, request);
        anErr->xerrno = errno;
        fail(anErr);
        self = NULL;		// refcounted
        return;
    }

    SSL_set_fd(ssl, fd);

    if (peer) {
        if (peer->ssldomain)
            SSL_set_ex_data(ssl, ssl_ex_index_server, peer->ssldomain);

#if NOT_YET

        else if (peer->name)
            SSL_set_ex_data(ssl, ssl_ex_index_server, peer->name);

#endif

        else
            SSL_set_ex_data(ssl, ssl_ex_index_server, peer->host);

        if (peer->sslSession)
            SSL_set_session(ssl, peer->sslSession);

    } else {
        SSL_set_ex_data(ssl, ssl_ex_index_server, (void*)request->GetHost());
    }

    // Create the ACL check list now, while we have access to more info.
    // The list is used in ssl_verify_cb() and is freed in ssl_free().
    if (acl_access *acl = Config.ssl_client.cert_error) {
        ACLFilledChecklist *check = new ACLFilledChecklist(acl, request, dash_str);
        check->fd(fd);
        SSL_set_ex_data(ssl, ssl_ex_index_cert_error_check, check);
    }

    fd_table[fd].ssl = ssl;
    fd_table[fd].read_method = &ssl_read_method;
    fd_table[fd].write_method = &ssl_write_method;
    negotiateSSL(fd);
}

#endif

void
FwdState::connectDone(const Comm::ConnectionPointer &conn, comm_err_t status, int xerrno)
{
    if (status != COMM_OK) {
        ErrorState *anErr = errorCon(ERR_CONNECT_FAIL, HTTP_SERVICE_UNAVAILABLE, request);
        anErr->xerrno = xerrno;
        fail(anErr);

        /* it might have been a timeout with a partially open link */
        if (conn != NULL) {
            if (conn->getPeer())
                peerConnectFailed(conn->getPeer());

            Comm::ConnectionPointer nonConst = conn;
            nonConst->close();
        }
        retryOrBail();
        return;
    }

    serverConn = conn;

#if REDUNDANT_NOW
    if (Config.onoff.log_ip_on_direct && serverConnection()->peerType == HIER_DIRECT)
        updateHierarchyInfo();
#endif

    debugs(17, 3, HERE << serverConnection() << ": '" << entry->url() << "'" );

    comm_add_close_handler(serverConnection()->fd, fwdServerClosedWrapper, this);

    if (serverConnection()->getPeer())
        peerConnectSucceded(serverConnection()->getPeer());

    updateHierarchyInfo();

#if USE_SSL
    if ((serverConnection()->getPeer() && serverConnection()->getPeer()->use_ssl) ||
            (!serverConnection()->getPeer() && request->protocol == PROTO_HTTPS)) {
        initiateSSL();
        return;
    }
#endif

    dispatch();
}

void
FwdState::connectTimeout(int fd)
{
    debugs(17, 2, "fwdConnectTimeout: FD " << fd << ": '" << entry->url() << "'" );
    assert(serverDestinations[0] != NULL);
    assert(fd == serverDestinations[0]->fd);

    if (Config.onoff.log_ip_on_direct && serverDestinations[0]->peerType == HIER_DIRECT)
        updateHierarchyInfo();

    if (entry->isEmpty()) {
        ErrorState *anErr = errorCon(ERR_CONNECT_FAIL, HTTP_GATEWAY_TIMEOUT, request);
        anErr->xerrno = ETIMEDOUT;
        fail(anErr);

        /* This marks the peer DOWN ... */
        if (serverDestinations[0]->getPeer())
            peerConnectFailed(serverDestinations[0]->getPeer());
    }

    if (Comm::IsConnOpen(serverDestinations[0])) {
        serverDestinations[0]->close();
    }
}

/**
 * Called after Forwarding path selection (via peer select) has taken place.
 * And whenever forwarding needs to attempt a new connection (routing failover)
 * We have a vector of possible localIP->remoteIP paths now ready to start being connected.
 */
void
FwdState::connectStart()
{
    assert(serverDestinations.size() > 0);

    debugs(17, 3, "fwdConnectStart: " << entry->url());

    if (n_tries == 0) // first attempt
        request->hier.first_conn_start = current_time;

    /* connection timeout */
    int ctimeout;
    if (serverDestinations[0]->getPeer()) {
        ctimeout = serverDestinations[0]->getPeer()->connect_timeout > 0 ?
                   serverDestinations[0]->getPeer()->connect_timeout : Config.Timeout.peer_connect;
    } else {
        ctimeout = Config.Timeout.connect;
    }

    /* calculate total forwarding timeout ??? */
    int ftimeout = Config.Timeout.forward - (squid_curtime - start_t);
    if (ftimeout < 0)
        ftimeout = 5;

    if (ftimeout < ctimeout)
        ctimeout = ftimeout;

    request->flags.pinned = 0;
    if (serverDestinations[0]->peerType == PINNED) {
        ConnStateData *pinned_connection = request->pinnedConnection();
        assert(pinned_connection);
        serverDestinations[0]->fd = pinned_connection->validatePinnedConnection(request, serverDestinations[0]->getPeer());
        if (Comm::IsConnOpen(serverDestinations[0])) {
            serverConn = serverDestinations[0];
            pinned_connection->unpinConnection();
#if 0
            if (!serverDestinations[0]->getPeer())
                serverDestinations[0]->peerType = HIER_DIRECT;
#endif
            n_tries++;
            request->flags.pinned = 1;
            if (pinned_connection->pinnedAuth())
                request->flags.auth = 1;
            updateHierarchyInfo();
            dispatch();
            return;
        }
        /* Failure. Fall back on next path */
        debugs(17,2,HERE << " Pinned connection " << pinned_connection << " not valid. Releasing.");
        request->releasePinnedConnection();
        serverDestinations.shift();
        startConnectionOrFail();
        return;
    }

// TODO: now that we are dealing with actual IP->IP links. should we still anchor pconn on hostname?
//	or on the remote IP+port?
// that could reduce the pconns per virtual server a fair amount
// but would prevent crossover between servers hosting the one domain
// this currently opens the possibility that conn will lie about where the FD goes.

    const char *host;
    int port;
    if (serverDestinations[0]->getPeer()) {
        host = serverDestinations[0]->getPeer()->host;
        port = serverDestinations[0]->getPeer()->http_port;
        serverDestinations[0]->fd = fwdPconnPool->pop(serverDestinations[0]->getPeer()->name,
                                                      serverDestinations[0]->getPeer()->http_port,
                                                      request->GetHost(), serverDestinations[0]->local,
                                                      checkRetriable());
    } else {
        host = request->GetHost();
        port = request->port;
        serverDestinations[0]->fd = fwdPconnPool->pop(host, port, NULL, serverDestinations[0]->local, checkRetriable());
    }
    serverDestinations[0]->remote.SetPort(port);

    // if we found an open persistent connection to use. use it.
    if (Comm::IsConnOpen(serverDestinations[0])) {
        serverConn = serverDestinations[0];
        debugs(17, 3, HERE << "reusing pconn FD " << serverConnection()->fd);
        n_tries++;

        if (!serverConnection()->getPeer())
            origin_tries++;

        updateHierarchyInfo();
        comm_add_close_handler(serverConnection()->fd, fwdServerClosedWrapper, this);
        dispatch();
        return;
    }

#if URL_CHECKSUM_DEBUG
    entry->mem_obj->checkUrlChecksum();
#endif

    AsyncCall::Pointer call = commCbCall(17,3, "fwdConnectDoneWrapper", CommConnectCbPtrFun(fwdConnectDoneWrapper, this));
    Comm::ConnOpener *cs = new Comm::ConnOpener(serverDestinations[0], call, ctimeout);
    cs->setHost(host);
    AsyncJob::Start(cs);
}

void
FwdState::dispatch()
{
    debugs(17, 3, HERE << clientConn << ": Fetching '" << RequestMethodStr(request->method) << " " << entry->url() << "'");
    /*
     * Assert that server_fd is set.  This is to guarantee that fwdState
     * is attached to something and will be deallocated when server_fd
     * is closed.
     */
    assert(Comm::IsConnOpen(serverConn));

    fd_note(serverConnection()->fd, entry->url());

    fd_table[serverConnection()->fd].noteUse(fwdPconnPool);

    /*assert(!EBIT_TEST(entry->flags, ENTRY_DISPATCHED)); */
    assert(entry->ping_status != PING_WAITING);

    assert(entry->lock_count);

    EBIT_SET(entry->flags, ENTRY_DISPATCHED);

    netdbPingSite(request->GetHost());

#if USE_ZPH_QOS && defined(_SQUID_LINUX_)
    /* Bug 2537: This part of ZPH only applies to patched Linux kernels. */

    /* Retrieves remote server TOS value, and stores it as part of the
     * original client request FD object. It is later used to forward
     * remote server's TOS in the response to the client in case of a MISS.
     */
    fde * clientFde = &fd_table[clientConn->fd];
    if (clientFde) {
        int tos = 1;
        int tos_len = sizeof(tos);
        clientFde->upstreamTOS = 0;
        if (setsockopt(serverConnection()->fd, SOL_IP, IP_RECVTOS, &tos, tos_len)==0) {
            unsigned char buf[512];
            int len = 512;
            if (getsockopt(serverConnection()->fd, SOL_IP, IP_PKTOPTIONS, buf, (socklen_t*)&len) == 0) {
                /* Parse the PKTOPTIONS structure to locate the TOS data message
                 * prepared in the kernel by the ZPH incoming TCP TOS preserving
                 * patch.
                 */
                unsigned char * pbuf = buf;
                while (pbuf-buf < len) {
                    struct cmsghdr *o = (struct cmsghdr*)pbuf;
                    if (o->cmsg_len<=0)
                        break;

                    if (o->cmsg_level == SOL_IP && o->cmsg_type == IP_TOS) {
                        int *tmp = (int*)CMSG_DATA(o);
                        clientFde->upstreamTOS = (unsigned char)*tmp;
                        break;
                    }
                    pbuf += CMSG_LEN(o->cmsg_len);
                }
            } else {
                debugs(33, DBG_IMPORTANT, "ZPH: error in getsockopt(IP_PKTOPTIONS) on FD " << serverConnection()->fd << " " << xstrerror());
            }
        } else {
            debugs(33, DBG_IMPORTANT, "ZPH: error in setsockopt(IP_RECVTOS) on FD " << serverConnection()->fd << " " << xstrerror());
        }
    }
#endif

    if (serverConnection()->getPeer() != NULL) {
        serverConnection()->getPeer()->stats.fetches++;
        request->peer_login = serverConnection()->getPeer()->login;
        request->peer_domain = serverConnection()->getPeer()->domain;
        httpStart(this);
    } else {
        request->peer_login = NULL;
        request->peer_domain = NULL;

        switch (request->protocol) {
#if USE_SSL

        case PROTO_HTTPS:
            httpStart(this);
            break;
#endif

        case PROTO_HTTP:
            httpStart(this);
            break;

        case PROTO_GOPHER:
            gopherStart(this);
            break;

        case PROTO_FTP:
            ftpStart(this);
            break;

        case PROTO_CACHEOBJ:

        case PROTO_INTERNAL:

        case PROTO_URN:
            fatal_dump("Should never get here");
            break;

        case PROTO_WHOIS:
            whoisStart(this);
            break;

        case PROTO_WAIS:	/* Not implemented */

        default:
            debugs(17, 1, "fwdDispatch: Cannot retrieve '" << entry->url() << "'" );
            ErrorState *anErr = errorCon(ERR_UNSUP_REQ, HTTP_BAD_REQUEST, request);
            fail(anErr);
            /*
             * Force a persistent connection to be closed because
             * some Netscape browsers have a bug that sends CONNECT
             * requests as GET's over persistent connections.
             */
            request->flags.proxy_keepalive = 0;
            /*
             * Set the dont_retry flag because this is not a
             * transient (network) error; its a bug.
             */
            flags.dont_retry = 1;
            if (Comm::IsConnOpen(serverConn)) {
                serverConn->close();
            }
            break;
        }
    }
}

/*
 * FwdState::reforward
 *
 * returns TRUE if the transaction SHOULD be re-forwarded to the
 * next choice in the FwdServers list.  This method is called when
 * server-side communication completes normally, or experiences
 * some error after receiving the end of HTTP headers.
 */
int
FwdState::reforward()
{
    StoreEntry *e = entry;
    http_status s;
    assert(e->store_status == STORE_PENDING);
    assert(e->mem_obj);
#if URL_CHECKSUM_DEBUG

    e->mem_obj->checkUrlChecksum();
#endif

    debugs(17, 3, HERE << e->url() << "?" );

    if (!EBIT_TEST(e->flags, ENTRY_FWD_HDR_WAIT)) {
        debugs(17, 3, HERE << "No, ENTRY_FWD_HDR_WAIT isn't set");
        return 0;
    }

    if (n_tries > Config.forward_max_tries)
        return 0;

    if (origin_tries > 1)
        return 0;

    if (request->bodyNibbled())
        return 0;

    serverDestinations.shift();

    if (serverDestinations.size() == 0) {
        debugs(17, 3, HERE << "No alternative forwarding paths left");
        return 0;
    }

    s = e->getReply()->sline.status;
    debugs(17, 3, HERE << "status " << s);
    return reforwardableStatus(s);
}

static void
fwdStats(StoreEntry * s)
{
    int i;
    int j;
    storeAppendPrintf(s, "Status");

    for (j = 0; j <= MAX_FWD_STATS_IDX; j++) {
        storeAppendPrintf(s, "\ttry#%d", j + 1);
    }

    storeAppendPrintf(s, "\n");

    for (i = 0; i <= (int) HTTP_INVALID_HEADER; i++) {
        if (FwdReplyCodes[0][i] == 0)
            continue;

        storeAppendPrintf(s, "%3d", i);

        for (j = 0; j <= MAX_FWD_STATS_IDX; j++) {
            storeAppendPrintf(s, "\t%d", FwdReplyCodes[j][i]);
        }

        storeAppendPrintf(s, "\n");
    }
}


/**** STATIC MEMBER FUNCTIONS *************************************************/

bool
FwdState::reforwardableStatus(http_status s)
{
    switch (s) {

    case HTTP_BAD_GATEWAY:

    case HTTP_GATEWAY_TIMEOUT:
        return true;

    case HTTP_FORBIDDEN:

    case HTTP_INTERNAL_SERVER_ERROR:

    case HTTP_NOT_IMPLEMENTED:

    case HTTP_SERVICE_UNAVAILABLE:
        return Config.retry.onerror;

    default:
        return false;
    }

    /* NOTREACHED */
}

/**
 * Decide where details need to be gathered to correctly describe a persistent connection.
 * What is needed:
 *  -  host name of server at other end of this link (either peer or requested host)
 *  -  port to which we connected the other end of this link (for peer or request)
 *  -  domain for which the connection is supposed to be used
 *  -  address of the client for which we made the connection
 */
void
FwdState::pconnPush(Comm::ConnectionPointer &conn, const peer *_peer, const HttpRequest *req, const char *domain, Ip::Address &client_addr)
{
    if (_peer) {
        fwdPconnPool->push(conn->fd, _peer->name, _peer->http_port, domain, client_addr);
    } else {
        /* small performance improvement, using NULL for domain instead of listing it twice */
        /* although this will leave a gap open for url-rewritten domains to share a link */
        fwdPconnPool->push(conn->fd, req->GetHost(), req->port, NULL, client_addr);
    }

    /* XXX: remove this when Comm::Connection are stored in the pool
     * this only prevents the persistent FD being closed when the
     * Comm::Connection currently using it is destroyed.
     */
    conn->fd = -1;
}

void
FwdState::initModule()
{
#if WIP_FWD_LOG

    if (logfile)
        (void) 0;
    else if (NULL == Config.Log.forward)
        (void) 0;
    else
        logfile = logfileOpen(Config.Log.forward, 0, 1);

#endif

    RegisterWithCacheManager();
}

void
FwdState::RegisterWithCacheManager(void)
{
    CacheManager::GetInstance()->
    registerAction("forward", "Request Forwarding Statistics", fwdStats, 0, 1);
}

void
FwdState::logReplyStatus(int tries, http_status status)
{
    if (status > HTTP_INVALID_HEADER)
        return;

    assert(tries >= 0);

    if (tries > MAX_FWD_STATS_IDX)
        tries = MAX_FWD_STATS_IDX;

    FwdReplyCodes[tries][status]++;
}

/** From Comment #5 by Henrik Nordstrom made at
http://www.squid-cache.org/bugs/show_bug.cgi?id=2391 on 2008-09-19

updateHierarchyInfo should be called each time a new path has been
selected or when more information about the path is available (i.e. the
server IP), and when it's called it needs to be given reasonable
arguments describing the now selected path..

It does not matter from a functional perspective if it gets called a few
times more than what is really needed, but calling it too often may
obviously hurt performance.
*/
// updates HierarchyLogEntry, guessing nextHop and its format
void
FwdState::updateHierarchyInfo()
{
    assert(request);

    assert(serverDestinations.size() > 0);

    char nextHop[256];

    if (serverConnection()->getPeer()) {
        // went to peer, log peer host name
        snprintf(nextHop,256,"%s", serverConnection()->getPeer()->name);
    } else {
        // went DIRECT, must honor log_ip_on_direct
        if (!Config.onoff.log_ip_on_direct)
            snprintf(nextHop,256,"%s",request->GetHost()); // domain name
        else
            serverConnection()->remote.NtoA(nextHop, 256);
    }

    request->hier.peer_local_port = serverConnection()->local.GetPort();

    assert(nextHop[0]);
    hierarchyNote(&request->hier, serverConnection()->peerType, nextHop);
}


/**** PRIVATE NON-MEMBER FUNCTIONS ********************************************/

/*
 * DPW 2007-05-19
 * Formerly static, but now used by client_side_request.cc
 */
int
aclMapTOS(acl_tos * head, ACLChecklist * ch)
{
    acl_tos *l;

    for (l = head; l; l = l->next) {
        if (!l->aclList || ch->matchAclListFast(l->aclList))
            return l->tos;
    }

    return 0;
}

void
getOutgoingAddress(HttpRequest * request, Comm::ConnectionPointer conn)
{
    /* skip if an outgoing address is already set. */
    if (!conn->local.IsAnyAddr()) return;

    // maybe use TPROXY client address
    if (request && request->flags.spoof_client_ip) {
        if (!conn->getPeer() || !conn->getPeer()->options.no_tproxy) {
#if FOLLOW_X_FORWARDED_FOR && LINUX_NETFILTER
            if (Config.onoff.tproxy_uses_indirect_client)
                conn->local = request->indirect_client_addr;
            else
#endif
                conn->local = request->client_addr;
            // some flags need setting on the socket to use this address
            conn->flags |= COMM_DOBIND;
            conn->flags |= COMM_TRANSPARENT;
            return;
        }
        // else no tproxy today ...
    }

    if (!Config.accessList.outgoing_address) {
        return; // anything will do.
    }

    ACLFilledChecklist ch(NULL, request, NULL);
    ch.dst_peer = conn->getPeer();
    ch.dst_addr = conn->remote;

    // TODO use the connection details in ACL.
    // needs a bit of rework in ACLFilledChecklist to use Comm::Connection instead of ConnStateData

    if (request) {
#if FOLLOW_X_FORWARDED_FOR
        if (Config.onoff.acl_uses_indirect_client)
            ch.src_addr = request->indirect_client_addr;
        else
#endif
            ch.src_addr = request->client_addr;
        ch.my_addr = request->my_addr;
    }

    acl_address *l;
    for (l = Config.accessList.outgoing_address; l; l = l->next) {

        /* check if the outgoing address is usable to the destination */
        if (conn->remote.IsIPv4() != l->addr.IsIPv4()) continue;

        /* check ACLs for this outgoing address */
        if (!l->aclList || ch.matchAclListFast(l->aclList)) {
            conn->local = l->addr;
            return;
        }
    }
}

unsigned long
getOutgoingTOS(HttpRequest * request)
{
    ACLFilledChecklist ch(NULL, request, NULL);

    if (request) {
        ch.src_addr = request->client_addr;
        ch.my_addr = request->my_addr;
    }

    return aclMapTOS(Config.accessList.outgoing_tos, &ch);
}


/**** WIP_FWD_LOG *************************************************************/

#if WIP_FWD_LOG
void
fwdUninit(void)
{
    if (NULL == logfile)
        return;

    logfileClose(logfile);

    logfile = NULL;
}

void
fwdLogRotate(void)
{
    if (logfile)
        logfileRotate(logfile);
}

static void
FwdState::log()
{
    if (NULL == logfile)
        return;

    logfilePrintf(logfile, "%9d.%03d %03d %s %s\n",
                  (int) current_time.tv_sec,
                  (int) current_time.tv_usec / 1000,
                  last_status,
                  RequestMethodStr(request->method),
                  request->canonical);
}

void
FwdState::status(http_status s)
{
    last_status = s;
}

#endif<|MERGE_RESOLUTION|>--- conflicted
+++ resolved
@@ -159,13 +159,10 @@
     if (! flags.forward_completed)
         completed();
 
-<<<<<<< HEAD
-=======
     serversFree(&servers);
 
     doneWithRetries();
 
->>>>>>> 0a83928f
     HTTPMSGUNLOCK(request);
 
     if (err)
@@ -528,21 +525,17 @@
         // else bail. no more serverDestinations possible to try.
 
         // AYJ: cannot-forward error ??
-        ErrorState *anErr = errorCon(ERR_CONNECT_FAIL, HTTP_SERVICE_UNAVAILABLE, request);
-        errorAppendEntry(entry, anErr);
-    }
-
-<<<<<<< HEAD
-    if (!err && shutting_down) {
+// is this hack needed since we now have doneWithRetries() below?
+//        ErrorState *anErr = errorCon(ERR_CONNECT_FAIL, HTTP_SERVICE_UNAVAILABLE, request);
+//        errorAppendEntry(entry, anErr);
+    }
+
+    // TODO: should we call completed() here and move doneWithRetries there?
+    doneWithRetries();
+
+    if (self != NULL && !err && shutting_down) {
         ErrorState *anErr = errorCon(ERR_SHUTTING_DOWN, HTTP_SERVICE_UNAVAILABLE, request);
         errorAppendEntry(entry, anErr);
-=======
-    // TODO: should we call completed() here and move doneWithRetries there?
-    doneWithRetries();
-
-    if (self != NULL && !err && shutting_down) {
-        errorCon(ERR_SHUTTING_DOWN, HTTP_SERVICE_UNAVAILABLE, request);
->>>>>>> 0a83928f
     }
 
     self = NULL;	// refcounted
