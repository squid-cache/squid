--- conflicted
+++ resolved
@@ -872,33 +872,15 @@
 
     commSetTimeout(fd, ctimeout, fwdConnectTimeoutWrapper, this);
 
-<<<<<<< HEAD
-    if (fs->_peer) {
-        hierarchyNote(&request->hier, fs->code, fs->_peer->host);
-    } else {
-=======
-    if (!fs->_peer) {
-#if LINUX_TPROXY
-
-        if (request->flags.tproxy) {
-            IPAddress addr;
->>>>>>> e6e0b00d
-
 #if LINUX_TPROXY2
-        if (request->flags.spoof_client_ip) {
-            // try to set the outgoing address using TPROXY v2
-            // if it fails we abort any further TPROXY actions on this connection
-            if(IPInterceptor.SetTproxy2OutgoingAddr(int fd, const IPAddress &src) == -1) {
-                request->flags.spoof_client_ip = 0;
-            }
+    if (!fs->_peer && request->flags.spoof_client_ip) {
+        // try to set the outgoing address using TPROXY v2
+        // if it fails we abort any further TPROXY actions on this connection
+        if(IPInterceptor.SetTproxy2OutgoingAddr(int fd, const IPAddress &src) == -1) {
+            request->flags.spoof_client_ip = 0;
         }
-#endif
-<<<<<<< HEAD
-
-        hierarchyNote(&request->hier, fs->code, request->GetHost());
-=======
->>>>>>> e6e0b00d
-    }
+    }
+#endif
 
     updateHierarchyInfo();
     commConnectStart(fd, host, port, fwdConnectDoneWrapper, this);
