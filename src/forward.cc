--- conflicted
+++ resolved
@@ -122,21 +122,10 @@
     // Bug 3243: CVE 2009-0801
     // Bypass of browser same-origin access control in intercepted communication
     // To resolve this we must force DIRECT and only to the original client destination.
-<<<<<<< HEAD
-    if (Config.onoff.client_dst_passthru && request && !request->flags.redirected &&
-            (request->flags.intercepted || request->flags.spoof_client_ip)) {
-        selectPeerForIntercepted();
-=======
     const bool isIntercepted = request && !request->flags.redirected && (request->flags.intercepted || request->flags.spoof_client_ip);
     const bool useOriginalDst = Config.onoff.client_dst_passthru || (request && !request->flags.hostVerified);
     if (isIntercepted && useOriginalDst) {
-        Comm::ConnectionPointer p = new Comm::Connection();
-        p->remote = clientConn->local;
-        p->peerType = ORIGINAL_DST;
-        getOutgoingAddress(request, p);
-        serverDestinations.push_back(p);
->>>>>>> 30558f6a
-
+        selectPeerForIntercepted();
         // destination "found". continue with the forwarding.
         startConnectionOrFail();
     } else {
@@ -936,10 +925,7 @@
             request->flags.pinned = 1;
             if (pinned_connection->pinnedAuth())
                 request->flags.auth = 1;
-<<<<<<< HEAD
             comm_add_close_handler(serverConn->fd, fwdServerClosedWrapper, this);
-=======
->>>>>>> 30558f6a
             // the server may close the pinned connection before this request
             pconnRace = racePossible;
             dispatch();
@@ -971,11 +957,7 @@
     // closed the connection that failed the race. And re-pinning assumes this.
     if (pconnRace != raceHappened)
         temp = fwdPconnPool->pop(serverDestinations[0], host, checkRetriable());
-<<<<<<< HEAD
-    
-=======
-
->>>>>>> 30558f6a
+
     const bool openedPconn = Comm::IsConnOpen(temp);
     pconnRace = openedPconn ? racePossible : raceImpossible;
 
