--- conflicted
+++ resolved
@@ -115,13 +115,7 @@
         conn->close();
     }
 
-<<<<<<< HEAD
-    conn = NULL;
     AcceptLimiter::Instance().removeDead(limited);
-=======
-    conn = nullptr;
-    AcceptLimiter::Instance().removeDead(this);
->>>>>>> 1f50e07b
     AsyncJob::swanSong();
 }
 
