--- conflicted
+++ resolved
@@ -3,33 +3,22 @@
 
 noinst_LTLIBRARIES = libcomm.la
 
-<<<<<<< HEAD
-## First group are listener comm socket handlers
-## Second group are outbound connection setup handlers
-## Third group are misc shared comm objects
-=======
 ## Library holding comm socket handlers
->>>>>>> e5519212
 libcomm_la_SOURCES= \
 	AcceptLimiter.cc \
 	AcceptLimiter.h \
 	ConnAcceptor.cc \
 	ConnAcceptor.h \
 	\
-<<<<<<< HEAD
 	ConnOpener.cc \
 	ConnOpener.h \
 	\
 	Connection.cc \
 	Connection.h \
-	comm_err_t.h \
-	comm_internal.h \
-	forward.h
-=======
+	forward.h \
 	IoCallback.cc \
 	IoCallback.h \
 	Write.cc \
 	Write.h \
 	\
-	comm_internal.h
->>>>>>> e5519212
+	comm_internal.h