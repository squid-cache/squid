
include $(top_srcdir)/src/Common.am
include $(top_srcdir)/src/TestHeaders.am

noinst_LTLIBRARIES = libbase.la

libbase_la_SOURCES = \
	AsyncCall.cc \
	AsyncCall.h \
	AsyncJob.h \
	AsyncJob.cc \
	AsyncJobCalls.h \
	AsyncCallQueue.cc \
	AsyncCallQueue.h \
	CbcPointer.h \
<<<<<<< HEAD
=======
	InstanceId.h \
>>>>>>> b650c7b8
	Subscription.h \
	TextException.cc \
	TextException.h<|MERGE_RESOLUTION|>--- conflicted
+++ resolved
@@ -13,10 +13,7 @@
 	AsyncCallQueue.cc \
 	AsyncCallQueue.h \
 	CbcPointer.h \
-<<<<<<< HEAD
-=======
 	InstanceId.h \
->>>>>>> b650c7b8
 	Subscription.h \
 	TextException.cc \
 	TextException.h