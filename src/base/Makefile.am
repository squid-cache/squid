--- conflicted
+++ resolved
@@ -13,10 +13,7 @@
 	AsyncCallQueue.cc \
 	AsyncCallQueue.h \
 	CbcPointer.h \
-<<<<<<< HEAD
-=======
 	InstanceId.h \
->>>>>>> ae182662
 	Subscription.h \
 	TextException.cc \
 	TextException.h