--- conflicted
+++ resolved
@@ -237,10 +237,6 @@
 #if FOLLOW_X_FORWARDED_FOR
     indirect_client_addr = aReq->indirect_client_addr;
 #endif
-#if USE_SQUID_EUI
-    client_eui48 = aReq->client_eui48;
-    client_eui64 = aReq->client_eui64;
-#endif
     my_addr = aReq->my_addr;
 
     dnsWait = aReq->dnsWait;
@@ -261,6 +257,8 @@
 #if USE_AUTH
     auth_user_request = aReq->auth_user_request;
 #endif
+
+    // main property is which connection the request was received on (if any)
     clientConnectionManager = aReq->clientConnectionManager;
     return true;
 }
@@ -640,49 +638,8 @@
            header.has(HDR_IF_NONE_MATCH);
 }
 
-<<<<<<< HEAD
-bool HttpRequest::inheritProperties(const HttpMsg *aMsg)
-{
-    const HttpRequest* aReq = dynamic_cast<const HttpRequest*>(aMsg);
-    if (!aReq)
-        return false;
-
-    // main property is which connection the request was received on (if any)
-    clientConnectionManager = aReq->clientConnectionManager;
-
-    client_addr = aReq->client_addr;
-#if FOLLOW_X_FORWARDED_FOR
-    indirect_client_addr = aReq->indirect_client_addr;
-#endif
-    my_addr = aReq->my_addr;
-
-    dnsWait = aReq->dnsWait;
-
-#if USE_ADAPTATION
-    adaptHistory_ = aReq->adaptHistory();
-#endif
-#if ICAP_CLIENT
-    icapHistory_ = aReq->icapHistory();
-#endif
-
-    // This may be too conservative for the 204 No Content case
-    // may eventually need cloneNullAdaptationImmune() for that.
-    flags = aReq->flags.cloneAdaptationImmune();
-
-    errType = aReq->errType;
-    errDetail = aReq->errDetail;
-#if USE_AUTH
-    auth_user_request = aReq->auth_user_request;
-#endif
-    clientConnectionManager = aReq->clientConnectionManager;
-    return true;
-}
-
-void HttpRequest::recordLookup(const DnsLookupDetails &dns)
-=======
 void
 HttpRequest::recordLookup(const DnsLookupDetails &dns)
->>>>>>> 8643b666
 {
     if (dns.wait >= 0) { // known delay
         if (dnsWait >= 0) // have recorded DNS wait before
