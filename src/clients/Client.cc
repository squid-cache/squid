/*
 * Copyright (C) 1996-2015 The Squid Software Foundation and contributors
 *
 * Squid software is distributed under GPLv2+ license and includes
 * contributions from numerous individuals and organizations.
 * Please see the COPYING and CONTRIBUTORS files for details.
 */

#include "squid.h"
#include "acl/FilledChecklist.h"
#include "acl/Gadgets.h"
#include "base/TextException.h"
#include "clients/Client.h"
#include "comm/Connection.h"
#include "comm/forward.h"
#include "comm/Write.h"
#include "err_detail_type.h"
#include "errorpage.h"
#include "fd.h"
#include "HttpHdrContRange.h"
#include "HttpReply.h"
#include "HttpRequest.h"
#include "SquidConfig.h"
#include "SquidTime.h"
#include "StatCounters.h"
#include "Store.h"
#include "tools.h"
#include "URL.h"

#if USE_ADAPTATION
#include "adaptation/AccessCheck.h"
#include "adaptation/Answer.h"
#include "adaptation/Iterator.h"
#include "base/AsyncCall.h"
#endif

// implemented in client_side_reply.cc until sides have a common parent
void purgeEntriesByUrl(HttpRequest * req, const char *url);

Client::Client(FwdState *theFwdState): AsyncJob("Client"),
    completed(false),
    currentOffset(0),
    responseBodyBuffer(NULL),
    fwd(theFwdState),
    requestSender(NULL),
#if USE_ADAPTATION
    adaptedHeadSource(NULL),
    adaptationAccessCheckPending(false),
    startedAdaptation(false),
#endif
    receivedWholeRequestBody(false),
    theVirginReply(NULL),
    theFinalReply(NULL)
{
    entry = fwd->entry;
    entry->lock("Client");

    request = fwd->request;
    HTTPMSGLOCK(request);
}

Client::~Client()
{
    // paranoid: check that swanSong has been called
    assert(!requestBodySource);
#if USE_ADAPTATION
    assert(!virginBodyDestination);
    assert(!adaptedBodySource);
#endif

    entry->unlock("Client");

    HTTPMSGUNLOCK(request);
    HTTPMSGUNLOCK(theVirginReply);
    HTTPMSGUNLOCK(theFinalReply);

    fwd = NULL; // refcounted

    if (responseBodyBuffer != NULL) {
        delete responseBodyBuffer;
        responseBodyBuffer = NULL;
    }
}

void
Client::swanSong()
{
    // get rid of our piping obligations
    if (requestBodySource != NULL)
        stopConsumingFrom(requestBodySource);

#if USE_ADAPTATION
    cleanAdaptation();
#endif

    BodyConsumer::swanSong();
#if USE_ADAPTATION
    Initiator::swanSong();
    BodyProducer::swanSong();
#endif

    // paranoid: check that swanSong has been called
    // extra paranoid: yeah, I really mean it. they MUST pass here.
    assert(!requestBodySource);
#if USE_ADAPTATION
    assert(!virginBodyDestination);
    assert(!adaptedBodySource);
#endif
}

HttpReply *
Client::virginReply()
{
    assert(theVirginReply);
    return theVirginReply;
}

const HttpReply *
Client::virginReply() const
{
    assert(theVirginReply);
    return theVirginReply;
}

HttpReply *
Client::setVirginReply(HttpReply *rep)
{
    debugs(11,5, HERE << this << " setting virgin reply to " << rep);
    assert(!theVirginReply);
    assert(rep);
    theVirginReply = rep;
    HTTPMSGLOCK(theVirginReply);
    return theVirginReply;
}

HttpReply *
Client::finalReply()
{
    assert(theFinalReply);
    return theFinalReply;
}

HttpReply *
Client::setFinalReply(HttpReply *rep)
{
    debugs(11,5, HERE << this << " setting final reply to " << rep);

    assert(!theFinalReply);
    assert(rep);
    theFinalReply = rep;
    HTTPMSGLOCK(theFinalReply);

    // give entry the reply because haveParsedReplyHeaders() expects it there
    entry->replaceHttpReply(theFinalReply, false); // but do not write yet
    haveParsedReplyHeaders(); // update the entry/reply (e.g., set timestamps)
    if (!EBIT_TEST(entry->flags, RELEASE_REQUEST) && blockCaching())
        entry->release();
    entry->startWriting(); // write the updated entry to store

    return theFinalReply;
}

// called when no more server communication is expected; may quit
void
Client::serverComplete()
{
    debugs(11,5,HERE << "serverComplete " << this);

    if (!doneWithServer()) {
        closeServer();
        assert(doneWithServer());
    }

    completed = true;

    HttpRequest *r = originalRequest();
    r->hier.stopPeerClock(true);

    if (requestBodySource != NULL)
        stopConsumingFrom(requestBodySource);

    if (responseBodyBuffer != NULL)
        return;

    serverComplete2();
}

void
Client::serverComplete2()
{
    debugs(11,5,HERE << "serverComplete2 " << this);

#if USE_ADAPTATION
    if (virginBodyDestination != NULL)
        stopProducingFor(virginBodyDestination, true);

    if (!doneWithAdaptation())
        return;
#endif

    completeForwarding();
}

bool Client::doneAll() const
{
    return  doneWithServer() &&
#if USE_ADAPTATION
            doneWithAdaptation() &&
            Adaptation::Initiator::doneAll() &&
            BodyProducer::doneAll() &&
#endif
            BodyConsumer::doneAll();
}

// FTP side overloads this to work around multiple calls to fwd->complete
void
Client::completeForwarding()
{
    debugs(11,5, HERE << "completing forwarding for "  << fwd);
    assert(fwd != NULL);
    fwd->complete();
}

// Register to receive request body
bool Client::startRequestBodyFlow()
{
    HttpRequest *r = originalRequest();
    assert(r->body_pipe != NULL);
    requestBodySource = r->body_pipe;
    if (requestBodySource->setConsumerIfNotLate(this)) {
        debugs(11,3, HERE << "expecting request body from " <<
               requestBodySource->status());
        return true;
    }

    debugs(11,3, HERE << "aborting on partially consumed request body: " <<
           requestBodySource->status());
    requestBodySource = NULL;
    return false;
}

// Entry-dependent callbacks use this check to quit if the entry went bad
bool
Client::abortOnBadEntry(const char *abortReason)
{
    if (entry->isAccepting())
        return false;

    debugs(11,5, HERE << "entry is not Accepting!");
    abortTransaction(abortReason);
    return true;
}

// more request or adapted response body is available
void
Client::noteMoreBodyDataAvailable(BodyPipe::Pointer bp)
{
#if USE_ADAPTATION
    if (adaptedBodySource == bp) {
        handleMoreAdaptedBodyAvailable();
        return;
    }
#endif
    if (requestBodySource == bp)
        handleMoreRequestBodyAvailable();
}

// the entire request or adapted response body was provided, successfully
void
Client::noteBodyProductionEnded(BodyPipe::Pointer bp)
{
#if USE_ADAPTATION
    if (adaptedBodySource == bp) {
        handleAdaptedBodyProductionEnded();
        return;
    }
#endif
    if (requestBodySource == bp)
        handleRequestBodyProductionEnded();
}

// premature end of the request or adapted response body production
void
Client::noteBodyProducerAborted(BodyPipe::Pointer bp)
{
#if USE_ADAPTATION
    if (adaptedBodySource == bp) {
        handleAdaptedBodyProducerAborted();
        return;
    }
#endif
    if (requestBodySource == bp)
        handleRequestBodyProducerAborted();
}

// more origin request body data is available
void
Client::handleMoreRequestBodyAvailable()
{
    if (!requestSender)
        sendMoreRequestBody();
    else
        debugs(9,3, HERE << "waiting for request body write to complete");
}

// there will be no more handleMoreRequestBodyAvailable calls
void
Client::handleRequestBodyProductionEnded()
{
    receivedWholeRequestBody = true;
    if (!requestSender)
        doneSendingRequestBody();
    else
        debugs(9,3, HERE << "waiting for request body write to complete");
}

// called when we are done sending request body; kids extend this
void
Client::doneSendingRequestBody()
{
    debugs(9,3, HERE << "done sending request body");
    assert(requestBodySource != NULL);
    stopConsumingFrom(requestBodySource);

    // kids extend this
}

// called when body producers aborts; kids extend this
void
Client::handleRequestBodyProducerAborted()
{
    if (requestSender != NULL)
        debugs(9,3, HERE << "fyi: request body aborted while we were sending");

    fwd->dontRetry(true); // the problem is not with the server
    stopConsumingFrom(requestBodySource); // requestSender, if any, will notice

    // kids extend this
}

// called when we wrote request headers(!) or a part of the body
void
Client::sentRequestBody(const CommIoCbParams &io)
{
    debugs(11, 5, "sentRequestBody: FD " << io.fd << ": size " << io.size << ": errflag " << io.flag << ".");
    debugs(32,3,HERE << "sentRequestBody called");

    requestSender = NULL;

    if (io.size > 0) {
        fd_bytes(io.fd, io.size, FD_WRITE);
        kb_incr(&(statCounter.server.all.kbytes_out), io.size);
        // kids should increment their counters
    }

    if (io.flag == Comm::ERR_CLOSING)
        return;

    if (!requestBodySource) {
        debugs(9,3, HERE << "detected while-we-were-sending abort");
        return; // do nothing;
    }

    if (io.flag) {
        debugs(11, DBG_IMPORTANT, "sentRequestBody error: FD " << io.fd << ": " << xstrerr(io.xerrno));
        ErrorState *err;
        err = new ErrorState(ERR_WRITE_ERROR, Http::scBadGateway, fwd->request);
        err->xerrno = io.xerrno;
        fwd->fail(err);
        abortTransaction("I/O error while sending request body");
        return;
    }

    if (EBIT_TEST(entry->flags, ENTRY_ABORTED)) {
        abortTransaction("store entry aborted while sending request body");
        return;
    }

    if (!requestBodySource->exhausted())
        sendMoreRequestBody();
    else if (receivedWholeRequestBody)
        doneSendingRequestBody();
    else
        debugs(9,3, HERE << "waiting for body production end or abort");
}

void
Client::sendMoreRequestBody()
{
    assert(requestBodySource != NULL);
    assert(!requestSender);

    const Comm::ConnectionPointer conn = dataConnection();

    if (!Comm::IsConnOpen(conn)) {
        debugs(9,3, HERE << "cannot send request body to closing " << conn);
        return; // wait for the kid's close handler; TODO: assert(closer);
    }

    MemBuf buf;
    if (getMoreRequestBody(buf) && buf.contentSize() > 0) {
        debugs(9,3, HERE << "will write " << buf.contentSize() << " request body bytes");
        typedef CommCbMemFunT<Client, CommIoCbParams> Dialer;
        requestSender = JobCallback(93,3, Dialer, this, Client::sentRequestBody);
        Comm::Write(conn, &buf, requestSender);
    } else {
        debugs(9,3, HERE << "will wait for more request body bytes or eof");
        requestSender = NULL;
    }
}

/// either fill buf with available [encoded] request body bytes or return false
bool
Client::getMoreRequestBody(MemBuf &buf)
{
    // default implementation does not encode request body content
    Must(requestBodySource != NULL);
    return requestBodySource->getMoreData(buf);
}

// Compares hosts in urls, returns false if different, no sheme, or no host.
static bool
sameUrlHosts(const char *url1, const char *url2)
{
    // XXX: Want urlHostname() here, but it uses static storage and copying
    const char *host1 = strchr(url1, ':');
    const char *host2 = strchr(url2, ':');

    if (host1 && host2) {
        // skip scheme slashes
        do {
            ++host1;
            ++host2;
        } while (*host1 == '/' && *host2 == '/');

        if (!*host1)
            return false; // no host

        // increment while the same until we reach the end of the URL/host
        while (*host1 && *host1 != '/' && *host1 == *host2) {
            ++host1;
            ++host2;
        }
        return *host1 == *host2;
    }

    return false; // no URL scheme
}

// purges entries that match the value of a given HTTP [response] header
static void
purgeEntriesByHeader(HttpRequest *req, const char *reqUrl, HttpMsg *rep, http_hdr_type hdr)
{
    const char *hdrUrl, *absUrl;

    absUrl = NULL;
    hdrUrl = rep->header.getStr(hdr);
    if (hdrUrl == NULL) {
        return;
    }

    /*
     * If the URL is relative, make it absolute so we can find it.
     * If it's absolute, make sure the host parts match to avoid DOS attacks
     * as per RFC 2616 13.10.
     */
    if (urlIsRelative(hdrUrl)) {
        absUrl = urlMakeAbsolute(req, hdrUrl);
        if (absUrl != NULL) {
            hdrUrl = absUrl;
        }
    } else if (!sameUrlHosts(reqUrl, hdrUrl)) {
        return;
    }

    purgeEntriesByUrl(req, hdrUrl);

    if (absUrl != NULL) {
        safe_free(absUrl);
    }
}

// some HTTP methods should purge matching cache entries
void
Client::maybePurgeOthers()
{
    // only some HTTP methods should purge matching cache entries
    if (!request->method.purgesOthers())
        return;

    // and probably only if the response was successful
    if (theFinalReply->sline.status() >= 400)
        return;

    // XXX: should we use originalRequest() here?
    const char *reqUrl = urlCanonical(request);
    debugs(88, 5, "maybe purging due to " << request->method << ' ' << reqUrl);
    purgeEntriesByUrl(request, reqUrl);
    purgeEntriesByHeader(request, reqUrl, theFinalReply, HDR_LOCATION);
    purgeEntriesByHeader(request, reqUrl, theFinalReply, HDR_CONTENT_LOCATION);
}

/// called when we have final (possibly adapted) reply headers; kids extend
void
Client::haveParsedReplyHeaders()
{
    Must(theFinalReply);
    maybePurgeOthers();

    // adaptation may overwrite old offset computed using the virgin response
    const bool partial = theFinalReply->content_range &&
                         theFinalReply->sline.status() == Http::scPartialContent;
    currentOffset = partial ? theFinalReply->content_range->spec.offset : 0;
}

/// whether to prevent caching of an otherwise cachable response
bool
Client::blockCaching()
{
    if (const Acl::Tree *acl = Config.accessList.storeMiss) {
        // This relatively expensive check is not in StoreEntry::checkCachable:
        // That method lacks HttpRequest and may be called too many times.
        ACLFilledChecklist ch(acl, originalRequest(), NULL);
        ch.reply = const_cast<HttpReply*>(entry->getReply()); // ACLFilledChecklist API bug
        HTTPMSGLOCK(ch.reply);
        if (ch.fastCheck() != ACCESS_ALLOWED) { // when in doubt, block
            debugs(20, 3, "store_miss prohibits caching");
            return true;
        }
    }
    return false;
}

HttpRequest *
Client::originalRequest()
{
    return request;
}

#if USE_ADAPTATION
/// Initiate an asynchronous adaptation transaction which will call us back.
void
Client::startAdaptation(const Adaptation::ServiceGroupPointer &group, HttpRequest *cause)
{
    debugs(11, 5, "Client::startAdaptation() called");
    // check whether we should be sending a body as well
    // start body pipe to feed ICAP transaction if needed
    assert(!virginBodyDestination);
    HttpReply *vrep = virginReply();
    assert(!vrep->body_pipe);
    int64_t size = 0;
    if (vrep->expectingBody(cause->method, size) && size) {
        virginBodyDestination = new BodyPipe(this);
        vrep->body_pipe = virginBodyDestination;
        debugs(93, 6, HERE << "will send virgin reply body to " <<
               virginBodyDestination << "; size: " << size);
        if (size > 0)
            virginBodyDestination->setBodySize(size);
    }

    adaptedHeadSource = initiateAdaptation(
                            new Adaptation::Iterator(vrep, cause, fwd->al, group));
    startedAdaptation = initiated(adaptedHeadSource);
    Must(startedAdaptation);
}

// properly cleans up ICAP-related state
// may be called multiple times
void Client::cleanAdaptation()
{
    debugs(11,5, HERE << "cleaning ICAP; ACL: " << adaptationAccessCheckPending);

    if (virginBodyDestination != NULL)
        stopProducingFor(virginBodyDestination, false);

    announceInitiatorAbort(adaptedHeadSource);

    if (adaptedBodySource != NULL)
        stopConsumingFrom(adaptedBodySource);

    if (!adaptationAccessCheckPending) // we cannot cancel a pending callback
        assert(doneWithAdaptation()); // make sure the two methods are in sync
}

bool
Client::doneWithAdaptation() const
{
    return !adaptationAccessCheckPending &&
           !virginBodyDestination && !adaptedHeadSource && !adaptedBodySource;
}

// sends virgin reply body to ICAP, buffering excesses if needed
void
Client::adaptVirginReplyBody(const char *data, ssize_t len)
{
    assert(startedAdaptation);

    if (!virginBodyDestination) {
        debugs(11,3, HERE << "ICAP does not want more virgin body");
        return;
    }

    // grow overflow area if already overflowed
    if (responseBodyBuffer) {
        responseBodyBuffer->append(data, len);
        data = responseBodyBuffer->content();
        len = responseBodyBuffer->contentSize();
    }

    const ssize_t putSize = virginBodyDestination->putMoreData(data, len);
    data += putSize;
    len -= putSize;

    // if we had overflow area, shrink it as necessary
    if (responseBodyBuffer) {
        if (putSize == responseBodyBuffer->contentSize()) {
            delete responseBodyBuffer;
            responseBodyBuffer = NULL;
        } else {
            responseBodyBuffer->consume(putSize);
        }
        return;
    }

    // if we did not have an overflow area, create it as needed
    if (len > 0) {
        assert(!responseBodyBuffer);
        responseBodyBuffer = new MemBuf;
        responseBodyBuffer->init(4096, SQUID_TCP_SO_RCVBUF * 10);
        responseBodyBuffer->append(data, len);
    }
}

// can supply more virgin response body data
void
Client::noteMoreBodySpaceAvailable(BodyPipe::Pointer)
{
    if (responseBodyBuffer) {
        addVirginReplyBody(NULL, 0); // kick the buffered fragment alive again
        if (completed && !responseBodyBuffer) {
            serverComplete2();
            return;
        }
    }
    maybeReadVirginBody();
}

// the consumer of our virgin response body aborted
void
Client::noteBodyConsumerAborted(BodyPipe::Pointer)
{
    stopProducingFor(virginBodyDestination, false);

    // do not force closeServer here in case we need to bypass AdaptationQueryAbort

    if (doneWithAdaptation()) // we may still be receiving adapted response
        handleAdaptationCompleted();
}

// received adapted response headers (body may follow)
void
Client::noteAdaptationAnswer(const Adaptation::Answer &answer)
{
    clearAdaptation(adaptedHeadSource); // we do not expect more messages

    switch (answer.kind) {
    case Adaptation::Answer::akForward:
        handleAdaptedHeader(const_cast<HttpMsg*>(answer.message.getRaw()));
        break;

    case Adaptation::Answer::akBlock:
        handleAdaptationBlocked(answer);
        break;

    case Adaptation::Answer::akError:
        handleAdaptationAborted(!answer.final);
        break;
    }
}

void
Client::handleAdaptedHeader(HttpMsg *msg)
{
    if (abortOnBadEntry("entry went bad while waiting for adapted headers")) {
        // If the adapted response has a body, the ICAP side needs to know
        // that nobody will consume that body. We will be destroyed upon
        // return. Tell the ICAP side that it is on its own.
        HttpReply *rep = dynamic_cast<HttpReply*>(msg);
        assert(rep);
        if (rep->body_pipe != NULL)
            rep->body_pipe->expectNoConsumption();

        return;
    }

    HttpReply *rep = dynamic_cast<HttpReply*>(msg);
    assert(rep);
    debugs(11,5, HERE << this << " setting adapted reply to " << rep);
    setFinalReply(rep);

    assert(!adaptedBodySource);
    if (rep->body_pipe != NULL) {
        // subscribe to receive adapted body
        adaptedBodySource = rep->body_pipe;
        // assume that ICAP does not auto-consume on failures
        const bool result = adaptedBodySource->setConsumerIfNotLate(this);
        assert(result);
    } else {
        // no body
        if (doneWithAdaptation()) // we may still be sending virgin response
            handleAdaptationCompleted();
    }
}

void
Client::resumeBodyStorage()
{
    if (abortOnBadEntry("store entry aborted while kick producer callback"))
        return;

    if (!adaptedBodySource)
        return;

    handleMoreAdaptedBodyAvailable();

    if (adaptedBodySource != NULL && adaptedBodySource->exhausted())
        endAdaptedBodyConsumption();
}

// more adapted response body is available
void
Client::handleMoreAdaptedBodyAvailable()
{
    if (abortOnBadEntry("entry refuses adapted body"))
        return;

    assert(entry);

    size_t contentSize = adaptedBodySource->buf().contentSize();

    if (!contentSize)
        return; // XXX: bytesWanted asserts on zero-size ranges

    const size_t spaceAvailable = entry->bytesWanted(Range<size_t>(0, contentSize), true);

    if (spaceAvailable < contentSize ) {
        // No or partial body data consuming
        typedef NullaryMemFunT<Client> Dialer;
        AsyncCall::Pointer call = asyncCall(93, 5, "Client::resumeBodyStorage",
                                            Dialer(this, &Client::resumeBodyStorage));
        entry->deferProducer(call);
    }

    if (!spaceAvailable)  {
        debugs(11, 5, HERE << "NOT storing " << contentSize << " bytes of adapted " <<
               "response body at offset " << adaptedBodySource->consumedSize());
        return;
    }

    if (spaceAvailable < contentSize ) {
        debugs(11, 5, HERE << "postponing storage of " <<
               (contentSize - spaceAvailable) << " body bytes");
        contentSize = spaceAvailable;
    }

    debugs(11,5, HERE << "storing " << contentSize << " bytes of adapted " <<
           "response body at offset " << adaptedBodySource->consumedSize());

    BodyPipeCheckout bpc(*adaptedBodySource);
    const StoreIOBuffer ioBuf(&bpc.buf, currentOffset, contentSize);
    currentOffset += ioBuf.length;
    entry->write(ioBuf);
    bpc.buf.consume(contentSize);
    bpc.checkIn();
}

// the entire adapted response body was produced, successfully
void
Client::handleAdaptedBodyProductionEnded()
{
    if (abortOnBadEntry("entry went bad while waiting for adapted body eof"))
        return;

    // end consumption if we consumed everything
    if (adaptedBodySource != NULL && adaptedBodySource->exhausted())
        endAdaptedBodyConsumption();
    // else resumeBodyStorage() will eventually consume the rest
}

void
Client::endAdaptedBodyConsumption()
{
    stopConsumingFrom(adaptedBodySource);
    handleAdaptationCompleted();
}

// premature end of the adapted response body
void Client::handleAdaptedBodyProducerAborted()
{
    stopConsumingFrom(adaptedBodySource);
    handleAdaptationAborted();
}

// common part of noteAdaptationAnswer and handleAdaptedBodyProductionEnded
void
Client::handleAdaptationCompleted()
{
    debugs(11,5, HERE << "handleAdaptationCompleted");
    cleanAdaptation();

    // We stop reading origin response because we have no place to put it(*) and
    // cannot use it. If some origin servers do not like that or if we want to
    // reuse more pconns, we can add code to discard unneeded origin responses.
    // (*) TODO: Is it possible that the adaptation xaction is still running?
    if (mayReadVirginReplyBody()) {
        debugs(11,3, HERE << "closing origin conn due to ICAP completion");
        closeServer();
    }

    completeForwarding();
}

// common part of noteAdaptation*Aborted and noteBodyConsumerAborted methods
void
Client::handleAdaptationAborted(bool bypassable)
{
    debugs(11,5, HERE << "handleAdaptationAborted; bypassable: " << bypassable <<
           ", entry empty: " << entry->isEmpty());

    if (abortOnBadEntry("entry went bad while ICAP aborted"))
        return;

    // TODO: bypass if possible

    if (entry->isEmpty()) {
        debugs(11,9, HERE << "creating ICAP error entry after ICAP failure");
        ErrorState *err = new ErrorState(ERR_ICAP_FAILURE, Http::scInternalServerError, request);
        err->detailError(ERR_DETAIL_ICAP_RESPMOD_EARLY);
        fwd->fail(err);
        fwd->dontRetry(true);
    } else if (request) { // update logged info directly
        request->detailError(ERR_ICAP_FAILURE, ERR_DETAIL_ICAP_RESPMOD_LATE);
    }

    abortTransaction("ICAP failure");
}

// adaptation service wants us to deny HTTP client access to this response
void
Client::handleAdaptationBlocked(const Adaptation::Answer &answer)
{
    debugs(11,5, HERE << answer.ruleId);

    if (abortOnBadEntry("entry went bad while ICAP aborted"))
        return;

    if (!entry->isEmpty()) { // too late to block (should not really happen)
        if (request)
            request->detailError(ERR_ICAP_FAILURE, ERR_DETAIL_RESPMOD_BLOCK_LATE);
        abortTransaction("late adaptation block");
        return;
    }

    debugs(11,7, HERE << "creating adaptation block response");

    err_type page_id =
        aclGetDenyInfoPage(&Config.denyInfoList, answer.ruleId.termedBuf(), 1);
    if (page_id == ERR_NONE)
        page_id = ERR_ACCESS_DENIED;

    ErrorState *err = new ErrorState(page_id, Http::scForbidden, request);
    err->detailError(ERR_DETAIL_RESPMOD_BLOCK_EARLY);
    fwd->fail(err);
    fwd->dontRetry(true);

    abortTransaction("timely adaptation block");
}

void
Client::noteAdaptationAclCheckDone(Adaptation::ServiceGroupPointer group)
{
    adaptationAccessCheckPending = false;

    if (abortOnBadEntry("entry went bad while waiting for ICAP ACL check"))
        return;

    // TODO: Should non-ICAP and ICAP REPMOD pre-cache paths check this?
    // That check now only happens on REQMOD pre-cache and REPMOD post-cache, in processReplyAccess().
    if (virginReply()->expectedBodyTooLarge(*request)) {
        sendBodyIsTooLargeError();
        return;
    }
    // TODO: Should we check receivedBodyTooLarge as well?

    if (!group) {
        debugs(11,3, HERE << "no adapation needed");
        setFinalReply(virginReply());
        processReplyBody();
        return;
    }

    startAdaptation(group, originalRequest());
    processReplyBody();
}
#endif

void
Client::sendBodyIsTooLargeError()
{
    ErrorState *err = new ErrorState(ERR_TOO_BIG, Http::scForbidden, request);
    fwd->fail(err);
    fwd->dontRetry(true);
    abortTransaction("Virgin body too large.");
}

// TODO: when HttpStateData sends all errors to ICAP,
// we should be able to move this at the end of setVirginReply().
void
Client::adaptOrFinalizeReply()
{
#if USE_ADAPTATION
    // TODO: merge with client side and return void to hide the on/off logic?
    // The callback can be called with a NULL service if adaptation is off.
    adaptationAccessCheckPending = Adaptation::AccessCheck::Start(
                                       Adaptation::methodRespmod, Adaptation::pointPreCache,
                                       originalRequest(), virginReply(), fwd->al, this);
    debugs(11,5, HERE << "adaptationAccessCheckPending=" << adaptationAccessCheckPending);
    if (adaptationAccessCheckPending)
        return;
#endif

    setFinalReply(virginReply());
}

/// initializes bodyBytesRead stats if needed and applies delta
void
Client::adjustBodyBytesRead(const int64_t delta)
{
    int64_t &bodyBytesRead = originalRequest()->hier.bodyBytesRead;

    // if we got here, do not log a dash even if we got nothing from the server
    if (bodyBytesRead < 0)
        bodyBytesRead = 0;

    bodyBytesRead += delta; // supports negative and zero deltas

    // check for overflows ("infinite" response?) and undeflows (a bug)
    Must(bodyBytesRead >= 0);
}

void
Client::addVirginReplyBody(const char *data, ssize_t len)
{
    adjustBodyBytesRead(len);

#if USE_ADAPTATION
    assert(!adaptationAccessCheckPending); // or would need to buffer while waiting
    if (startedAdaptation) {
        adaptVirginReplyBody(data, len);
        return;
    }
#endif
    storeReplyBody(data, len);
}

// writes virgin or adapted reply body to store
void
Client::storeReplyBody(const char *data, ssize_t len)
{
    // write even if len is zero to push headers towards the client side
    entry->write (StoreIOBuffer(len, currentOffset, (char*)data));

    currentOffset += len;
}

<<<<<<< HEAD
size_t
Client::needBufferSpace(const SBuf &readBuf, const size_t minSpace) const
{
    size_t space = readBuf.spaceSize(); // available space w/o heroic measures
    if (space < minSpace) {
        const size_t maxSpace = SBuf::maxSize; // absolute best
        space = min(minSpace, maxSpace); // do not promise more than asked
    }

#if USE_ADAPTATION
    if (responseBodyBuffer) {
        return 0;	// Stop reading if already overflowed waiting for ICAP to catch up
    }

    if (virginBodyDestination != NULL) {
        /*
         * BodyPipe buffer has a finite size limit.  We
         * should not read more data from the network than will fit
         * into the pipe buffer or we _lose_ what did not fit if
         * the response ends sooner that BodyPipe frees up space:
         * There is no code to keep pumping data into the pipe once
         * response ends and serverComplete() is called.
         *
         * If the pipe is totally full, don't register the read handler.
         * The BodyPipe will call our noteMoreBodySpaceAvailable() method
         * when it has free space again.
         */
        size_t adaptation_space =
            virginBodyDestination->buf().potentialSpaceSize();

        debugs(11,9, "Client may read up to min(" <<
               adaptation_space << ", " << space << ") bytes");

        if (adaptation_space < space)
            space = adaptation_space;
    }
#endif

    return space;
}

size_t
Client::replyBodySpace(const MemBuf &readBuf, const size_t minSpace) const
=======
size_t Client::replyBodySpace(const MemBuf &readBuf,
                              const size_t minSpace) const
>>>>>>> 570000d8
{
    size_t space = readBuf.spaceSize(); // available space w/o heroic measures
    if (space < minSpace) {
        const size_t maxSpace = readBuf.potentialSpaceSize(); // absolute best
        space = min(minSpace, maxSpace); // do not promise more than asked
    }

#if USE_ADAPTATION
    if (responseBodyBuffer) {
        return 0;   // Stop reading if already overflowed waiting for ICAP to catch up
    }

    if (virginBodyDestination != NULL) {
        /*
         * BodyPipe buffer has a finite size limit.  We
         * should not read more data from the network than will fit
         * into the pipe buffer or we _lose_ what did not fit if
         * the response ends sooner that BodyPipe frees up space:
         * There is no code to keep pumping data into the pipe once
         * response ends and serverComplete() is called.
         *
         * If the pipe is totally full, don't register the read handler.
         * The BodyPipe will call our noteMoreBodySpaceAvailable() method
         * when it has free space again.
         */
        size_t adaptation_space =
            virginBodyDestination->buf().potentialSpaceSize();

        debugs(11,9, "Client may read up to min(" <<
               adaptation_space << ", " << space << ") bytes");

        if (adaptation_space < space)
            space = adaptation_space;
    }
#endif

    return space;
}
<|MERGE_RESOLUTION|>--- conflicted
+++ resolved
@@ -973,7 +973,6 @@
     currentOffset += len;
 }
 
-<<<<<<< HEAD
 size_t
 Client::needBufferSpace(const SBuf &readBuf, const size_t minSpace) const
 {
@@ -1017,10 +1016,6 @@
 
 size_t
 Client::replyBodySpace(const MemBuf &readBuf, const size_t minSpace) const
-=======
-size_t Client::replyBodySpace(const MemBuf &readBuf,
-                              const size_t minSpace) const
->>>>>>> 570000d8
 {
     size_t space = readBuf.spaceSize(); // available space w/o heroic measures
     if (space < minSpace) {
