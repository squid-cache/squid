--- conflicted
+++ resolved
@@ -149,60 +149,23 @@
     debugs(75, 3, HERE << conn << " read " << aBufferLength << " bytes");
     debugs(75, 5, "{" << aBuffer << "}");
 
-<<<<<<< HEAD
-    if (flag == COMM_OK && aBufferLength > 0) {
-        if (!dataWritten)
-            setReplyToOK(entry);
-
-        kb_incr(&statCounter.server.all.kbytes_in, aBufferLength);
-
-        kb_incr(&statCounter.server.http.kbytes_in, aBufferLength);
-
-        /* No range support, we always grab it all */
-        dataWritten = true;
-
-        entry->append(aBuffer, aBufferLength);
-
-        entry->flush();
-
-        do_next_read = 1;
-    } else if (flag != COMM_OK || aBufferLength < 0) {
+    if (flag != COMM_OK) {
         debugs(50, 2, HERE  << conn << ": read failure: " << xstrerror() << ".");
-=======
-    if (flag != COMM_OK) {
-        debugs(50, 2, "whoisReadReply: FD " << fd << ": read failure: " << xstrerror() << ".");
->>>>>>> 253749a8
 
         if (ignoreErrno(errno)) {
-            comm_read(fd, aBuffer, BUFSIZ, whoisReadReply, this);
+            AsyncCall::Pointer call = commCbCall(5,4, "whoisReadReply",
+                                                 CommIoCbPtrFun(whoisReadReply, this));
+            comm_read(conn, aBuffer, BUFSIZ, call);
         } else {
             ErrorState *err;
             err = errorCon(ERR_READ_ERROR, HTTP_INTERNAL_SERVER_ERROR, fwd->request);
             err->xerrno = errno;
             fwd->fail(err);
-<<<<<<< HEAD
             conn->close();
-            do_next_read = 0;
-=======
-            comm_close(fd);
->>>>>>> 253749a8
         }
         return;
     }
 
-<<<<<<< HEAD
-        fwd->complete();
-        debugs(75, 3, "whoisReadReply: Done: " << entry->url()  );
-        conn->close();
-        do_next_read = 0;
-    }
-
-    if (do_next_read) {
-        AsyncCall::Pointer call = commCbCall(5,4, "whoisReadReply",
-                                             CommIoCbPtrFun(whoisReadReply, this));
-        comm_read(conn, aBuffer, BUFSIZ, call);
-    }
-=======
     if (aBufferLength > 0) {
         if (!dataWritten)
             setReplyToOK(entry);
@@ -215,7 +178,9 @@
         entry->append(aBuffer, aBufferLength);
         entry->flush();
 
-        comm_read(fd, aBuffer, BUFSIZ, whoisReadReply, this);
+        AsyncCall::Pointer call = commCbCall(5,4, "whoisReadReply",
+                                             CommIoCbPtrFun(whoisReadReply, this));
+        comm_read(conn, aBuffer, BUFSIZ, call);
         return;
     }
 
@@ -228,8 +193,7 @@
 
     fwd->complete();
     debugs(75, 3, "whoisReadReply: Done: " << entry->url());
-    comm_close(fd);
->>>>>>> 253749a8
+    conn->close();
 }
 
 static void
