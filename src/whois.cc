--- conflicted
+++ resolved
@@ -101,18 +101,12 @@
     String str_print=p->request->urlpath.substr(1,p->request->urlpath.size());
     snprintf(buf, l, SQUIDSTRINGPH"\r\n", SQUIDSTRINGPRINT(str_print));
 
-<<<<<<< HEAD
-    comm_write(fwd->serverConnection(), buf, strlen(buf), whoisWriteComplete, p, NULL);
+    AsyncCall::Pointer call = commCbCall(5,5, "whoisWriteComplete",
+                                         CommIoCbPtrFun(whoisWriteComplete, p));
+
+    Comm::Write(fwd->serverConnection(), buf, strlen(buf), call, NULL);
     comm_read(fwd->serverConnection(), p->buf, BUFSIZ, whoisReadReply, p);
     commSetTimeout(fwd->serverConnection()->fd, Config.Timeout.read, whoisTimeout, p);
-=======
-    AsyncCall::Pointer call = commCbCall(5,5, "whoisWriteComplete",
-                                         CommIoCbPtrFun(whoisWriteComplete, p));
-
-    Comm::Write(fd, buf, strlen(buf), call, NULL);
-    comm_read(fd, p->buf, BUFSIZ, whoisReadReply, p);
-    commSetTimeout(fd, Config.Timeout.read, whoisTimeout, p);
->>>>>>> 4d9b7d08
 }
 
 /* PRIVATE */
