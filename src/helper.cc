/*
 * DEBUG: section 84    Helper process maintenance
 * AUTHOR: Harvest Derived?
 *
 * SQUID Web Proxy Cache          http://www.squid-cache.org/
 * ----------------------------------------------------------
 *
 *  Squid is the result of efforts by numerous individuals from
 *  the Internet community; see the CONTRIBUTORS file for full
 *  details.   Many organizations have provided support for Squid's
 *  development; see the SPONSORS file for full details.  Squid is
 *  Copyrighted (C) 2001 by the Regents of the University of
 *  California; see the COPYRIGHT file for full details.  Squid
 *  incorporates software developed and/or copyrighted by other
 *  sources; see the CREDITS file for full details.
 *
 *  This program is free software; you can redistribute it and/or modify
 *  it under the terms of the GNU General Public License as published by
 *  the Free Software Foundation; either version 2 of the License, or
 *  (at your option) any later version.
 *
 *  This program is distributed in the hope that it will be useful,
 *  but WITHOUT ANY WARRANTY; without even the implied warranty of
 *  MERCHANTABILITY or FITNESS FOR A PARTICULAR PURPOSE.  See the
 *  GNU General Public License for more details.
 *
 *  You should have received a copy of the GNU General Public License
 *  along with this program; if not, write to the Free Software
 *  Foundation, Inc., 59 Temple Place, Suite 330, Boston, MA 02111, USA.
 *
 */

#include "squid.h"
#include "base/AsyncCbdataCalls.h"
#include "comm.h"
#include "comm/Connection.h"
#include "comm/Write.h"
#include "fd.h"
#include "format/Quoting.h"
#include "helper.h"
#include "Mem.h"
#include "MemBuf.h"
#include "SquidIpc.h"
#include "SquidMath.h"
#include "SquidTime.h"
#include "Store.h"
#include "wordlist.h"

#define HELPER_MAX_ARGS 64

/** Initial Squid input buffer size. Helper responses may exceed this, and
 * Squid will grow the input buffer as needed, up to ReadBufMaxSize.
 */
const size_t ReadBufMinSize(4*1024);

/** Maximum safe size of a helper-to-Squid response message plus one.
 * Squid will warn and close the stream if a helper sends a too-big response.
 * ssl_crtd helper is known to produce responses of at least 10KB in size.
 * Some undocumented helpers are known to produce responses exceeding 8KB.
 */
const size_t ReadBufMaxSize(32*1024);

static IOCB helperHandleRead;
static IOCB helperStatefulHandleRead;
static void helperServerFree(helper_server *srv);
static void helperStatefulServerFree(helper_stateful_server *srv);
static void Enqueue(helper * hlp, helper_request *);
static helper_request *Dequeue(helper * hlp);
static helper_stateful_request *StatefulDequeue(statefulhelper * hlp);
static helper_server *GetFirstAvailable(helper * hlp);
static helper_stateful_server *StatefulGetFirstAvailable(statefulhelper * hlp);
static void helperDispatch(helper_server * srv, helper_request * r);
static void helperStatefulDispatch(helper_stateful_server * srv, helper_stateful_request * r);
static void helperKickQueue(helper * hlp);
static void helperStatefulKickQueue(statefulhelper * hlp);
static void helperStatefulServerDone(helper_stateful_server * srv);
static void helperRequestFree(helper_request * r);
static void helperStatefulRequestFree(helper_stateful_request * r);
static void StatefulEnqueue(statefulhelper * hlp, helper_stateful_request * r);
static bool helperStartStats(StoreEntry *sentry, void *hlp, const char *label);

CBDATA_CLASS_INIT(helper);
CBDATA_TYPE(helper_server);
CBDATA_CLASS_INIT(statefulhelper);
CBDATA_TYPE(helper_stateful_server);

void
HelperServerBase::initStats()
{
    stats.uses=0;
    stats.replies=0;
    stats.pending=0;
    stats.releases=0;
}

void
HelperServerBase::closePipesSafely()
{
#if _SQUID_WINDOWS_
    int no = index + 1;

    shutdown(writePipe->fd, SD_BOTH);
#endif

    flags.closing = 1;
    if (readPipe->fd == writePipe->fd)
        readPipe->fd = -1;
    else
        readPipe->close();
    writePipe->close();

#if _SQUID_WINDOWS_
    if (hIpc) {
        if (WaitForSingleObject(hIpc, 5000) != WAIT_OBJECT_0) {
            getCurrentTime();
            debugs(84, DBG_IMPORTANT, "WARNING: " << hlp->id_name <<
                   " #" << no << " (" << hlp->cmdline->key << "," <<
                   (long int)pid << ") didn't exit in 5 seconds");
        }
        CloseHandle(hIpc);
    }
#endif
}

void
HelperServerBase::closeWritePipeSafely()
{
#if _SQUID_WINDOWS_
    int no = index + 1;

    shutdown(writePipe->fd, (readPipe->fd == writePipe->fd ? SD_BOTH : SD_SEND));
#endif

    flags.closing = 1;
    if (readPipe->fd == writePipe->fd)
        readPipe->fd = -1;
    writePipe->close();

#if _SQUID_WINDOWS_
    if (hIpc) {
        if (WaitForSingleObject(hIpc, 5000) != WAIT_OBJECT_0) {
            getCurrentTime();
            debugs(84, DBG_IMPORTANT, "WARNING: " << hlp->id_name <<
                   " #" << no << " (" << hlp->cmdline->key << "," <<
                   (long int)pid << ") didn't exit in 5 seconds");
        }
        CloseHandle(hIpc);
    }
#endif
}

void
helperOpenServers(helper * hlp)
{
    char *s;
    char *progname;
    char *shortname;
    char *procname;
    const char *args[HELPER_MAX_ARGS+1]; // save space for a NULL terminator
    char fd_note_buf[FD_DESC_SZ];
    helper_server *srv;
    int nargs = 0;
    int k;
    pid_t pid;
    int rfd;
    int wfd;
    void * hIpc;
    wordlist *w;

    if (hlp->cmdline == NULL)
        return;

    progname = hlp->cmdline->key;

    if ((s = strrchr(progname, '/')))
        shortname = xstrdup(s + 1);
    else
        shortname = xstrdup(progname);

    /* figure out how many new child are actually needed. */
    int need_new = hlp->childs.needNew();

    debugs(84, DBG_IMPORTANT, "helperOpenServers: Starting " << need_new << "/" << hlp->childs.n_max << " '" << shortname << "' processes");

    if (need_new < 1) {
        debugs(84, DBG_IMPORTANT, "helperOpenServers: No '" << shortname << "' processes needed.");
    }

    procname = (char *)xmalloc(strlen(shortname) + 3);

    snprintf(procname, strlen(shortname) + 3, "(%s)", shortname);

    args[nargs] = procname;
    ++nargs;

    for (w = hlp->cmdline->next; w && nargs < HELPER_MAX_ARGS; w = w->next) {
        args[nargs] = w->key;
        ++nargs;
    }

    args[nargs] = NULL;
    ++nargs;

    assert(nargs <= HELPER_MAX_ARGS);

    for (k = 0; k < need_new; ++k) {
        getCurrentTime();
        rfd = wfd = -1;
        pid = ipcCreate(hlp->ipc_type,
                        progname,
                        args,
                        shortname,
                        hlp->addr,
                        &rfd,
                        &wfd,
                        &hIpc);

        if (pid < 0) {
            debugs(84, DBG_IMPORTANT, "WARNING: Cannot run '" << progname << "' process.");
            continue;
        }

        ++ hlp->childs.n_running;
        ++ hlp->childs.n_active;
        CBDATA_INIT_TYPE(helper_server);
        srv = cbdataAlloc(helper_server);
        srv->hIpc = hIpc;
        srv->pid = pid;
        srv->initStats();
        srv->index = k;
        srv->addr = hlp->addr;
        srv->readPipe = new Comm::Connection;
        srv->readPipe->fd = rfd;
        srv->writePipe = new Comm::Connection;
        srv->writePipe->fd = wfd;
        srv->rbuf = (char *)memAllocBuf(ReadBufMinSize, &srv->rbuf_sz);
        srv->wqueue = new MemBuf;
        srv->roffset = 0;
        srv->requests = (helper_request **)xcalloc(hlp->childs.concurrency ? hlp->childs.concurrency : 1, sizeof(*srv->requests));
        srv->parent = cbdataReference(hlp);
        dlinkAddTail(srv, &srv->link, &hlp->servers);

        if (rfd == wfd) {
            snprintf(fd_note_buf, FD_DESC_SZ, "%s #%d", shortname, k + 1);
            fd_note(rfd, fd_note_buf);
        } else {
            snprintf(fd_note_buf, FD_DESC_SZ, "reading %s #%d", shortname, k + 1);
            fd_note(rfd, fd_note_buf);
            snprintf(fd_note_buf, FD_DESC_SZ, "writing %s #%d", shortname, k + 1);
            fd_note(wfd, fd_note_buf);
        }

        commSetNonBlocking(rfd);

        if (wfd != rfd)
            commSetNonBlocking(wfd);

        AsyncCall::Pointer closeCall = asyncCall(5,4, "helperServerFree", cbdataDialer(helperServerFree, srv));
        comm_add_close_handler(rfd, closeCall);

        AsyncCall::Pointer call = commCbCall(5,4, "helperHandleRead",
                                             CommIoCbPtrFun(helperHandleRead, srv));
        comm_read(srv->readPipe, srv->rbuf, srv->rbuf_sz - 1, call);
    }

    hlp->last_restart = squid_curtime;
    safe_free(shortname);
    safe_free(procname);
    helperKickQueue(hlp);
}

/**
 * DPW 2007-05-08
 *
 * helperStatefulOpenServers: create the stateful child helper processes
 */
void
helperStatefulOpenServers(statefulhelper * hlp)
{
    char *shortname;
    const char *args[HELPER_MAX_ARGS+1]; // save space for a NULL terminator
    char fd_note_buf[FD_DESC_SZ];
    int nargs = 0;

    if (hlp->cmdline == NULL)
        return;

    if (hlp->childs.concurrency)
        debugs(84, DBG_CRITICAL, "ERROR: concurrency= is not yet supported for stateful helpers ('" << hlp->cmdline << "')");

    char *progname = hlp->cmdline->key;

    char *s;
    if ((s = strrchr(progname, '/')))
        shortname = xstrdup(s + 1);
    else
        shortname = xstrdup(progname);

    /* figure out haw mant new helpers are needed. */
    int need_new = hlp->childs.needNew();

    debugs(84, DBG_IMPORTANT, "helperOpenServers: Starting " << need_new << "/" << hlp->childs.n_max << " '" << shortname << "' processes");

    if (need_new < 1) {
        debugs(84, DBG_IMPORTANT, "helperStatefulOpenServers: No '" << shortname << "' processes needed.");
    }

    char *procname = (char *)xmalloc(strlen(shortname) + 3);

    snprintf(procname, strlen(shortname) + 3, "(%s)", shortname);

    args[nargs] = procname;
    ++nargs;

    for (wordlist *w = hlp->cmdline->next; w && nargs < HELPER_MAX_ARGS; w = w->next) {
        args[nargs] = w->key;
        ++nargs;
    }

    args[nargs] = NULL;
    ++nargs;

    assert(nargs <= HELPER_MAX_ARGS);

    for (int k = 0; k < need_new; ++k) {
        getCurrentTime();
        int rfd = -1;
        int wfd = -1;
        void * hIpc;
        pid_t pid = ipcCreate(hlp->ipc_type,
                              progname,
                              args,
                              shortname,
                              hlp->addr,
                              &rfd,
                              &wfd,
                              &hIpc);

        if (pid < 0) {
            debugs(84, DBG_IMPORTANT, "WARNING: Cannot run '" << progname << "' process.");
            continue;
        }

        ++ hlp->childs.n_running;
        ++ hlp->childs.n_active;
        CBDATA_INIT_TYPE(helper_stateful_server);
        helper_stateful_server *srv = cbdataAlloc(helper_stateful_server);
        srv->hIpc = hIpc;
        srv->pid = pid;
        srv->flags.reserved = 0;
        srv->initStats();
        srv->index = k;
        srv->addr = hlp->addr;
        srv->readPipe = new Comm::Connection;
        srv->readPipe->fd = rfd;
        srv->writePipe = new Comm::Connection;
        srv->writePipe->fd = wfd;
        srv->rbuf = (char *)memAllocBuf(ReadBufMinSize, &srv->rbuf_sz);
        srv->roffset = 0;
        srv->parent = cbdataReference(hlp);

        if (hlp->datapool != NULL)
            srv->data = hlp->datapool->alloc();

        dlinkAddTail(srv, &srv->link, &hlp->servers);

        if (rfd == wfd) {
            snprintf(fd_note_buf, FD_DESC_SZ, "%s #%d", shortname, k + 1);
            fd_note(rfd, fd_note_buf);
        } else {
            snprintf(fd_note_buf, FD_DESC_SZ, "reading %s #%d", shortname, k + 1);
            fd_note(rfd, fd_note_buf);
            snprintf(fd_note_buf, FD_DESC_SZ, "writing %s #%d", shortname, k + 1);
            fd_note(wfd, fd_note_buf);
        }

        commSetNonBlocking(rfd);

        if (wfd != rfd)
            commSetNonBlocking(wfd);

        AsyncCall::Pointer closeCall = asyncCall(5,4, "helperStatefulServerFree", cbdataDialer(helperStatefulServerFree, srv));
        comm_add_close_handler(rfd, closeCall);

        AsyncCall::Pointer call = commCbCall(5,4, "helperStatefulHandleRead",
                                             CommIoCbPtrFun(helperStatefulHandleRead, srv));
        comm_read(srv->readPipe, srv->rbuf, srv->rbuf_sz - 1, call);
    }

    hlp->last_restart = squid_curtime;
    safe_free(shortname);
    safe_free(procname);
    helperStatefulKickQueue(hlp);
}

void
helperSubmit(helper * hlp, const char *buf, HLPCB * callback, void *data)
{
    if (hlp == NULL) {
        debugs(84, 3, "helperSubmit: hlp == NULL");
<<<<<<< HEAD
        callback(data, HelperReply(NULL,0));
=======
        HelperReply nilReply(NULL, 0);
        callback(data, nilReply);
>>>>>>> 4b235afc
        return;
    }

    helper_request *r = new helper_request;
    helper_server *srv;

    r->callback = callback;
    r->data = cbdataReference(data);
    r->buf = xstrdup(buf);

    if ((srv = GetFirstAvailable(hlp)))
        helperDispatch(srv, r);
    else
        Enqueue(hlp, r);

    debugs(84, 9, "helperSubmit: " << buf);
}

/// lastserver = "server last used as part of a reserved request sequence"
void
helperStatefulSubmit(statefulhelper * hlp, const char *buf, HLPCB * callback, void *data, helper_stateful_server * lastserver)
{
    if (hlp == NULL) {
        debugs(84, 3, "helperStatefulSubmit: hlp == NULL");
<<<<<<< HEAD
        callback(data, HelperReply(NULL,0));
=======
        HelperReply nilReply(NULL, 0);
        callback(data, nilReply);
>>>>>>> 4b235afc
        return;
    }

    helper_stateful_request *r = new helper_stateful_request;

    r->callback = callback;
    r->data = cbdataReference(data);

    if (buf != NULL) {
        r->buf = xstrdup(buf);
        r->placeholder = 0;
    } else {
        r->buf = NULL;
        r->placeholder = 1;
    }

    if ((buf != NULL) && lastserver) {
        debugs(84, 5, "StatefulSubmit with lastserver " << lastserver);
        assert(lastserver->flags.reserved);
        assert(!(lastserver->request));

        debugs(84, 5, "StatefulSubmit dispatching");
        helperStatefulDispatch(lastserver, r);
    } else {
        helper_stateful_server *srv;
        if ((srv = StatefulGetFirstAvailable(hlp))) {
            helperStatefulDispatch(srv, r);
        } else
            StatefulEnqueue(hlp, r);
    }

    debugs(84, 9, "helperStatefulSubmit: placeholder: '" << r->placeholder << "', buf '" << buf << "'.");
}

/**
 * DPW 2007-05-08
 *
 * helperStatefulReleaseServer tells the helper that whoever was
 * using it no longer needs its services.
 */
void
helperStatefulReleaseServer(helper_stateful_server * srv)
{
    debugs(84, 3, HERE << "srv-" << srv->index << " flags.reserved = " << srv->flags.reserved);
    if (!srv->flags.reserved)
        return;

    ++ srv->stats.releases;

    srv->flags.reserved = 0;
    if (srv->parent->OnEmptyQueue != NULL && srv->data)
        srv->parent->OnEmptyQueue(srv->data);

    helperStatefulServerDone(srv);
}

/** return a pointer to the stateful routines data area */
void *
helperStatefulServerGetData(helper_stateful_server * srv)
{
    return srv->data;
}

/**
 * Dump some stats about the helper states to a StoreEntry
 */
void
helperStats(StoreEntry * sentry, helper * hlp, const char *label)
{
    if (!helperStartStats(sentry, hlp, label))
        return;

    storeAppendPrintf(sentry, "program: %s\n",
                      hlp->cmdline->key);
    storeAppendPrintf(sentry, "number active: %d of %d (%d shutting down)\n",
                      hlp->childs.n_active, hlp->childs.n_max, (hlp->childs.n_running - hlp->childs.n_active) );
    storeAppendPrintf(sentry, "requests sent: %d\n",
                      hlp->stats.requests);
    storeAppendPrintf(sentry, "replies received: %d\n",
                      hlp->stats.replies);
    storeAppendPrintf(sentry, "queue length: %d\n",
                      hlp->stats.queue_size);
    storeAppendPrintf(sentry, "avg service time: %d msec\n",
                      hlp->stats.avg_svc_time);
    storeAppendPrintf(sentry, "\n");
    storeAppendPrintf(sentry, "%7s\t%7s\t%7s\t%11s\t%11s\t%s\t%7s\t%7s\t%7s\n",
                      "#",
                      "FD",
                      "PID",
                      "# Requests",
                      "# Replies",
                      "Flags",
                      "Time",
                      "Offset",
                      "Request");

    for (dlink_node *link = hlp->servers.head; link; link = link->next) {
        helper_server *srv = (helper_server*)link->data;
        double tt = 0.001 * (srv->requests[0] ? tvSubMsec(srv->requests[0]->dispatch_time, current_time) : tvSubMsec(srv->dispatch_time, srv->answer_time));
        storeAppendPrintf(sentry, "%7d\t%7d\t%7d\t%11" PRIu64 "\t%11" PRIu64 "%c%c%c%c\t%7.3f\t%7d\t%s\n",
                          srv->index + 1,
                          srv->readPipe->fd,
                          srv->pid,
                          srv->stats.uses,
                          srv->stats.replies,
                          srv->stats.pending ? 'B' : ' ',
                          srv->flags.writing ? 'W' : ' ',
                          srv->flags.closing ? 'C' : ' ',
                          srv->flags.shutdown ? 'S' : ' ',
                          tt < 0.0 ? 0.0 : tt,
                          (int) srv->roffset,
                          srv->requests[0] ? Format::QuoteMimeBlob(srv->requests[0]->buf) : "(none)");
    }

    storeAppendPrintf(sentry, "\nFlags key:\n\n");
    storeAppendPrintf(sentry, "   B = BUSY\n");
    storeAppendPrintf(sentry, "   W = WRITING\n");
    storeAppendPrintf(sentry, "   C = CLOSING\n");
    storeAppendPrintf(sentry, "   S = SHUTDOWN PENDING\n");
}

void
helperStatefulStats(StoreEntry * sentry, statefulhelper * hlp, const char *label)
{
    if (!helperStartStats(sentry, hlp, label))
        return;

    storeAppendPrintf(sentry, "program: %s\n",
                      hlp->cmdline->key);
    storeAppendPrintf(sentry, "number active: %d of %d (%d shutting down)\n",
                      hlp->childs.n_active, hlp->childs.n_max, (hlp->childs.n_running - hlp->childs.n_active) );
    storeAppendPrintf(sentry, "requests sent: %d\n",
                      hlp->stats.requests);
    storeAppendPrintf(sentry, "replies received: %d\n",
                      hlp->stats.replies);
    storeAppendPrintf(sentry, "queue length: %d\n",
                      hlp->stats.queue_size);
    storeAppendPrintf(sentry, "avg service time: %d msec\n",
                      hlp->stats.avg_svc_time);
    storeAppendPrintf(sentry, "\n");
    storeAppendPrintf(sentry, "%7s\t%7s\t%7s\t%11s\t%11s\t%6s\t%7s\t%7s\t%7s\n",
                      "#",
                      "FD",
                      "PID",
                      "# Requests",
                      "# Replies",
                      "Flags",
                      "Time",
                      "Offset",
                      "Request");

    for (dlink_node *link = hlp->servers.head; link; link = link->next) {
        helper_stateful_server *srv = (helper_stateful_server *)link->data;
        double tt = 0.001 * tvSubMsec(srv->dispatch_time, srv->flags.busy ? current_time : srv->answer_time);
        storeAppendPrintf(sentry, "%7d\t%7d\t%7d\t%11" PRIu64 "\t%11" PRIu64 "\t%c%c%c%c%c\t%7.3f\t%7d\t%s\n",
                          srv->index + 1,
                          srv->readPipe->fd,
                          srv->pid,
                          srv->stats.uses,
                          srv->stats.replies,
                          srv->flags.busy ? 'B' : ' ',
                          srv->flags.closing ? 'C' : ' ',
                          srv->flags.reserved ? 'R' : ' ',
                          srv->flags.shutdown ? 'S' : ' ',
                          srv->request ? (srv->request->placeholder ? 'P' : ' ') : ' ',
                                  tt < 0.0 ? 0.0 : tt,
                                  (int) srv->roffset,
                                  srv->request ? Format::QuoteMimeBlob(srv->request->buf) : "(none)");
    }

    storeAppendPrintf(sentry, "\nFlags key:\n\n");
    storeAppendPrintf(sentry, "   B = BUSY\n");
    storeAppendPrintf(sentry, "   C = CLOSING\n");
    storeAppendPrintf(sentry, "   R = RESERVED\n");
    storeAppendPrintf(sentry, "   S = SHUTDOWN PENDING\n");
    storeAppendPrintf(sentry, "   P = PLACEHOLDER\n");
}

void
helperShutdown(helper * hlp)
{
    dlink_node *link = hlp->servers.head;

    while (link) {
        helper_server *srv;
        srv = (helper_server *)link->data;
        link = link->next;

        if (srv->flags.shutdown) {
            debugs(84, 3, "helperShutdown: " << hlp->id_name << " #" << srv->index + 1 << " has already SHUT DOWN.");
            continue;
        }

        assert(hlp->childs.n_active > 0);
        -- hlp->childs.n_active;
        srv->flags.shutdown = 1;	/* request it to shut itself down */

        if (srv->flags.closing) {
            debugs(84, 3, "helperShutdown: " << hlp->id_name << " #" << srv->index + 1 << " is CLOSING.");
            continue;
        }

        if (srv->stats.pending) {
            debugs(84, 3, "helperShutdown: " << hlp->id_name << " #" << srv->index + 1 << " is BUSY.");
            continue;
        }

        debugs(84, 3, "helperShutdown: " << hlp->id_name << " #" << srv->index + 1 << " shutting down.");
        /* the rest of the details is dealt with in the helperServerFree
         * close handler
         */
        srv->closePipesSafely();
    }
}

void
helperStatefulShutdown(statefulhelper * hlp)
{
    dlink_node *link = hlp->servers.head;
    helper_stateful_server *srv;

    while (link) {
        srv = (helper_stateful_server *)link->data;
        link = link->next;

        if (srv->flags.shutdown) {
            debugs(84, 3, "helperStatefulShutdown: " << hlp->id_name << " #" << srv->index + 1 << " has already SHUT DOWN.");
            continue;
        }

        assert(hlp->childs.n_active > 0);
        -- hlp->childs.n_active;
        srv->flags.shutdown = 1;	/* request it to shut itself down */

        if (srv->flags.busy) {
            debugs(84, 3, "helperStatefulShutdown: " << hlp->id_name << " #" << srv->index + 1 << " is BUSY.");
            continue;
        }

        if (srv->flags.closing) {
            debugs(84, 3, "helperStatefulShutdown: " << hlp->id_name << " #" << srv->index + 1 << " is CLOSING.");
            continue;
        }

        if (srv->flags.reserved) {
            if (shutting_down) {
                debugs(84, 3, "helperStatefulShutdown: " << hlp->id_name << " #" << srv->index + 1 << " is RESERVED. Closing anyway.");
            } else {
                debugs(84, 3, "helperStatefulShutdown: " << hlp->id_name << " #" << srv->index + 1 << " is RESERVED. Not Shutting Down Yet.");
                continue;
            }
        }

        debugs(84, 3, "helperStatefulShutdown: " << hlp->id_name << " #" << srv->index + 1 << " shutting down.");

        /* the rest of the details is dealt with in the helperStatefulServerFree
         * close handler
         */
        srv->closePipesSafely();
    }
}

helper::~helper()
{
    /* note, don't free id_name, it probably points to static memory */

    if (queue.head)
        debugs(84, DBG_CRITICAL, "WARNING: freeing " << id_name << " helper with " << stats.queue_size << " requests queued");
}

/* ====================================================================== */
/* LOCAL FUNCTIONS */
/* ====================================================================== */

static void
helperServerFree(helper_server *srv)
{
    helper *hlp = srv->parent;
    helper_request *r;
    int i, concurrency = hlp->childs.concurrency;

    if (!concurrency)
        concurrency = 1;

    if (srv->rbuf) {
        memFreeBuf(srv->rbuf_sz, srv->rbuf);
        srv->rbuf = NULL;
    }

    srv->wqueue->clean();
    delete srv->wqueue;

    if (srv->writebuf) {
        srv->writebuf->clean();
        delete srv->writebuf;
        srv->writebuf = NULL;
    }

    if (Comm::IsConnOpen(srv->writePipe))
        srv->closeWritePipeSafely();

    dlinkDelete(&srv->link, &hlp->servers);

    assert(hlp->childs.n_running > 0);
    -- hlp->childs.n_running;

    if (!srv->flags.shutdown) {
        assert(hlp->childs.n_active > 0);
        -- hlp->childs.n_active;
        debugs(84, DBG_CRITICAL, "WARNING: " << hlp->id_name << " #" << srv->index + 1 << " exited");

        if (hlp->childs.needNew() > 0) {
            debugs(80, DBG_IMPORTANT, "Too few " << hlp->id_name << " processes are running (need " << hlp->childs.needNew() << "/" << hlp->childs.n_max << ")");

            if (hlp->childs.n_active < hlp->childs.n_startup && hlp->last_restart > squid_curtime - 30) {
                if (srv->stats.replies < 1)
                    fatalf("The %s helpers are crashing too rapidly, need help!\n", hlp->id_name);
                else
                    debugs(80, DBG_CRITICAL, "ERROR: The " << hlp->id_name << " helpers are crashing too rapidly, need help!");
            }

            debugs(80, DBG_IMPORTANT, "Starting new helpers");
            helperOpenServers(hlp);
        }
    }

    for (i = 0; i < concurrency; ++i) {
        // XXX: re-schedule these on another helper?
        if ((r = srv->requests[i])) {
            void *cbdata;

<<<<<<< HEAD
            if (cbdataReferenceValidDone(r->data, &cbdata))
                r->callback(cbdata, HelperReply(NULL,0));
=======
            if (cbdataReferenceValidDone(r->data, &cbdata)) {
                HelperReply nilReply(NULL, 0);
                r->callback(cbdata, nilReply);
            }
>>>>>>> 4b235afc

            helperRequestFree(r);

            srv->requests[i] = NULL;
        }
    }
    safe_free(srv->requests);

    cbdataReferenceDone(srv->parent);
    cbdataFree(srv);
}

static void
helperStatefulServerFree(helper_stateful_server *srv)
{
    statefulhelper *hlp = srv->parent;
    helper_stateful_request *r;

    if (srv->rbuf) {
        memFreeBuf(srv->rbuf_sz, srv->rbuf);
        srv->rbuf = NULL;
    }

#if 0
    srv->wqueue->clean();

    delete srv->wqueue;

#endif

    /* TODO: walk the local queue of requests and carry them all out */
    if (Comm::IsConnOpen(srv->writePipe))
        srv->closeWritePipeSafely();

    dlinkDelete(&srv->link, &hlp->servers);

    assert(hlp->childs.n_running > 0);
    -- hlp->childs.n_running;

    if (!srv->flags.shutdown) {
        assert( hlp->childs.n_active > 0);
        -- hlp->childs.n_active;
        debugs(84, DBG_CRITICAL, "WARNING: " << hlp->id_name << " #" << srv->index + 1 << " exited");

        if (hlp->childs.needNew() > 0) {
            debugs(80, DBG_IMPORTANT, "Too few " << hlp->id_name << " processes are running (need " << hlp->childs.needNew() << "/" << hlp->childs.n_max << ")");

            if (hlp->childs.n_active < hlp->childs.n_startup && hlp->last_restart > squid_curtime - 30) {
                if (srv->stats.replies < 1)
                    fatalf("The %s helpers are crashing too rapidly, need help!\n", hlp->id_name);
                else
                    debugs(80, DBG_CRITICAL, "ERROR: The " << hlp->id_name << " helpers are crashing too rapidly, need help!");
            }

            debugs(80, DBG_IMPORTANT, "Starting new helpers");
            helperStatefulOpenServers(hlp);
        }
    }

    if ((r = srv->request)) {
        void *cbdata;

        if (cbdataReferenceValidDone(r->data, &cbdata)) {
            HelperReply nilReply(NULL,0);
            nilReply.whichServer = srv;
            r->callback(cbdata, nilReply);
        }

        helperStatefulRequestFree(r);

        srv->request = NULL;
    }

    if (srv->data != NULL)
        hlp->datapool->freeOne(srv->data);

    cbdataReferenceDone(srv->parent);

    cbdataFree(srv);
}

/// Calls back with a pointer to the buffer with the helper output
static void
helperReturnBuffer(int request_number, helper_server * srv, helper * hlp, char * msg, char * msg_end)
{
    helper_request *r = srv->requests[request_number];
    if (r) {
// TODO: parse the reply into new helper reply object
// pass that to the callback instead of msg

        HLPCB *callback = r->callback;

        srv->requests[request_number] = NULL;

        r->callback = NULL;

        void *cbdata = NULL;
<<<<<<< HEAD
        if (cbdataReferenceValidDone(r->data, &cbdata))
            callback(cbdata, HelperReply(msg, (msg_end-msg), hlp->url_quoting));
=======
        if (cbdataReferenceValidDone(r->data, &cbdata)) {
            HelperReply response(msg, (msg_end-msg));
            callback(cbdata, response);
        }
>>>>>>> 4b235afc

        -- srv->stats.pending;
        ++ srv->stats.replies;

        ++ hlp->stats.replies;

        srv->answer_time = current_time;

        srv->dispatch_time = r->dispatch_time;

        hlp->stats.avg_svc_time =
            Math::intAverage(hlp->stats.avg_svc_time,
                             tvSubMsec(r->dispatch_time, current_time),
                             hlp->stats.replies, REDIRECT_AV_FACTOR);

        helperRequestFree(r);
    } else {
        debugs(84, DBG_IMPORTANT, "helperHandleRead: unexpected reply on channel " <<
               request_number << " from " << hlp->id_name << " #" << srv->index + 1 <<
               " '" << srv->rbuf << "'");
    }
    srv->roffset -= (msg_end - srv->rbuf);
    memmove(srv->rbuf, msg_end, srv->roffset + 1);

    if (!srv->flags.shutdown) {
        helperKickQueue(hlp);
    } else if (!srv->flags.closing && !srv->stats.pending) {
        srv->flags.closing=1;
        srv->writePipe->close();
        return;
    }
}

static void
helperHandleRead(const Comm::ConnectionPointer &conn, char *buf, size_t len, comm_err_t flag, int xerrno, void *data)
{
    char *t = NULL;
    helper_server *srv = (helper_server *)data;
    helper *hlp = srv->parent;
    assert(cbdataReferenceValid(data));

    /* Bail out early on COMM_ERR_CLOSING - close handlers will tidy up for us */

    if (flag == COMM_ERR_CLOSING) {
        return;
    }

    assert(conn->fd == srv->readPipe->fd);

    debugs(84, 5, "helperHandleRead: " << len << " bytes from " << hlp->id_name << " #" << srv->index + 1);

    if (flag != COMM_OK || len == 0) {
        srv->closePipesSafely();
        return;
    }

    srv->roffset += len;
    srv->rbuf[srv->roffset] = '\0';
    debugs(84, 9, "helperHandleRead: '" << srv->rbuf << "'");

    if (!srv->stats.pending) {
        /* someone spoke without being spoken to */
        debugs(84, DBG_IMPORTANT, "helperHandleRead: unexpected read from " <<
               hlp->id_name << " #" << srv->index + 1 << ", " << (int)len <<
               " bytes '" << srv->rbuf << "'");

        srv->roffset = 0;
        srv->rbuf[0] = '\0';
    }

    while ((t = strchr(srv->rbuf, hlp->eom))) {
        /* end of reply found */
        char *msg = srv->rbuf;
        int i = 0;
        debugs(84, 3, "helperHandleRead: end of reply found");

        if (t > srv->rbuf && t[-1] == '\r' && hlp->eom == '\n')
            t[-1] = '\0';

        *t = '\0';
        ++t;

        if (hlp->childs.concurrency) {
            i = strtol(msg, &msg, 10);

            while (*msg && xisspace(*msg))
                ++msg;
        }

        helperReturnBuffer(i, srv, hlp, msg, t);
    }

    if (Comm::IsConnOpen(srv->readPipe)) {
        int spaceSize = srv->rbuf_sz - srv->roffset - 1;
        assert(spaceSize >= 0);

        // grow the input buffer if needed and possible
        if (!spaceSize && srv->rbuf_sz + 4096 <= ReadBufMaxSize) {
            srv->rbuf = (char *)memReallocBuf(srv->rbuf, srv->rbuf_sz + 4096, &srv->rbuf_sz);
            debugs(84, 3, HERE << "Grew read buffer to " << srv->rbuf_sz);
            spaceSize = srv->rbuf_sz - srv->roffset - 1;
            assert(spaceSize >= 0);
        }

        // quit reading if there is no space left
        if (!spaceSize) {
            debugs(84, DBG_IMPORTANT, "ERROR: Disconnecting from a " <<
                   "helper that overflowed " << srv->rbuf_sz << "-byte " <<
                   "Squid input buffer: " << hlp->id_name << " #" <<
                   (srv->index + 1));
            srv->closePipesSafely();
            return;
        }

        AsyncCall::Pointer call = commCbCall(5,4, "helperHandleRead",
                                             CommIoCbPtrFun(helperHandleRead, srv));
        comm_read(srv->readPipe, srv->rbuf + srv->roffset, spaceSize, call);
    }
}

static void
helperStatefulHandleRead(const Comm::ConnectionPointer &conn, char *buf, size_t len, comm_err_t flag, int xerrno, void *data)
{
    char *t = NULL;
    helper_stateful_server *srv = (helper_stateful_server *)data;
    helper_stateful_request *r;
    statefulhelper *hlp = srv->parent;
    assert(cbdataReferenceValid(data));

    /* Bail out early on COMM_ERR_CLOSING - close handlers will tidy up for us */

    if (flag == COMM_ERR_CLOSING) {
        return;
    }

    assert(conn->fd == srv->readPipe->fd);

    debugs(84, 5, "helperStatefulHandleRead: " << len << " bytes from " <<
           hlp->id_name << " #" << srv->index + 1);

    if (flag != COMM_OK || len == 0) {
        srv->closePipesSafely();
        return;
    }

    srv->roffset += len;
    srv->rbuf[srv->roffset] = '\0';
    r = srv->request;

    if (r == NULL) {
        /* someone spoke without being spoken to */
        debugs(84, DBG_IMPORTANT, "helperStatefulHandleRead: unexpected read from " <<
               hlp->id_name << " #" << srv->index + 1 << ", " << (int)len <<
               " bytes '" << srv->rbuf << "'");

        srv->roffset = 0;
    }

    if ((t = strchr(srv->rbuf, hlp->eom))) {
        /* end of reply found */
        int called = 1;
        debugs(84, 3, "helperStatefulHandleRead: end of reply found");

        if (t > srv->rbuf && t[-1] == '\r' && hlp->eom == '\n')
            t[-1] = '\0';

        *t = '\0';

        if (r && cbdataReferenceValid(r->data)) {
            HelperReply res(srv->rbuf, (t - srv->rbuf));
            res.whichServer = srv;
            r->callback(r->data, res);
        } else {
            debugs(84, DBG_IMPORTANT, "StatefulHandleRead: no callback data registered");
            called = 0;
        }

        srv->flags.busy = 0;
        srv->roffset = 0;
        helperStatefulRequestFree(r);
        srv->request = NULL;

        -- srv->stats.pending;
        ++ srv->stats.replies;

        ++ hlp->stats.replies;
        srv->answer_time = current_time;
        hlp->stats.avg_svc_time =
            Math::intAverage(hlp->stats.avg_svc_time,
                             tvSubMsec(srv->dispatch_time, current_time),
                             hlp->stats.replies, REDIRECT_AV_FACTOR);

        if (called)
            helperStatefulServerDone(srv);
        else
            helperStatefulReleaseServer(srv);
    }

    if (Comm::IsConnOpen(srv->readPipe)) {
        int spaceSize = srv->rbuf_sz - srv->roffset - 1;
        assert(spaceSize >= 0);

        // grow the input buffer if needed and possible
        if (!spaceSize && srv->rbuf_sz + 4096 <= ReadBufMaxSize) {
            srv->rbuf = (char *)memReallocBuf(srv->rbuf, srv->rbuf_sz + 4096, &srv->rbuf_sz);
            debugs(84, 3, HERE << "Grew read buffer to " << srv->rbuf_sz);
            spaceSize = srv->rbuf_sz - srv->roffset - 1;
            assert(spaceSize >= 0);
        }

        // quit reading if there is no space left
        if (!spaceSize) {
            debugs(84, DBG_IMPORTANT, "ERROR: Disconnecting from a " <<
                   "helper that overflowed " << srv->rbuf_sz << "-byte " <<
                   "Squid input buffer: " << hlp->id_name << " #" <<
                   (srv->index + 1));
            srv->closePipesSafely();
            return;
        }

        AsyncCall::Pointer call = commCbCall(5,4, "helperStatefulHandleRead",
                                             CommIoCbPtrFun(helperStatefulHandleRead, srv));
        comm_read(srv->readPipe, srv->rbuf + srv->roffset, spaceSize, call);
    }
}

static void
Enqueue(helper * hlp, helper_request * r)
{
    dlink_node *link = (dlink_node *)memAllocate(MEM_DLINK_NODE);
    dlinkAddTail(r, link, &hlp->queue);
    ++ hlp->stats.queue_size;

    /* do this first so idle=N has a chance to grow the child pool before it hits critical. */
    if (hlp->childs.needNew() > 0) {
        debugs(84, DBG_CRITICAL, "Starting new " << hlp->id_name << " helpers...");
        helperOpenServers(hlp);
        return;
    }

    if (hlp->stats.queue_size < (int)hlp->childs.n_running)
        return;

    if (squid_curtime - hlp->last_queue_warn < 600)
        return;

    if (shutting_down || reconfiguring)
        return;

    hlp->last_queue_warn = squid_curtime;

    debugs(84, DBG_CRITICAL, "WARNING: All " << hlp->childs.n_active << "/" << hlp->childs.n_max << " " << hlp->id_name << " processes are busy.");
    debugs(84, DBG_CRITICAL, "WARNING: " << hlp->stats.queue_size << " pending requests queued");
    debugs(84, DBG_CRITICAL, "WARNING: Consider increasing the number of " << hlp->id_name << " processes in your config file.");

    if (hlp->stats.queue_size > (int)hlp->childs.n_running * 2)
        fatalf("Too many queued %s requests", hlp->id_name);
}

static void
StatefulEnqueue(statefulhelper * hlp, helper_stateful_request * r)
{
    dlink_node *link = (dlink_node *)memAllocate(MEM_DLINK_NODE);
    dlinkAddTail(r, link, &hlp->queue);
    ++ hlp->stats.queue_size;

    /* do this first so idle=N has a chance to grow the child pool before it hits critical. */
    if (hlp->childs.needNew() > 0) {
        debugs(84, DBG_CRITICAL, "Starting new " << hlp->id_name << " helpers...");
        helperStatefulOpenServers(hlp);
        return;
    }

    if (hlp->stats.queue_size < (int)hlp->childs.n_running)
        return;

    if (hlp->stats.queue_size > (int)hlp->childs.n_running * 2)
        fatalf("Too many queued %s requests", hlp->id_name);

    if (squid_curtime - hlp->last_queue_warn < 600)
        return;

    if (shutting_down || reconfiguring)
        return;

    hlp->last_queue_warn = squid_curtime;

    debugs(84, DBG_CRITICAL, "WARNING: All " << hlp->childs.n_active << "/" << hlp->childs.n_max << " " << hlp->id_name << " processes are busy.");
    debugs(84, DBG_CRITICAL, "WARNING: " << hlp->stats.queue_size << " pending requests queued");
    debugs(84, DBG_CRITICAL, "WARNING: Consider increasing the number of " << hlp->id_name << " processes in your config file.");
}

static helper_request *
Dequeue(helper * hlp)
{
    dlink_node *link;
    helper_request *r = NULL;

    if ((link = hlp->queue.head)) {
        r = (helper_request *)link->data;
        dlinkDelete(link, &hlp->queue);
        memFree(link, MEM_DLINK_NODE);
        -- hlp->stats.queue_size;
    }

    return r;
}

static helper_stateful_request *
StatefulDequeue(statefulhelper * hlp)
{
    dlink_node *link;
    helper_stateful_request *r = NULL;

    if ((link = hlp->queue.head)) {
        r = (helper_stateful_request *)link->data;
        dlinkDelete(link, &hlp->queue);
        memFree(link, MEM_DLINK_NODE);
        -- hlp->stats.queue_size;
    }

    return r;
}

static helper_server *
GetFirstAvailable(helper * hlp)
{
    dlink_node *n;
    helper_server *srv;
    helper_server *selected = NULL;
    debugs(84, 5, "GetFirstAvailable: Running servers " << hlp->childs.n_running);

    if (hlp->childs.n_running == 0)
        return NULL;

    /* Find "least" loaded helper (approx) */
    for (n = hlp->servers.head; n != NULL; n = n->next) {
        srv = (helper_server *)n->data;

        if (selected && selected->stats.pending <= srv->stats.pending)
            continue;

        if (srv->flags.shutdown)
            continue;

        if (!srv->stats.pending)
            return srv;

        if (selected) {
            selected = srv;
            break;
        }

        selected = srv;
    }

    /* Check for overload */
    if (!selected) {
        debugs(84, 5, "GetFirstAvailable: None available.");
        return NULL;
    }

    if (selected->stats.pending >= (hlp->childs.concurrency ? hlp->childs.concurrency : 1)) {
        debugs(84, 3, "GetFirstAvailable: Least-loaded helper is overloaded!");
        return NULL;
    }

    debugs(84, 5, "GetFirstAvailable: returning srv-" << selected->index);
    return selected;
}

static helper_stateful_server *
StatefulGetFirstAvailable(statefulhelper * hlp)
{
    dlink_node *n;
    helper_stateful_server *srv = NULL;
    debugs(84, 5, "StatefulGetFirstAvailable: Running servers " << hlp->childs.n_running);

    if (hlp->childs.n_running == 0)
        return NULL;

    for (n = hlp->servers.head; n != NULL; n = n->next) {
        srv = (helper_stateful_server *)n->data;

        if (srv->flags.busy)
            continue;

        if (srv->flags.reserved)
            continue;

        if (srv->flags.shutdown)
            continue;

        if ((hlp->IsAvailable != NULL) && (srv->data != NULL) && !(hlp->IsAvailable(srv->data)))
            continue;

        debugs(84, 5, "StatefulGetFirstAvailable: returning srv-" << srv->index);
        return srv;
    }

    debugs(84, 5, "StatefulGetFirstAvailable: None available.");
    return NULL;
}

static void
helperDispatchWriteDone(const Comm::ConnectionPointer &conn, char *buf, size_t len, comm_err_t flag, int xerrno, void *data)
{
    helper_server *srv = (helper_server *)data;

    srv->writebuf->clean();
    delete srv->writebuf;
    srv->writebuf = NULL;
    srv->flags.writing = 0;

    if (flag != COMM_OK) {
        /* Helper server has crashed */
        debugs(84, DBG_CRITICAL, "helperDispatch: Helper " << srv->parent->id_name << " #" << srv->index + 1 << " has crashed");
        return;
    }

    if (!srv->wqueue->isNull()) {
        srv->writebuf = srv->wqueue;
        srv->wqueue = new MemBuf;
        srv->flags.writing = 1;
        AsyncCall::Pointer call = commCbCall(5,5, "helperDispatchWriteDone",
                                             CommIoCbPtrFun(helperDispatchWriteDone, srv));
        Comm::Write(srv->writePipe, srv->writebuf->content(), srv->writebuf->contentSize(), call, NULL);
    }
}

static void
helperDispatch(helper_server * srv, helper_request * r)
{
    helper *hlp = srv->parent;
    helper_request **ptr = NULL;
    unsigned int slot;

    if (!cbdataReferenceValid(r->data)) {
        debugs(84, DBG_IMPORTANT, "helperDispatch: invalid callback data");
        helperRequestFree(r);
        return;
    }

    for (slot = 0; slot < (hlp->childs.concurrency ? hlp->childs.concurrency : 1); ++slot) {
        if (!srv->requests[slot]) {
            ptr = &srv->requests[slot];
            break;
        }
    }

    assert(ptr);
    *ptr = r;
    r->dispatch_time = current_time;

    if (srv->wqueue->isNull())
        srv->wqueue->init();

    if (hlp->childs.concurrency)
        srv->wqueue->Printf("%d %s", slot, r->buf);
    else
        srv->wqueue->append(r->buf, strlen(r->buf));

    if (!srv->flags.writing) {
        assert(NULL == srv->writebuf);
        srv->writebuf = srv->wqueue;
        srv->wqueue = new MemBuf;
        srv->flags.writing = 1;
        AsyncCall::Pointer call = commCbCall(5,5, "helperDispatchWriteDone",
                                             CommIoCbPtrFun(helperDispatchWriteDone, srv));
        Comm::Write(srv->writePipe, srv->writebuf->content(), srv->writebuf->contentSize(), call, NULL);
    }

    debugs(84, 5, "helperDispatch: Request sent to " << hlp->id_name << " #" << srv->index + 1 << ", " << strlen(r->buf) << " bytes");

    ++ srv->stats.uses;
    ++ srv->stats.pending;
    ++ hlp->stats.requests;
}

static void
helperStatefulDispatchWriteDone(const Comm::ConnectionPointer &conn, char *buf, size_t len, comm_err_t flag,
                                int xerrno, void *data)
{
    /* nothing! */
}

static void
helperStatefulDispatch(helper_stateful_server * srv, helper_stateful_request * r)
{
    statefulhelper *hlp = srv->parent;

    if (!cbdataReferenceValid(r->data)) {
        debugs(84, DBG_IMPORTANT, "helperStatefulDispatch: invalid callback data");
        helperStatefulRequestFree(r);
        helperStatefulReleaseServer(srv);
        return;
    }

    debugs(84, 9, "helperStatefulDispatch busying helper " << hlp->id_name << " #" << srv->index + 1);

    if (r->placeholder == 1) {
        /* a callback is needed before this request can _use_ a helper. */
        /* we don't care about releasing this helper. The request NEVER
         * gets to the helper. So we throw away the return code */
        HelperReply nilReply(NULL,0);
        nilReply.whichServer = srv;
        r->callback(r->data, nilReply);
        /* throw away the placeholder */
        helperStatefulRequestFree(r);
        /* and push the queue. Note that the callback may have submitted a new
         * request to the helper which is why we test for the request */

        if (srv->request == NULL)
            helperStatefulServerDone(srv);

        return;
    }

    srv->flags.busy = 1;
    srv->flags.reserved = 1;
    srv->request = r;
    srv->dispatch_time = current_time;
    AsyncCall::Pointer call = commCbCall(5,5, "helperStatefulDispatchWriteDone",
                                         CommIoCbPtrFun(helperStatefulDispatchWriteDone, hlp));
    Comm::Write(srv->writePipe, r->buf, strlen(r->buf), call, NULL);
    debugs(84, 5, "helperStatefulDispatch: Request sent to " <<
           hlp->id_name << " #" << srv->index + 1 << ", " <<
           (int) strlen(r->buf) << " bytes");

    ++ srv->stats.uses;
    ++ srv->stats.pending;
    ++ hlp->stats.requests;
}

static void
helperKickQueue(helper * hlp)
{
    helper_request *r;
    helper_server *srv;

    while ((srv = GetFirstAvailable(hlp)) && (r = Dequeue(hlp)))
        helperDispatch(srv, r);
}

static void
helperStatefulKickQueue(statefulhelper * hlp)
{
    helper_stateful_request *r;
    helper_stateful_server *srv;

    while ((srv = StatefulGetFirstAvailable(hlp)) && (r = StatefulDequeue(hlp)))
        helperStatefulDispatch(srv, r);
}

static void
helperStatefulServerDone(helper_stateful_server * srv)
{
    if (!srv->flags.shutdown) {
        helperStatefulKickQueue(srv->parent);
    } else if (!srv->flags.closing && !srv->flags.reserved && !srv->flags.busy) {
        srv->closeWritePipeSafely();
        return;
    }
}

static void
helperRequestFree(helper_request * r)
{
    cbdataReferenceDone(r->data);
    xfree(r->buf);
    delete r;
}

static void
helperStatefulRequestFree(helper_stateful_request * r)
{
    if (r) {
        cbdataReferenceDone(r->data);
        xfree(r->buf);
        delete r;
    }
}

// TODO: should helper_ and helper_stateful_ have a common parent?
static bool
helperStartStats(StoreEntry *sentry, void *hlp, const char *label)
{
    if (!hlp) {
        if (label)
            storeAppendPrintf(sentry, "%s: unavailable\n", label);
        return false;
    }

    if (label)
        storeAppendPrintf(sentry, "%s:\n", label);

    return true;
}<|MERGE_RESOLUTION|>--- conflicted
+++ resolved
@@ -398,12 +398,8 @@
 {
     if (hlp == NULL) {
         debugs(84, 3, "helperSubmit: hlp == NULL");
-<<<<<<< HEAD
-        callback(data, HelperReply(NULL,0));
-=======
         HelperReply nilReply(NULL, 0);
         callback(data, nilReply);
->>>>>>> 4b235afc
         return;
     }
 
@@ -428,12 +424,8 @@
 {
     if (hlp == NULL) {
         debugs(84, 3, "helperStatefulSubmit: hlp == NULL");
-<<<<<<< HEAD
-        callback(data, HelperReply(NULL,0));
-=======
         HelperReply nilReply(NULL, 0);
         callback(data, nilReply);
->>>>>>> 4b235afc
         return;
     }
 
@@ -765,15 +757,10 @@
         if ((r = srv->requests[i])) {
             void *cbdata;
 
-<<<<<<< HEAD
-            if (cbdataReferenceValidDone(r->data, &cbdata))
-                r->callback(cbdata, HelperReply(NULL,0));
-=======
             if (cbdataReferenceValidDone(r->data, &cbdata)) {
                 HelperReply nilReply(NULL, 0);
                 r->callback(cbdata, nilReply);
             }
->>>>>>> 4b235afc
 
             helperRequestFree(r);
 
@@ -871,15 +858,10 @@
         r->callback = NULL;
 
         void *cbdata = NULL;
-<<<<<<< HEAD
-        if (cbdataReferenceValidDone(r->data, &cbdata))
-            callback(cbdata, HelperReply(msg, (msg_end-msg), hlp->url_quoting));
-=======
         if (cbdataReferenceValidDone(r->data, &cbdata)) {
             HelperReply response(msg, (msg_end-msg));
             callback(cbdata, response);
         }
->>>>>>> 4b235afc
 
         -- srv->stats.pending;
         ++ srv->stats.replies;
