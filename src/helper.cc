/*
 * Copyright (C) 1996-2023 The Squid Software Foundation and contributors
 *
 * Squid software is distributed under GPLv2+ license and includes
 * contributions from numerous individuals and organizations.
 * Please see the COPYING and CONTRIBUTORS files for details.
 */

/* DEBUG: section 84    Helper process maintenance */

#include "squid.h"
#include "base/AsyncCbdataCalls.h"
#include "base/Packable.h"
#include "base/Raw.h"
#include "comm.h"
#include "comm/Connection.h"
#include "comm/Read.h"
#include "comm/Write.h"
#include "debug/Messages.h"
#include "fd.h"
#include "fde.h"
#include "format/Quoting.h"
#include "helper.h"
#include "helper/Reply.h"
#include "helper/Request.h"
#include "MemBuf.h"
#include "SquidConfig.h"
#include "SquidIpc.h"
#include "SquidMath.h"
#include "Store.h"
#include "wordlist.h"

// helper_stateful_server::data uses explicit alloc()/freeOne() */
#include "mem/Pool.h"

#define HELPER_MAX_ARGS 64

/// The maximum allowed request retries.
#define MAX_RETRIES 2

/// Helpers input buffer size.
const size_t ReadBufSize(32*1024);

static IOCB helperHandleRead;
static IOCB helperStatefulHandleRead;
static void Enqueue(Helper::Client *, Helper::Xaction *);
static Helper::Session *GetFirstAvailable(const Helper::Client::Pointer &);
static helper_stateful_server *StatefulGetFirstAvailable(const statefulhelper::Pointer &);
static void helperDispatch(Helper::Session *, Helper::Xaction *);
static void helperStatefulDispatch(helper_stateful_server * srv, Helper::Xaction * r);
static void helperKickQueue(const Helper::Client::Pointer &);
static void helperStatefulKickQueue(const statefulhelper::Pointer &);
static void helperStatefulServerDone(helper_stateful_server * srv);
static void StatefulEnqueue(statefulhelper * hlp, Helper::Xaction * r);

CBDATA_NAMESPACED_CLASS_INIT(Helper, Session);
CBDATA_CLASS_INIT(helper_stateful_server);

InstanceIdDefinitions(Helper::SessionBase, "Hlpr");

void
Helper::SessionBase::initStats()
{
    stats.uses=0;
    stats.replies=0;
    stats.pending=0;
    stats.releases=0;
    stats.timedout = 0;
}

void
Helper::SessionBase::closePipesSafely(const char * const id_name)
{
#if _SQUID_WINDOWS_
    shutdown(writePipe->fd, SD_BOTH);
#endif

    flags.closing = true;
    if (readPipe->fd == writePipe->fd)
        readPipe->fd = -1;
    else
        readPipe->close();
    writePipe->close();

#if _SQUID_WINDOWS_
    if (hIpc) {
        if (WaitForSingleObject(hIpc, 5000) != WAIT_OBJECT_0) {
            getCurrentTime();
            debugs(84, DBG_IMPORTANT, "WARNING: " << id_name <<
                   " #" << index << " (PID " << (long int)pid << ") didn't exit in 5 seconds");
        }
        CloseHandle(hIpc);
    }
#else
    (void)id_name;
#endif
}

void
Helper::SessionBase::closeWritePipeSafely(const char * const id_name)
{
#if _SQUID_WINDOWS_
    shutdown(writePipe->fd, (readPipe->fd == writePipe->fd ? SD_BOTH : SD_SEND));
#endif

    flags.closing = true;
    if (readPipe->fd == writePipe->fd)
        readPipe->fd = -1;
    writePipe->close();

#if _SQUID_WINDOWS_
    if (hIpc) {
        if (WaitForSingleObject(hIpc, 5000) != WAIT_OBJECT_0) {
            getCurrentTime();
            debugs(84, DBG_IMPORTANT, "WARNING: " << id_name <<
                   " #" << index << " (PID " << (long int)pid << ") didn't exit in 5 seconds");
        }
        CloseHandle(hIpc);
    }
#else
    (void)id_name;
#endif
}

void
Helper::SessionBase::dropQueued(Client &client)
{
    while (!requests.empty()) {
        // XXX: re-schedule these on another helper?
        const auto r = requests.front();
        requests.pop_front();
        r->reply.result = Helper::Unknown;
        client.callBack(*r);
        delete r;
    }
}

Helper::SessionBase::~SessionBase()
{
    if (rbuf) {
        memFreeBuf(rbuf_sz, rbuf);
        rbuf = nullptr;
    }
}

Helper::Session::~Session()
{
    wqueue->clean();
    delete wqueue;

    if (writebuf) {
        writebuf->clean();
        delete writebuf;
        writebuf = nullptr;
    }

    if (Comm::IsConnOpen(writePipe))
        closeWritePipeSafely(parent->id_name);

    dlinkDelete(&link, &parent->servers);

    assert(parent->childs.n_running > 0);
    -- parent->childs.n_running;

    assert(requests.empty());
}

void
Helper::Session::dropQueued(Client &client)
{
    SessionBase::dropQueued(client);
    requestsIndex.clear();
}

helper_stateful_server::~helper_stateful_server()
{
    /* TODO: walk the local queue of requests and carry them all out */
    if (Comm::IsConnOpen(writePipe))
        closeWritePipeSafely(parent->id_name);

    parent->cancelReservation(reservationId);

    dlinkDelete(&link, &parent->servers);

    assert(parent->childs.n_running > 0);
    -- parent->childs.n_running;

    assert(requests.empty());
}

void
Helper::Client::openSessions()
{
    char *s;
    char *progname;
    char *shortname;
    char *procname;
    const char *args[HELPER_MAX_ARGS+1]; // save space for a NULL terminator
    char fd_note_buf[FD_DESC_SZ];
    int nargs = 0;
    int k;
    pid_t pid;
    int rfd;
    int wfd;
    void * hIpc;
    wordlist *w;
    // Helps reducing diff. TODO: remove
    const auto hlp = this;

    if (hlp->cmdline == nullptr)
        return;

    progname = hlp->cmdline->key;

    if ((s = strrchr(progname, '/')))
        shortname = xstrdup(s + 1);
    else
        shortname = xstrdup(progname);

    /* figure out how many new child are actually needed. */
    int need_new = hlp->childs.needNew();

    debugs(84, Important(19), "helperOpenServers: Starting " << need_new << "/" << hlp->childs.n_max << " '" << shortname << "' processes");

    if (need_new < 1) {
        debugs(84, Important(20), "helperOpenServers: No '" << shortname << "' processes needed.");
    }

    procname = (char *)xmalloc(strlen(shortname) + 3);

    snprintf(procname, strlen(shortname) + 3, "(%s)", shortname);

    args[nargs] = procname;
    ++nargs;

    for (w = hlp->cmdline->next; w && nargs < HELPER_MAX_ARGS; w = w->next) {
        args[nargs] = w->key;
        ++nargs;
    }

    args[nargs] = nullptr;
    ++nargs;

    assert(nargs <= HELPER_MAX_ARGS);

    int successfullyStarted = 0;

    for (k = 0; k < need_new; ++k) {
        getCurrentTime();
        rfd = wfd = -1;
        pid = ipcCreate(hlp->ipc_type,
                        progname,
                        args,
                        shortname,
                        hlp->addr,
                        &rfd,
                        &wfd,
                        &hIpc);

        if (pid < 0) {
            debugs(84, DBG_IMPORTANT, "WARNING: Cannot run '" << progname << "' process.");
            continue;
        }

        ++successfullyStarted;
        ++ hlp->childs.n_running;
        ++ hlp->childs.n_active;
        const auto srv = new Helper::Session;
        srv->hIpc = hIpc;
        srv->pid = pid;
        srv->initStats();
        srv->addr = hlp->addr;
        srv->readPipe = new Comm::Connection;
        srv->readPipe->fd = rfd;
        srv->writePipe = new Comm::Connection;
        srv->writePipe->fd = wfd;
        srv->rbuf = (char *)memAllocBuf(ReadBufSize, &srv->rbuf_sz);
        srv->wqueue = new MemBuf;
        srv->roffset = 0;
        srv->nextRequestId = 0;
        srv->replyXaction = nullptr;
        srv->ignoreToEom = false;
        srv->parent = hlp;
        dlinkAddTail(srv, &srv->link, &hlp->servers);

        if (rfd == wfd) {
            snprintf(fd_note_buf, FD_DESC_SZ, "%s #%d", shortname, k + 1);
            fd_note(rfd, fd_note_buf);
        } else {
            snprintf(fd_note_buf, FD_DESC_SZ, "reading %s #%d", shortname, k + 1);
            fd_note(rfd, fd_note_buf);
            snprintf(fd_note_buf, FD_DESC_SZ, "writing %s #%d", shortname, k + 1);
            fd_note(wfd, fd_note_buf);
        }

        commSetNonBlocking(rfd);

        if (wfd != rfd)
            commSetNonBlocking(wfd);

        AsyncCall::Pointer closeCall = asyncCall(5,4, "Helper::Session::HelperServerClosed", cbdataDialer(Helper::Session::HelperServerClosed, srv));
        comm_add_close_handler(rfd, closeCall);

        if (hlp->timeout && hlp->childs.concurrency) {
            AsyncCall::Pointer timeoutCall = commCbCall(84, 4, "Helper::Session::requestTimeout",
                                             CommTimeoutCbPtrFun(Helper::Session::requestTimeout, srv));
            commSetConnTimeout(srv->readPipe, hlp->timeout, timeoutCall);
        }

        AsyncCall::Pointer call = commCbCall(5,4, "helperHandleRead",
                                             CommIoCbPtrFun(helperHandleRead, srv));
        comm_read(srv->readPipe, srv->rbuf, srv->rbuf_sz - 1, call);
    }

    // Call handleFewerServers() before hlp->last_restart is updated because
    // that method uses last_restart to measure the delay since previous start.
    // TODO: Refactor last_restart code to measure failure frequency rather than
    // detecting a helper #X failure that is being close to the helper #Y start.
    if (successfullyStarted < need_new)
        hlp->handleFewerServers(false);

    hlp->last_restart = squid_curtime;
    safe_free(shortname);
    safe_free(procname);
    helperKickQueue(hlp);
}

void
statefulhelper::openSessions()
{
    char *shortname;
    const char *args[HELPER_MAX_ARGS+1]; // save space for a NULL terminator
    char fd_note_buf[FD_DESC_SZ];
    int nargs = 0;
    // Helps reducing diff. TODO: remove
    const auto hlp = this;

    if (hlp->cmdline == nullptr)
        return;

    if (hlp->childs.concurrency)
        debugs(84, DBG_CRITICAL, "ERROR: concurrency= is not yet supported for stateful helpers ('" << hlp->cmdline << "')");

    char *progname = hlp->cmdline->key;

    char *s;
    if ((s = strrchr(progname, '/')))
        shortname = xstrdup(s + 1);
    else
        shortname = xstrdup(progname);

    /* figure out haw mant new helpers are needed. */
    int need_new = hlp->childs.needNew();

    debugs(84, DBG_IMPORTANT, "helperOpenServers: Starting " << need_new << "/" << hlp->childs.n_max << " '" << shortname << "' processes");

    if (need_new < 1) {
        debugs(84, DBG_IMPORTANT, "helperStatefulOpenServers: No '" << shortname << "' processes needed.");
    }

    char *procname = (char *)xmalloc(strlen(shortname) + 3);

    snprintf(procname, strlen(shortname) + 3, "(%s)", shortname);

    args[nargs] = procname;
    ++nargs;

    for (wordlist *w = hlp->cmdline->next; w && nargs < HELPER_MAX_ARGS; w = w->next) {
        args[nargs] = w->key;
        ++nargs;
    }

    args[nargs] = nullptr;
    ++nargs;

    assert(nargs <= HELPER_MAX_ARGS);

    int successfullyStarted = 0;

    for (int k = 0; k < need_new; ++k) {
        getCurrentTime();
        int rfd = -1;
        int wfd = -1;
        void * hIpc;
        pid_t pid = ipcCreate(hlp->ipc_type,
                              progname,
                              args,
                              shortname,
                              hlp->addr,
                              &rfd,
                              &wfd,
                              &hIpc);

        if (pid < 0) {
            debugs(84, DBG_IMPORTANT, "WARNING: Cannot run '" << progname << "' process.");
            continue;
        }

        ++successfullyStarted;
        ++ hlp->childs.n_running;
        ++ hlp->childs.n_active;
        helper_stateful_server *srv = new helper_stateful_server;
        srv->hIpc = hIpc;
        srv->pid = pid;
        srv->initStats();
        srv->addr = hlp->addr;
        srv->readPipe = new Comm::Connection;
        srv->readPipe->fd = rfd;
        srv->writePipe = new Comm::Connection;
        srv->writePipe->fd = wfd;
        srv->rbuf = (char *)memAllocBuf(ReadBufSize, &srv->rbuf_sz);
        srv->roffset = 0;
        srv->parent = hlp;
        srv->reservationStart = 0;

        dlinkAddTail(srv, &srv->link, &hlp->servers);

        if (rfd == wfd) {
            snprintf(fd_note_buf, FD_DESC_SZ, "%s #%d", shortname, k + 1);
            fd_note(rfd, fd_note_buf);
        } else {
            snprintf(fd_note_buf, FD_DESC_SZ, "reading %s #%d", shortname, k + 1);
            fd_note(rfd, fd_note_buf);
            snprintf(fd_note_buf, FD_DESC_SZ, "writing %s #%d", shortname, k + 1);
            fd_note(wfd, fd_note_buf);
        }

        commSetNonBlocking(rfd);

        if (wfd != rfd)
            commSetNonBlocking(wfd);

        AsyncCall::Pointer closeCall = asyncCall(5,4, "helper_stateful_server::HelperServerClosed", cbdataDialer(helper_stateful_server::HelperServerClosed, srv));
        comm_add_close_handler(rfd, closeCall);

        AsyncCall::Pointer call = commCbCall(5,4, "helperStatefulHandleRead",
                                             CommIoCbPtrFun(helperStatefulHandleRead, srv));
        comm_read(srv->readPipe, srv->rbuf, srv->rbuf_sz - 1, call);
    }

    // Call handleFewerServers() before hlp->last_restart is updated because
    // that method uses last_restart to measure the delay since previous start.
    // TODO: Refactor last_restart code to measure failure frequency rather than
    // detecting a helper #X failure that is being close to the helper #Y start.
    if (successfullyStarted < need_new)
        hlp->handleFewerServers(false);

    hlp->last_restart = squid_curtime;
    safe_free(shortname);
    safe_free(procname);
    helperStatefulKickQueue(hlp);
}

void
Helper::Client::submitRequest(Helper::Xaction * const r)
{
    if (const auto srv = GetFirstAvailable(this))
        helperDispatch(srv, r);
    else
        Enqueue(this, r);

    syncQueueStats();
}

/// handles helperSubmit() and helperStatefulSubmit() failures
static void
SubmissionFailure(const Helper::Client::Pointer &hlp, HLPCB *callback, void *data)
{
    auto result = Helper::Error;
    if (!hlp) {
        debugs(84, 3, "no helper");
        result = Helper::Unknown;
    }
    // else pretend the helper has responded with ERR

    callback(data, Helper::Reply(result));
}

void
helperSubmit(const Helper::Client::Pointer &hlp, const char * const buf, HLPCB * const callback, void * const data)
{
    if (!hlp || !hlp->trySubmit(buf, callback, data))
        SubmissionFailure(hlp, callback, data);
}

/// whether queuing an additional request would overload the helper
bool
Helper::Client::queueFull() const {
    return stats.queue_size >= static_cast<int>(childs.queue_size);
}

bool
Helper::Client::overloaded() const {
    return stats.queue_size > static_cast<int>(childs.queue_size);
}

/// synchronizes queue-dependent measurements with the current queue state
void
Helper::Client::syncQueueStats()
{
    if (overloaded()) {
        if (overloadStart) {
            debugs(84, 5, id_name << " still overloaded; dropped " << droppedRequests);
        } else {
            overloadStart = squid_curtime;
            debugs(84, 3, id_name << " became overloaded");
        }
    } else {
        if (overloadStart) {
            debugs(84, 5, id_name << " is no longer overloaded");
            if (droppedRequests) {
                debugs(84, DBG_IMPORTANT, "helper " << id_name <<
                       " is no longer overloaded after dropping " << droppedRequests <<
                       " requests in " << (squid_curtime - overloadStart) << " seconds");
                droppedRequests = 0;
            }
            overloadStart = 0;
        }
    }
}

/// prepares the helper for request submission
/// returns true if and only if the submission should proceed
/// may kill Squid if the helper remains overloaded for too long
bool
Helper::Client::prepSubmit()
{
    // re-sync for the configuration may have changed since the last submission
    syncQueueStats();

    // Nothing special to do if the new request does not overload (i.e., the
    // queue is not even full yet) or only _starts_ overloading this helper
    // (i.e., the queue is currently at its limit).
    if (!overloaded())
        return true;

    if (squid_curtime - overloadStart <= 180)
        return true; // also OK: overload has not persisted long enough to panic

    if (childs.onPersistentOverload == ChildConfig::actDie)
        fatalf("Too many queued %s requests; see on-persistent-overload.", id_name);

    if (!droppedRequests) {
        debugs(84, DBG_IMPORTANT, "WARNING: dropping requests to overloaded " <<
               id_name << " helper configured with on-persistent-overload=err");
    }
    ++droppedRequests;
    debugs(84, 3, "failed to send " << droppedRequests << " helper requests to " << id_name);
    return false;
}

bool
Helper::Client::trySubmit(const char * const buf, HLPCB * const callback, void * const data)
{
    if (!prepSubmit())
        return false; // request was dropped

    submit(buf, callback, data); // will send or queue
    return true; // request submitted or queued
}

/// dispatches or enqueues a helper requests; does not enforce queue limits
void
Helper::Client::submit(const char * const buf, HLPCB * const callback, void * const data)
{
    const auto r = new Xaction(callback, data, buf);
    submitRequest(r);
    debugs(84, DBG_DATA, Raw("buf", buf, strlen(buf)));
}

void
Helper::Client::callBack(Xaction &r)
{
    const auto callback = r.request.callback;
    Assure(callback);

    r.request.callback = nullptr;
    void *cbdata = nullptr;
    if (cbdataReferenceValidDone(r.request.data, &cbdata))
        callback(cbdata, r.reply);
}

/// Submit request or callback the caller with a Helper::Error error.
/// If the reservation is not set then reserves a new helper.
void
helperStatefulSubmit(const statefulhelper::Pointer &hlp, const char *buf, HLPCB * callback, void *data, const Helper::ReservationId & reservation)
{
    if (!hlp || !hlp->trySubmit(buf, callback, data, reservation))
        SubmissionFailure(hlp, callback, data);
}

/// If possible, submit request. Otherwise, either kill Squid or return false.
bool
statefulhelper::trySubmit(const char *buf, HLPCB * callback, void *data, const Helper::ReservationId & reservation)
{
    if (!prepSubmit())
        return false; // request was dropped

    submit(buf, callback, data, reservation); // will send or queue
    return true; // request submitted or queued
}

void
statefulhelper::reserveServer(helper_stateful_server * srv)
{
    // clear any old reservation
    if (srv->reserved()) {
        reservations.erase(srv->reservationId);
        srv->clearReservation();
    }

    srv->reserve();
    reservations.insert(Reservations::value_type(srv->reservationId, srv));
}

void
statefulhelper::cancelReservation(const Helper::ReservationId reservation)
{
    const auto it = reservations.find(reservation);
    if (it == reservations.end())
        return;

    helper_stateful_server *srv = it->second;
    reservations.erase(it);
    srv->clearReservation();

    // schedule a queue kick
    AsyncCall::Pointer call = asyncCall(5,4, "helperStatefulServerDone", cbdataDialer(helperStatefulServerDone, srv));
    ScheduleCallHere(call);
}

helper_stateful_server *
statefulhelper::findServer(const Helper::ReservationId & reservation)
{
    const auto it = reservations.find(reservation);
    if (it == reservations.end())
        return nullptr;
    return it->second;
}

void
helper_stateful_server::reserve()
{
    assert(!reservationId);
    reservationStart = squid_curtime;
    reservationId = Helper::ReservationId::Next();
    debugs(84, 3, "srv-" << index << " reservation id = " << reservationId);
}

void
helper_stateful_server::clearReservation()
{
    debugs(84, 3, "srv-" << index << " reservation id = " << reservationId);
    if (!reservationId)
        return;

    ++stats.releases;

    reservationId.clear();
    reservationStart = 0;
}

void
statefulhelper::submit(const char *buf, HLPCB * callback, void *data, const Helper::ReservationId & reservation)
{
    Helper::Xaction *r = new Helper::Xaction(callback, data, buf);

    if (buf && reservation) {
        debugs(84, 5, reservation);
        helper_stateful_server *lastServer = findServer(reservation);
        if (!lastServer) {
            debugs(84, DBG_CRITICAL, "ERROR: Helper " << id_name << " reservation expired (" << reservation << ")");
            r->reply.result = Helper::TimedOut;
            callBack(*r);
            delete r;
            return;
        }
        debugs(84, 5, "StatefulSubmit dispatching");
        helperStatefulDispatch(lastServer, r);
    } else {
        helper_stateful_server *srv;
        if ((srv = StatefulGetFirstAvailable(this))) {
            reserveServer(srv);
            helperStatefulDispatch(srv, r);
        } else
            StatefulEnqueue(this, r);
    }

    debugs(84, DBG_DATA, "placeholder: '" << r->request.placeholder <<
           "', " << Raw("buf", buf, (!buf?0:strlen(buf))));

    syncQueueStats();
}

void
Helper::Client::packStatsInto(Packable * const p, const char * const label) const
{
    if (label)
        p->appendf("%s:\n", label);

    p->appendf("  program: %s\n", cmdline->key);
    p->appendf("  number active: %d of %d (%d shutting down)\n", childs.n_active, childs.n_max, (childs.n_running - childs.n_active));
    p->appendf("  requests sent: %d\n", stats.requests);
    p->appendf("  replies received: %d\n", stats.replies);
    p->appendf("  requests timedout: %d\n", stats.timedout);
    p->appendf("  queue length: %d\n", stats.queue_size);
    p->appendf("  avg service time: %d msec\n", stats.avg_svc_time);
    p->append("\n",1);
    p->appendf("%7s\t%7s\t%7s\t%11s\t%11s\t%11s\t%6s\t%7s\t%7s\t%7s\n",
               "ID #",
               "FD",
               "PID",
               "# Requests",
               "# Replies",
               "# Timed-out",
               "Flags",
               "Time",
               "Offset",
               "Request");

    for (dlink_node *link = servers.head; link; link = link->next) {
        const auto srv = static_cast<SessionBase *>(link->data);
        assert(srv);
        const auto xaction = srv->requests.empty() ? nullptr : srv->requests.front();
        double tt = 0.001 * (xaction ? tvSubMsec(xaction->request.dispatch_time, current_time) : tvSubMsec(srv->dispatch_time, srv->answer_time));
        p->appendf("%7u\t%7d\t%7d\t%11" PRIu64 "\t%11" PRIu64 "\t%11" PRIu64 "\t%c%c%c%c%c%c\t%7.3f\t%7d\t%s\n",
                   srv->index.value,
                   srv->readPipe->fd,
                   srv->pid,
                   srv->stats.uses,
                   srv->stats.replies,
                   srv->stats.timedout,
                   srv->stats.pending ? 'B' : ' ',
                   srv->flags.writing ? 'W' : ' ',
                   srv->flags.closing ? 'C' : ' ',
                   srv->reserved() ? 'R' : ' ',
                   srv->flags.shutdown ? 'S' : ' ',
                   xaction && xaction->request.placeholder ? 'P' : ' ',
                   tt < 0.0 ? 0.0 : tt,
                   (int) srv->roffset,
                   xaction ? Format::QuoteMimeBlob(xaction->request.buf) : "(none)");
    }

    p->append("\nFlags key:\n"
              "   B\tBUSY\n"
              "   W\tWRITING\n"
              "   C\tCLOSING\n"
              "   R\tRESERVED\n"
              "   S\tSHUTDOWN PENDING\n"
              "   P\tPLACEHOLDER\n", 101);
}

bool
Helper::Client::willOverload() const {
    return queueFull() && !(childs.needNew() || GetFirstAvailable(this));
}

Helper::Client::Pointer
Helper::Client::Make(const char * const name)
{
    return new Client(name);
}

statefulhelper::Pointer
statefulhelper::Make(const char *name)
{
    return new statefulhelper(name);
}

void
helperShutdown(const Helper::Client::Pointer &hlp)
{
    dlink_node *link = hlp->servers.head;

    while (link) {
        const auto srv = static_cast<Helper::Session *>(link->data);
        link = link->next;

        if (srv->flags.shutdown) {
            debugs(84, 3, "helperShutdown: " << hlp->id_name << " #" << srv->index << " has already SHUT DOWN.");
            continue;
        }

        assert(hlp->childs.n_active > 0);
        -- hlp->childs.n_active;
        srv->flags.shutdown = true; /* request it to shut itself down */

        if (srv->flags.closing) {
            debugs(84, 3, "helperShutdown: " << hlp->id_name << " #" << srv->index << " is CLOSING.");
            continue;
        }

        if (srv->stats.pending) {
            debugs(84, 3, "helperShutdown: " << hlp->id_name << " #" << srv->index << " is BUSY.");
            continue;
        }

        debugs(84, 3, "helperShutdown: " << hlp->id_name << " #" << srv->index << " shutting down.");
        /* the rest of the details is dealt with in the helperServerFree
         * close handler
         */
        srv->closePipesSafely(hlp->id_name);
    }
}

void
helperStatefulShutdown(const statefulhelper::Pointer &hlp)
{
    dlink_node *link = hlp->servers.head;
    helper_stateful_server *srv;

    while (link) {
        srv = (helper_stateful_server *)link->data;
        link = link->next;

        if (srv->flags.shutdown) {
            debugs(84, 3, "helperStatefulShutdown: " << hlp->id_name << " #" << srv->index << " has already SHUT DOWN.");
            continue;
        }

        assert(hlp->childs.n_active > 0);
        -- hlp->childs.n_active;
        srv->flags.shutdown = true; /* request it to shut itself down */

        if (srv->stats.pending) {
            debugs(84, 3, "helperStatefulShutdown: " << hlp->id_name << " #" << srv->index << " is BUSY.");
            continue;
        }

        if (srv->flags.closing) {
            debugs(84, 3, "helperStatefulShutdown: " << hlp->id_name << " #" << srv->index << " is CLOSING.");
            continue;
        }

        if (srv->reserved()) {
            if (shutting_down) {
                debugs(84, 3, "helperStatefulShutdown: " << hlp->id_name << " #" << srv->index << " is RESERVED. Closing anyway.");
            } else {
                debugs(84, 3, "helperStatefulShutdown: " << hlp->id_name << " #" << srv->index << " is RESERVED. Not Shutting Down Yet.");
                continue;
            }
        }

        debugs(84, 3, "helperStatefulShutdown: " << hlp->id_name << " #" << srv->index << " shutting down.");

        /* the rest of the details is dealt with in the helperStatefulServerFree
         * close handler
         */
        srv->closePipesSafely(hlp->id_name);
    }
}

Helper::Client::~Client()
{
    /* note, don't free id_name, it probably points to static memory */

    // TODO: if the queue is not empty it will leak Helper::Request's
    if (!queue.empty())
        debugs(84, DBG_CRITICAL, "WARNING: freeing " << id_name << " helper with " << stats.queue_size << " requests queued");
}

void
Helper::Client::handleKilledServer(SessionBase * const srv, bool &needsNewServers)
{
    needsNewServers = false;
    if (!srv->flags.shutdown) {
        assert(childs.n_active > 0);
        --childs.n_active;
        debugs(84, DBG_CRITICAL, "WARNING: " << id_name << " #" << srv->index << " exited");

        handleFewerServers(srv->stats.replies >= 1);

        if (childs.needNew() > 0) {
            srv->flags.shutdown = true;
            needsNewServers = true;
        }
    }
}

void
Helper::Client::handleFewerServers(const bool madeProgress)
{
    const auto needNew = childs.needNew();

    if (!needNew)
        return; // some server(s) have died, but we still have enough

    debugs(80, DBG_IMPORTANT, "Too few " << id_name << " processes are running (need " << needNew << "/" << childs.n_max << ")" <<
           Debug::Extra << "active processes: " << childs.n_active <<
           Debug::Extra << "processes configured to start at (re)configuration: " << childs.n_startup);

    if (childs.n_active < childs.n_startup && last_restart > squid_curtime - 30) {
        if (madeProgress)
            debugs(80, DBG_CRITICAL, "ERROR: The " << id_name << " helpers are crashing too rapidly, need help!");
        else
            fatalf("The %s helpers are crashing too rapidly, need help!", id_name);
    }
}

void
Helper::Client::sessionClosed(SessionBase &session)
{
    bool needsNewServers = false;
    handleKilledServer(&session, needsNewServers);
    if (needsNewServers) {
        debugs(80, DBG_IMPORTANT, "Starting new helpers");
        openSessions();
    }
}

<<<<<<< HEAD
    srv->dropQueued(*hlp);

=======
void
Helper::Session::HelperServerClosed(Session * const srv)
{
    srv->parent->sessionClosed(*srv);
    srv->dropQueued();
>>>>>>> bd71920d
    delete srv;
}

// XXX: Essentially duplicates Helper::Session::HelperServerClosed() until we add SessionBase::helper().
void
helper_stateful_server::HelperServerClosed(helper_stateful_server *srv)
{
<<<<<<< HEAD
    const auto hlp = srv->parent;

    bool needsNewServers = false;
    hlp->handleKilledServer(srv, needsNewServers);
    if (needsNewServers) {
        debugs(80, DBG_IMPORTANT, "Starting new helpers");
        helperStatefulOpenServers(hlp);
    }

    srv->dropQueued(*hlp);

=======
    srv->parent->sessionClosed(*srv);
    srv->dropQueued();
>>>>>>> bd71920d
    delete srv;
}

Helper::Xaction *
Helper::Session::popRequest(const int request_number)
{
    Xaction *r = nullptr;
    if (parent->childs.concurrency) {
        // If concurrency supported retrieve request from ID
        const auto it = requestsIndex.find(request_number);
        if (it != requestsIndex.end()) {
            r = *(it->second);
            requests.erase(it->second);
            requestsIndex.erase(it);
        }
    } else if(!requests.empty()) {
        // Else get the first request from queue, if any
        r = requests.front();
        requests.pop_front();
    }

    return r;
}

/// Calls back with a pointer to the buffer with the helper output
static void
helperReturnBuffer(Helper::Session * srv, const Helper::Client::Pointer &hlp, char * const msg, const size_t msgSize, const char * const msgEnd)
{
    if (Helper::Xaction *r = srv->replyXaction) {
        const bool hasSpace = r->reply.accumulate(msg, msgSize);
        if (!hasSpace) {
            debugs(84, DBG_IMPORTANT, "ERROR: Disconnecting from a " <<
                   "helper that overflowed " << srv->rbuf_sz << "-byte " <<
                   "Squid input buffer: " << hlp->id_name << " #" << srv->index);
            srv->closePipesSafely(hlp->id_name);
            return;
        }

        if (!msgEnd)
            return; // We are waiting for more data.

        bool retry = false;
        if (cbdataReferenceValid(r->request.data)) {
            r->reply.finalize();
            if (r->reply.result == Helper::BrokenHelper && r->request.retries < MAX_RETRIES) {
                debugs(84, DBG_IMPORTANT, "ERROR: helper: " << r->reply << ", attempt #" << (r->request.retries + 1) << " of 2");
                retry = true;
            } else {
                hlp->callBack(*r);
            }
        }

        -- srv->stats.pending;
        ++ srv->stats.replies;

        ++ hlp->stats.replies;

        srv->answer_time = current_time;

        srv->dispatch_time = r->request.dispatch_time;

        hlp->stats.avg_svc_time =
            Math::intAverage(hlp->stats.avg_svc_time,
                             tvSubMsec(r->request.dispatch_time, current_time),
                             hlp->stats.replies, REDIRECT_AV_FACTOR);

        // release or re-submit parsedRequestXaction object
        srv->replyXaction = nullptr;
        if (retry) {
            ++r->request.retries;
            hlp->submitRequest(r);
        } else
            delete r;
    }

    if (hlp->timeout && hlp->childs.concurrency)
        srv->checkForTimedOutRequests(hlp->retryTimedOut);

    if (!srv->flags.shutdown) {
        helperKickQueue(hlp);
    } else if (!srv->flags.closing && !srv->stats.pending) {
        srv->closeWritePipeSafely(srv->parent->id_name);
    }
}

static void
helperHandleRead(const Comm::ConnectionPointer &conn, char *, size_t len, Comm::Flag flag, int, void *data)
{
    const auto srv = static_cast<Helper::Session *>(data);
    const auto hlp = srv->parent;
    assert(cbdataReferenceValid(data));

    /* Bail out early on Comm::ERR_CLOSING - close handlers will tidy up for us */

    if (flag == Comm::ERR_CLOSING) {
        return;
    }

    assert(conn->fd == srv->readPipe->fd);

    debugs(84, 5, "helperHandleRead: " << len << " bytes from " << hlp->id_name << " #" << srv->index);

    if (flag != Comm::OK || len == 0) {
        srv->closePipesSafely(hlp->id_name);
        return;
    }

    srv->roffset += len;
    srv->rbuf[srv->roffset] = '\0';
    debugs(84, DBG_DATA, Raw("accumulated", srv->rbuf, srv->roffset));

    if (!srv->stats.pending && !srv->stats.timedout) {
        /* someone spoke without being spoken to */
        debugs(84, DBG_IMPORTANT, "ERROR: Killing helper process after an unexpected read from " <<
               hlp->id_name << " #" << srv->index << ", " << (int)len <<
               " bytes '" << srv->rbuf << "'");

        srv->roffset = 0;
        srv->rbuf[0] = '\0';
        srv->closePipesSafely(hlp->id_name);
        return;
    }

    bool needsMore = false;
    char *msg = srv->rbuf;
    while (*msg && !needsMore) {
        int skip = 0;
        char *eom = strchr(msg, hlp->eom);
        if (eom) {
            skip = 1;
            debugs(84, 3, "helperHandleRead: end of reply found");
            if (eom > msg && eom[-1] == '\r' && hlp->eom == '\n') {
                *eom = '\0';
                // rewind to the \r octet which is the real terminal now
                // and remember that we have to skip forward 2 places now.
                skip = 2;
                --eom;
            }
            *eom = '\0';
        }

        if (!srv->ignoreToEom && !srv->replyXaction) {
            int i = 0;
            if (hlp->childs.concurrency) {
                char *e = nullptr;
                i = strtol(msg, &e, 10);
                // Do we need to check for e == msg? Means wrong response from helper.
                // Will be dropped as "unexpected reply on channel 0"
                needsMore = !(xisspace(*e) || (eom && e == eom));
                if (!needsMore) {
                    msg = e;
                    while (*msg && xisspace(*msg))
                        ++msg;
                } // else not enough data to compute request number
            }
            if (!(srv->replyXaction = srv->popRequest(i))) {
                if (srv->stats.timedout) {
                    debugs(84, 3, "Timedout reply received for request-ID: " << i << " , ignore");
                } else {
                    debugs(84, DBG_IMPORTANT, "ERROR: helperHandleRead: unexpected reply on channel " <<
                           i << " from " << hlp->id_name << " #" << srv->index <<
                           " '" << srv->rbuf << "'");
                }
                srv->ignoreToEom = true;
            }
        } // else we need to just append reply data to the current Xaction

        if (!needsMore) {
            size_t msgSize  = eom ? eom - msg : (srv->roffset - (msg - srv->rbuf));
            assert(msgSize <= srv->rbuf_sz);
            helperReturnBuffer(srv, hlp, msg, msgSize, eom);
            msg += msgSize + skip;
            assert(static_cast<size_t>(msg - srv->rbuf) <= srv->rbuf_sz);

            // The next message should not ignored.
            if (eom && srv->ignoreToEom)
                srv->ignoreToEom = false;
        } else
            assert(skip == 0 && eom == nullptr);
    }

    if (needsMore) {
        size_t msgSize = (srv->roffset - (msg - srv->rbuf));
        assert(msgSize <= srv->rbuf_sz);
        memmove(srv->rbuf, msg, msgSize);
        srv->roffset = msgSize;
        srv->rbuf[srv->roffset] = '\0';
    } else {
        // All of the responses parsed and msg points at the end of read data
        assert(static_cast<size_t>(msg - srv->rbuf) == srv->roffset);
        srv->roffset = 0;
    }

    if (Comm::IsConnOpen(srv->readPipe) && !fd_table[srv->readPipe->fd].closing()) {
        int spaceSize = srv->rbuf_sz - srv->roffset - 1;
        assert(spaceSize >= 0);

        AsyncCall::Pointer call = commCbCall(5,4, "helperHandleRead",
                                             CommIoCbPtrFun(helperHandleRead, srv));
        comm_read(srv->readPipe, srv->rbuf + srv->roffset, spaceSize, call);
    }
}

static void
helperStatefulHandleRead(const Comm::ConnectionPointer &conn, char *, size_t len, Comm::Flag flag, int, void *data)
{
    char *t = nullptr;
    helper_stateful_server *srv = (helper_stateful_server *)data;
    const auto hlp = srv->parent;
    assert(cbdataReferenceValid(data));

    /* Bail out early on Comm::ERR_CLOSING - close handlers will tidy up for us */

    if (flag == Comm::ERR_CLOSING) {
        return;
    }

    assert(conn->fd == srv->readPipe->fd);

    debugs(84, 5, "helperStatefulHandleRead: " << len << " bytes from " <<
           hlp->id_name << " #" << srv->index);

    if (flag != Comm::OK || len == 0) {
        srv->closePipesSafely(hlp->id_name);
        return;
    }

    srv->roffset += len;
    srv->rbuf[srv->roffset] = '\0';
    debugs(84, DBG_DATA, Raw("accumulated", srv->rbuf, srv->roffset));

    if (srv->requests.empty()) {
        /* someone spoke without being spoken to */
        debugs(84, DBG_IMPORTANT, "ERROR: Killing helper process after an unexpected read from " <<
               hlp->id_name << " #" << srv->index << ", " << (int)len <<
               " bytes '" << srv->rbuf << "'");

        srv->roffset = 0;
        srv->closePipesSafely(hlp->id_name);
        return;
    }

    if ((t = strchr(srv->rbuf, hlp->eom))) {
        debugs(84, 3, "helperStatefulHandleRead: end of reply found");

        if (t > srv->rbuf && t[-1] == '\r' && hlp->eom == '\n') {
            *t = '\0';
            // rewind to the \r octet which is the real terminal now
            --t;
        }

        *t = '\0';
    }

    const auto r = srv->requests.front();

    if (!r->reply.accumulate(srv->rbuf, t ? (t - srv->rbuf) : srv->roffset)) {
        debugs(84, DBG_IMPORTANT, "ERROR: Disconnecting from a " <<
               "helper that overflowed " << srv->rbuf_sz << "-byte " <<
               "Squid input buffer: " << hlp->id_name << " #" << srv->index);
        srv->closePipesSafely(hlp->id_name);
        return;
    }
    /**
     * BUG: the below assumes that only one response per read() was received and discards any octets remaining.
     *      Doing this prohibits concurrency support with multiple replies per read().
     * TODO: check that read() setup on these buffers pays attention to roffest!=0
     * TODO: check that replies bigger than the buffer are discarded and do not to affect future replies
     */
    srv->roffset = 0;

    if (t) {
        /* end of reply found */
        srv->requests.pop_front(); // we already have it in 'r'
        int called = 1;

        if (cbdataReferenceValid(r->request.data)) {
            r->reply.finalize();
            r->reply.reservationId = srv->reservationId;
            hlp->callBack(*r);
        } else {
            debugs(84, DBG_IMPORTANT, "StatefulHandleRead: no callback data registered");
            called = 0;
        }

        delete r;

        -- srv->stats.pending;
        ++ srv->stats.replies;

        ++ hlp->stats.replies;
        srv->answer_time = current_time;
        hlp->stats.avg_svc_time =
            Math::intAverage(hlp->stats.avg_svc_time,
                             tvSubMsec(srv->dispatch_time, current_time),
                             hlp->stats.replies, REDIRECT_AV_FACTOR);

        if (called)
            helperStatefulServerDone(srv);
        else
            hlp->cancelReservation(srv->reservationId);
    }

    if (Comm::IsConnOpen(srv->readPipe) && !fd_table[srv->readPipe->fd].closing()) {
        int spaceSize = srv->rbuf_sz - 1;

        AsyncCall::Pointer call = commCbCall(5,4, "helperStatefulHandleRead",
                                             CommIoCbPtrFun(helperStatefulHandleRead, srv));
        comm_read(srv->readPipe, srv->rbuf, spaceSize, call);
    }
}

/// Handles a request when all running helpers, if any, are busy.
static void
Enqueue(Helper::Client * const hlp, Helper::Xaction * const r)
{
    hlp->queue.push(r);
    ++ hlp->stats.queue_size;

    /* do this first so idle=N has a chance to grow the child pool before it hits critical. */
    if (hlp->childs.needNew() > 0) {
        hlp->openSessions();
        return;
    }

    if (hlp->stats.queue_size < (int)hlp->childs.queue_size)
        return;

    if (squid_curtime - hlp->last_queue_warn < 600)
        return;

    if (shutting_down || reconfiguring)
        return;

    hlp->last_queue_warn = squid_curtime;

    debugs(84, DBG_CRITICAL, "WARNING: All " << hlp->childs.n_active << "/" << hlp->childs.n_max << " " << hlp->id_name << " processes are busy.");
    debugs(84, DBG_CRITICAL, "WARNING: " << hlp->stats.queue_size << " pending requests queued");
    debugs(84, DBG_CRITICAL, "WARNING: Consider increasing the number of " << hlp->id_name << " processes in your config file.");
}

static void
StatefulEnqueue(statefulhelper * hlp, Helper::Xaction * r)
{
    hlp->queue.push(r);
    ++ hlp->stats.queue_size;

    /* do this first so idle=N has a chance to grow the child pool before it hits critical. */
    if (hlp->childs.needNew() > 0) {
        hlp->openSessions();
        return;
    }

    if (hlp->stats.queue_size < (int)hlp->childs.queue_size)
        return;

    if (squid_curtime - hlp->last_queue_warn < 600)
        return;

    if (shutting_down || reconfiguring)
        return;

    hlp->last_queue_warn = squid_curtime;

    debugs(84, DBG_CRITICAL, "WARNING: All " << hlp->childs.n_active << "/" << hlp->childs.n_max << " " << hlp->id_name << " processes are busy.");
    debugs(84, DBG_CRITICAL, "WARNING: " << hlp->stats.queue_size << " pending requests queued");
    debugs(84, DBG_CRITICAL, "WARNING: Consider increasing the number of " << hlp->id_name << " processes in your config file.");
}

Helper::Xaction *
Helper::Client::nextRequest()
{
    if (queue.empty())
        return nullptr;

    auto *r = queue.front();
    queue.pop();
    --stats.queue_size;
    return r;
}

static Helper::Session *
GetFirstAvailable(const Helper::Client::Pointer &hlp)
{
    dlink_node *n;
    Helper::Session *selected = nullptr;
    debugs(84, 5, "GetFirstAvailable: Running servers " << hlp->childs.n_running);

    if (hlp->childs.n_running == 0)
        return nullptr;

    /* Find "least" loaded helper (approx) */
    for (n = hlp->servers.head; n != nullptr; n = n->next) {
        const auto srv = static_cast<Helper::Session *>(n->data);

        if (selected && selected->stats.pending <= srv->stats.pending)
            continue;

        if (srv->flags.shutdown)
            continue;

        if (!srv->stats.pending)
            return srv;

        if (selected) {
            selected = srv;
            break;
        }

        selected = srv;
    }

    if (!selected) {
        debugs(84, 5, "GetFirstAvailable: None available.");
        return nullptr;
    }

    if (selected->stats.pending >= (hlp->childs.concurrency ? hlp->childs.concurrency : 1)) {
        debugs(84, 3, "GetFirstAvailable: Least-loaded helper is fully loaded!");
        return nullptr;
    }

    debugs(84, 5, "GetFirstAvailable: returning srv-" << selected->index);
    return selected;
}

static helper_stateful_server *
StatefulGetFirstAvailable(const statefulhelper::Pointer &hlp)
{
    dlink_node *n;
    helper_stateful_server *srv = nullptr;
    helper_stateful_server *oldestReservedServer = nullptr;
    debugs(84, 5, "StatefulGetFirstAvailable: Running servers " << hlp->childs.n_running);

    if (hlp->childs.n_running == 0)
        return nullptr;

    for (n = hlp->servers.head; n != nullptr; n = n->next) {
        srv = (helper_stateful_server *)n->data;

        if (srv->stats.pending)
            continue;

        if (srv->reserved()) {
            if ((squid_curtime - srv->reservationStart) > hlp->childs.reservationTimeout) {
                if (!oldestReservedServer)
                    oldestReservedServer = srv;
                else if (oldestReservedServer->reservationStart < srv->reservationStart)
                    oldestReservedServer = srv;
                debugs(84, 5, "the earlier reserved server is the srv-" << oldestReservedServer->index);
            }
            continue;
        }

        if (srv->flags.shutdown)
            continue;

        debugs(84, 5, "StatefulGetFirstAvailable: returning srv-" << srv->index);
        return srv;
    }

    if (oldestReservedServer) {
        debugs(84, 5, "expired reservation " << oldestReservedServer->reservationId << " for srv-" << oldestReservedServer->index);
        return oldestReservedServer;
    }

    debugs(84, 5, "StatefulGetFirstAvailable: None available.");
    return nullptr;
}

static void
helperDispatchWriteDone(const Comm::ConnectionPointer &, char *, size_t, Comm::Flag flag, int, void *data)
{
    const auto srv = static_cast<Helper::Session *>(data);

    srv->writebuf->clean();
    delete srv->writebuf;
    srv->writebuf = nullptr;
    srv->flags.writing = false;

    if (flag != Comm::OK) {
        /* Helper server has crashed */
        debugs(84, DBG_CRITICAL, "helperDispatch: Helper " << srv->parent->id_name << " #" << srv->index << " has crashed");
        return;
    }

    if (!srv->wqueue->isNull()) {
        srv->writebuf = srv->wqueue;
        srv->wqueue = new MemBuf;
        srv->flags.writing = true;
        AsyncCall::Pointer call = commCbCall(5,5, "helperDispatchWriteDone",
                                             CommIoCbPtrFun(helperDispatchWriteDone, srv));
        Comm::Write(srv->writePipe, srv->writebuf->content(), srv->writebuf->contentSize(), call, nullptr);
    }
}

static void
helperDispatch(Helper::Session * const srv, Helper::Xaction * const r)
{
    const auto hlp = srv->parent;
    const uint64_t reqId = ++srv->nextRequestId;

    if (!cbdataReferenceValid(r->request.data)) {
        debugs(84, DBG_IMPORTANT, "ERROR: helperDispatch: invalid callback data");
        delete r;
        return;
    }

    r->request.Id = reqId;
    const auto it = srv->requests.insert(srv->requests.end(), r);
    r->request.dispatch_time = current_time;

    if (srv->wqueue->isNull())
        srv->wqueue->init();

    if (hlp->childs.concurrency) {
        srv->requestsIndex.insert(Helper::Session::RequestIndex::value_type(reqId, it));
        assert(srv->requestsIndex.size() == srv->requests.size());
        srv->wqueue->appendf("%" PRIu64 " %s", reqId, r->request.buf);
    } else
        srv->wqueue->append(r->request.buf, strlen(r->request.buf));

    if (!srv->flags.writing) {
        assert(nullptr == srv->writebuf);
        srv->writebuf = srv->wqueue;
        srv->wqueue = new MemBuf;
        srv->flags.writing = true;
        AsyncCall::Pointer call = commCbCall(5,5, "helperDispatchWriteDone",
                                             CommIoCbPtrFun(helperDispatchWriteDone, srv));
        Comm::Write(srv->writePipe, srv->writebuf->content(), srv->writebuf->contentSize(), call, nullptr);
    }

    debugs(84, 5, "helperDispatch: Request sent to " << hlp->id_name << " #" << srv->index << ", " << strlen(r->request.buf) << " bytes");

    ++ srv->stats.uses;
    ++ srv->stats.pending;
    ++ hlp->stats.requests;
}

static void
helperStatefulDispatchWriteDone(const Comm::ConnectionPointer &, char *, size_t, Comm::Flag, int, void *)
{}

static void
helperStatefulDispatch(helper_stateful_server * srv, Helper::Xaction * r)
{
    const auto hlp = srv->parent;

    if (!cbdataReferenceValid(r->request.data)) {
        debugs(84, DBG_IMPORTANT, "ERROR: helperStatefulDispatch: invalid callback data");
        delete r;
        hlp->cancelReservation(srv->reservationId);
        return;
    }

    debugs(84, 9, "helperStatefulDispatch busying helper " << hlp->id_name << " #" << srv->index);

    assert(srv->reservationId);
    r->reply.reservationId = srv->reservationId;

    if (r->request.placeholder == 1) {
        /* a callback is needed before this request can _use_ a helper. */
        /* we don't care about releasing this helper. The request NEVER
         * gets to the helper. So we throw away the return code */
        r->reply.result = Helper::Unknown;
        hlp->callBack(*r);
        /* throw away the placeholder */
        delete r;
        /* and push the queue. Note that the callback may have submitted a new
         * request to the helper which is why we test for the request */

        if (!srv->requests.size())
            helperStatefulServerDone(srv);

        return;
    }

    srv->requests.push_back(r);
    srv->dispatch_time = current_time;
    AsyncCall::Pointer call = commCbCall(5,5, "helperStatefulDispatchWriteDone",
                                         CommIoCbPtrFun(helperStatefulDispatchWriteDone, srv));
    Comm::Write(srv->writePipe, r->request.buf, strlen(r->request.buf), call, nullptr);
    debugs(84, 5, "helperStatefulDispatch: Request sent to " <<
           hlp->id_name << " #" << srv->index << ", " <<
           (int) strlen(r->request.buf) << " bytes");

    ++ srv->stats.uses;
    ++ srv->stats.pending;
    ++ hlp->stats.requests;
}

static void
helperKickQueue(const Helper::Client::Pointer &hlp)
{
    Helper::Xaction *r = nullptr;
    Helper::Session *srv = nullptr;

    while ((srv = GetFirstAvailable(hlp)) && (r = hlp->nextRequest()))
        helperDispatch(srv, r);
}

static void
helperStatefulKickQueue(const statefulhelper::Pointer &hlp)
{
    Helper::Xaction *r;
    helper_stateful_server *srv;
    while ((srv = StatefulGetFirstAvailable(hlp)) && (r = hlp->nextRequest())) {
        debugs(84, 5, "found srv-" << srv->index);
        hlp->reserveServer(srv);
        helperStatefulDispatch(srv, r);
    }
}

static void
helperStatefulServerDone(helper_stateful_server * srv)
{
    if (!srv->flags.shutdown) {
        helperStatefulKickQueue(srv->parent);
    } else if (!srv->flags.closing && !srv->reserved() && !srv->stats.pending) {
        srv->closeWritePipeSafely(srv->parent->id_name);
        return;
    }
}

void
Helper::Session::checkForTimedOutRequests(bool const retry)
{
    assert(parent->childs.concurrency);
    while(!requests.empty() && requests.front()->request.timedOut(parent->timeout)) {
        const auto r = requests.front();
        RequestIndex::iterator it;
        it = requestsIndex.find(r->request.Id);
        assert(it != requestsIndex.end());
        requestsIndex.erase(it);
        requests.pop_front();
        debugs(84, 2, "Request " << r->request.Id << " timed-out, remove it from queue");
        bool retried = false;
        if (retry && r->request.retries < MAX_RETRIES && cbdataReferenceValid(r->request.data)) {
            debugs(84, 2, "Retry request " << r->request.Id);
            ++r->request.retries;
            parent->submitRequest(r);
            retried = true;
        } else if (cbdataReferenceValid(r->request.data)) {
            if (!parent->onTimedOutResponse.isEmpty()) {
                if (r->reply.accumulate(parent->onTimedOutResponse.rawContent(), parent->onTimedOutResponse.length()))
                    r->reply.finalize();
                else
                    r->reply.result = Helper::TimedOut;
                parent->callBack(*r);
            } else {
                r->reply.result = Helper::TimedOut;
                parent->callBack(*r);
            }
        }
        --stats.pending;
        ++stats.timedout;
        ++parent->stats.timedout;
        if (!retried)
            delete r;
    }
}

void
Helper::Session::requestTimeout(const CommTimeoutCbParams &io)
{
    debugs(26, 3, io.conn);
    const auto srv = static_cast<Session *>(io.data);

    srv->checkForTimedOutRequests(srv->parent->retryTimedOut);

    debugs(84, 3, io.conn << " establish a new timeout");
    AsyncCall::Pointer timeoutCall = commCbCall(84, 4, "Helper::Session::requestTimeout",
                                     CommTimeoutCbPtrFun(Session::requestTimeout, srv));

    const time_t timeSpent = srv->requests.empty() ? 0 : (squid_curtime - srv->requests.front()->request.dispatch_time.tv_sec);
    const time_t minimumNewTimeout = 1; // second
    const auto timeLeft = max(minimumNewTimeout, srv->parent->timeout - timeSpent);

    commSetConnTimeout(io.conn, timeLeft, timeoutCall);
}
<|MERGE_RESOLUTION|>--- conflicted
+++ resolved
@@ -908,16 +908,11 @@
     }
 }
 
-<<<<<<< HEAD
-    srv->dropQueued(*hlp);
-
-=======
 void
 Helper::Session::HelperServerClosed(Session * const srv)
 {
     srv->parent->sessionClosed(*srv);
-    srv->dropQueued();
->>>>>>> bd71920d
+    srv->dropQueued(*srv->parent);
     delete srv;
 }
 
@@ -925,22 +920,8 @@
 void
 helper_stateful_server::HelperServerClosed(helper_stateful_server *srv)
 {
-<<<<<<< HEAD
-    const auto hlp = srv->parent;
-
-    bool needsNewServers = false;
-    hlp->handleKilledServer(srv, needsNewServers);
-    if (needsNewServers) {
-        debugs(80, DBG_IMPORTANT, "Starting new helpers");
-        helperStatefulOpenServers(hlp);
-    }
-
-    srv->dropQueued(*hlp);
-
-=======
     srv->parent->sessionClosed(*srv);
-    srv->dropQueued();
->>>>>>> bd71920d
+    srv->dropQueued(*srv->parent);
     delete srv;
 }
 
