--- conflicted
+++ resolved
@@ -382,25 +382,12 @@
 
     srv->flags.busy = 0;
 
-<<<<<<< HEAD
     srv->flags.reserved = S_HELPER_FREE;
 
     if ((srv->parent->OnEmptyQueue != NULL) && (srv->data))
         srv->parent->OnEmptyQueue(srv->data);
 
-    helperStatefulKickQueue(hlp);
-=======
-    if (srv->queue.head) {
-        srv->flags.reserved = S_HELPER_DEFERRED;
-    } else {
-        srv->flags.reserved = S_HELPER_FREE;
-
-        if ((srv->parent->OnEmptyQueue != NULL) && (srv->data))
-            srv->parent->OnEmptyQueue(srv->data);
-    }
-
     helperStatefulServerKickQueue(srv);
->>>>>>> d7e0f901
 }
 
 /*
@@ -507,21 +494,12 @@
     storeAppendPrintf(sentry, "avg service time: %d msec\n",
                       hlp->stats.avg_svc_time);
     storeAppendPrintf(sentry, "\n");
-<<<<<<< HEAD
-    storeAppendPrintf(sentry, "%7s\t%7s\t%7s\t%11s\t%s\t%7s\t%7s\t%7s\n",
-=======
-    storeAppendPrintf(sentry, "%7s\t%7s\t%7s\t%11s\t%20s\t%6s\t%7s\t%7s\t%7s\n",
->>>>>>> d7e0f901
+    storeAppendPrintf(sentry, "%7s\t%7s\t%7s\t%11s\t%6s\t%7s\t%7s\t%7s\n",
                       "#",
                       "FD",
                       "PID",
                       "# Requests",
-<<<<<<< HEAD
                       "Flags",
-=======
-                      "# Deferred Requests",
-                      "Flags ",
->>>>>>> d7e0f901
                       "Time",
                       "Offset",
                       "Request");
@@ -530,23 +508,14 @@
         helper_stateful_server *srv = (helper_stateful_server *)link->data;
         double tt = 0.001 * tvSubMsec(srv->dispatch_time,
                                       srv->flags.busy ? current_time : srv->answer_time);
-<<<<<<< HEAD
         storeAppendPrintf(sentry, "%7d\t%7d\t%7d\t%11d\t%c%c%c%c%c\t%7.3f\t%7d\t%s\n",
-=======
-        storeAppendPrintf(sentry, "%7d\t%7d\t%7d\t%11d\t%20d\t%c%c%c%c%c%c\t%7.3f\t%7d\t%s\n",
->>>>>>> d7e0f901
                           srv->index + 1,
                           srv->rfd,
                           srv->pid,
                           srv->stats.uses,
                           srv->flags.busy ? 'B' : ' ',
                           srv->flags.closing ? 'C' : ' ',
-<<<<<<< HEAD
-                          srv->flags.reserved == S_HELPER_RESERVED ? 'R' : ' '),
-=======
                           srv->flags.reserved == S_HELPER_RESERVED ? 'R' : ' ',
-                          srv->flags.reserved == S_HELPER_DEFERRED ? 'D' : ' ',
->>>>>>> d7e0f901
                           srv->flags.shutdown ? 'S' : ' ',
                           srv->request ? (srv->request->placeholder ? 'P' : ' ') : ' ',
                                   tt < 0.0 ? 0.0 : tt,
@@ -557,10 +526,6 @@
     storeAppendPrintf(sentry, "\nFlags key:\n\n");
     storeAppendPrintf(sentry, "   B = BUSY\n");
     storeAppendPrintf(sentry, "   C = CLOSING\n");
-<<<<<<< HEAD
-=======
-    storeAppendPrintf(sentry, "   D = DEFERRED\n");
->>>>>>> d7e0f901
     storeAppendPrintf(sentry, "   R = RESERVED\n");
     storeAppendPrintf(sentry, "   S = SHUTDOWN PENDING\n");
     storeAppendPrintf(sentry, "   P = PLACEHOLDER\n");
@@ -669,19 +634,7 @@
             continue;
         }
 
-        if (srv->flags.reserved == S_HELPER_DEFERRED) {
-            debugs(84, 3, "helperStatefulShutdown: " << hlp->id_name << " #" << srv->index + 1 << " is DEFERRED.");
-            continue;
-        }
-
-<<<<<<< HEAD
-=======
-        if (srv->deferred_requests) {
-            debugs(84, 1, "helperStatefulShutdown: " << hlp->id_name << " #" << srv->index + 1 << " has DEFERRED requests but not DEFERRED!!");
-            continue;
-        }
-
-        if (srv->flags.reserved == S_HELPER_RESERVED) {
+        if (srv->flags.reserved != S_HELPER_FREE) {
             if (shutting_down) {
                 debugs(84, 3, "helperStatefulShutdown: " << hlp->id_name << " #" << srv->index + 1 << " is RESERVED. Closing anyway.");
             }
@@ -691,7 +644,6 @@
             }
         }
 
->>>>>>> d7e0f901
         srv->flags.closing = 1;
 #ifdef _SQUID_MSWIN_
 
@@ -1127,18 +1079,7 @@
                        tvSubMsec(srv->dispatch_time, current_time),
                        hlp->stats.replies, REDIRECT_AV_FACTOR);
 
-<<<<<<< HEAD
-        if (srv->flags.shutdown && srv->flags.reserved == S_HELPER_FREE) {
-            int wfd = srv->wfd;
-            srv->wfd = -1;
-            srv->flags.closing=1;
-            comm_close(wfd);
-        } else {
-            helperStatefulKickQueue(hlp);
-        }
-=======
         helperStatefulServerKickQueue(srv);
->>>>>>> d7e0f901
     }
 
     if (srv->rfd != -1)
@@ -1420,21 +1361,8 @@
         /* and push the queue. Note that the callback may have submitted a new
          * request to the helper which is why we test for the request*/
 
-<<<<<<< HEAD
-        if (srv->request == NULL) {
-            if (srv->flags.shutdown && srv->flags.reserved == S_HELPER_FREE) {
-                int wfd = srv->wfd;
-                srv->wfd = -1;
-                srv->flags.closing=1;
-                comm_close(wfd);
-            } else {
-                helperStatefulKickQueue(hlp);
-            }
-        }
-=======
         if (srv->request == NULL)
             helperStatefulServerKickQueue(srv);
->>>>>>> d7e0f901
 
         return;
     }
@@ -1477,16 +1405,9 @@
 }
 
 static void
-<<<<<<< HEAD
-=======
 helperStatefulServerKickQueue(helper_stateful_server * srv)
 {
     helper_stateful_request *r;
-
-    if ((r = StatefulServerDequeue(srv))) {
-        helperStatefulDispatch(srv, r);
-        return;
-    }
 
     if (!srv->flags.shutdown) {
         helperStatefulKickQueue(srv->parent);
@@ -1502,7 +1423,6 @@
 }
 
 static void
->>>>>>> d7e0f901
 helperRequestFree(helper_request * r)
 {
     cbdataReferenceDone(r->data);
