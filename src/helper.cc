--- conflicted
+++ resolved
@@ -576,15 +576,6 @@
 helperShutdown(helper * hlp)
 {
     dlink_node *link = hlp->servers.head;
-<<<<<<< HEAD
-#if _SQUID_MSWIN_
-
-    HANDLE hIpc;
-    pid_t pid;
-    int no;
-#endif
-=======
->>>>>>> 3ff024ec
 
     while (link) {
         helper_server *srv;
@@ -610,43 +601,11 @@
             continue;
         }
 
-<<<<<<< HEAD
-        srv->flags.closing = 1;
-#if _SQUID_MSWIN_
-
-        hIpc = srv->hIpc;
-        pid = srv->pid;
-        no = srv->index + 1;
-        shutdown(srv->wfd, SD_BOTH);
-#endif
-
-=======
->>>>>>> 3ff024ec
         debugs(84, 3, "helperShutdown: " << hlp->id_name << " #" << srv->index + 1 << " shutting down.");
         /* the rest of the details is dealt with in the helperServerFree
          * close handler
          */
-<<<<<<< HEAD
-        comm_close(srv->rfd);
-#if _SQUID_MSWIN_
-
-        if (hIpc) {
-            if (WaitForSingleObject(hIpc, 5000) != WAIT_OBJECT_0) {
-                getCurrentTime();
-                debugs(84, 1, "helperShutdown: WARNING: " << hlp->id_name <<
-                       " #" << no << " (" << hlp->cmdline->key << "," <<
-                       (long int)pid << ") didn't exit in 5 seconds");
-
-            }
-
-            CloseHandle(hIpc);
-        }
-
-#endif
-
-=======
         srv->closePipesSafely();
->>>>>>> 3ff024ec
     }
 }
 
@@ -655,15 +614,6 @@
 {
     dlink_node *link = hlp->servers.head;
     helper_stateful_server *srv;
-<<<<<<< HEAD
-#if _SQUID_MSWIN_
-
-    HANDLE hIpc;
-    pid_t pid;
-    int no;
-#endif
-=======
->>>>>>> 3ff024ec
 
     while (link) {
         srv = (helper_stateful_server *)link->data;
@@ -697,43 +647,12 @@
             }
         }
 
-<<<<<<< HEAD
-        srv->flags.closing = 1;
-#if _SQUID_MSWIN_
-
-        hIpc = srv->hIpc;
-        pid = srv->pid;
-        no = srv->index + 1;
-        shutdown(srv->wfd, SD_BOTH);
-#endif
-
-=======
->>>>>>> 3ff024ec
         debugs(84, 3, "helperStatefulShutdown: " << hlp->id_name << " #" << srv->index + 1 << " shutting down.");
 
         /* the rest of the details is dealt with in the helperStatefulServerFree
          * close handler
          */
-<<<<<<< HEAD
-        comm_close(srv->rfd);
-#if _SQUID_MSWIN_
-
-        if (hIpc) {
-            if (WaitForSingleObject(hIpc, 5000) != WAIT_OBJECT_0) {
-                getCurrentTime();
-                debugs(84, 1, "helperShutdown: WARNING: " << hlp->id_name <<
-                       " #" << no << " (" << hlp->cmdline->key << "," <<
-                       (long int)pid << ") didn't exit in 5 seconds");
-            }
-
-            CloseHandle(hIpc);
-        }
-
-#endif
-
-=======
         srv->closePipesSafely();
->>>>>>> 3ff024ec
     }
 }
 
