--- conflicted
+++ resolved
@@ -99,17 +99,7 @@
     extern int syslog_enable;	/* 0 */
     extern int DnsSocketA;		/* -1 */
     extern int DnsSocketB;		/* -1 */
-<<<<<<< HEAD
-#if SQUID_SNMP
-
-    extern int theInSnmpConnection;	/* -1 */
-    extern int theOutSnmpConnection;	/* -1 */
-    extern char *snmp_agentinfo;
-#endif
-
-=======
     extern int n_disk_objects;	/* 0 */
->>>>>>> caa996b3
     extern iostats IOStats;
 
     extern struct acl_deny_info_list *DenyInfoList;	/* NULL */
