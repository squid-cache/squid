/*
 * Copyright (C) 1996-2023 The Squid Software Foundation and contributors
 *
 * Squid software is distributed under GPLv2+ license and includes
 * contributions from numerous individuals and organizations.
 * Please see the COPYING and CONTRIBUTORS files for details.
 */

/* DEBUG: section 28    Access Control */

#include "squid.h"
#include "acl/FilledChecklist.h"
#include "acl/HttpStatus.h"
#include "acl/SplayInserter.h"
#include "debug/Stream.h"
#include "HttpReply.h"

#include <algorithm>
#include <climits>

static void aclParseHTTPStatusList(Splay<acl_httpstatus_data *> **curlist);
static int aclHTTPStatusCompare(acl_httpstatus_data * const &a, acl_httpstatus_data * const &b);
static int aclMatchHTTPStatus(Splay<acl_httpstatus_data*> **dataptr, Http::StatusCode status);

acl_httpstatus_data::acl_httpstatus_data(int x) : status1(x), status2(x) { ; }

acl_httpstatus_data::acl_httpstatus_data(int x, int y) : status1(x), status2(y) { ; }

SBuf
acl_httpstatus_data::toStr() const
{
    SBuf rv;
    if (status2 == INT_MAX)
        rv.Printf("%d-", status1);
    else if (status1 == status2)
        rv.Printf("%d", status1);
    else
        rv.Printf("%d-%d", status1, status2);
    return rv;
}

template <>
int
Acl::SplayInserter<acl_httpstatus_data*>::Compare(const Value &a, const Value &b)
{
<<<<<<< HEAD
    int ret;
    ret = aclHTTPStatusCompare(b, a);

    if (ret != 0)
        ret = aclHTTPStatusCompare(a, b);

    if (ret == 0) {
        const SBuf sa = a->toStr();
        const SBuf sb = b->toStr();
        debugs(28, DBG_CRITICAL, "WARNING: '" << sa << "' is a subrange of '" << sb << "'" <<
                Debug::Extra << "Because of this '" << sa << "' is ignored to keep splay tree searching predictable" <<
                Debug::Extra << "You should probably remove '" << sb << "' from the ACL");
    }
=======
    return aclHTTPStatusCompare(a, b);
}
>>>>>>> 983e1055

template <>
bool
Acl::SplayInserter<acl_httpstatus_data*>::IsSubset(const Value &a, const Value &b)
{
    return b->status1 <= a->status1 && a->status2 <= b->status2;
}

template <>
Acl::SplayInserter<acl_httpstatus_data*>::Value
Acl::SplayInserter<acl_httpstatus_data*>::MakeCombinedValue(const Value &a, const Value &b)
{
    const auto minLeft = std::min(a->status1, b->status1);
    const auto maxRight = std::max(a->status2, b->status2);
    return new acl_httpstatus_data(minLeft, maxRight);
}

/// reports acl_httpstatus_data using squid.conf http_status ACL value format
static std::ostream &
operator <<(std::ostream &os, const acl_httpstatus_data *status)
{
    if (status)
        os << status->toStr();
    return os;
}

ACLHTTPStatus::ACLHTTPStatus (char const *theClass) : data(nullptr), class_ (theClass)
{}

ACLHTTPStatus::~ACLHTTPStatus()
{
    if (data) {
        data->destroy();
        delete data;
    }
}

char const *
ACLHTTPStatus::typeString() const
{
    return class_;
}

bool
ACLHTTPStatus::empty () const
{
    return data->empty();
}

static acl_httpstatus_data*
aclParseHTTPStatusData(const char *t)
{
    int status;
    status = atoi(t);
    t = strchr(t, '-');

    if (!t)
        return new acl_httpstatus_data(status);

    if (*(++t))
        return new acl_httpstatus_data(status, atoi(t));

    return new acl_httpstatus_data(status, INT_MAX);
}

void
ACLHTTPStatus::parse()
{
    if (!data)
        data = new Splay<acl_httpstatus_data*>();

    aclParseHTTPStatusList (&data);
}

void
aclParseHTTPStatusList(Splay<acl_httpstatus_data *> **curlist)
{
    while (char *t = ConfigParser::strtokFile()) {
        if (acl_httpstatus_data *q = aclParseHTTPStatusData(t))
            Acl::SplayInserter<acl_httpstatus_data*>::Merge(**curlist, std::move(q));
    }
}

int
ACLHTTPStatus::match(ACLChecklist *checklist)
{
    return aclMatchHTTPStatus(&data, Filled(checklist)->reply->sline.status());
}

int
aclMatchHTTPStatus(Splay<acl_httpstatus_data*> **dataptr, const Http::StatusCode status)
{
    acl_httpstatus_data X(status);
    const acl_httpstatus_data * const * result = (*dataptr)->find(&X, aclHTTPStatusCompare);

    debugs(28, 3, "aclMatchHTTPStatus: '" << status << "' " << (result ? "found" : "NOT found"));
    return (result != nullptr);
}

static int
aclHTTPStatusCompare(acl_httpstatus_data * const &a, acl_httpstatus_data * const &b)
{
    if (a->status2 < b->status1)
        return 1; // the entire range a is to the left of range b

    if (a->status1 > b->status2)
        return -1; // the entire range a is to the right of range b

    return 0; // equal or partially overlapping ranges
}

struct HttpStatusAclDumpVisitor {
    SBufList contents;
    void operator() (const acl_httpstatus_data * node) {
        contents.push_back(node->toStr());
    }
};

SBufList
ACLHTTPStatus::dump() const
{
    HttpStatusAclDumpVisitor visitor;
    data->visit(visitor);
    return visitor.contents;
}
<|MERGE_RESOLUTION|>--- conflicted
+++ resolved
@@ -43,24 +43,8 @@
 int
 Acl::SplayInserter<acl_httpstatus_data*>::Compare(const Value &a, const Value &b)
 {
-<<<<<<< HEAD
-    int ret;
-    ret = aclHTTPStatusCompare(b, a);
-
-    if (ret != 0)
-        ret = aclHTTPStatusCompare(a, b);
-
-    if (ret == 0) {
-        const SBuf sa = a->toStr();
-        const SBuf sb = b->toStr();
-        debugs(28, DBG_CRITICAL, "WARNING: '" << sa << "' is a subrange of '" << sb << "'" <<
-                Debug::Extra << "Because of this '" << sa << "' is ignored to keep splay tree searching predictable" <<
-                Debug::Extra << "You should probably remove '" << sb << "' from the ACL");
-    }
-=======
     return aclHTTPStatusCompare(a, b);
 }
->>>>>>> 983e1055
 
 template <>
 bool
