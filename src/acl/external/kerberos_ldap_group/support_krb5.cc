/*
 * Copyright (C) 1996-2020 The Squid Software Foundation and contributors
 *
 * Squid software is distributed under GPLv2+ license and includes
 * contributions from numerous individuals and organizations.
 * Please see the COPYING and CONTRIBUTORS files for details.
 */

/*
 * ----------------------------------------------------------------------------
 *
 * Author: Markus Moeller (markus_moeller at compuserve.com)
 *
 * Copyright (C) 2007 Markus Moeller. All rights reserved.
 *
 *   This program is free software; you can redistribute it and/or modify
 *   it under the terms of the GNU General Public License as published by
 *   the Free Software Foundation; either version 2 of the License, or
 *   (at your option) any later version.
 *
 *   This program is distributed in the hope that it will be useful,
 *   but WITHOUT ANY WARRANTY; without even the implied warranty of
 *   MERCHANTABILITY or FITNESS FOR A PARTICULAR PURPOSE.  See the
 *   GNU General Public License for more details.
 *
 *   You should have received a copy of the GNU General Public License
 *   along with this program; if not, write to the Free Software
 *   Foundation, Inc., 59 Temple Place, Suite 330, Boston, MA  02111-1307, USA.
 *
 * -----------------------------------------------------------------------------
 */

#include "squid.h"
#include "util.h"

#if HAVE_LDAP && HAVE_KRB5

#include "support.h"

#if HAVE_KRB5
extern struct kstruct kparam;
#endif

#define KT_PATH_MAX 256

void
krb5_cleanup()
{
    if (kparam.context)
        for (int i=0; i<MAX_DOMAINS; i++) {
            if (kparam.cc[i])
                krb5_cc_destroy(kparam.context, kparam.cc[i]);
            safe_free(kparam.mem_ccache[i]);
        }
    krb5_free_context(kparam.context);
}

static void
k5_error2(const char* msg, char* msg2, krb5_error_code code)
{
    const char *errmsg;
    errmsg = krb5_get_error_message(kparam.context, code);
    error((char *) "%s| %s: ERROR: %s%s : %s\n", LogTime(), PROGRAM, msg, msg2, errmsg);
#if HAVE_KRB5_FREE_ERROR_MESSAGE
    krb5_free_error_message(kparam.context, errmsg);
#elif HAVE_KRB5_FREE_ERROR_STRING
    krb5_free_error_string(kparam.context, (char *)errmsg);
#else
    xfree(errmsg);
#endif
}

static void
k5_debug(const char* msg, krb5_error_code code)
{
    const char *errmsg;
    errmsg = krb5_get_error_message(kparam.context, code);
    debug((char *) "%s| %s: DEBUG: %s : %s\n", LogTime(), PROGRAM, msg, errmsg);
#if HAVE_KRB5_FREE_ERROR_MESSAGE
    krb5_free_error_message(kparam.context, errmsg);
#elif HAVE_KRB5_FREE_ERROR_STRING
    krb5_free_error_string(kparam.context, (char *)errmsg);
#else
    xfree(errmsg);
#endif
}

static void
k5_error(const char* msg, krb5_error_code code)
{
    k5_error2(msg, (char *)"", code);
}

/*
 * create Kerberos memory cache
 */
int
krb5_create_cache(char *domain, char *service_principal_name)
{

    krb5_keytab keytab = NULL;
    krb5_keytab_entry entry;
    krb5_kt_cursor cursor;
    krb5_cc_cursor ccursor;
    krb5_creds *creds = NULL;
    krb5_principal *principal_list = NULL;
    krb5_principal principal = NULL;
    char *service;
    char *keytab_name = NULL, *principal_name = NULL, *mem_cache = NULL;
    char buf[KT_PATH_MAX], *p;
    size_t j,nprinc = 0;
    int retval = 0;
    krb5_error_code code = 0;
    int ccindex=-1;

    if (!domain || !strcmp(domain, ""))
        return (1);

    /*
     * prepare memory credential cache
     */
#if  !HAVE_KRB5_MEMORY_CACHE || HAVE_SUN_LDAP_SDK
    mem_cache = (char *) xmalloc(strlen("FILE:/tmp/squid_ldap_") + strlen(domain) + 1 + 16);
    snprintf(mem_cache, strlen("FILE:/tmp/squid_ldap_") + strlen(domain) + 1 + 16, "FILE:/tmp/squid_ldap_%s_%d", domain, (int) getpid());
#else
    mem_cache = (char *) xmalloc(strlen("MEMORY:squid_ldap_") + strlen(domain) + 1 + 16);
    snprintf(mem_cache, strlen("MEMORY:squid_ldap_") + strlen(domain) + 1 + 16, "MEMORY:squid_ldap_%s_%d", domain, (int) getpid());
#endif

    setenv("KRB5CCNAME", mem_cache, 1);
    debug((char *) "%s| %s: DEBUG: Set credential cache to %s\n", LogTime(), PROGRAM, mem_cache);
    for (int i=0; i<MAX_DOMAINS; i++) {
        if (kparam.mem_ccache[i] && !strcmp(mem_cache,kparam.mem_ccache[i])) {
            ccindex=i;
            break;
        }
    }
    if ( ccindex == -1 ) {
        kparam.mem_ccache[kparam.ncache]=xstrdup(mem_cache);
        ccindex=kparam.ncache;
        kparam.ncache++;
        if ( kparam.ncache == MAX_DOMAINS ) {
            error((char *) "%s| %s: ERROR: Too many domains to support: # domains %d\n", LogTime(), PROGRAM, kparam.ncache);
            retval = 1;
            goto cleanup;
        }
        code = krb5_cc_resolve(kparam.context, mem_cache, &kparam.cc[ccindex]);
        if (code) {
            k5_error("Error while resolving memory ccache", code);
            retval = 1;
            goto cleanup;
        }
    }
    /*
     * getting default principal from cache
     */

    code = krb5_cc_get_principal(kparam.context, kparam.cc[ccindex], &principal);
    if (code) {
        if (principal)
            krb5_free_principal(kparam.context, principal);
        principal = NULL;
        k5_debug("No default principal found in ccache", code);
    } else {
        /*
         * Look for krbtgt and check if it is expired (or soon to be expired)
         */
        code = krb5_cc_start_seq_get(kparam.context, kparam.cc[ccindex], &ccursor);
        if (code) {
            k5_error("Error while starting ccache scan", code);
            code = krb5_cc_close (kparam.context, kparam.cc[ccindex]);
            if (code) {
                k5_error("Error while closing ccache", code);
            }
            if (kparam.cc[ccindex]) {
                code = krb5_cc_destroy(kparam.context, kparam.cc[ccindex]);
                if (code) {
                    k5_error("Error while destroying ccache", code);
                }
            }
        } else {
            krb5_error_code code2 = 0;
            creds = static_cast<krb5_creds *>(xcalloc(1,sizeof(*creds)));
            while ((krb5_cc_next_cred(kparam.context, kparam.cc[ccindex], &ccursor, creds)) == 0) {
                code2 = krb5_unparse_name(kparam.context, creds->server, &principal_name);
                if (code2) {
                    k5_error("Error while unparsing principal", code2);
                    code = krb5_cc_destroy(kparam.context, kparam.cc[ccindex]);
                    if (code) {
                        k5_error("Error while destroying ccache", code);
                    }
                    assert(creds != NULL);
                    krb5_free_creds(kparam.context, creds);
                    creds = NULL;
                    safe_free(principal_name);
                    debug((char *) "%s| %s: DEBUG: Reset credential cache to %s\n", LogTime(), PROGRAM, mem_cache);
                    code = krb5_cc_resolve(kparam.context, mem_cache, &kparam.cc[ccindex]);
                    if (code) {
                        k5_error("Error while resolving memory ccache", code);
                        retval = 1;
                        goto cleanup;
                    }
                    code =1;
                    break;
                }
                if (!strncmp(KRB5_TGS_NAME,principal_name,KRB5_TGS_NAME_SIZE)) {
                    time_t now;
                    static krb5_deltat skew=MAX_SKEW;

                    debug((char *) "%s| %s: DEBUG: Found %s in cache : %s\n", LogTime(), PROGRAM,KRB5_TGS_NAME,principal_name);
                    /*
                     * Check time
                     */
                    time(&now);
                    debug((char *) "%s| %s: DEBUG: credential time diff %d\n", LogTime(), PROGRAM, (int)(creds->times.endtime - now));
                    if (creds->times.endtime - now < 2*skew) {
                        debug((char *) "%s| %s: DEBUG: credential will soon expire %d\n", LogTime(), PROGRAM, (int)(creds->times.endtime - now));
                        if (principal)
                            krb5_free_principal(kparam.context, principal);
                        principal = NULL;
                        code = krb5_cc_destroy(kparam.context, kparam.cc[ccindex]);
                        if (code) {
                            k5_error("Error  while destroying ccache", code);
                        }
                        assert(creds != NULL);
                        krb5_free_creds(kparam.context, creds);
                        creds = NULL;
                        safe_free(principal_name);
                        debug((char *) "%s| %s: DEBUG: Reset credential cache to %s\n", LogTime(), PROGRAM, mem_cache);
                        code = krb5_cc_resolve(kparam.context, mem_cache, &kparam.cc[ccindex]);
                        if (code) {
                            k5_error("Error  while resolving ccache", code);
                            retval = 1;
                            goto cleanup;
                        }
                        code = 1;
                    } else {
                        safe_free(principal_name);
                    }
                    break;
                }
                assert(creds != NULL);
                krb5_free_creds(kparam.context, creds);
                creds = static_cast<krb5_creds *>(xcalloc(1, sizeof(*creds)));
                safe_free(principal_name);
            }
            if (creds)
                krb5_free_creds(kparam.context, creds);
            creds = NULL;
            code2 = krb5_cc_end_seq_get(kparam.context, kparam.cc[ccindex], &ccursor);
            if (code2) {
                k5_error("Error while ending ccache scan", code2);
                retval = 1;
                goto cleanup;
            }
        }
    }
    if (code) {
        /*
         * getting default keytab name
         */

        debug((char *) "%s| %s: DEBUG: Get default keytab file name\n", LogTime(), PROGRAM);
        krb5_kt_default_name(kparam.context, buf, KT_PATH_MAX);
        p = strchr(buf, ':');   /* Find the end if "FILE:" */
        if (p)
            ++p;            /* step past : */
        keytab_name = xstrdup(p ? p : buf);
        debug((char *) "%s| %s: DEBUG: Got default keytab file name %s\n", LogTime(), PROGRAM, keytab_name);

        code = krb5_kt_resolve(kparam.context, keytab_name, &keytab);
        if (code) {
            k5_error2("Error while resolving keytab ", keytab_name,code);
            retval = 1;
            goto cleanup;
        }
        code = krb5_kt_start_seq_get(kparam.context, keytab, &cursor);
        if (code) {
            k5_error("Error while starting keytab scan", code);
            retval = 1;
            goto cleanup;
        }
        debug((char *) "%s| %s: DEBUG: Get principal name from keytab %s\n", LogTime(), PROGRAM, keytab_name);

        nprinc = 0;
        while ((code = krb5_kt_next_entry(kparam.context, keytab, &entry, &cursor)) == 0) {
            int found = 0;

            principal_list = (krb5_principal *) xrealloc(principal_list, sizeof(krb5_principal) * (nprinc + 1));
            krb5_copy_principal(kparam.context, entry.principal, &principal_list[nprinc++]);
#if USE_HEIMDAL_KRB5
            debug((char *) "%s| %s: DEBUG: Keytab entry has realm name: %s\n", LogTime(), PROGRAM, entry.principal->realm);
#else
            debug((char *) "%s| %s: DEBUG: Keytab entry has realm name: %s\n", LogTime(), PROGRAM, krb5_princ_realm(kparam.context, entry.principal)->data);
#endif
#if USE_HEIMDAL_KRB5
            if (!strcasecmp(domain, entry.principal->realm))
#else
            if (!strcasecmp(domain, krb5_princ_realm(kparam.context, entry.principal)->data))
#endif
            {
                code = krb5_unparse_name(kparam.context, entry.principal, &principal_name);
                if (code) {
                    k5_error("Error while unparsing principal name", code);
                } else {
                    debug((char *) "%s| %s: DEBUG: Found principal name: %s\n", LogTime(), PROGRAM, principal_name);
                    found = 1;
                    if (service_principal_name && strcasecmp(principal_name,service_principal_name) != 0 ) {
                        debug((char *) "%s| %s: DEBUG: principal name does not match parameter: %s\n", LogTime(), PROGRAM, service_principal_name);
                        safe_free(principal_name);
                        found = 0;
                    }
                }
            }
#if USE_HEIMDAL_KRB5 || ( HAVE_KRB5_KT_FREE_ENTRY && HAVE_DECL_KRB5_KT_FREE_ENTRY )
            code = krb5_kt_free_entry(kparam.context, &entry);
#else
            code = krb5_free_keytab_entry_contents(kparam.context, &entry);
#endif
            if (code) {
                k5_error("Error while freeing keytab entry", code);
                retval = 1;
                break;
            }
            if (found) {
                debug((char *) "%s| %s: DEBUG: Got principal name %s\n", LogTime(), PROGRAM, principal_name);
                /*
                 * build principal
                 */
                code = krb5_parse_name(kparam.context, principal_name, &principal);
                if (code) {
                    k5_error2("Error while parsing name ", principal_name,code);
                    safe_free(principal_name);
                    if (principal)
                        krb5_free_principal(kparam.context, principal);
                    found = 0;
                    continue;
                }
                creds = (krb5_creds *) xcalloc(1,sizeof(*creds));

                /*
                 * get credentials
                 */
#if HAVE_GET_INIT_CREDS_KEYTAB
                code = krb5_get_init_creds_keytab(kparam.context, creds, principal, keytab, 0, NULL, NULL);
#else
                service = (char *) xmalloc(strlen("krbtgt") + 2 * strlen(domain) + 3);
                snprintf(service, strlen("krbtgt") + 2 * strlen(domain) + 3, "krbtgt/%s@%s", domain, domain);
                creds->client = principal;
                code = krb5_parse_name(kparam.context, service, &creds->server);
                xfree(service);
                code = krb5_get_in_tkt_with_keytab(kparam.context, 0, NULL, NULL, NULL, keytab, NULL, creds, 0);
#endif

                if (code) {
                    k5_error("Error while initialising credentials from keytab", code);
                    safe_free(principal_name);
                    if (principal)
                        krb5_free_principal(kparam.context, principal);
                    if (creds)
                        krb5_free_creds(kparam.context, creds);
                    creds = NULL;
                    found = 0;
                    continue;
                }
                code = krb5_cc_initialize(kparam.context, kparam.cc[ccindex], principal);
                if (code) {
                    k5_error("Error while initialising cache", code);
                    safe_free(principal_name);
                    if (principal)
                        krb5_free_principal(kparam.context, principal);
                    if (creds)
                        krb5_free_creds(kparam.context, creds);
                    creds = NULL;
                    found = 0;
                    continue;
                }
                code = krb5_cc_store_cred(kparam.context, kparam.cc[ccindex], creds);
                if (code) {
                    k5_error("Error while storing credentials", code);
                    if (principal)
                        krb5_free_principal(kparam.context, principal);
                    safe_free(principal_name);
                    if (creds)
                        krb5_free_creds(kparam.context, creds);
                    creds = NULL;
                    found = 0;
                    continue;
                }
                debug((char *) "%s| %s: DEBUG: Stored credentials\n", LogTime(), PROGRAM);
                break;
            }
        }

        if (code && code != KRB5_KT_END) {
            k5_error("Error while scanning keytab", code);
            retval = 1;
            goto cleanup;
        }
        code = krb5_kt_end_seq_get(kparam.context, keytab, &cursor);
        if (code) {
            k5_error("Error while ending keytab scan", code);
            retval = 1;
            goto cleanup;
        }

        /*
         * if no principal name found in keytab for domain use the prinipal name which can get a TGT
         */
        if (!principal_name && !service_principal_name) {
            size_t i;
            debug((char *) "%s| %s: DEBUG: Did not find a principal in keytab for domain %s.\n", LogTime(), PROGRAM, domain);
            debug((char *) "%s| %s: DEBUG: Try to get principal of trusted domain.\n", LogTime(), PROGRAM);

            for (i = 0; i < nprinc; ++i) {
                krb5_creds *tgt_creds = NULL;
                creds = (krb5_creds *) xmalloc(sizeof(*creds));
                memset(creds, 0, sizeof(*creds));
                /*
                 * get credentials
                 */
                code = krb5_unparse_name(kparam.context, principal_list[i], &principal_name);
                if (code) {
                    k5_error("Error while unparsing principal name", code);
                    goto loop_end;
                }
                debug((char *) "%s| %s: DEBUG: Keytab entry has principal: %s\n", LogTime(), PROGRAM, principal_name);

#if HAVE_GET_INIT_CREDS_KEYTAB
                code = krb5_get_init_creds_keytab(kparam.context, creds, principal_list[i], keytab, 0, NULL, NULL);
#else
                service = (char *) xmalloc(strlen("krbtgt") + 2 * strlen(domain) + 3);
                snprintf(service, strlen("krbtgt") + 2 * strlen(domain) + 3, "krbtgt/%s@%s", domain, domain);
                creds->client = principal_list[i];
                code = krb5_parse_name(kparam.context, service, &creds->server);
                xfree(service);
                code = krb5_get_in_tkt_with_keytab(kparam.context, 0, NULL, NULL, NULL, keytab, NULL, creds, 0);
#endif
                if (code) {
                    k5_error("Error while initialising credentials from keytab", code);
                    goto loop_end;
                }
                code = krb5_cc_initialize(kparam.context, kparam.cc[ccindex], principal_list[i]);
                if (code) {
                    k5_error("Error while initialising memory caches", code);
                    goto loop_end;
                }
                code = krb5_cc_store_cred(kparam.context, kparam.cc[ccindex], creds);
                if (code) {
                    k5_error("Error while storing credentials", code);
                    goto loop_end;
                }
                if (creds->server)
                    krb5_free_principal(kparam.context, creds->server);
#if USE_HEIMDAL_KRB5
                service = (char *) xmalloc(strlen("krbtgt") + strlen(domain) + strlen(principal_list[i]->realm) + 3);
                snprintf(service, strlen("krbtgt") + strlen(domain) + strlen(principal_list[i]->realm) + 3, "krbtgt/%s@%s", domain, principal_list[i]->realm);
#else
                service = (char *) xmalloc(strlen("krbtgt") + strlen(domain) + strlen(krb5_princ_realm(kparam.context, principal_list[i])->data) + 3);
                snprintf(service, strlen("krbtgt") + strlen(domain) + strlen(krb5_princ_realm(kparam.context, principal_list[i])->data) + 3, "krbtgt/%s@%s", domain, krb5_princ_realm(kparam.context, principal_list[i])->data);
#endif
                code = krb5_parse_name(kparam.context, service, &creds->server);
                xfree(service);
                if (code) {
                    k5_error("Error while initialising TGT credentials", code);
                    goto loop_end;
                }
<<<<<<< HEAD
                /*
                 * Overwrite limitation of enctypes
                 */
                creds->keyblock.enctype = 0;
                if (creds->keyblock.contents != NULL)
                    krb5_free_keyblock_contents(kparam.context, &creds->keyblock);
=======

                // overwrite limitation of enctypes
                creds->keyblock.enctype = 0;
                if (creds->keyblock.contents)
                    krb5_free_keyblock_contents(kparam.context, &creds->keyblock);

>>>>>>> c771e45f
                code = krb5_get_credentials(kparam.context, 0, kparam.cc[ccindex], creds, &tgt_creds);
                if (code) {
                    k5_error("Error while getting tgt", code);
                    goto loop_end;
                } else {
                    debug((char *) "%s| %s: DEBUG: Found trusted principal name: %s\n", LogTime(), PROGRAM, principal_name);
                    if (tgt_creds)
                        krb5_free_creds(kparam.context, tgt_creds);
                    tgt_creds = NULL;
                    break;
                }

loop_end:
                safe_free(principal_name);
                if (tgt_creds)
                    krb5_free_creds(kparam.context, tgt_creds);
                tgt_creds = NULL;
                if (creds)
                    krb5_free_creds(kparam.context, creds);
                creds = NULL;

            }

            if (creds)
                krb5_free_creds(kparam.context, creds);
            creds = NULL;
        }
    } else {
        debug((char *) "%s| %s: DEBUG: Got principal from ccache\n", LogTime(), PROGRAM);
        /*
         * get credentials
         */
        code = krb5_unparse_name(kparam.context, principal, &principal_name);
        if (code) {
            k5_error("Error while unparsing principal name", code);
            retval = 1;
            goto cleanup;
        }
        debug((char *) "%s| %s: DEBUG: ccache has principal: %s\n", LogTime(), PROGRAM, principal_name);
    }

    if (!principal_name) {
        debug((char *) "%s| %s: DEBUG: Got no principal name\n", LogTime(), PROGRAM);
        retval = 1;
    }
cleanup:
    if (keytab)
        krb5_kt_close(kparam.context, keytab);
    xfree(keytab_name);
    xfree(principal_name);
    xfree(mem_cache);
    if (principal)
        krb5_free_principal(kparam.context, principal);
    for (j = 0; j < nprinc; ++j) {
        if (principal_list[j])
            krb5_free_principal(kparam.context, principal_list[j]);
    }
    xfree(principal_list);
    if (creds)
        krb5_free_creds(kparam.context, creds);
    return (retval);
}
#endif
<|MERGE_RESOLUTION|>--- conflicted
+++ resolved
@@ -465,21 +465,12 @@
                     k5_error("Error while initialising TGT credentials", code);
                     goto loop_end;
                 }
-<<<<<<< HEAD
-                /*
-                 * Overwrite limitation of enctypes
-                 */
-                creds->keyblock.enctype = 0;
-                if (creds->keyblock.contents != NULL)
-                    krb5_free_keyblock_contents(kparam.context, &creds->keyblock);
-=======
 
                 // overwrite limitation of enctypes
                 creds->keyblock.enctype = 0;
                 if (creds->keyblock.contents)
                     krb5_free_keyblock_contents(kparam.context, &creds->keyblock);
 
->>>>>>> c771e45f
                 code = krb5_get_credentials(kparam.context, 0, kparam.cc[ccindex], creds, &tgt_creds);
                 if (code) {
                     k5_error("Error while getting tgt", code);
