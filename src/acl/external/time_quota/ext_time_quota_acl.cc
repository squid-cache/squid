/*
 * Copyright (C) 1996-2023 The Squid Software Foundation and contributors
 *
 * Squid software is distributed under GPLv2+ license and includes
 * contributions from numerous individuals and organizations.
 * Please see the COPYING and CONTRIBUTORS files for details.
 */

/*
 * ext_time_quota_acl: Squid external acl helper for quota on usage.
 *
 * Copyright (C) 2011 Dr. Tilmann Bubeck <t.bubeck@reinform.de>
 *
 * This program is free software; you can redistribute it and/or modify
 * it under the terms of the GNU General Public License as published by
 * the Free Software Foundation; either version 2 of the License, or
 * (at your option) any later version.
 *
 * This program is distributed in the hope that it will be useful,
 * but WITHOUT ANY WARRANTY; without even the implied warranty of
 * MERCHANTABILITY or FITNESS FOR A PARTICULAR PURPOSE.  See the
 * GNU General Public License for more details.
 *
 * You should have received a copy of the GNU General Public License
 * along with this program; if not, write to the Free Software
 * Foundation, Inc., 59 Temple Place, Suite 330, Boston, MA 02111, USA.
 */

#include "squid.h"
#include "debug/Stream.h"
#include "helper/protocol_defines.h"
#include "sbuf/SBuf.h"
#include "sbuf/Stream.h"

#include <ctime>
#if HAVE_GETOPT_H
#include <getopt.h>
#endif
#if HAVE_TDB_H
#include <tdb.h>
#endif

#ifndef DEFAULT_QUOTA_DB
#error "Please define DEFAULT_QUOTA_DB preprocessor constant."
#endif

static const auto MY_DEBUG_SECTION = 1;
const char *db_path = DEFAULT_QUOTA_DB;
const char *program_name;

TDB_CONTEXT *db = nullptr;

static const auto KeyLastActivity = "last-activity";
static const auto KeyPeriodStart = "period-start";
static const auto KeyPeriodLengthConfigured = "period-length-configured";
static const auto KeyTimeBudgetLeft = "time-budget-left";
static const auto KeyTimeBudgetConfigured = "time-budget-configured";

/** Maximum size of buffers used to read or display lines. */
static const size_t TQ_BUFFERSIZE = 1024;

/** If there is more than this given number of seconds between two
 * successive requests, than the second request will be treated as a
 * new request and the time between first and seconds request will
 * be treated as a activity pause.
 *
 * Otherwise the following request will be treated as belonging to the
 * same activity and the quota will be reduced.
 */
static int pauseLength = 300;

<<<<<<< HEAD
=======
static FILE *logfile = stderr;
static int tq_debug_enabled = false;

static void vlog(const char *level, const char *format, va_list args)
{
    time_t now = time(NULL);

    fprintf(logfile, "%ld %s| %s: ", static_cast<long int>(now),
            program_name, level);
    vfprintf (logfile, format, args);
    fflush(logfile);
}

static void log_debug(const char *format, ...)
{
    va_list args;

    if ( tq_debug_enabled ) {
        va_start (args, format);
        vlog("DEBUG", format, args);
        va_end (args);
    }
}

static void log_info(const char *format, ...)
{
    va_list args;

    va_start (args, format);
    vlog("INFO", format, args);
    va_end (args);
}

static void log_error(const char *format, ...)
{
    va_list args;

    va_start (args, format);
    vlog("ERROR", format, args);
    va_end (args);
}

static void log_fatal(const char *format, ...)
{
    va_list args;

    va_start (args, format);
    vlog("FATAL", format, args);
    va_end (args);
}

>>>>>>> a18aabb2
static void init_db(void)
{
    debugs(MY_DEBUG_SECTION, 2, "opening time quota database \"" << db_path << "\".");

    db = tdb_open(db_path, 0, TDB_CLEAR_IF_FIRST, O_CREAT | O_RDWR, 0666);
    if (!db) {
        debugs(MY_DEBUG_SECTION, DBG_CRITICAL, "FATAL: Failed to open time_quota db '" << db_path << '\'');
        exit(EXIT_FAILURE);
    }
    // count the number of entries in the database, only used for debugging
    debugs(MY_DEBUG_SECTION, 2, "Database contains " << tdb_traverse(db, nullptr, nullptr) << " entries");
}

static void shutdown_db(void)
{
    tdb_close(db);
}

static SBuf KeyString(const char *user_key, const char *sub_key)
{
    return ToSBuf(user_key, "-", sub_key);
}

static void writeTime(const char *user_key, const char *sub_key, time_t t)
{
    auto ks = KeyString(user_key, sub_key);
    const TDB_DATA key {
        reinterpret_cast<unsigned char *>(const_cast<char *>(ks.rawContent())),
        ks.length()
    };
    const TDB_DATA data {
        reinterpret_cast<unsigned char *>(&t),
        sizeof(t)
    };

    tdb_store(db, key, data, TDB_REPLACE);
    debugs(MY_DEBUG_SECTION, 3, "writeTime(\"" << ks << "\", " << t << ')');
}

static time_t readTime(const char *user_key, const char *sub_key)
{
    auto ks = KeyString(user_key, sub_key);
    const TDB_DATA key {
        reinterpret_cast<unsigned char *>(const_cast<char *>(ks.rawContent())),
        ks.length()
    };
    auto data = tdb_fetch(db, key);

    if (!data.dptr) {
        debugs(MY_DEBUG_SECTION, 3, "no data found for key \"" << ks << "\".");
        return 0;
    }

    time_t t = 0;
    if (data.dsize == sizeof(t)) {
        memcpy(&t, data.dptr, sizeof(t));
    } else {
        debugs(MY_DEBUG_SECTION, DBG_IMPORTANT, "ERROR: corrupted database key '" << ks << '\'');
    }

    debugs(MY_DEBUG_SECTION, 3, "readTime(\"" << ks << "\")=" << t);
    return t;
}

static void parseTime(const char *s, time_t *secs, time_t *start)
{
    double value;
    char unit;
    struct tm *ltime;
    int periodLength = 3600;

    *secs = 0;
    *start = time(NULL);
    ltime = localtime(start);

    sscanf(s, " %lf %c", &value, &unit);
    switch (unit) {
    case 's':
        periodLength = 1;
        break;
    case 'm':
        periodLength = 60;
        *start -= ltime->tm_sec;
        break;
    case 'h':
        periodLength = 3600;
        *start -= ltime->tm_min * 60 + ltime->tm_sec;
        break;
    case 'd':
        periodLength = 24 * 3600;
        *start -= ltime->tm_hour * 3600 + ltime->tm_min * 60 + ltime->tm_sec;
        break;
    case 'w':
        periodLength = 7 * 24 * 3600;
        *start -= ltime->tm_hour * 3600 + ltime->tm_min * 60 + ltime->tm_sec;
        *start -= ltime->tm_wday * 24 * 3600;
        *start += 24 * 3600;         // in europe, the week starts monday
        break;
    default:
        debugs(MY_DEBUG_SECTION, DBG_IMPORTANT, "ERROR: Wrong time unit \"" << unit << "\". Only \"m\", \"h\", \"d\", or \"w\" allowed");
        break;
    }

    *secs = (long)(periodLength * value);
}

/** This function parses the time quota file and stores it
 * in memory.
 */
static void readConfig(const char *filename)
{
    char line[TQ_BUFFERSIZE];        /* the buffer for the lines read
                   from the dict file */
    char *cp;           /* a char pointer used to parse
                   each line */
    char *username;     /* for the username */
    char *budget;
    char *period;
    FILE *FH;
    time_t t;
    time_t budgetSecs, periodSecs;
    time_t start;

    debugs(MY_DEBUG_SECTION, 2, "reading config file \"" << filename << "\".");

    FH = fopen(filename, "r");
    if ( FH ) {
        /* the pointer to the first entry in the linked list */
        unsigned int lineCount = 0;
        while (fgets(line, sizeof(line), FH)) {
            ++lineCount;
            if (line[0] == '#') {
                continue;
            }
            if ((cp = strchr (line, '\n')) != NULL) {
                /* chop \n characters */
                *cp = '\0';
            }
            debugs(MY_DEBUG_SECTION, 3, "read config line " << lineCount << ": \"" << line << '\"');
            if ((username = strtok(line, "\t ")) != NULL) {

                /* get the time budget */
                if ((budget = strtok(nullptr, "/")) == NULL) {
                    debugs(MY_DEBUG_SECTION, DBG_IMPORTANT, "ERROR: missing 'budget' field on line " << lineCount << " of '" << filename << '\'');
                    continue;
                }
                if ((period = strtok(nullptr, "/")) == NULL) {
                    debugs(MY_DEBUG_SECTION, DBG_IMPORTANT, "ERROR: missing 'period' field on line " << lineCount << " of '" << filename << '\'');
                    continue;
                }

                parseTime(budget, &budgetSecs, &start);
                parseTime(period, &periodSecs, &start);

                debugs(MY_DEBUG_SECTION, 3, "read time quota for user \"" << username << "\": " <<
                       budgetSecs << "s / " << periodSecs << "s starting " << start);

                writeTime(username, KeyPeriodStart, start);
                writeTime(username, KeyPeriodLengthConfigured, periodSecs);
                writeTime(username, KeyTimeBudgetConfigured, budgetSecs);
                t = readTime(username, KeyTimeBudgetConfigured);
                writeTime(username, KeyTimeBudgetLeft, t);
            }
        }
        fclose(FH);
    } else {
        perror(filename);
    }
}

static void processActivity(const char *user_key)
{
    time_t now = time(NULL);
    time_t lastActivity;
    time_t activityLength;
    time_t periodStart;
    time_t periodLength;
    time_t userPeriodLength;
    time_t timeBudgetCurrent;
    time_t timeBudgetConfigured;

    debugs(MY_DEBUG_SECTION, 3, "processActivity(\"" << user_key << "\")");

    // [1] Reset period if over
    periodStart = readTime(user_key, KeyPeriodStart);
    if ( periodStart == 0 ) {
        // This is the first period ever.
        periodStart = now;
        writeTime(user_key, KeyPeriodStart, periodStart);
    }

    periodLength = now - periodStart;
    userPeriodLength = readTime(user_key, KeyPeriodLengthConfigured);
    if ( userPeriodLength == 0 ) {
        // This user is not configured. Allow anything.
        debugs(MY_DEBUG_SECTION, 3, "disabling user quota for user '" <<
               user_key << "': no period length found");
        writeTime(user_key, KeyTimeBudgetLeft, pauseLength);
    } else {
        if ( periodLength >= userPeriodLength ) {
            // a new period has started.
            debugs(MY_DEBUG_SECTION, 3, "New time period started for user \"" << user_key << '\"');
            while ( periodStart < now ) {
                periodStart += periodLength;
            }
            writeTime(user_key, KeyPeriodStart, periodStart);
            timeBudgetConfigured = readTime(user_key, KeyTimeBudgetConfigured);
            if ( timeBudgetConfigured == 0 ) {
                debugs(MY_DEBUG_SECTION, 3, "No time budget configured for user \"" << user_key  <<
                       "\". Quota for this user disabled.");
                writeTime(user_key, KeyTimeBudgetLeft, pauseLength);
            } else {
                writeTime(user_key, KeyTimeBudgetLeft, timeBudgetConfigured);
            }
        }
    }

    // [2] Decrease time budget iff activity
    lastActivity = readTime(user_key, KeyLastActivity);
    if ( lastActivity == 0 ) {
        // This is the first request ever
        writeTime(user_key, KeyLastActivity, now);
    } else {
        activityLength = now - lastActivity;
        if ( activityLength >= pauseLength ) {
            // This is an activity pause.
            debugs(MY_DEBUG_SECTION, 3, "Activity pause detected for user \"" << user_key << "\".");
            writeTime(user_key, KeyLastActivity, now);
        } else {
            // This is real usage.
            writeTime(user_key, KeyLastActivity, now);

            debugs(MY_DEBUG_SECTION, 3, "Time budget reduced by " << activityLength <<
                   " for user \"" << user_key << "\".");
            timeBudgetCurrent = readTime(user_key, KeyTimeBudgetLeft);
            timeBudgetCurrent -= activityLength;
            writeTime(user_key, KeyTimeBudgetLeft, timeBudgetCurrent);
        }
    }

    timeBudgetCurrent = readTime(user_key, KeyTimeBudgetLeft);

    const auto message = ToSBuf(HLP_MSG("Remaining quota for '"), user_key, "' is ", timeBudgetCurrent, " seconds.");
    if ( timeBudgetCurrent > 0 ) {
        SEND_OK(message);
    } else {
        SEND_ERR("Time budget exceeded.");
    }
}

static void usage(void)
{
<<<<<<< HEAD
    debugs(MY_DEBUG_SECTION, DBG_CRITICAL, "Wrong usage. Please reconfigure in squid.conf.");

    std::cerr <<
              "Usage: " << program_name << " [-d] [-b dbpath] [-p pauselen] [-h] configfile\n"
              "	-d            enable debugging output\n"
              "	-l logfile    log messages to logfile\n"
              "	-b dbpath     Path where persistent session database will be kept\n"
              "	              If option is not used, then " DEFAULT_QUOTA_DB " will be used.\n"
              "	-p pauselen   length in seconds to describe a pause between 2 requests.\n"
              "	-h            show show command line help.\n"
              "configfile is a file containing time quota definitions.\n";
=======
    fprintf(stderr, "Usage: %s [-d] [-b dbpath] [-p pauselen] [-h] configfile\n", program_name);
    fprintf(stderr, "	-d            enable debugging output\n");
    fprintf(stderr, "	-b dbpath     Path where persistent session database will be kept\n");
    fprintf(stderr, "	              If option is not used, then " DEFAULT_QUOTA_DB " will be used.\n");
    fprintf(stderr, "	-p pauselen   length in seconds to describe a pause between 2 requests.\n");
    fprintf(stderr, "	-h            show show command line help.\n");
    fprintf(stderr, "configfile is a file containing time quota definitions.\n");
>>>>>>> a18aabb2
}

int main(int argc, char **argv)
{
    char request[HELPER_INPUT_BUFFER];
    int opt;
    auto debug = false;

    program_name = argv[0];
    Debug::NameThisHelper("ext_time_quota_acl");
    char *cacheLog = nullptr;

    while ((opt = getopt(argc, argv, "dp:b:h")) != -1) {
        switch (opt) {
        case 'd':
            debug = true;
            break;
<<<<<<< HEAD
        case 'l':
            cacheLog = optarg;
            break;
=======
>>>>>>> a18aabb2
        case 'b':
            db_path = optarg;
            break;
        case 'p':
            pauseLength = atoi(optarg);
            break;
        case 'h':
            usage();
            exit(EXIT_SUCCESS);
            break;
        default:
            // getopt() emits error message to stderr
            usage();
            exit(EXIT_FAILURE);
            break;
        }
    }

    if (cacheLog) {
        Debug::cache_log = cacheLog;
        Debug::doNotCloseOnExec = true;
        Debug::UseCacheLog();
        Debug::ResetStderrLevel(DBG_CRITICAL); // stop debugging to stderr
        // debug levels are reset by UseCacheLog
        if (debug)
            Debug::Levels[MY_DEBUG_SECTION] = DBG_DATA;
    }

    debugs(MY_DEBUG_SECTION, DBG_IMPORTANT, "Starting " << program_name);
    setbuf(stdout, nullptr);

    init_db();

    if ( optind + 1 != argc ) {
        usage();
        exit(EXIT_FAILURE);
    } else {
        readConfig(argv[optind]);
    }

    debugs(MY_DEBUG_SECTION, 2,"Waiting for requests...");
    while (fgets(request, HELPER_INPUT_BUFFER, stdin)) {
        // we expect the following line syntax: %LOGIN
        const char *user_key = strtok(request, " \n");
        if (!user_key) {
            SEND_BH(HLP_MSG("User name missing"));
            continue;
        }
        processActivity(user_key);
    }
    debugs(MY_DEBUG_SECTION, DBG_IMPORTANT, "Ending " << program_name);
    shutdown_db();
    return EXIT_SUCCESS;
}
<|MERGE_RESOLUTION|>--- conflicted
+++ resolved
@@ -69,60 +69,6 @@
  */
 static int pauseLength = 300;
 
-<<<<<<< HEAD
-=======
-static FILE *logfile = stderr;
-static int tq_debug_enabled = false;
-
-static void vlog(const char *level, const char *format, va_list args)
-{
-    time_t now = time(NULL);
-
-    fprintf(logfile, "%ld %s| %s: ", static_cast<long int>(now),
-            program_name, level);
-    vfprintf (logfile, format, args);
-    fflush(logfile);
-}
-
-static void log_debug(const char *format, ...)
-{
-    va_list args;
-
-    if ( tq_debug_enabled ) {
-        va_start (args, format);
-        vlog("DEBUG", format, args);
-        va_end (args);
-    }
-}
-
-static void log_info(const char *format, ...)
-{
-    va_list args;
-
-    va_start (args, format);
-    vlog("INFO", format, args);
-    va_end (args);
-}
-
-static void log_error(const char *format, ...)
-{
-    va_list args;
-
-    va_start (args, format);
-    vlog("ERROR", format, args);
-    va_end (args);
-}
-
-static void log_fatal(const char *format, ...)
-{
-    va_list args;
-
-    va_start (args, format);
-    vlog("FATAL", format, args);
-    va_end (args);
-}
-
->>>>>>> a18aabb2
 static void init_db(void)
 {
     debugs(MY_DEBUG_SECTION, 2, "opening time quota database \"" << db_path << "\".");
@@ -375,7 +321,6 @@
 
 static void usage(void)
 {
-<<<<<<< HEAD
     debugs(MY_DEBUG_SECTION, DBG_CRITICAL, "Wrong usage. Please reconfigure in squid.conf.");
 
     std::cerr <<
@@ -387,15 +332,6 @@
               "	-p pauselen   length in seconds to describe a pause between 2 requests.\n"
               "	-h            show show command line help.\n"
               "configfile is a file containing time quota definitions.\n";
-=======
-    fprintf(stderr, "Usage: %s [-d] [-b dbpath] [-p pauselen] [-h] configfile\n", program_name);
-    fprintf(stderr, "	-d            enable debugging output\n");
-    fprintf(stderr, "	-b dbpath     Path where persistent session database will be kept\n");
-    fprintf(stderr, "	              If option is not used, then " DEFAULT_QUOTA_DB " will be used.\n");
-    fprintf(stderr, "	-p pauselen   length in seconds to describe a pause between 2 requests.\n");
-    fprintf(stderr, "	-h            show show command line help.\n");
-    fprintf(stderr, "configfile is a file containing time quota definitions.\n");
->>>>>>> a18aabb2
 }
 
 int main(int argc, char **argv)
@@ -413,12 +349,6 @@
         case 'd':
             debug = true;
             break;
-<<<<<<< HEAD
-        case 'l':
-            cacheLog = optarg;
-            break;
-=======
->>>>>>> a18aabb2
         case 'b':
             db_path = optarg;
             break;
