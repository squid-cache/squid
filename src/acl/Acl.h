--- conflicted
+++ resolved
@@ -116,9 +116,6 @@
 
     // Authentication ACL result states
     ACCESS_AUTH_REQUIRED,    // Missing Credentials
-<<<<<<< HEAD
-    ACCESS_AUTH_EXPIRED_OK,  // Expired now. Were Okay.
-    ACCESS_AUTH_EXPIRED_BAD  // Expired now. Were Failed.
 } aclMatchCode;
 
 /// \ingroup ACLAPI
@@ -145,10 +142,6 @@
     aclMatchCode code; ///< ACCESS_* code
     int kind; ///< which custom access list verb matched
 };
-
-=======
-} allow_t;
->>>>>>> b1bcd7da
 
 inline std::ostream &
 operator <<(std::ostream &o, const allow_t a)
