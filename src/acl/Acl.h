/*
 * Copyright (C) 1996-2023 The Squid Software Foundation and contributors
 *
 * Squid software is distributed under GPLv2+ license and includes
 * contributions from numerous individuals and organizations.
 * Please see the COPYING and CONTRIBUTORS files for details.
 */

#ifndef SQUID_ACL_H
#define SQUID_ACL_H

#include "acl/forward.h"
<<<<<<< HEAD
#include "acl/Options.h"
#include "base/CodeContext.h"
#include "cbdata.h"
=======
>>>>>>> 983e1055
#include "defines.h"
#include "dlink.h"
#include "sbuf/forward.h"

#include <algorithm>
#include <ostream>

namespace Acl {

/// the ACL type name known to admins
using TypeName = const char *;
/// a "factory" function for making Acl::Node objects (of some Node child type)
using Maker = Node *(*)(TypeName typeName);
/// use the given Acl::Node Maker for all ACLs of the named type
void RegisterMaker(TypeName typeName, Maker maker);

/// Validate and store the ACL key parameter for ACL types
/// declared using "acl aclname type key argument..." declaration that
/// require unique key values (if any) for each aclname+type combination.
/// Key comparison is case-insensitive.
void SetKey(SBuf &keyStorage, const char *keyParameterName, const char *newKey);

<<<<<<< HEAD
/// CodeContext of the ACL being parsed
class ParsingContext : public CodeContext
{
public:
    using Pointer = RefCount<ParsingContext>;

    ParsingContext(const char *name) : name_(name) {}

    /* CodeContext API */
    ScopedId codeContextGist() const override;
    std::ostream &detailCodeContext(std::ostream &os) const override;

private:
    const char *name_; ///< the parsed ACL name
};

} // namespace Acl

/// A configurable condition. A node in the ACL expression tree.
/// Can evaluate itself in FilledChecklist context.
/// Does not change during evaluation.
/// \ingroup ACLAPI
class ACL
{

public:
    void *operator new(size_t);
    void operator delete(void *);

    static void ParseAclLine(ConfigParser &parser, ACL ** head);
    static void Initialize();
    static ACL *FindByName(const char *name);

    ACL();
    ACL(ACL &&) = delete; // no copying of any kind
    virtual ~ACL();

    /// sets user-specified ACL name and squid.conf context
    void context(const char *name, const char *configuration);

    /// Orchestrates matching checklist against the ACL using match(),
    /// after checking preconditions and while providing debugging.
    /// \return true if and only if there was a successful match.
    /// Updates the checklist state on match, async, and failure.
    bool matches(ACLChecklist *checklist) const;

    /// configures ACL options, throwing on configuration errors
    void parseFlags();

    /// parses node representation in squid.conf; dies on failures
    virtual void parse() = 0;
    virtual char const *typeString() const = 0;
    virtual bool isProxyAuth() const;
    virtual SBufList dump() const = 0;
    virtual bool empty() const = 0;
    virtual bool valid() const;

    int cacheMatchAcl(dlink_list * cache, ACLChecklist *);
    virtual int matchForCache(ACLChecklist *checklist);

    virtual void prepareForUse() {}

    // TODO: Find a way to make options() and this method constant
    /// Prints aggregated "acl" (or similar) directive configuration, including
    /// the given directive name, ACL name, ACL type, and ACL parameters. The
    /// printed parameters are collected from all same-name "acl" directives.
    void dumpWhole(const char *directiveName, std::ostream &);

    char name[ACL_NAME_SZ];
    char *cfgline;
    ACL *next; // XXX: remove or at least use refcounting
    bool registered; ///< added to the global list of ACLs via aclRegister()

private:
    /// Matches the actual data in checklist against this ACL.
    virtual int match(ACLChecklist *checklist) = 0; // XXX: missing const

    /// whether our (i.e. shallow) match() requires checklist to have a AccessLogEntry
    virtual bool requiresAle() const;
    /// whether our (i.e. shallow) match() requires checklist to have a request
    virtual bool requiresRequest() const;
    /// whether our (i.e. shallow) match() requires checklist to have a reply
    virtual bool requiresReply() const;

    // TODO: Rename to globalOptions(); these are not the only supported options
    /// \returns (linked) 'global' Options supported by this ACL
    virtual const Acl::Options &options() { return Acl::NoOptions(); }

    /// \returns (linked) "line" Options supported by this ACL
    /// \see ACL::options()
    virtual const Acl::Options &lineOptions() { return Acl::NoOptions(); }

    /// parses the rest of ACL line following ACL name
    static void ParseNamed(ConfigParser &, ACL ** head, const char *name);
};
=======
}  // namespace Acl
>>>>>>> 983e1055

/// \ingroup ACLAPI
typedef enum {
    // Authorization ACL result states
    ACCESS_DENIED,
    ACCESS_ALLOWED,
    ACCESS_DUNNO,

    // Authentication Acl::Node result states
    ACCESS_AUTH_REQUIRED,    // Missing Credentials
} aclMatchCode;

/// \ingroup ACLAPI
/// Acl::Node check answer
namespace Acl {

class Answer
{
public:
    // TODO: Find a good way to avoid implicit conversion (without explicitly
    // casting every ACCESS_ argument in implicit constructor calls).
    Answer(const aclMatchCode aCode, int aKind = 0): code(aCode), kind(aKind) {}

    Answer() = default;

    bool operator ==(const aclMatchCode aCode) const {
        return code == aCode;
    }

    bool operator !=(const aclMatchCode aCode) const {
        return !(*this == aCode);
    }

    bool operator ==(const Answer allow) const {
        return code == allow.code && kind == allow.kind;
    }

    operator aclMatchCode() const {
        return code;
    }

    /// Whether an "allow" rule matched. If in doubt, use this popular method.
    /// Also use this method to treat exceptional ACCESS_DUNNO and
    /// ACCESS_AUTH_REQUIRED outcomes as if a "deny" rule matched.
    /// See also: denied().
    bool allowed() const { return code == ACCESS_ALLOWED; }

    /// Whether a "deny" rule matched. Avoid this rarely used method.
    /// Use this method (only) to treat exceptional ACCESS_DUNNO and
    /// ACCESS_AUTH_REQUIRED outcomes as if an "allow" rule matched.
    /// See also: allowed().
    bool denied() const { return code == ACCESS_DENIED; }

    /// whether Squid is uncertain about the allowed() or denied() answer
    bool conflicted() const { return !allowed() && !denied(); }

    aclMatchCode code = ACCESS_DUNNO; ///< ACCESS_* code

    /// the matched custom access list verb (or zero)
    int kind = 0;

    /// whether we were computed by the "negate the last explicit action" rule
    bool implicit = false;
};

inline std::ostream &
operator <<(std::ostream &o, const Answer a)
{
    switch (a) {
    case ACCESS_DENIED:
        o << "DENIED";
        break;
    case ACCESS_ALLOWED:
        o << "ALLOWED";
        break;
    case ACCESS_DUNNO:
        o << "DUNNO";
        break;
    case ACCESS_AUTH_REQUIRED:
        o << "AUTH_REQUIRED";
        break;
    }
    return o;
}

} // namespace Acl

/// \ingroup ACLAPI
class acl_proxy_auth_match_cache
{
    MEMPROXY_CLASS(acl_proxy_auth_match_cache);

public:
    acl_proxy_auth_match_cache(int matchRv, void * aclData) :
        matchrv(matchRv),
        acl_data(aclData)
    {}

    dlink_node link;
    int matchrv;
    void *acl_data;
};

/// \ingroup ACLAPI
/// XXX: find a way to remove or at least use a refcounted Acl::Node pointer
extern const char *AclMatchedName;  /* NULL */

#endif /* SQUID_ACL_H */
<|MERGE_RESOLUTION|>--- conflicted
+++ resolved
@@ -10,12 +10,7 @@
 #define SQUID_ACL_H
 
 #include "acl/forward.h"
-<<<<<<< HEAD
-#include "acl/Options.h"
 #include "base/CodeContext.h"
-#include "cbdata.h"
-=======
->>>>>>> 983e1055
 #include "defines.h"
 #include "dlink.h"
 #include "sbuf/forward.h"
@@ -38,7 +33,6 @@
 /// Key comparison is case-insensitive.
 void SetKey(SBuf &keyStorage, const char *keyParameterName, const char *newKey);
 
-<<<<<<< HEAD
 /// CodeContext of the ACL being parsed
 class ParsingContext : public CodeContext
 {
@@ -56,87 +50,6 @@
 };
 
 } // namespace Acl
-
-/// A configurable condition. A node in the ACL expression tree.
-/// Can evaluate itself in FilledChecklist context.
-/// Does not change during evaluation.
-/// \ingroup ACLAPI
-class ACL
-{
-
-public:
-    void *operator new(size_t);
-    void operator delete(void *);
-
-    static void ParseAclLine(ConfigParser &parser, ACL ** head);
-    static void Initialize();
-    static ACL *FindByName(const char *name);
-
-    ACL();
-    ACL(ACL &&) = delete; // no copying of any kind
-    virtual ~ACL();
-
-    /// sets user-specified ACL name and squid.conf context
-    void context(const char *name, const char *configuration);
-
-    /// Orchestrates matching checklist against the ACL using match(),
-    /// after checking preconditions and while providing debugging.
-    /// \return true if and only if there was a successful match.
-    /// Updates the checklist state on match, async, and failure.
-    bool matches(ACLChecklist *checklist) const;
-
-    /// configures ACL options, throwing on configuration errors
-    void parseFlags();
-
-    /// parses node representation in squid.conf; dies on failures
-    virtual void parse() = 0;
-    virtual char const *typeString() const = 0;
-    virtual bool isProxyAuth() const;
-    virtual SBufList dump() const = 0;
-    virtual bool empty() const = 0;
-    virtual bool valid() const;
-
-    int cacheMatchAcl(dlink_list * cache, ACLChecklist *);
-    virtual int matchForCache(ACLChecklist *checklist);
-
-    virtual void prepareForUse() {}
-
-    // TODO: Find a way to make options() and this method constant
-    /// Prints aggregated "acl" (or similar) directive configuration, including
-    /// the given directive name, ACL name, ACL type, and ACL parameters. The
-    /// printed parameters are collected from all same-name "acl" directives.
-    void dumpWhole(const char *directiveName, std::ostream &);
-
-    char name[ACL_NAME_SZ];
-    char *cfgline;
-    ACL *next; // XXX: remove or at least use refcounting
-    bool registered; ///< added to the global list of ACLs via aclRegister()
-
-private:
-    /// Matches the actual data in checklist against this ACL.
-    virtual int match(ACLChecklist *checklist) = 0; // XXX: missing const
-
-    /// whether our (i.e. shallow) match() requires checklist to have a AccessLogEntry
-    virtual bool requiresAle() const;
-    /// whether our (i.e. shallow) match() requires checklist to have a request
-    virtual bool requiresRequest() const;
-    /// whether our (i.e. shallow) match() requires checklist to have a reply
-    virtual bool requiresReply() const;
-
-    // TODO: Rename to globalOptions(); these are not the only supported options
-    /// \returns (linked) 'global' Options supported by this ACL
-    virtual const Acl::Options &options() { return Acl::NoOptions(); }
-
-    /// \returns (linked) "line" Options supported by this ACL
-    /// \see ACL::options()
-    virtual const Acl::Options &lineOptions() { return Acl::NoOptions(); }
-
-    /// parses the rest of ACL line following ACL name
-    static void ParseNamed(ConfigParser &, ACL ** head, const char *name);
-};
-=======
-}  // namespace Acl
->>>>>>> 983e1055
 
 /// \ingroup ACLAPI
 typedef enum {
