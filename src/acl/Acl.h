--- conflicted
+++ resolved
@@ -33,12 +33,8 @@
 #ifndef SQUID_ACL_H
 #define SQUID_ACL_H
 
-<<<<<<< HEAD
 #include "acl/forward.h"
-#include "Array.h"
-=======
 #include "base/Vector.h"
->>>>>>> 5d739563
 #include "cbdata.h"
 #include "defines.h"
 #include "dlink.h"
