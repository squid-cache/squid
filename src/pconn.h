/*
 * $Id$
 */
#ifndef SQUID_PCONN_H
#define SQUID_PCONN_H

/**
 \defgroup PConnAPI Persistent Connection API
 \ingroup Component
 *
 \todo CLEANUP: Break multiple classes out of the generic pconn.h header
 */

class PconnPool;

/* for CBDATA_CLASS2() macros */
#include "cbdata.h"
/* for hash_link */
#include "hash.h"
/* for IOCB */
#include "comm.h"

/// \ingroup PConnAPI
#define MAX_NUM_PCONN_POOLS 10

/// \ingroup PConnAPI
#define PCONN_HIST_SZ (1<<16)

/** \ingroup PConnAPI
 * A list of connections currently open to a particular destination end-point.
 */
class IdleConnList
{
public:
    IdleConnList(const char *key, PconnPool *parent);
    ~IdleConnList();

<<<<<<< HEAD
    /// Pass control of the connection to the idle list.
    void push(const Comm::ConnectionPointer &conn);

    /** Search the list for a connection which matches the 'key' details
     * and pop it off the list.
     * The list is created based on remote IP:port hash. This further filters
     * the choices based on specific local-end details requested.
     * If nothing usable is found the a nil pointer is returned.
     */
    Comm::ConnectionPointer findUseable(const Comm::ConnectionPointer &key);
=======
    int findFDIndex(int fd); ///< search from the end of array
    void removeFD(int fd);
    void closeN(size_t count);
    void push(int fd);
    int findUseableFD();     ///< find first from the end not pending read fd.
    void clearHandlers(int fd);
>>>>>>> 8d55d7ef

    void clearHandlers(const Comm::ConnectionPointer &conn);

    int count() const { return size_; }

private:
    bool removeAt(int index);
    int findIndexOf(const Comm::ConnectionPointer &conn) const;
    static IOCB Read;
    static CTCB Timeout;

public:
    hash_link hash;             /** must be first */

private:
    /** List of connections we are holding.
     * Sorted as FIFO list for most efficient speeds on pop() and findUsable()
     * The worst-case pop() and scans occur on timeout and link closure events
     * where timing is less critical. Occasional slow additions are okay.
     */
    Comm::ConnectionPointer *theList_;

    /// Number of entries theList can currently hold without re-allocating (capacity).
    int capacity_;
    ///< Number of in-use entries in theList
    int size_;

    /** The pool containing this sub-list.
     * The parent performs all stats accounting, and
     * will delete us when it dies. It persists for the
     * full duration of our existence.
     */
    PconnPool *parent_;

    char fakeReadBuf_[4096]; // TODO: kill magic number.

    CBDATA_CLASS2(IdleConnList);
};


#include "ip/forward.h"

class StoreEntry;
class IdleConnLimit;

/* for hash_table */
#include "hash.h"

/** \ingroup PConnAPI
 * Manages idle persistent connections to a caller-defined set of
 * servers (e.g., all HTTP servers). Uses a collection of IdleConnLists
 * internally to list the individual open connections to each server.
 * Controls lists existence and limits the total number of
 * idle connections across the collection.
 */
class PconnPool
{

public:
    PconnPool(const char *);
    ~PconnPool();

    void moduleInit();
    void push(const Comm::ConnectionPointer &serverConn, const char *domain);

    /**
     * Updates destLink to point at an existing open connection if available and retriable.
     * Otherwise, return false.
     *
     * We close available persistent connection if the caller transaction is not
     * retriable to avoid having a growing number of open connections when many
     * transactions create persistent connections but are not retriable.
     */
    Comm::ConnectionPointer pop(const Comm::ConnectionPointer &destLink, const char *domain, bool retriable);
    void count(int uses);
    void dumpHist(StoreEntry *e) const;
    void dumpHash(StoreEntry *e) const;
    void unlinkList(IdleConnList *list);
    void noteUses(int uses);
    void closeN(int n, const Comm::ConnectionPointer &destLink, const char *domain);
    int count() const { return theCount; }
    void noteConnectionAdded() { ++theCount; }
    void noteConnectionRemoved() { assert(theCount > 0); --theCount; }

private:

    static const char *key(const Comm::ConnectionPointer &destLink, const char *domain);

    int hist[PCONN_HIST_SZ];
    hash_table *table;
    const char *descr;
    int theCount; ///< the number of pooled connections
};


class StoreEntry;
class PconnPool;

/** \ingroup PConnAPI
 * The global registry of persistent connection pools.
 */
class PconnModule
{

public:
    /** the module is a singleton until we have instance based cachemanager
     * management
     */
    static PconnModule * GetInstance();
    /** A thunk to the still C like CacheManager callback api. */
    static void DumpWrapper(StoreEntry *e);

    PconnModule();
    void registerWithCacheManager(void);

    void add(PconnPool *);

    OBJH dump;

private:
    PconnPool **pools;

    static PconnModule * instance;

    int poolCount;
};

#endif /* SQUID_PCONN_H */<|MERGE_RESOLUTION|>--- conflicted
+++ resolved
@@ -35,9 +35,11 @@
     IdleConnList(const char *key, PconnPool *parent);
     ~IdleConnList();
 
-<<<<<<< HEAD
     /// Pass control of the connection to the idle list.
     void push(const Comm::ConnectionPointer &conn);
+
+    /// get first conn which is not pending read fd.
+    Comm::ConnectionPointer pop();
 
     /** Search the list for a connection which matches the 'key' details
      * and pop it off the list.
@@ -46,18 +48,11 @@
      * If nothing usable is found the a nil pointer is returned.
      */
     Comm::ConnectionPointer findUseable(const Comm::ConnectionPointer &key);
-=======
-    int findFDIndex(int fd); ///< search from the end of array
-    void removeFD(int fd);
-    void closeN(size_t count);
-    void push(int fd);
-    int findUseableFD();     ///< find first from the end not pending read fd.
-    void clearHandlers(int fd);
->>>>>>> 8d55d7ef
 
     void clearHandlers(const Comm::ConnectionPointer &conn);
 
     int count() const { return size_; }
+    void closeN(size_t count);
 
 private:
     bool removeAt(int index);
