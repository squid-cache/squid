--- conflicted
+++ resolved
@@ -8,15 +8,8 @@
 #ifndef SQUID_MGR_INQUIRER_H
 #define SQUID_MGR_INQUIRER_H
 
-<<<<<<< HEAD
-#include "base/AsyncJobCalls.h"
-#include "base/AsyncJob.h"
 #include "comm/forward.h"
-#include "ipc/StrandCoords.h"
-#include "MemBuf.h"
-=======
 #include "ipc/Inquirer.h"
->>>>>>> 5a284a5a
 #include "mgr/Action.h"
 
 class CommIoCbParams;
@@ -30,11 +23,7 @@
 class Inquirer: public Ipc::Inquirer
 {
 public:
-<<<<<<< HEAD
-    Inquirer(Action::Pointer anAction, const Comm::ConnectionPointer &conn, const Request &aCause,
-=======
     Inquirer(Action::Pointer anAction, const Request &aCause,
->>>>>>> 5a284a5a
              const Ipc::StrandCoords &coords);
 
 protected:
@@ -56,12 +45,7 @@
 private:
     Action::Pointer aggrAction; //< action to aggregate
 
-<<<<<<< HEAD
-    Request cause; ///< cache manager request received from HTTP client
-    Comm::ConnectionPointer clientConnection; ///< HTTP client socket descriptor
-=======
-    int fd; ///< HTTP client socket descriptor
->>>>>>> 5a284a5a
+    Comm::ConnectionPointer conn; ///< HTTP client socket descriptor
 
     AsyncCall::Pointer writer; ///< comm_write callback
     AsyncCall::Pointer closer; ///< comm_close handler
