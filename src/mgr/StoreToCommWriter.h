--- conflicted
+++ resolved
@@ -66,12 +66,6 @@
     CBDATA_CLASS2(StoreToCommWriter);
 };
 
-<<<<<<< HEAD
-/// import HTTP socket fd from another strand into our Comm state
-extern Comm::ConnectionPointer ImportHttpFdIntoComm(int fd);
-
-=======
->>>>>>> 4c6dea46
 } // namespace Mgr
 
 #endif /* SQUID_MGR_STORE_TO_COMM_WRITER_H */