/*
 * $Id$
 *
 * DEBUG: section 16    Cache Manager API
 *
 */

#include "config.h"
#include "base/TextException.h"
#include "comm.h"
#include "comm/Write.h"
#include "CommCalls.h"
#include "comm/Connection.h"
#include "HttpReply.h"
#include "HttpRequest.h"
#include "ipc/UdsOp.h"
#include "mgr/ActionWriter.h"
#include "mgr/IntParam.h"
#include "mgr/Inquirer.h"
#include "mgr/Command.h"
#include "mgr/Request.h"
#include "mgr/Response.h"
#include "SquidTime.h"
#include "errorpage.h"
#include <memory>
#include <algorithm>


CBDATA_NAMESPACED_CLASS_INIT(Mgr, Inquirer);


<<<<<<< HEAD
/// compare Ipc::StrandCoord using kidId, for std::sort() below
static bool
LesserStrandByKidId(const Ipc::StrandCoord &c1, const Ipc::StrandCoord &c2)
{
    return c1.kidId < c2.kidId;
}

Mgr::Inquirer::Inquirer(Action::Pointer anAction, const Comm::ConnectionPointer &conn,
=======
Mgr::Inquirer::Inquirer(Action::Pointer anAction,
>>>>>>> 4c6dea46
                        const Request &aCause, const Ipc::StrandCoords &coords):
        Ipc::Inquirer(aCause.clone(), applyQueryParams(coords, aCause.params.queryParams), anAction->atomic() ? 10 : 100),
        aggrAction(anAction),
<<<<<<< HEAD
        cause(aCause),
        clientConnection(conn),
        strands(coords), pos(strands.begin()),
        requestId(0), closer(NULL), timeout(aggrAction->atomic() ? 10 : 100)
{
    debugs(16, 5, HERE << conn << " action: " << aggrAction);

    // order by ascending kid IDs; useful for non-aggregatable stats
    std::sort(strands.begin(), strands.end(), LesserStrandByKidId);
=======
        fd(Ipc::ImportFdIntoComm(aCause.fd, SOCK_STREAM, IPPROTO_TCP, Ipc::fdnHttpSocket))
{
    debugs(16, 5, HERE << "FD " << fd << " action: " << aggrAction);
>>>>>>> 4c6dea46

    closer = asyncCall(16, 5, "Mgr::Inquirer::noteCommClosed",
                       CommCbMemFunT<Inquirer, CommCloseCbParams>(this, &Inquirer::noteCommClosed));
    comm_add_close_handler(clientConnection->fd, closer);
}

/// closes our copy of the client HTTP connection socket
void
Mgr::Inquirer::cleanup()
{
    if (Comm::IsConnOpen(clientConnection)) {
        removeCloseHandler();
        clientConnection->close();
    }
}

void
Mgr::Inquirer::removeCloseHandler()
{
    if (closer != NULL) {
        comm_remove_close_handler(clientConnection->fd, closer);
        closer = NULL;
    }
}

void
Mgr::Inquirer::start()
{
    debugs(16, 5, HERE);
<<<<<<< HEAD
    Must(Comm::IsConnOpen(clientConnection));
=======
    Ipc::Inquirer::start();
    Must(fd >= 0);
>>>>>>> 4c6dea46
    Must(aggrAction != NULL);

    std::auto_ptr<MemBuf> replyBuf;
    if (strands.empty()) {
        LOCAL_ARRAY(char, url, MAX_URL);
        snprintf(url, MAX_URL, "%s", aggrAction->command().params.httpUri.termedBuf());
        HttpRequest *req = HttpRequest::CreateFromUrl(url);
        ErrorState *err = errorCon(ERR_INVALID_URL, HTTP_NOT_FOUND, req);
        std::auto_ptr<HttpReply> reply(err->BuildHttpReply());
        replyBuf.reset(reply->pack());
        errorStateFree(err);
    } else {
        std::auto_ptr<HttpReply> reply(new HttpReply);
        reply->setHeaders(HTTP_OK, NULL, "text/plain", -1, squid_curtime, squid_curtime);
        reply->header.putStr(HDR_CONNECTION, "close"); // until we chunk response
        replyBuf.reset(reply->pack());
    }
    writer = asyncCall(16, 5, "Mgr::Inquirer::noteWroteHeader",
                       CommCbMemFunT<Inquirer, CommIoCbParams>(this, &Inquirer::noteWroteHeader));
    Comm::Write(clientConnection, replyBuf.get(), writer);
}

/// called when we wrote the response header
void
Mgr::Inquirer::noteWroteHeader(const CommIoCbParams& params)
{
    debugs(16, 5, HERE);
    writer = NULL;
    Must(params.flag == COMM_OK);
    Must(clientConnection != NULL && params.fd == clientConnection->fd);
    Must(params.size != 0);
    // start inquiries at the initial pos
    inquire();
}

<<<<<<< HEAD
void
Mgr::Inquirer::inquire()
{
    if (pos == strands.end()) {
        Must(done());
        return;
    }

    Must(requestId == 0);
    AsyncCall::Pointer callback = asyncCall(16, 5, "Mgr::Inquirer::handleRemoteAck",
                                            HandleAckDialer(this, &Inquirer::handleRemoteAck, Response()));
    if (++LastRequestId == 0) // don't use zero value as requestId
        ++LastRequestId;
    requestId = LastRequestId;
    const int kidId = pos->kidId;
    debugs(16, 4, HERE << "inquire kid: " << kidId << status());
    TheRequestsMap[requestId] = callback;
    Request mgrRequest(KidIdentifier, requestId, clientConnection,
                       aggrAction->command().params);
    Ipc::TypedMsgHdr message;
    mgrRequest.pack(message);
    Ipc::SendMessage(Ipc::Port::MakeAddr(Ipc::strandAddrPfx, kidId), message);
    eventAdd("Mgr::Inquirer::requestTimedOut", &Inquirer::RequestTimedOut,
             this, timeout, 0, false);
}

/// called when a strand is done writing its output
void
Mgr::Inquirer::handleRemoteAck(const Response& response)
{
    debugs(16, 4, HERE << status());
    requestId = 0;
    removeTimeoutEvent();
    if (response.hasAction())
        aggrAction->add(response.getAction());
    Must(!done()); // or we should not be called
    ++pos; // advance after a successful inquiry
    inquire();
}

=======
>>>>>>> 4c6dea46
/// called when the HTTP client or some external force closed our socket
void
Mgr::Inquirer::noteCommClosed(const CommCloseCbParams& params)
{
    debugs(16, 5, HERE);
    Must(!Comm::IsConnOpen(clientConnection) || clientConnection->fd == params.fd);
    clientConnection = NULL; // AYJ: Do we actually have to NULL it?
    mustStop("commClosed");
}

bool
Mgr::Inquirer::aggregate(Ipc::Response::Pointer aResponse)
{
    Mgr::Response& response = static_cast<Response&>(*aResponse);
    if (response.hasAction())
        aggrAction->add(response.getAction());
    return true;
}

void
Mgr::Inquirer::sendResponse()
{
    if (!strands.empty() && aggrAction->aggregatable()) {
        removeCloseHandler();
        AsyncJob::Start(new ActionWriter(aggrAction, clientConnection));
        clientConnection = NULL; // should not close fd because we passed it to ActionWriter
    }
}

bool
Mgr::Inquirer::doneAll() const
{
    return !writer && Ipc::Inquirer::doneAll();
}

Ipc::StrandCoords
Mgr::Inquirer::applyQueryParams(const Ipc::StrandCoords& aStrands, const QueryParams& aParams)
{
    Ipc::StrandCoords sc;

    QueryParam::Pointer processesParam = aParams.get("processes");
    QueryParam::Pointer workersParam = aParams.get("workers");

    if (processesParam == NULL || workersParam == NULL) {
        if (processesParam != NULL) {
            IntParam* param = dynamic_cast<IntParam*>(processesParam.getRaw());
            if (param != NULL && param->type == QueryParam::ptInt) {
                const std::vector<int>& processes = param->value();
                for (Ipc::StrandCoords::const_iterator iter = aStrands.begin();
                        iter != aStrands.end(); ++iter) {
                    if (std::find(processes.begin(), processes.end(), iter->kidId) != processes.end())
                        sc.push_back(*iter);
                }
            }
        } else if (workersParam != NULL) {
            IntParam* param = dynamic_cast<IntParam*>(workersParam.getRaw());
            if (param != NULL && param->type == QueryParam::ptInt) {
                const std::vector<int>& workers = param->value();
                for (int i = 0; i < (int)aStrands.size(); ++i) {
                    if (std::find(workers.begin(), workers.end(), i + 1) != workers.end())
                        sc.push_back(aStrands[i]);
                }
            }
        } else {
            sc = aStrands;
        }
    }

    debugs(0, 0, HERE << "strands kid IDs = ");
    for (Ipc::StrandCoords::const_iterator iter = sc.begin(); iter != sc.end(); ++iter) {
        debugs(0, 0, HERE << iter->kidId);
    }

<<<<<<< HEAD
const char*
Mgr::Inquirer::status() const
{
    static MemBuf buf;
    buf.reset();
    buf.Printf(" [FD %d, requestId %u]", clientConnection->fd, requestId);
    buf.terminate();
    return buf.content();
=======
    return sc;
>>>>>>> 4c6dea46
}<|MERGE_RESOLUTION|>--- conflicted
+++ resolved
@@ -7,10 +7,9 @@
 
 #include "config.h"
 #include "base/TextException.h"
-#include "comm.h"
+#include "comm/Connection.h"
 #include "comm/Write.h"
 #include "CommCalls.h"
-#include "comm/Connection.h"
 #include "HttpReply.h"
 #include "HttpRequest.h"
 #include "ipc/UdsOp.h"
@@ -29,49 +28,28 @@
 CBDATA_NAMESPACED_CLASS_INIT(Mgr, Inquirer);
 
 
-<<<<<<< HEAD
-/// compare Ipc::StrandCoord using kidId, for std::sort() below
-static bool
-LesserStrandByKidId(const Ipc::StrandCoord &c1, const Ipc::StrandCoord &c2)
-{
-    return c1.kidId < c2.kidId;
-}
-
-Mgr::Inquirer::Inquirer(Action::Pointer anAction, const Comm::ConnectionPointer &conn,
-=======
 Mgr::Inquirer::Inquirer(Action::Pointer anAction,
->>>>>>> 4c6dea46
                         const Request &aCause, const Ipc::StrandCoords &coords):
         Ipc::Inquirer(aCause.clone(), applyQueryParams(coords, aCause.params.queryParams), anAction->atomic() ? 10 : 100),
-        aggrAction(anAction),
-<<<<<<< HEAD
-        cause(aCause),
-        clientConnection(conn),
-        strands(coords), pos(strands.begin()),
-        requestId(0), closer(NULL), timeout(aggrAction->atomic() ? 10 : 100)
+        aggrAction(anAction)
 {
+    conn = aCause.conn;
+    Ipc::ImportFdIntoComm(conn, SOCK_STREAM, IPPROTO_TCP, Ipc::fdnHttpSocket);
+
     debugs(16, 5, HERE << conn << " action: " << aggrAction);
-
-    // order by ascending kid IDs; useful for non-aggregatable stats
-    std::sort(strands.begin(), strands.end(), LesserStrandByKidId);
-=======
-        fd(Ipc::ImportFdIntoComm(aCause.fd, SOCK_STREAM, IPPROTO_TCP, Ipc::fdnHttpSocket))
-{
-    debugs(16, 5, HERE << "FD " << fd << " action: " << aggrAction);
->>>>>>> 4c6dea46
 
     closer = asyncCall(16, 5, "Mgr::Inquirer::noteCommClosed",
                        CommCbMemFunT<Inquirer, CommCloseCbParams>(this, &Inquirer::noteCommClosed));
-    comm_add_close_handler(clientConnection->fd, closer);
+    comm_add_close_handler(conn->fd, closer);
 }
 
 /// closes our copy of the client HTTP connection socket
 void
 Mgr::Inquirer::cleanup()
 {
-    if (Comm::IsConnOpen(clientConnection)) {
+    if (Comm::IsConnOpen(conn)) {
         removeCloseHandler();
-        clientConnection->close();
+        conn->close();
     }
 }
 
@@ -79,7 +57,7 @@
 Mgr::Inquirer::removeCloseHandler()
 {
     if (closer != NULL) {
-        comm_remove_close_handler(clientConnection->fd, closer);
+        comm_remove_close_handler(conn->fd, closer);
         closer = NULL;
     }
 }
@@ -88,12 +66,8 @@
 Mgr::Inquirer::start()
 {
     debugs(16, 5, HERE);
-<<<<<<< HEAD
-    Must(Comm::IsConnOpen(clientConnection));
-=======
     Ipc::Inquirer::start();
-    Must(fd >= 0);
->>>>>>> 4c6dea46
+    Must(Comm::IsConnOpen(conn));
     Must(aggrAction != NULL);
 
     std::auto_ptr<MemBuf> replyBuf;
@@ -113,7 +87,7 @@
     }
     writer = asyncCall(16, 5, "Mgr::Inquirer::noteWroteHeader",
                        CommCbMemFunT<Inquirer, CommIoCbParams>(this, &Inquirer::noteWroteHeader));
-    Comm::Write(clientConnection, replyBuf.get(), writer);
+    Comm::Write(conn, replyBuf.get(), writer);
 }
 
 /// called when we wrote the response header
@@ -123,62 +97,19 @@
     debugs(16, 5, HERE);
     writer = NULL;
     Must(params.flag == COMM_OK);
-    Must(clientConnection != NULL && params.fd == clientConnection->fd);
+    Must(params.conn.getRaw() == conn.getRaw());
     Must(params.size != 0);
     // start inquiries at the initial pos
     inquire();
 }
 
-<<<<<<< HEAD
-void
-Mgr::Inquirer::inquire()
-{
-    if (pos == strands.end()) {
-        Must(done());
-        return;
-    }
-
-    Must(requestId == 0);
-    AsyncCall::Pointer callback = asyncCall(16, 5, "Mgr::Inquirer::handleRemoteAck",
-                                            HandleAckDialer(this, &Inquirer::handleRemoteAck, Response()));
-    if (++LastRequestId == 0) // don't use zero value as requestId
-        ++LastRequestId;
-    requestId = LastRequestId;
-    const int kidId = pos->kidId;
-    debugs(16, 4, HERE << "inquire kid: " << kidId << status());
-    TheRequestsMap[requestId] = callback;
-    Request mgrRequest(KidIdentifier, requestId, clientConnection,
-                       aggrAction->command().params);
-    Ipc::TypedMsgHdr message;
-    mgrRequest.pack(message);
-    Ipc::SendMessage(Ipc::Port::MakeAddr(Ipc::strandAddrPfx, kidId), message);
-    eventAdd("Mgr::Inquirer::requestTimedOut", &Inquirer::RequestTimedOut,
-             this, timeout, 0, false);
-}
-
-/// called when a strand is done writing its output
-void
-Mgr::Inquirer::handleRemoteAck(const Response& response)
-{
-    debugs(16, 4, HERE << status());
-    requestId = 0;
-    removeTimeoutEvent();
-    if (response.hasAction())
-        aggrAction->add(response.getAction());
-    Must(!done()); // or we should not be called
-    ++pos; // advance after a successful inquiry
-    inquire();
-}
-
-=======
->>>>>>> 4c6dea46
 /// called when the HTTP client or some external force closed our socket
 void
 Mgr::Inquirer::noteCommClosed(const CommCloseCbParams& params)
 {
     debugs(16, 5, HERE);
-    Must(!Comm::IsConnOpen(clientConnection) || clientConnection->fd == params.fd);
-    clientConnection = NULL; // AYJ: Do we actually have to NULL it?
+    Must(!Comm::IsConnOpen(conn) && params.conn.getRaw() == conn.getRaw());
+    conn = NULL;
     mustStop("commClosed");
 }
 
@@ -196,8 +127,8 @@
 {
     if (!strands.empty() && aggrAction->aggregatable()) {
         removeCloseHandler();
-        AsyncJob::Start(new ActionWriter(aggrAction, clientConnection));
-        clientConnection = NULL; // should not close fd because we passed it to ActionWriter
+        AsyncJob::Start(new ActionWriter(aggrAction, conn));
+        conn = NULL; // should not close because we passed it to ActionWriter
     }
 }
 
@@ -245,16 +176,5 @@
         debugs(0, 0, HERE << iter->kidId);
     }
 
-<<<<<<< HEAD
-const char*
-Mgr::Inquirer::status() const
-{
-    static MemBuf buf;
-    buf.reset();
-    buf.Printf(" [FD %d, requestId %u]", clientConnection->fd, requestId);
-    buf.terminate();
-    return buf.content();
-=======
     return sc;
->>>>>>> 4c6dea46
 }