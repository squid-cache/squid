--- conflicted
+++ resolved
@@ -7,11 +7,8 @@
 
 #include "config.h"
 #include "base/TextException.h"
-<<<<<<< HEAD
 #include "comm.h"
-=======
 #include "comm/Write.h"
->>>>>>> e5519212
 #include "CommCalls.h"
 #include "comm/Connection.h"
 #include "HttpReply.h"
@@ -95,11 +92,7 @@
     std::auto_ptr<MemBuf> replyBuf(reply->pack());
     writer = asyncCall(16, 5, "Mgr::Inquirer::noteWroteHeader",
                        CommCbMemFunT<Inquirer, CommIoCbParams>(this, &Inquirer::noteWroteHeader));
-<<<<<<< HEAD
-    comm_write_mbuf(clientConnection, replyBuf.get(), writer);
-=======
-    Comm::Write(fd, replyBuf.get(), writer);
->>>>>>> e5519212
+    Comm::Write(clientConnection, replyBuf.get(), writer);
 }
 
 /// called when we wrote the response header
