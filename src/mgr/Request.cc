/*
 * $Id$
 *
 * DEBUG: section 16    Cache Manager API
 *
 */

#include "config.h"
#include "base/TextException.h"
#include "comm/Connection.h"
#include "ipc/Messages.h"
#include "ipc/TypedMsgHdr.h"
#include "mgr/ActionParams.h"
#include "mgr/Request.h"


Mgr::Request::Request(int aRequestorId, unsigned int aRequestId, const Comm::ConnectionPointer &conn,
                      const ActionParams &aParams):
<<<<<<< HEAD
        requestorId(aRequestorId), requestId(aRequestId),
        fd(conn->fd),
        params(aParams)
=======
        Ipc::Request(aRequestorId, aRequestId),
        fd(aFd), params(aParams)
>>>>>>> 5a284a5a
{
    Must(requestorId > 0);
}

Mgr::Request::Request(const Request& request):
        Ipc::Request(request.requestorId, request.requestId),
        fd(request.fd), params(request.params)
{
}

Mgr::Request::Request(const Ipc::TypedMsgHdr& msg):
        Ipc::Request(0, 0)
{
    msg.checkType(Ipc::mtCacheMgrRequest);
    msg.getPod(requestorId);
    msg.getPod(requestId);
    params = ActionParams(msg);

    fd = msg.getFd();
}

void
Mgr::Request::pack(Ipc::TypedMsgHdr& msg) const
{
    msg.setType(Ipc::mtCacheMgrRequest);
    msg.putPod(requestorId);
    msg.putPod(requestId);
    params.pack(msg);

    msg.putFd(fd);
}

Ipc::Request::Pointer
Mgr::Request::clone() const
{
    return new Request(*this);
}<|MERGE_RESOLUTION|>--- conflicted
+++ resolved
@@ -14,23 +14,18 @@
 #include "mgr/Request.h"
 
 
-Mgr::Request::Request(int aRequestorId, unsigned int aRequestId, const Comm::ConnectionPointer &conn,
+Mgr::Request::Request(int aRequestorId, unsigned int aRequestId, const Comm::ConnectionPointer &aConn,
                       const ActionParams &aParams):
-<<<<<<< HEAD
-        requestorId(aRequestorId), requestId(aRequestId),
-        fd(conn->fd),
+        Ipc::Request(aRequestorId, aRequestId),
+        conn(aConn),
         params(aParams)
-=======
-        Ipc::Request(aRequestorId, aRequestId),
-        fd(aFd), params(aParams)
->>>>>>> 5a284a5a
 {
     Must(requestorId > 0);
 }
 
 Mgr::Request::Request(const Request& request):
         Ipc::Request(request.requestorId, request.requestId),
-        fd(request.fd), params(request.params)
+        conn(request.conn), params(request.params)
 {
 }
 
@@ -42,7 +37,10 @@
     msg.getPod(requestId);
     params = ActionParams(msg);
 
-    fd = msg.getFd();
+    conn = new Comm::Connection;
+    conn->fd = msg.getFd();
+    // For now we just have the FD.
+    // Address and connectio details wil be pulled/imported by the component later
 }
 
 void
@@ -53,7 +51,7 @@
     msg.putPod(requestId);
     params.pack(msg);
 
-    msg.putFd(fd);
+    msg.putFd(conn->fd);
 }
 
 Ipc::Request::Pointer
