/*
 * $Id$
 *
 * DEBUG: section 16    Cache Manager API
 *
 */

#include "config.h"
#include "base/AsyncJobCalls.h"
#include "base/TextException.h"
#include "comm/Connection.h"
#include "CommCalls.h"
#include "errorpage.h"
#include "HttpReply.h"
#include "HttpRequest.h"
#include "ipc/Port.h"
#include "mgr/Forwarder.h"
#include "mgr/Request.h"
#include "SquidTime.h"
#include "Store.h"


CBDATA_NAMESPACED_CLASS_INIT(Mgr, Forwarder);

Mgr::Forwarder::RequestsMap Mgr::Forwarder::TheRequestsMap;
unsigned int Mgr::Forwarder::LastRequestId = 0;

Mgr::Forwarder::Forwarder(const Comm::ConnectionPointer &conn, const ActionParams &aParams,
                          HttpRequest* aRequest, StoreEntry* anEntry):
        AsyncJob("Mgr::Forwarder"),
        params(aParams),
        request(aRequest), entry(anEntry), clientConnection(conn), requestId(0), closer(NULL)
{
    debugs(16, 5, HERE << clientConnection);
    Must(Comm::IsConnOpen(clientConnection));
    Must(request != NULL);
    Must(entry != NULL);

    HTTPMSGLOCK(request);
    entry->lock();
    EBIT_SET(entry->flags, ENTRY_FWD_HDR_WAIT);

    closer = asyncCall(16, 5, "Mgr::Forwarder::noteCommClosed",
                       CommCbMemFunT<Forwarder, CommCloseCbParams>(this, &Forwarder::noteCommClosed));
    comm_add_close_handler(clientConnection->fd, closer);
}

Mgr::Forwarder::~Forwarder()
{
    debugs(16, 5, HERE);
    Must(request != NULL);
    Must(entry != NULL);
    Must(requestId == 0);

    HTTPMSGUNLOCK(request);
    entry->unregisterAbort();
    entry->unlock();
    close();
}

/// closes our copy of the client HTTP connection socket
void
Mgr::Forwarder::close()
{
    if (Comm::IsConnOpen(clientConnection)) {
        if (closer != NULL) {
            comm_remove_close_handler(clientConnection->fd, closer);
            closer = NULL;
        }
        clientConnection->close();
    }
}

void
Mgr::Forwarder::start()
{
    debugs(16, 3, HERE);
    entry->registerAbort(&Forwarder::Abort, this);

    typedef NullaryMemFunT<Mgr::Forwarder> Dialer;
    AsyncCall::Pointer callback = JobCallback(16, 5, Dialer, this,
                                  Forwarder::handleRemoteAck);
    if (++LastRequestId == 0) // don't use zero value as requestId
        ++LastRequestId;
    requestId = LastRequestId;
    TheRequestsMap[requestId] = callback;
    Request mgrRequest(KidIdentifier, requestId, clientConnection, params);
    Ipc::TypedMsgHdr message;

    try {
        mgrRequest.pack(message);
    } catch (...) {
        // assume the pack() call failed because the message did not fit
        // TODO: add a more specific exception?
        debugs(16, DBG_CRITICAL, "ERROR: uri " << entry->url() << " exceeds buffer size");
        quitOnError("long URI", errorCon(ERR_INVALID_URL, HTTP_REQUEST_URI_TOO_LARGE, request));
    }

    Ipc::SendMessage(Ipc::coordinatorAddr, message);
    const double timeout = 10; // in seconds
    eventAdd("Mgr::Forwarder::requestTimedOut", &Forwarder::RequestTimedOut,
             this, timeout, 0, false);
}

void
Mgr::Forwarder::swanSong()
{
    debugs(16, 5, HERE);
    removeTimeoutEvent();
    if (requestId > 0) {
        DequeueRequest(requestId);
        requestId = 0;
    }
    close();
}

bool
Mgr::Forwarder::doneAll() const
{
    debugs(16, 5, HERE);
    return requestId == 0;
}

/// called when the client socket gets closed by some external force
void
Mgr::Forwarder::noteCommClosed(const CommCloseCbParams &io)
{
    debugs(16, 5, HERE);
<<<<<<< HEAD
    Must(!Comm::IsConnOpen(clientConnection));
=======
    Must(fd == io.fd);
    fd = -1;
>>>>>>> 4d9b7d08
    mustStop("commClosed");
}

/// called when Coordinator starts processing the request
void
Mgr::Forwarder::handleRemoteAck()
{
    debugs(16, 3, HERE);
    Must(entry != NULL);

    requestId = 0;
    EBIT_CLR(entry->flags, ENTRY_FWD_HDR_WAIT);
    entry->complete();
}

/// Mgr::Forwarder::requestTimedOut wrapper
void
Mgr::Forwarder::RequestTimedOut(void* param)
{
    debugs(16, 3, HERE);
    Must(param != NULL);
    Forwarder* mgrFwdr = static_cast<Forwarder*>(param);
    // use async call to enable job call protection that time events lack
    CallJobHere(16, 5, mgrFwdr, Mgr::Forwarder, requestTimedOut);
}

/// called when Coordinator fails to start processing the request [in time]
void
Mgr::Forwarder::requestTimedOut()
{
    debugs(16, 3, HERE);
    quitOnError("timeout", errorCon(ERR_LIFETIME_EXP, HTTP_REQUEST_TIMEOUT, request));
}

/// terminate with an error
void
Mgr::Forwarder::quitOnError(const char *reason, ErrorState *error)
{
    debugs(16, 3, HERE);
    Must(reason != NULL);
    Must(error != NULL);
    Must(entry != NULL);
    Must(request != NULL);

    EBIT_CLR(entry->flags, ENTRY_FWD_HDR_WAIT);
    entry->buffer();
    entry->replaceHttpReply(error->BuildHttpReply());
    entry->expires = squid_curtime;
    errorStateFree(error);
    entry->flush();
    entry->complete();

    mustStop(reason);
}

void
Mgr::Forwarder::callException(const std::exception& e)
{
    try {
        if (entry != NULL && request != NULL && Comm::IsConnOpen(clientConnection))
            quitOnError("exception", errorCon(ERR_INVALID_RESP, HTTP_INTERNAL_SERVER_ERROR, request));
    } catch (const std::exception& ex) {
        debugs(16, DBG_CRITICAL, HERE << ex.what());
    }
    AsyncJob::callException(e);
}

/// returns and forgets the right Forwarder callback for the request
AsyncCall::Pointer
Mgr::Forwarder::DequeueRequest(unsigned int requestId)
{
    debugs(16, 3, HERE);
    Must(requestId != 0);
    AsyncCall::Pointer call;
    RequestsMap::iterator request = TheRequestsMap.find(requestId);
    if (request != TheRequestsMap.end()) {
        call = request->second;
        Must(call != NULL);
        TheRequestsMap.erase(request);
    }
    return call;
}

/// called when we are no longer waiting for Coordinator to respond
void
Mgr::Forwarder::removeTimeoutEvent()
{
    if (eventFind(&Forwarder::RequestTimedOut, this))
        eventDelete(&Forwarder::RequestTimedOut, this);
}

void
Mgr::Forwarder::HandleRemoteAck(unsigned int requestId)
{
    debugs(16, 3, HERE);
    Must(requestId != 0);

    AsyncCall::Pointer call = DequeueRequest(requestId);
    if (call != NULL)
        ScheduleCallHere(call);
}

/// called when something goes wrong with the Store entry
void
Mgr::Forwarder::Abort(void* param)
{
    Forwarder* mgrFwdr = static_cast<Forwarder*>(param);
    if (Comm::IsConnOpen(mgrFwdr->clientConnection))
        mgrFwdr->clientConnection->close();
}<|MERGE_RESOLUTION|>--- conflicted
+++ resolved
@@ -126,12 +126,7 @@
 Mgr::Forwarder::noteCommClosed(const CommCloseCbParams &io)
 {
     debugs(16, 5, HERE);
-<<<<<<< HEAD
     Must(!Comm::IsConnOpen(clientConnection));
-=======
-    Must(fd == io.fd);
-    fd = -1;
->>>>>>> 4d9b7d08
     mustStop("commClosed");
 }
 
