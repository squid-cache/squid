--- conflicted
+++ resolved
@@ -608,7 +608,6 @@
     return buf.content();
 }
 
-<<<<<<< HEAD
 /// CallDialer to allow use Downloader objects within PeerConnector class.
 class PeerConnectorCertDownloaderDialer: public CallDialer, public Downloader::CbDialer
 {
@@ -707,10 +706,7 @@
     return false;
 }
 
-SSL_CTX *
-=======
 Security::ContextPtr
->>>>>>> 96e44f2e
 Ssl::BlindPeerConnector::getSslContext()
 {
     if (const CachePeer *peer = serverConnection()->getPeer()) {
@@ -741,14 +737,8 @@
         if (peer->sslSession)
             SSL_set_session(ssl, peer->sslSession);
     } else {
-<<<<<<< HEAD
-        // it is not a request destined to a peer
-        SBuf *host = new SBuf(request->url.host());
-        SSL_set_ex_data(ssl, ssl_ex_index_server, host);
-=======
         SBuf *hostName = new SBuf(request->url.host());
         SSL_set_ex_data(ssl, ssl_ex_index_server, (void*)hostName);
->>>>>>> 96e44f2e
     }
 
     return ssl;
