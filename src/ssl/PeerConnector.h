--- conflicted
+++ resolved
@@ -184,16 +184,12 @@
 
     /// A wrapper function for negotiateSsl for use with Comm::SetSelect
     static void NegotiateSsl(int fd, void *data);
-<<<<<<< HEAD
 
     /// The maximum allowed missing certificates downloads
     static const unsigned int MaxCertsDownloads = 10;
     /// The maximum allowed nested certificates downloads
     static const unsigned int MaxNestedDownloads = 3;
 
-    AsyncCall::Pointer callback; ///< we call this with the results
-=======
->>>>>>> 777e8376
     AsyncCall::Pointer closeHandler; ///< we call this when the connection closed
     time_t negotiationTimeout; ///< the SSL connection timeout to use
     time_t startTime; ///< when the peer connector negotiation started
