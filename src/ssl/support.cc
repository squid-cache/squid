/*
 * Copyright (C) 1996-2016 The Squid Software Foundation and contributors
 *
 * Squid software is distributed under GPLv2+ license and includes
 * contributions from numerous individuals and organizations.
 * Please see the COPYING and CONTRIBUTORS files for details.
 */

/* DEBUG: section 83    SSL accelerator support */

#include "squid.h"

/* MS Visual Studio Projects are monolithic, so we need the following
 * #if to exclude the SSL code from compile process when not needed.
 */
#if USE_OPENSSL

#include "acl/FilledChecklist.h"
#include "anyp/PortCfg.h"
#include "fatal.h"
#include "fd.h"
#include "fde.h"
#include "globals.h"
#include "ipc/MemMap.h"
#include "SquidConfig.h"
#include "SquidTime.h"
#include "ssl/bio.h"
#include "ssl/Config.h"
#include "ssl/ErrorDetail.h"
#include "ssl/gadgets.h"
#include "ssl/support.h"
#include "URL.h"

#include <cerrno>

<<<<<<< HEAD
// TODO: Move ssl_ex_index_* global variables from global.cc here.
int ssl_ex_index_ssl_untrusted_chain = -1;

static void setSessionCallbacks(Security::ContextPtr ctx);
Ipc::MemMap *SslSessionCache = NULL;
const char *SslSessionCacheName = "ssl_session_cache";
=======
Ipc::MemMap *Ssl::SessionCache = NULL;
const char *Ssl::SessionCacheName = "ssl_session_cache";
>>>>>>> 777e8376

static Ssl::CertsIndexedList SquidUntrustedCerts;

const EVP_MD *Ssl::DefaultSignHash = NULL;

const char *Ssl::BumpModeStr[] = {
    "none",
    "client-first",
    "server-first",
    "peek",
    "stare",
    "bump",
    "splice",
    "terminate",
    /*"err",*/
    NULL
};

/**
 \defgroup ServerProtocolSSLInternal Server-Side SSL Internals
 \ingroup ServerProtocolSSLAPI
 */

/// \ingroup ServerProtocolSSLInternal
static int
ssl_ask_password_cb(char *buf, int size, int rwflag, void *userdata)
{
    FILE *in;
    int len = 0;
    char cmdline[1024];

    snprintf(cmdline, sizeof(cmdline), "\"%s\" \"%s\"", Config.Program.ssl_password, (const char *)userdata);
    in = popen(cmdline, "r");

    if (fgets(buf, size, in))

        len = strlen(buf);

    while (len > 0 && (buf[len - 1] == '\n' || buf[len - 1] == '\r'))
        --len;

    buf[len] = '\0';

    pclose(in);

    return len;
}

/// \ingroup ServerProtocolSSLInternal
static void
ssl_ask_password(SSL_CTX * context, const char * prompt)
{
    if (Config.Program.ssl_password) {
        SSL_CTX_set_default_passwd_cb(context, ssl_ask_password_cb);
        SSL_CTX_set_default_passwd_cb_userdata(context, (void *)prompt);
    }
}

/// \ingroup ServerProtocolSSLInternal
static RSA *
ssl_temp_rsa_cb(SSL * ssl, int anInt, int keylen)
{
    static RSA *rsa_512 = NULL;
    static RSA *rsa_1024 = NULL;
    RSA *rsa = NULL;
    int newkey = 0;

    switch (keylen) {

    case 512:

        if (!rsa_512) {
            rsa_512 = RSA_generate_key(512, RSA_F4, NULL, NULL);
            newkey = 1;
        }

        rsa = rsa_512;
        break;

    case 1024:

        if (!rsa_1024) {
            rsa_1024 = RSA_generate_key(1024, RSA_F4, NULL, NULL);
            newkey = 1;
        }

        rsa = rsa_1024;
        break;

    default:
        debugs(83, DBG_IMPORTANT, "ssl_temp_rsa_cb: Unexpected key length " << keylen);
        return NULL;
    }

    if (rsa == NULL) {
        debugs(83, DBG_IMPORTANT, "ssl_temp_rsa_cb: Failed to generate key " << keylen);
        return NULL;
    }

    if (newkey) {
        if (do_debug(83, 5))
            PEM_write_RSAPrivateKey(debug_log, rsa, NULL, NULL, 0, NULL, NULL);

        debugs(83, DBG_IMPORTANT, "Generated ephemeral RSA key of length " << keylen);
    }

    return rsa;
}

int Ssl::asn1timeToString(ASN1_TIME *tm, char *buf, int len)
{
    BIO *bio;
    int write = 0;
    bio = BIO_new(BIO_s_mem());
    if (bio) {
        if (ASN1_TIME_print(bio, tm))
            write = BIO_read(bio, buf, len-1);
        BIO_free(bio);
    }
    buf[write]='\0';
    return write;
}

int Ssl::matchX509CommonNames(X509 *peer_cert, void *check_data, int (*check_func)(void *check_data,  ASN1_STRING *cn_data))
{
    assert(peer_cert);

    X509_NAME *name = X509_get_subject_name(peer_cert);

    for (int i = X509_NAME_get_index_by_NID(name, NID_commonName, -1); i >= 0; i = X509_NAME_get_index_by_NID(name, NID_commonName, i)) {

        ASN1_STRING *cn_data = X509_NAME_ENTRY_get_data(X509_NAME_get_entry(name, i));

        if ( (*check_func)(check_data, cn_data) == 0)
            return 1;
    }

    STACK_OF(GENERAL_NAME) * altnames;
    altnames = (STACK_OF(GENERAL_NAME)*)X509_get_ext_d2i(peer_cert, NID_subject_alt_name, NULL, NULL);

    if (altnames) {
        int numalts = sk_GENERAL_NAME_num(altnames);
        for (int i = 0; i < numalts; ++i) {
            const GENERAL_NAME *check = sk_GENERAL_NAME_value(altnames, i);
            if (check->type != GEN_DNS) {
                continue;
            }
            ASN1_STRING *cn_data = check->d.dNSName;

            if ( (*check_func)(check_data, cn_data) == 0) {
                sk_GENERAL_NAME_pop_free(altnames, GENERAL_NAME_free);
                return 1;
            }
        }
        sk_GENERAL_NAME_pop_free(altnames, GENERAL_NAME_free);
    }
    return 0;
}

static int check_domain( void *check_data, ASN1_STRING *cn_data)
{
    char cn[1024];
    const char *server = (const char *)check_data;

    if (cn_data->length > (int)sizeof(cn) - 1) {
        return 1; //if does not fit our buffer just ignore
    }
    char *s = reinterpret_cast<char*>(cn_data->data);
    char *d = cn;
    for (int i = 0; i < cn_data->length; ++i, ++d, ++s) {
        if (*s == '\0')
            return 1; // always a domain mismatch. contains 0x00
        *d = *s;
    }
    cn[cn_data->length] = '\0';
    debugs(83, 4, "Verifying server domain " << server << " to certificate name/subjectAltName " << cn);
    return matchDomainName(server, cn[0] == '*' ? cn + 1 : cn);
}

bool Ssl::checkX509ServerValidity(X509 *cert, const char *server)
{
    return matchX509CommonNames(cert, (void *)server, check_domain);
}

/// \ingroup ServerProtocolSSLInternal
static int
ssl_verify_cb(int ok, X509_STORE_CTX * ctx)
{
    // preserve original ctx->error before SSL_ calls can overwrite it
    Ssl::ssl_error_t error_no = ok ? SSL_ERROR_NONE : ctx->error;

    char buffer[256] = "";
    SSL *ssl = (SSL *)X509_STORE_CTX_get_ex_data(ctx, SSL_get_ex_data_X509_STORE_CTX_idx());
    Security::ContextPtr sslctx = SSL_get_SSL_CTX(ssl);
    SBuf *server = (SBuf *)SSL_get_ex_data(ssl, ssl_ex_index_server);
    void *dont_verify_domain = SSL_CTX_get_ex_data(sslctx, ssl_ctx_ex_index_dont_verify_domain);
    ACLChecklist *check = (ACLChecklist*)SSL_get_ex_data(ssl, ssl_ex_index_cert_error_check);
    X509 *peeked_cert = (X509 *)SSL_get_ex_data(ssl, ssl_ex_index_ssl_peeked_cert);
    X509 *peer_cert = ctx->cert;

    X509_NAME_oneline(X509_get_subject_name(peer_cert), buffer,
                      sizeof(buffer));

    // detect infinite loops
    uint32_t *validationCounter = static_cast<uint32_t *>(SSL_get_ex_data(ssl, ssl_ex_index_ssl_validation_counter));
    if (!validationCounter) {
        validationCounter = new uint32_t(1);
        SSL_set_ex_data(ssl, ssl_ex_index_ssl_validation_counter, validationCounter);
    } else {
        // overflows allowed if SQUID_CERT_VALIDATION_ITERATION_MAX >= UINT32_MAX
        (*validationCounter)++;
    }

    if ((*validationCounter) >= SQUID_CERT_VALIDATION_ITERATION_MAX) {
        ok = 0; // or the validation loop will never stop
        error_no = SQUID_X509_V_ERR_INFINITE_VALIDATION;
        debugs(83, 2, "SQUID_X509_V_ERR_INFINITE_VALIDATION: " <<
               *validationCounter << " iterations while checking " << buffer);
    }

    if (ok) {
        debugs(83, 5, "SSL Certificate signature OK: " << buffer);

        // Check for domain mismatch only if the current certificate is the peer certificate.
        if (!dont_verify_domain && server && peer_cert == X509_STORE_CTX_get_current_cert(ctx)) {
            if (!Ssl::checkX509ServerValidity(peer_cert, server->c_str())) {
                debugs(83, 2, "SQUID_X509_V_ERR_DOMAIN_MISMATCH: Certificate " << buffer << " does not match domainname " << server);
                ok = 0;
                error_no = SQUID_X509_V_ERR_DOMAIN_MISMATCH;
            }
        }
    }

    if (ok && peeked_cert) {
        // Check whether the already peeked certificate matches the new one.
        if (X509_cmp(peer_cert, peeked_cert) != 0) {
            debugs(83, 2, "SQUID_X509_V_ERR_CERT_CHANGE: Certificate " << buffer << " does not match peeked certificate");
            ok = 0;
            error_no =  SQUID_X509_V_ERR_CERT_CHANGE;
        }
    }

    if (!ok) {
        X509 *broken_cert =  X509_STORE_CTX_get_current_cert(ctx);
        if (!broken_cert)
            broken_cert = peer_cert;

        Ssl::CertErrors *errs = static_cast<Ssl::CertErrors *>(SSL_get_ex_data(ssl, ssl_ex_index_ssl_errors));
        if (!errs) {
            const int depth = X509_STORE_CTX_get_error_depth(ctx);
            errs = new Ssl::CertErrors(Ssl::CertError(error_no, broken_cert, depth));
            if (!SSL_set_ex_data(ssl, ssl_ex_index_ssl_errors,  (void *)errs)) {
                debugs(83, 2, "Failed to set ssl error_no in ssl_verify_cb: Certificate " << buffer);
                delete errs;
                errs = NULL;
            }
        } else // remember another error number
            errs->push_back_unique(Ssl::CertError(error_no, broken_cert));

        if (const char *err_descr = Ssl::GetErrorDescr(error_no))
            debugs(83, 5, err_descr << ": " << buffer);
        else
            debugs(83, DBG_IMPORTANT, "SSL unknown certificate error " << error_no << " in " << buffer);

        // Check if the certificate error can be bypassed.
        // Infinity validation loop errors can not bypassed.
        if (error_no != SQUID_X509_V_ERR_INFINITE_VALIDATION) {
            if (check) {
                ACLFilledChecklist *filledCheck = Filled(check);
                assert(!filledCheck->sslErrors);
                filledCheck->sslErrors = new Ssl::CertErrors(Ssl::CertError(error_no, broken_cert));
                filledCheck->serverCert.resetAndLock(peer_cert);
                if (check->fastCheck() == ACCESS_ALLOWED) {
                    debugs(83, 3, "bypassing SSL error " << error_no << " in " << buffer);
                    ok = 1;
                } else {
                    debugs(83, 5, "confirming SSL error " << error_no);
                }
                delete filledCheck->sslErrors;
                filledCheck->sslErrors = NULL;
                filledCheck->serverCert.reset(NULL);
            }
            // If the certificate validator is used then we need to allow all errors and
            // pass them to certficate validator for more processing
            else if (Ssl::TheConfig.ssl_crt_validator) {
                ok = 1;
            }
        }
    }

    if (Ssl::TheConfig.ssl_crt_validator) {
        // Check if we have stored certificates chain. Store if not.
        if (!SSL_get_ex_data(ssl, ssl_ex_index_ssl_cert_chain)) {
            STACK_OF(X509) *certStack = X509_STORE_CTX_get1_chain(ctx);
            if (certStack && !SSL_set_ex_data(ssl, ssl_ex_index_ssl_cert_chain, certStack))
                sk_X509_pop_free(certStack, X509_free);
        }
    }

    if (!ok && !SSL_get_ex_data(ssl, ssl_ex_index_ssl_error_detail) ) {

        // Find the broken certificate. It may be intermediate.
        X509 *broken_cert = peer_cert; // reasonable default if search fails
        // Our SQUID_X509_V_ERR_DOMAIN_MISMATCH implies peer_cert is at fault.
        if (error_no != SQUID_X509_V_ERR_DOMAIN_MISMATCH) {
            if (X509 *last_used_cert = X509_STORE_CTX_get_current_cert(ctx))
                broken_cert = last_used_cert;
        }

        Ssl::ErrorDetail *errDetail =
            new Ssl::ErrorDetail(error_no, peer_cert, broken_cert);

        if (!SSL_set_ex_data(ssl, ssl_ex_index_ssl_error_detail,  errDetail)) {
            debugs(83, 2, "Failed to set Ssl::ErrorDetail in ssl_verify_cb: Certificate " << buffer);
            delete errDetail;
        }
    }

    return ok;
}

// "dup" function for SSL_get_ex_new_index("cert_err_check")
static int
ssl_dupAclChecklist(CRYPTO_EX_DATA *, CRYPTO_EX_DATA *, void *,
                    int, long, void *)
{
    // We do not support duplication of ACLCheckLists.
    // If duplication is needed, we can count copies with cbdata.
    assert(false);
    return 0;
}

// "free" function for SSL_get_ex_new_index("cert_err_check")
static void
ssl_freeAclChecklist(void *, void *ptr, CRYPTO_EX_DATA *,
                     int, long, void *)
{
    delete static_cast<ACLChecklist *>(ptr); // may be NULL
}

// "free" function for SSL_get_ex_new_index("ssl_error_detail")
static void
ssl_free_ErrorDetail(void *, void *ptr, CRYPTO_EX_DATA *,
                     int, long, void *)
{
    Ssl::ErrorDetail  *errDetail = static_cast <Ssl::ErrorDetail *>(ptr);
    delete errDetail;
}

static void
ssl_free_SslErrors(void *, void *ptr, CRYPTO_EX_DATA *,
                   int, long, void *)
{
    Ssl::CertErrors *errs = static_cast <Ssl::CertErrors*>(ptr);
    delete errs;
}

// "free" function for SSL_get_ex_new_index("ssl_ex_index_ssl_validation_counter")
static void
ssl_free_int(void *, void *ptr, CRYPTO_EX_DATA *,
             int, long, void *)
{
    uint32_t *counter = static_cast <uint32_t *>(ptr);
    delete counter;
}

/// \ingroup ServerProtocolSSLInternal
/// Callback handler function to release STACK_OF(X509) "ex" data stored
/// in an SSL object.
static void
ssl_free_CertChain(void *, void *ptr, CRYPTO_EX_DATA *,
                   int, long, void *)
{
    STACK_OF(X509) *certsChain = static_cast <STACK_OF(X509) *>(ptr);
    sk_X509_pop_free(certsChain,X509_free);
}

// "free" function for X509 certificates
static void
ssl_free_X509(void *, void *ptr, CRYPTO_EX_DATA *,
              int, long, void *)
{
    X509  *cert = static_cast <X509 *>(ptr);
    X509_free(cert);
}

// "free" function for SBuf
static void
ssl_free_SBuf(void *, void *ptr, CRYPTO_EX_DATA *,
              int, long, void *)
{
    SBuf  *buf = static_cast <SBuf *>(ptr);
    delete buf;
}

void
Ssl::Initialize(void)
{
    static bool initialized = false;
    if (initialized)
        return;
    initialized = true;

    SSL_load_error_strings();
    SSLeay_add_ssl_algorithms();

#if HAVE_OPENSSL_ENGINE_H
    if (::Config.SSL.ssl_engine) {
        ENGINE *e;
        if (!(e = ENGINE_by_id(::Config.SSL.ssl_engine)))
            fatalf("Unable to find SSL engine '%s'\n", ::Config.SSL.ssl_engine);

        if (!ENGINE_set_default(e, ENGINE_METHOD_ALL)) {
            const int ssl_error = ERR_get_error();
            fatalf("Failed to initialise SSL engine: %s\n", ERR_error_string(ssl_error, NULL));
        }
    }
#else
    if (::Config.SSL.ssl_engine)
        fatalf("Your OpenSSL has no SSL engine support\n");
#endif

    const char *defName = ::Config.SSL.certSignHash ? ::Config.SSL.certSignHash : SQUID_SSL_SIGN_HASH_IF_NONE;
    Ssl::DefaultSignHash = EVP_get_digestbyname(defName);
    if (!Ssl::DefaultSignHash)
        fatalf("Sign hash '%s' is not supported\n", defName);

    ssl_ex_index_server = SSL_get_ex_new_index(0, (void *) "server", NULL, NULL, ssl_free_SBuf);
    ssl_ctx_ex_index_dont_verify_domain = SSL_CTX_get_ex_new_index(0, (void *) "dont_verify_domain", NULL, NULL, NULL);
    ssl_ex_index_cert_error_check = SSL_get_ex_new_index(0, (void *) "cert_error_check", NULL, &ssl_dupAclChecklist, &ssl_freeAclChecklist);
    ssl_ex_index_ssl_error_detail = SSL_get_ex_new_index(0, (void *) "ssl_error_detail", NULL, NULL, &ssl_free_ErrorDetail);
    ssl_ex_index_ssl_peeked_cert  = SSL_get_ex_new_index(0, (void *) "ssl_peeked_cert", NULL, NULL, &ssl_free_X509);
    ssl_ex_index_ssl_errors =  SSL_get_ex_new_index(0, (void *) "ssl_errors", NULL, NULL, &ssl_free_SslErrors);
    ssl_ex_index_ssl_cert_chain = SSL_get_ex_new_index(0, (void *) "ssl_cert_chain", NULL, NULL, &ssl_free_CertChain);
    ssl_ex_index_ssl_validation_counter = SSL_get_ex_new_index(0, (void *) "ssl_validation_counter", NULL, NULL, &ssl_free_int);
    ssl_ex_index_ssl_untrusted_chain = SSL_get_ex_new_index(0, (void *) "ssl_untrusted_chain", NULL, NULL, &ssl_free_CertChain);
}

#if defined(SSL3_FLAGS_NO_RENEGOTIATE_CIPHERS)
static void
ssl_info_cb(const SSL *ssl, int where, int ret)
{
    (void)ret;
    if ((where & SSL_CB_HANDSHAKE_DONE) != 0) {
        // disable renegotiation (CVE-2009-3555)
        ssl->s3->flags |= SSL3_FLAGS_NO_RENEGOTIATE_CIPHERS;
    }
}
#endif

static bool
configureSslContext(Security::ContextPtr sslContext, AnyP::PortCfg &port)
{
    int ssl_error;
    SSL_CTX_set_options(sslContext, port.secure.parsedOptions);

#if defined(SSL3_FLAGS_NO_RENEGOTIATE_CIPHERS)
    SSL_CTX_set_info_callback(sslContext, ssl_info_cb);
#endif

    if (port.sslContextSessionId)
        SSL_CTX_set_session_id_context(sslContext, (const unsigned char *)port.sslContextSessionId, strlen(port.sslContextSessionId));

    if (port.secure.parsedFlags & SSL_FLAG_NO_SESSION_REUSE) {
        SSL_CTX_set_session_cache_mode(sslContext, SSL_SESS_CACHE_OFF);
    }

    if (Config.SSL.unclean_shutdown) {
        debugs(83, 5, "Enabling quiet SSL shutdowns (RFC violation).");

        SSL_CTX_set_quiet_shutdown(sslContext, 1);
    }

    if (!port.secure.sslCipher.isEmpty()) {
        debugs(83, 5, "Using chiper suite " << port.secure.sslCipher << ".");

        if (!SSL_CTX_set_cipher_list(sslContext, port.secure.sslCipher.c_str())) {
            ssl_error = ERR_get_error();
            debugs(83, DBG_CRITICAL, "ERROR: Failed to set SSL cipher suite '" << port.secure.sslCipher << "': " << ERR_error_string(ssl_error, NULL));
            return false;
        }
    }

    debugs(83, 9, "Setting RSA key generation callback.");
    SSL_CTX_set_tmp_rsa_callback(sslContext, ssl_temp_rsa_cb);

    port.secure.updateContextEecdh(sslContext);
    port.secure.updateContextCa(sslContext);

    if (port.clientCA.get()) {
        ERR_clear_error();
        if (STACK_OF(X509_NAME) *clientca = SSL_dup_CA_list(port.clientCA.get())) {
            SSL_CTX_set_client_CA_list(sslContext, clientca);
        } else {
            ssl_error = ERR_get_error();
            debugs(83, DBG_CRITICAL, "ERROR: Failed to dupe the client CA list: " << ERR_error_string(ssl_error, NULL));
            return false;
        }

        if (port.secure.parsedFlags & SSL_FLAG_DELAYED_AUTH) {
            debugs(83, 9, "Not requesting client certificates until acl processing requires one");
            SSL_CTX_set_verify(sslContext, SSL_VERIFY_NONE, NULL);
        } else {
            debugs(83, 9, "Requiring client certificates.");
            SSL_CTX_set_verify(sslContext, SSL_VERIFY_PEER | SSL_VERIFY_FAIL_IF_NO_PEER_CERT, ssl_verify_cb);
        }

        port.secure.updateContextCrl(sslContext);

    } else {
        debugs(83, 9, "Not requiring any client certificates");
        SSL_CTX_set_verify(sslContext, SSL_VERIFY_NONE, NULL);
    }

    if (port.secure.parsedFlags & SSL_FLAG_DONT_VERIFY_DOMAIN)
        SSL_CTX_set_ex_data(sslContext, ssl_ctx_ex_index_dont_verify_domain, (void *) -1);

    Ssl::SetSessionCallbacks(sslContext);

    return true;
}

Security::ContextPtr
sslCreateServerContext(AnyP::PortCfg &port)
{
    Security::ContextPtr sslContext(port.secure.createBlankContext());
    if (!sslContext)
        return nullptr;

    if (!SSL_CTX_use_certificate(sslContext, port.signingCert.get())) {
        const int ssl_error = ERR_get_error();
        const auto &keys = port.secure.certs.front();
        debugs(83, DBG_CRITICAL, "ERROR: Failed to acquire TLS certificate '" << keys.certFile << "': " << ERR_error_string(ssl_error, NULL));
        SSL_CTX_free(sslContext);
        return NULL;
    }

    if (!SSL_CTX_use_PrivateKey(sslContext, port.signPkey.get())) {
        const int ssl_error = ERR_get_error();
        const auto &keys = port.secure.certs.front();
        debugs(83, DBG_CRITICAL, "ERROR: Failed to acquire TLS private key '" << keys.privateKeyFile << "': " << ERR_error_string(ssl_error, NULL));
        SSL_CTX_free(sslContext);
        return NULL;
    }

    Ssl::addChainToSslContext(sslContext, port.certsToChain.get());

    /* Alternate code;
        debugs(83, DBG_IMPORTANT, "Using certificate in " << certfile);

        if (!SSL_CTX_use_certificate_chain_file(sslContext, certfile)) {
            ssl_error = ERR_get_error();
            debugs(83, DBG_CRITICAL, "ERROR: Failed to acquire SSL certificate '" << certfile << "': " << ERR_error_string(ssl_error, NULL));
            SSL_CTX_free(sslContext);
            return NULL;
        }

        debugs(83, DBG_IMPORTANT, "Using private key in " << keyfile);
        ssl_ask_password(sslContext, keyfile);

        if (!SSL_CTX_use_PrivateKey_file(sslContext, keyfile, SSL_FILETYPE_PEM)) {
            ssl_error = ERR_get_error();
            debugs(83, DBG_CRITICAL, "ERROR: Failed to acquire SSL private key '" << keyfile << "': " << ERR_error_string(ssl_error, NULL));
            SSL_CTX_free(sslContext);
            return NULL;
        }

        debugs(83, 5, "Comparing private and public SSL keys.");

        if (!SSL_CTX_check_private_key(sslContext)) {
            ssl_error = ERR_get_error();
            debugs(83, DBG_CRITICAL, "ERROR: SSL private key '" << certfile << "' does not match public key '" <<
                   keyfile << "': " << ERR_error_string(ssl_error, NULL));
            SSL_CTX_free(sslContext);
            return NULL;
        }
    */

    if (!configureSslContext(sslContext, port)) {
        debugs(83, DBG_CRITICAL, "ERROR: Configuring static SSL context");
        SSL_CTX_free(sslContext);
        return NULL;
    }

    return sslContext;
}

Security::ContextPtr
sslCreateClientContext(Security::PeerOptions &peer, long options, long fl)
{
    Security::ContextPtr sslContext(peer.createBlankContext());
    if (!sslContext)
        return nullptr;

    SSL_CTX_set_options(sslContext, options);

#if defined(SSL3_FLAGS_NO_RENEGOTIATE_CIPHERS)
    SSL_CTX_set_info_callback(sslContext, ssl_info_cb);
#endif

    if (!peer.sslCipher.isEmpty()) {
        debugs(83, 5, "Using chiper suite " << peer.sslCipher << ".");

        const char *cipher = peer.sslCipher.c_str();
        if (!SSL_CTX_set_cipher_list(sslContext, cipher)) {
            const int ssl_error = ERR_get_error();
            fatalf("Failed to set SSL cipher suite '%s': %s\n",
                   cipher, ERR_error_string(ssl_error, NULL));
        }
    }

    if (!peer.certs.empty()) {
        // TODO: support loading multiple cert/key pairs
        auto &keys = peer.certs.front();
        if (!keys.certFile.isEmpty()) {
            debugs(83, DBG_IMPORTANT, "Using certificate in " << keys.certFile);

            const char *certfile = keys.certFile.c_str();
            if (!SSL_CTX_use_certificate_chain_file(sslContext, certfile)) {
                const int ssl_error = ERR_get_error();
                fatalf("Failed to acquire SSL certificate '%s': %s\n",
                       certfile, ERR_error_string(ssl_error, NULL));
            }

            debugs(83, DBG_IMPORTANT, "Using private key in " << keys.privateKeyFile);
            const char *keyfile = keys.privateKeyFile.c_str();
            ssl_ask_password(sslContext, keyfile);

            if (!SSL_CTX_use_PrivateKey_file(sslContext, keyfile, SSL_FILETYPE_PEM)) {
                const int ssl_error = ERR_get_error();
                fatalf("Failed to acquire SSL private key '%s': %s\n",
                       keyfile, ERR_error_string(ssl_error, NULL));
            }

            debugs(83, 5, "Comparing private and public SSL keys.");

            if (!SSL_CTX_check_private_key(sslContext)) {
                const int ssl_error = ERR_get_error();
                fatalf("SSL private key '%s' does not match public key '%s': %s\n",
                       certfile, keyfile, ERR_error_string(ssl_error, NULL));
            }
        }
    }

    debugs(83, 9, "Setting RSA key generation callback.");
    SSL_CTX_set_tmp_rsa_callback(sslContext, ssl_temp_rsa_cb);

    if (fl & SSL_FLAG_DONT_VERIFY_PEER) {
        debugs(83, 2, "NOTICE: Peer certificates are not verified for validity!");
        SSL_CTX_set_verify(sslContext, SSL_VERIFY_NONE, NULL);
    } else {
        debugs(83, 9, "Setting certificate verification callback.");
        SSL_CTX_set_verify(sslContext, SSL_VERIFY_PEER | SSL_VERIFY_FAIL_IF_NO_PEER_CERT, ssl_verify_cb);
    }

    return sslContext;
}

/// \ingroup ServerProtocolSSLInternal
int
ssl_read_method(int fd, char *buf, int len)
{
    auto ssl = fd_table[fd].ssl.get();

#if DONT_DO_THIS

    if (!SSL_is_init_finished(ssl)) {
        errno = ENOTCONN;
        return -1;
    }

#endif

    int i = SSL_read(ssl, buf, len);

    if (i > 0 && SSL_pending(ssl) > 0) {
        debugs(83, 2, "SSL FD " << fd << " is pending");
        fd_table[fd].flags.read_pending = true;
    } else
        fd_table[fd].flags.read_pending = false;

    return i;
}

/// \ingroup ServerProtocolSSLInternal
int
ssl_write_method(int fd, const char *buf, int len)
{
    auto ssl = fd_table[fd].ssl.get();
    if (!SSL_is_init_finished(ssl)) {
        errno = ENOTCONN;
        return -1;
    }

    int i = SSL_write(ssl, buf, len);
    return i;
}

void
ssl_shutdown_method(SSL *ssl)
{
    SSL_shutdown(ssl);
}

/// \ingroup ServerProtocolSSLInternal
static const char *
ssl_get_attribute(X509_NAME * name, const char *attribute_name)
{
    static char buffer[1024];
    buffer[0] = '\0';

    if (strcmp(attribute_name, "DN") == 0) {
        X509_NAME_oneline(name, buffer, sizeof(buffer));
    } else {
        int nid = OBJ_txt2nid(const_cast<char *>(attribute_name));
        if (nid == 0) {
            debugs(83, DBG_IMPORTANT, "WARNING: Unknown SSL attribute name '" << attribute_name << "'");
            return nullptr;
        }
        X509_NAME_get_text_by_NID(name, nid, buffer, sizeof(buffer));
    }

    return *buffer ? buffer : nullptr;
}

/// \ingroup ServerProtocolSSLInternal
const char *
Ssl::GetX509UserAttribute(X509 * cert, const char *attribute_name)
{
    X509_NAME *name;
    const char *ret;

    if (!cert)
        return NULL;

    name = X509_get_subject_name(cert);

    ret = ssl_get_attribute(name, attribute_name);

    return ret;
}

const char *
Ssl::GetX509Fingerprint(X509 * cert, const char *)
{
    static char buf[1024];
    if (!cert)
        return NULL;

    unsigned int n;
    unsigned char md[EVP_MAX_MD_SIZE];
    if (!X509_digest(cert, EVP_sha1(), md, &n))
        return NULL;

    assert(3 * n + 1 < sizeof(buf));

    char *s = buf;
    for (unsigned int i=0; i < n; ++i, s += 3) {
        const char term = (i + 1 < n) ? ':' : '\0';
        snprintf(s, 4, "%02X%c", md[i], term);
    }

    return buf;
}

/// \ingroup ServerProtocolSSLInternal
const char *
Ssl::GetX509CAAttribute(X509 * cert, const char *attribute_name)
{

    X509_NAME *name;
    const char *ret;

    if (!cert)
        return NULL;

    name = X509_get_issuer_name(cert);

    ret = ssl_get_attribute(name, attribute_name);

    return ret;
}

const char *sslGetUserAttribute(SSL *ssl, const char *attribute_name)
{
    if (!ssl)
        return NULL;

    X509 *cert = SSL_get_peer_certificate(ssl);

    const char *attr = Ssl::GetX509UserAttribute(cert, attribute_name);

    X509_free(cert);
    return attr;
}

const char *sslGetCAAttribute(SSL *ssl, const char *attribute_name)
{
    if (!ssl)
        return NULL;

    X509 *cert = SSL_get_peer_certificate(ssl);

    const char *attr = Ssl::GetX509CAAttribute(cert, attribute_name);

    X509_free(cert);
    return attr;
}

const char *
sslGetUserEmail(SSL * ssl)
{
    return sslGetUserAttribute(ssl, "emailAddress");
}

const char *
sslGetUserCertificatePEM(SSL *ssl)
{
    X509 *cert;
    BIO *mem;
    static char *str = NULL;
    char *ptr;
    long len;

    safe_free(str);

    if (!ssl)
        return NULL;

    cert = SSL_get_peer_certificate(ssl);

    if (!cert)
        return NULL;

    mem = BIO_new(BIO_s_mem());

    PEM_write_bio_X509(mem, cert);

    len = BIO_get_mem_data(mem, &ptr);

    str = (char *)xmalloc(len + 1);

    memcpy(str, ptr, len);

    str[len] = '\0';

    X509_free(cert);

    BIO_free(mem);

    return str;
}

const char *
sslGetUserCertificateChainPEM(SSL *ssl)
{
    STACK_OF(X509) *chain;
    BIO *mem;
    static char *str = NULL;
    char *ptr;
    long len;
    int i;

    safe_free(str);

    if (!ssl)
        return NULL;

    chain = SSL_get_peer_cert_chain(ssl);

    if (!chain)
        return sslGetUserCertificatePEM(ssl);

    mem = BIO_new(BIO_s_mem());

    for (i = 0; i < sk_X509_num(chain); ++i) {
        X509 *cert = sk_X509_value(chain, i);
        PEM_write_bio_X509(mem, cert);
    }

    len = BIO_get_mem_data(mem, &ptr);

    str = (char *)xmalloc(len + 1);
    memcpy(str, ptr, len);
    str[len] = '\0';

    BIO_free(mem);

    return str;
}

/// Create SSL context and apply ssl certificate and private key to it.
Security::ContextPtr
Ssl::createSSLContext(Security::CertPointer & x509, Ssl::EVP_PKEY_Pointer & pkey, AnyP::PortCfg &port)
{
#if (OPENSSL_VERSION_NUMBER >= 0x10100000L)
    Security::ContextPointer sslContext(SSL_CTX_new(TLS_server_method()));
#else
    Security::ContextPointer sslContext(SSL_CTX_new(SSLv23_server_method()));
#endif

    if (!SSL_CTX_use_certificate(sslContext.get(), x509.get()))
        return NULL;

    if (!SSL_CTX_use_PrivateKey(sslContext.get(), pkey.get()))
        return NULL;

    if (!configureSslContext(sslContext.get(), port))
        return NULL;

    return sslContext.release();
}

Security::ContextPtr
Ssl::generateSslContextUsingPkeyAndCertFromMemory(const char * data, AnyP::PortCfg &port)
{
    Security::CertPointer cert;
    Ssl::EVP_PKEY_Pointer pkey;
    if (!readCertAndPrivateKeyFromMemory(cert, pkey, data) || !cert || !pkey)
        return nullptr;

    return createSSLContext(cert, pkey, port);
}

Security::ContextPtr
Ssl::generateSslContext(CertificateProperties const &properties, AnyP::PortCfg &port)
{
    Security::CertPointer cert;
    Ssl::EVP_PKEY_Pointer pkey;
    if (!generateSslCertificate(cert, pkey, properties) || !cert || !pkey)
        return nullptr;

    return createSSLContext(cert, pkey, port);
}

bool
Ssl::configureSSL(SSL *ssl, CertificateProperties const &properties, AnyP::PortCfg &port)
{
    Security::CertPointer cert;
    Ssl::EVP_PKEY_Pointer pkey;
    if (!generateSslCertificate(cert, pkey, properties))
        return false;

    if (!cert)
        return false;

    if (!pkey)
        return false;

    if (!SSL_use_certificate(ssl, cert.get()))
        return false;

    if (!SSL_use_PrivateKey(ssl, pkey.get()))
        return false;

    return true;
}

bool
Ssl::configureSSLUsingPkeyAndCertFromMemory(SSL *ssl, const char *data, AnyP::PortCfg &port)
{
    Security::CertPointer cert;
    Ssl::EVP_PKEY_Pointer pkey;
    if (!readCertAndPrivateKeyFromMemory(cert, pkey, data))
        return false;

    if (!cert || !pkey)
        return false;

    if (!SSL_use_certificate(ssl, cert.get()))
        return false;

    if (!SSL_use_PrivateKey(ssl, pkey.get()))
        return false;

    return true;
}

bool Ssl::verifySslCertificate(Security::ContextPtr sslContext, CertificateProperties const &properties)
{
    // SSL_get_certificate is buggy in openssl versions 1.0.1d and 1.0.1e
    // Try to retrieve certificate directly from Security::ContextPtr object
#if SQUID_USE_SSLGETCERTIFICATE_HACK
    X509 ***pCert = (X509 ***)sslContext->cert;
    X509 * cert = pCert && *pCert ? **pCert : NULL;
#elif SQUID_SSLGETCERTIFICATE_BUGGY
    X509 * cert = NULL;
    assert(0);
#else
    // Temporary ssl for getting X509 certificate from SSL_CTX.
    Security::SessionPointer ssl(SSL_new(sslContext));
    X509 * cert = SSL_get_certificate(ssl.get());
#endif
    if (!cert)
        return false;
    ASN1_TIME * time_notBefore = X509_get_notBefore(cert);
    ASN1_TIME * time_notAfter = X509_get_notAfter(cert);
    bool ret = (X509_cmp_current_time(time_notBefore) < 0 && X509_cmp_current_time(time_notAfter) > 0);
    if (!ret)
        return false;

    return certificateMatchesProperties(cert, properties);
}

bool
Ssl::setClientSNI(SSL *ssl, const char *fqdn)
{
    //The SSL_CTRL_SET_TLSEXT_HOSTNAME is a openssl macro which indicates
    // if the TLS servername extension (SNI) is enabled in openssl library.
#if defined(SSL_CTRL_SET_TLSEXT_HOSTNAME)
    if (!SSL_set_tlsext_host_name(ssl, fqdn)) {
        const int ssl_error = ERR_get_error();
        debugs(83, 3,  "WARNING: unable to set TLS servername extension (SNI): " <<
               ERR_error_string(ssl_error, NULL) << "\n");
        return false;
    }
    return true;
#else
    debugs(83, 7,  "no support for TLS servername extension (SNI)\n");
    return false;
#endif
}

void Ssl::addChainToSslContext(Security::ContextPtr sslContext, STACK_OF(X509) *chain)
{
    if (!chain)
        return;

    for (int i = 0; i < sk_X509_num(chain); ++i) {
        X509 *cert = sk_X509_value(chain, i);
        if (SSL_CTX_add_extra_chain_cert(sslContext, cert)) {
            // increase the certificate lock
            CRYPTO_add(&(cert->references),1,CRYPTO_LOCK_X509);
        } else {
            const int ssl_error = ERR_get_error();
            debugs(83, DBG_IMPORTANT, "WARNING: can not add certificate to SSL context chain: " << ERR_error_string(ssl_error, NULL));
        }
    }
}

static const char *
hasAuthorityInfoAccessCaIssuers(X509 *cert)
{
    AUTHORITY_INFO_ACCESS *info;
    if (!cert)
        return NULL;
    info = (AUTHORITY_INFO_ACCESS *)X509_get_ext_d2i(cert, NID_info_access, NULL, NULL);
    if (!info)
        return NULL;

    static char uri[MAX_URL];
    uri[0] = '\0';

    for (int i = 0; i < sk_ACCESS_DESCRIPTION_num(info); i++) {
        ACCESS_DESCRIPTION *ad = sk_ACCESS_DESCRIPTION_value(info, i);
        if (OBJ_obj2nid(ad->method) == NID_ad_ca_issuers) {
            if (ad->location->type == GEN_URI) {
                xstrncpy(uri, (char *)ASN1_STRING_data(ad->location->d.uniformResourceIdentifier), sizeof(uri));
            }
            break;
        }
    }
    AUTHORITY_INFO_ACCESS_free(info);
    return uri[0] != '\0' ? uri : NULL;
}

bool
Ssl::loadCerts(const char *certsFile, Ssl::CertsIndexedList &list)
{
    BIO *in = BIO_new_file(certsFile, "r");
    if (!in) {
        debugs(83, DBG_IMPORTANT, "Failed to open '" << certsFile << "' to load certificates");
        return false;
    }

    X509 *aCert;
    while((aCert = PEM_read_bio_X509(in, NULL, NULL, NULL))) {
        static char buffer[2048];
        X509_NAME_oneline(X509_get_subject_name(aCert), buffer, sizeof(buffer));
        list.insert(std::pair<SBuf, X509 *>(SBuf(buffer), aCert));
    }
    debugs(83, 4, "Loaded " << list.size() << " certificates from file: '" << certsFile << "'");
    BIO_free(in);
    return true;
}

/// quickly find a certificate with a given issuer in Ssl::CertsIndexedList.
static X509 *
findCertByIssuerFast(Ssl::CertsIndexedList &list, X509 *cert)
{
    static char buffer[2048];

    if (X509_NAME *issuerName = X509_get_issuer_name(cert))
        X509_NAME_oneline(issuerName, buffer, sizeof(buffer));
    else
        return NULL;

    const auto ret = list.equal_range(SBuf(buffer));
    for (Ssl::CertsIndexedList::iterator it = ret.first; it != ret.second; ++it) {
        X509 *issuer = it->second;
        if (X509_check_issued(cert, issuer)) {
            return issuer;
        }
    }
    return NULL;
}

/// slowly find a certificate with a given issuer using linear search
static X509 *
findCertByIssuerSlowly(STACK_OF(X509) *sk, X509 *cert)
{
    if (!sk)
        return NULL;

    const int skItemsNum = sk_X509_num(sk);
    for (int i = 0; i < skItemsNum; ++i) {
        X509 *issuer = sk_X509_value(sk, i);
        if (X509_check_issued(issuer, cert) == X509_V_OK)
            return issuer;
    }
    return NULL;
}

const char *
Ssl::uriOfIssuerIfMissing(X509 *cert,  Ssl::X509_STACK_Pointer const &serverCertificates)
{
    if (!cert || !serverCertificates.get())
        return NULL;

    if (!findCertByIssuerSlowly(serverCertificates.get(), cert)) {
        //if issuer is missing ...
        if (!findCertByIssuerFast(SquidUntrustedCerts, cert)) {
            // and issuer not found in local untrusted certificates database 
            if (const char *issuerUri = hasAuthorityInfoAccessCaIssuers(cert)) {
                // There is a URI where we can download a certificate.
                // Check to see if this is required
                return issuerUri;
            }
        }
    }
    return NULL;
}

void
Ssl::missingChainCertificatesUrls(std::queue<SBuf> &URIs, Ssl::X509_STACK_Pointer const &serverCertificates)
{
    if (!serverCertificates.get())
        return;

    for (int i = 0; i < sk_X509_num(serverCertificates.get()); ++i) {
        X509 *cert = sk_X509_value(serverCertificates.get(), i);
        if (const char *issuerUri = uriOfIssuerIfMissing(cert, serverCertificates))
            URIs.push(SBuf(issuerUri));
    }
}

void
Ssl::SSL_add_untrusted_cert(SSL *ssl, X509 *cert)
{
    STACK_OF(X509) *untrustedStack = static_cast <STACK_OF(X509) *>(SSL_get_ex_data(ssl, ssl_ex_index_ssl_untrusted_chain));
    if (!untrustedStack) {
        untrustedStack = sk_X509_new_null();
        if (!SSL_set_ex_data(ssl, ssl_ex_index_ssl_untrusted_chain, untrustedStack)) {
            sk_X509_pop_free(untrustedStack, X509_free); //?? print an error?
            return;
        }
    }
    sk_X509_push(untrustedStack, cert);
}

/// add missing issuer certificates to untrustedCerts
static void
completeIssuers(X509_STORE_CTX *ctx, STACK_OF(X509) *untrustedCerts)
{
    debugs(83, 2,  "completing " << sk_X509_num(untrustedCerts) << " OpenSSL untrusted certs using " << SquidUntrustedCerts.size() << " configured untrusted certificates");

    int depth = ctx->param->depth;
    X509 *current = ctx->cert;
    int i = 0;
    for (i = 0; current && (i < depth); ++i) {
        if (X509_check_issued(current, current)) {
            // either ctx->cert is itself self-signed or untrustedCerts
            // aready contain the self-signed current certificate
            break;
        }

        // untrustedCerts is short, not worth indexing
        X509 *issuer = findCertByIssuerSlowly(untrustedCerts, current);
        if (!issuer) {
            if ((issuer = findCertByIssuerFast(SquidUntrustedCerts, current)))
                sk_X509_push(untrustedCerts, issuer);
        }
        current = issuer;
    }

    if (i >= depth)
        debugs(83, 2,  "exceeded the maximum certificate chain length: " << depth);
}

/// OpenSSL certificate validation callback.
static int
untrustedToStoreCtx_cb(X509_STORE_CTX *ctx,void *data)
{
    debugs(83, 4,  "Try to use pre-downloaded intermediate certificates\n");

    SSL *ssl = (SSL *)X509_STORE_CTX_get_ex_data(ctx, SSL_get_ex_data_X509_STORE_CTX_idx());
    STACK_OF(X509) *sslUntrustedStack = static_cast <STACK_OF(X509) *>(SSL_get_ex_data(ssl, ssl_ex_index_ssl_untrusted_chain));

    // OpenSSL already maintains ctx->untrusted but we cannot modify
    // internal OpenSSL list directly. We have to give OpenSSL our own
    // list, but it must include certificates on the OpenSSL ctx->untrusted
    STACK_OF(X509) *oldUntrusted = ctx->untrusted;
    STACK_OF(X509) *sk = sk_X509_dup(oldUntrusted); // oldUntrusted is always not NULL

    for (int i = 0; i < sk_X509_num(sslUntrustedStack); ++i) {
        X509 *cert = sk_X509_value(sslUntrustedStack, i);
        sk_X509_push(sk, cert);
    }

    // If the local untrusted certificates internal database is used
    // run completeIssuers to add missing certificates if possible.
    if (SquidUntrustedCerts.size() > 0)
        completeIssuers(ctx, sk);

    X509_STORE_CTX_set_chain(ctx, sk); // No locking/unlocking, just sets ctx->untrusted
    int ret = X509_verify_cert(ctx);
    X509_STORE_CTX_set_chain(ctx, oldUntrusted); // Set back the old untrusted list
    sk_X509_free(sk); // Release sk list
    return ret;
}

void
Ssl::useSquidUntrusted(SSL_CTX *sslContext)
{
    SSL_CTX_set_cert_verify_callback(sslContext, untrustedToStoreCtx_cb, NULL);
}

bool
Ssl::loadSquidUntrusted(const char *path)
{
    return Ssl::loadCerts(path, SquidUntrustedCerts);
}

void
Ssl::unloadSquidUntrusted()
{
    if (SquidUntrustedCerts.size()) {
        for (Ssl::CertsIndexedList::iterator it = SquidUntrustedCerts.begin(); it != SquidUntrustedCerts.end(); ++it) {
            X509_free(it->second);
        }
        SquidUntrustedCerts.clear();
    }
}

/**
 \ingroup ServerProtocolSSLInternal
 * Read certificate from file.
 * See also: static readSslX509Certificate function, gadgets.cc file
 */
static X509 * readSslX509CertificatesChain(char const * certFilename,  STACK_OF(X509)* chain)
{
    if (!certFilename)
        return NULL;
    Ssl::BIO_Pointer bio(BIO_new(BIO_s_file_internal()));
    if (!bio)
        return NULL;
    if (!BIO_read_filename(bio.get(), certFilename))
        return NULL;
    X509 *certificate = PEM_read_bio_X509(bio.get(), NULL, NULL, NULL);

    if (certificate && chain) {

        if (X509_check_issued(certificate, certificate) == X509_V_OK)
            debugs(83, 5, "Certificate is self-signed, will not be chained");
        else {
            // and add to the chain any other certificate exist in the file
            while (X509 *ca = PEM_read_bio_X509(bio.get(), NULL, NULL, NULL)) {
                if (!sk_X509_push(chain, ca))
                    debugs(83, DBG_IMPORTANT, "WARNING: unable to add CA certificate to cert chain");
            }
        }
    }

    return certificate;
}

void Ssl::readCertChainAndPrivateKeyFromFiles(Security::CertPointer & cert, EVP_PKEY_Pointer & pkey, X509_STACK_Pointer & chain, char const * certFilename, char const * keyFilename)
{
    if (keyFilename == NULL)
        keyFilename = certFilename;

    if (certFilename == NULL)
        certFilename = keyFilename;

    debugs(83, DBG_IMPORTANT, "Using certificate in " << certFilename);

    if (!chain)
        chain.reset(sk_X509_new_null());
    if (!chain)
        debugs(83, DBG_IMPORTANT, "WARNING: unable to allocate memory for cert chain");
    // XXX: ssl_ask_password_cb needs SSL_CTX_set_default_passwd_cb_userdata()
    // so this may not fully work iff Config.Program.ssl_password is set.
    pem_password_cb *cb = ::Config.Program.ssl_password ? &ssl_ask_password_cb : NULL;
    pkey.reset(readSslPrivateKey(keyFilename, cb));
    cert.reset(readSslX509CertificatesChain(certFilename, chain.get()));
    if (!pkey || !cert || !X509_check_private_key(cert.get(), pkey.get())) {
        pkey.reset(NULL);
        cert.reset(NULL);
    }
}

bool Ssl::generateUntrustedCert(Security::CertPointer &untrustedCert, EVP_PKEY_Pointer &untrustedPkey, Security::CertPointer const  &cert, EVP_PKEY_Pointer const & pkey)
{
    // Generate the self-signed certificate, using a hard-coded subject prefix
    Ssl::CertificateProperties certProperties;
    if (const char *cn = CommonHostName(cert.get())) {
        certProperties.commonName = "Not trusted by \"";
        certProperties.commonName += cn;
        certProperties.commonName += "\"";
    } else if (const char *org = getOrganization(cert.get())) {
        certProperties.commonName =  "Not trusted by \"";
        certProperties.commonName += org;
        certProperties.commonName += "\"";
    } else
        certProperties.commonName =  "Not trusted";
    certProperties.setCommonName = true;
    // O, OU, and other CA subject fields will be mimicked
    // Expiration date and other common properties will be mimicked
    certProperties.signAlgorithm = Ssl::algSignSelf;
    certProperties.signWithPkey.resetAndLock(pkey.get());
    certProperties.mimicCert.resetAndLock(cert.get());
    return Ssl::generateSslCertificate(untrustedCert, untrustedPkey, certProperties);
}

SSL *
SslCreate(Security::ContextPtr sslContext, const int fd, Ssl::Bio::Type type, const char *squidCtx)
{
    if (fd < 0) {
        debugs(83, DBG_IMPORTANT, "Gone connection");
        return NULL;
    }

    const char *errAction = NULL;
    int errCode = 0;
    if (auto ssl = SSL_new(sslContext)) {
        // without BIO, we would call SSL_set_fd(ssl, fd) instead
        if (BIO *bio = Ssl::Bio::Create(fd, type)) {
            Ssl::Bio::Link(ssl, bio); // cannot fail

            fd_table[fd].ssl.reset(ssl);
            fd_table[fd].read_method = &ssl_read_method;
            fd_table[fd].write_method = &ssl_write_method;
            fd_note(fd, squidCtx);
            return ssl;
        }
        errCode = ERR_get_error();
        errAction = "failed to initialize I/O";
        SSL_free(ssl);
    } else {
        errCode = ERR_get_error();
        errAction = "failed to allocate handle";
    }

    debugs(83, DBG_IMPORTANT, "ERROR: " << squidCtx << ' ' << errAction <<
           ": " << ERR_error_string(errCode, NULL));
    return NULL;
}

SSL *
Ssl::CreateClient(Security::ContextPtr sslContext, const int fd, const char *squidCtx)
{
    return SslCreate(sslContext, fd, Ssl::Bio::BIO_TO_SERVER, squidCtx);
}

SSL *
Ssl::CreateServer(Security::ContextPtr sslContext, const int fd, const char *squidCtx)
{
    return SslCreate(sslContext, fd, Ssl::Bio::BIO_TO_CLIENT, squidCtx);
}

Ssl::CertError::CertError(ssl_error_t anErr, X509 *aCert, int aDepth): code(anErr), depth(aDepth)
{
    cert.resetAndLock(aCert);
}

Ssl::CertError::CertError(CertError const &err): code(err.code), depth(err.depth)
{
    cert.resetAndLock(err.cert.get());
}

Ssl::CertError &
Ssl::CertError::operator = (const CertError &old)
{
    code = old.code;
    cert.resetAndLock(old.cert.get());
    return *this;
}

bool
Ssl::CertError::operator == (const CertError &ce) const
{
    return code == ce.code && cert.get() == ce.cert.get();
}

bool
Ssl::CertError::operator != (const CertError &ce) const
{
    return code != ce.code || cert.get() != ce.cert.get();
}

static int
store_session_cb(SSL *ssl, SSL_SESSION *session)
{
    if (!Ssl::SessionCache)
        return 0;

    debugs(83, 5, "Request to store SSL Session ");

    SSL_SESSION_set_timeout(session, Config.SSL.session_ttl);

    unsigned char *id = session->session_id;
    unsigned int idlen = session->session_id_length;
    unsigned char key[MEMMAP_SLOT_KEY_SIZE];
    // Session ids are of size 32bytes. They should always fit to a
    // MemMap::Slot::key
    assert(idlen <= MEMMAP_SLOT_KEY_SIZE);
    memset(key, 0, sizeof(key));
    memcpy(key, id, idlen);
    int pos;
    Ipc::MemMap::Slot *slotW = Ssl::SessionCache->openForWriting((const cache_key*)key, pos);
    if (slotW) {
        int lenRequired =  i2d_SSL_SESSION(session, NULL);
        if (lenRequired <  MEMMAP_SLOT_DATA_SIZE) {
            unsigned char *p = (unsigned char *)slotW->p;
            lenRequired = i2d_SSL_SESSION(session, &p);
            slotW->set(key, NULL, lenRequired, squid_curtime + Config.SSL.session_ttl);
        }
        Ssl::SessionCache->closeForWriting(pos);
        debugs(83, 5, "wrote an ssl session entry of size " << lenRequired << " at pos " << pos);
    }
    return 0;
}

static void
remove_session_cb(SSL_CTX *, SSL_SESSION *sessionID)
{
    if (!Ssl::SessionCache)
        return ;

    debugs(83, 5, "Request to remove corrupted or not valid SSL Session ");
    int pos;
    Ipc::MemMap::Slot const *slot = Ssl::SessionCache->openForReading((const cache_key*)sessionID, pos);
    if (slot == NULL)
        return;
    Ssl::SessionCache->closeForReading(pos);
    // TODO:
    // What if we are not able to remove the session?
    // Maybe schedule a job to remove it later?
    // For now we just have an invalid entry in cache until will be expired
    // The openSSL will reject it when we try to use it
    Ssl::SessionCache->free(pos);
}

static SSL_SESSION *
get_session_cb(SSL *, unsigned char *sessionID, int len, int *copy)
{
    if (!Ssl::SessionCache)
        return NULL;

    SSL_SESSION *session = NULL;
    const unsigned int *p;
    p = (unsigned int *)sessionID;
    debugs(83, 5, "Request to search for SSL Session of len:" <<
           len << p[0] << ":" << p[1]);

    int pos;
    Ipc::MemMap::Slot const *slot = Ssl::SessionCache->openForReading((const cache_key*)sessionID, pos);
    if (slot != NULL) {
        if (slot->expire > squid_curtime) {
            const unsigned char *ptr = slot->p;
            session = d2i_SSL_SESSION(NULL, &ptr, slot->pSize);
            debugs(83, 5, "Session retrieved from cache at pos " << pos);
        } else
            debugs(83, 5, "Session in cache expired");
        Ssl::SessionCache->closeForReading(pos);
    }

    if (!session)
        debugs(83, 5, "Failed to retrieved from cache\n");

    // With the parameter copy the callback can require the SSL engine
    // to increment the reference count of the SSL_SESSION object, Normally
    // the reference count is not incremented and therefore the session must
    // not be explicitly freed with SSL_SESSION_free(3).
    *copy = 0;
    return session;
}

void
Ssl::SetSessionCallbacks(Security::ContextPtr ctx)
{
    if (Ssl::SessionCache) {
        SSL_CTX_set_session_cache_mode(ctx, SSL_SESS_CACHE_SERVER|SSL_SESS_CACHE_NO_INTERNAL);
        SSL_CTX_sess_set_new_cb(ctx, store_session_cb);
        SSL_CTX_sess_set_remove_cb(ctx, remove_session_cb);
        SSL_CTX_sess_set_get_cb(ctx, get_session_cb);
    }
}

#endif /* USE_OPENSSL */
<|MERGE_RESOLUTION|>--- conflicted
+++ resolved
@@ -33,17 +33,11 @@
 
 #include <cerrno>
 
-<<<<<<< HEAD
 // TODO: Move ssl_ex_index_* global variables from global.cc here.
 int ssl_ex_index_ssl_untrusted_chain = -1;
 
-static void setSessionCallbacks(Security::ContextPtr ctx);
-Ipc::MemMap *SslSessionCache = NULL;
-const char *SslSessionCacheName = "ssl_session_cache";
-=======
 Ipc::MemMap *Ssl::SessionCache = NULL;
 const char *Ssl::SessionCacheName = "ssl_session_cache";
->>>>>>> 777e8376
 
 static Ssl::CertsIndexedList SquidUntrustedCerts;
 
