/*
 * Copyright (C) 1996-2023 The Squid Software Foundation and contributors
 *
 * Squid software is distributed under GPLv2+ license and includes
 * contributions from numerous individuals and organizations.
 * Please see the COPYING and CONTRIBUTORS files for details.
 */

/* DEBUG: section 83    SSL accelerator support */

#include "squid.h"

/* MS Visual Studio Projects are monolithic, so we need the following
 * #if to exclude the SSL code from compile process when not needed.
 */
#if USE_OPENSSL

#include "acl/FilledChecklist.h"
#include "anyp/PortCfg.h"
#include "anyp/Uri.h"
#include "fatal.h"
#include "fd.h"
#include "fde.h"
#include "globals.h"
#include "ipc/MemMap.h"
#include "security/CertError.h"
<<<<<<< HEAD
#include "security/CertificateProperties.h"
=======
#include "security/Certificate.h"
#include "security/ErrorDetail.h"
>>>>>>> 226394f2
#include "security/Session.h"
#include "SquidConfig.h"
#include "ssl/bio.h"
#include "ssl/Config.h"
#include "ssl/ErrorDetail.h"
#include "ssl/gadgets.h"
#include "ssl/support.h"

#include <cerrno>

// TODO: Move ssl_ex_index_* global variables from global.cc here.
static int ssl_ex_index_verify_callback_parameters = -1;

static Ssl::CertsIndexedList SquidUntrustedCerts;

<<<<<<< HEAD
Security::DigestAlgorithm Ssl::DefaultSignHash = UnknownDigestAlgorithm;
=======
const EVP_MD *Ssl::DefaultSignHash = nullptr;
>>>>>>> 226394f2

std::vector<const char *> Ssl::BumpModeStr = {
    "none",
    "client-first",
    "server-first",
    "peek",
    "stare",
    "bump",
    "splice",
    "terminate"
    /*,"err"*/
};

/**
 \defgroup ServerProtocolSSLInternal Server-Side SSL Internals
 \ingroup ServerProtocolSSLAPI
 */

int
Ssl::AskPasswordCb(char *buf, int size, int /* rwflag */, void *userdata)
{
    FILE *in;
    int len = 0;
    char cmdline[1024];

    snprintf(cmdline, sizeof(cmdline), "\"%s\" \"%s\"", ::Config.Program.ssl_password, (const char *)userdata);
    in = popen(cmdline, "r");

    if (fgets(buf, size, in))

        len = strlen(buf);

    while (len > 0 && (buf[len - 1] == '\n' || buf[len - 1] == '\r'))
        --len;

    buf[len] = '\0';

    pclose(in);

    return len;
}

/// \ingroup ServerProtocolSSLInternal
static void
ssl_ask_password(SSL_CTX * context, const char * prompt)
{
    if (Config.Program.ssl_password) {
        SSL_CTX_set_default_passwd_cb(context, Ssl::AskPasswordCb);
        SSL_CTX_set_default_passwd_cb_userdata(context, (void *)prompt);
    }
}

#if HAVE_LIBSSL_SSL_CTX_SET_TMP_RSA_CALLBACK
static RSA *
ssl_temp_rsa_cb(SSL *, int, int keylen)
{
    static RSA *rsa_512 = nullptr;
    static RSA *rsa_1024 = nullptr;
    static BIGNUM *e = nullptr;
    RSA *rsa = nullptr;
    int newkey = 0;

    if (!e) {
        e = BN_new();
        if (!e || !BN_set_word(e, RSA_F4)) {
            debugs(83, DBG_IMPORTANT, "ERROR: ssl_temp_rsa_cb: Failed to set exponent for key " << keylen);
            BN_free(e);
            e = nullptr;
            return nullptr;
        }
    }

    switch (keylen) {

    case 512:

        if (!rsa_512) {
            rsa_512 = RSA_new();
            if (rsa_512 && RSA_generate_key_ex(rsa_512, 512, e, nullptr)) {
                newkey = 1;
            } else {
                RSA_free(rsa_512);
                rsa_512 = nullptr;
            }
        }

        rsa = rsa_512;
        break;

    case 1024:

        if (!rsa_1024) {
            rsa_1024 = RSA_new();
            if (rsa_1024 && RSA_generate_key_ex(rsa_1024, 1024, e, nullptr)) {
                newkey = 1;
            } else {
                RSA_free(rsa_1024);
                rsa_1024 = nullptr;
            }
        }

        rsa = rsa_1024;
        break;

    default:
        debugs(83, DBG_IMPORTANT, "ERROR: ssl_temp_rsa_cb: Unexpected key length " << keylen);
        return nullptr;
    }

    if (rsa == NULL) {
        debugs(83, DBG_IMPORTANT, "ERROR: ssl_temp_rsa_cb: Failed to generate key " << keylen);
        return nullptr;
    }

    if (newkey) {
        if (Debug::Enabled(83, 5))
            PEM_write_RSAPrivateKey(debug_log, rsa, nullptr, nullptr, 0, nullptr, nullptr);

        debugs(83, DBG_IMPORTANT, "Generated ephemeral RSA key of length " << keylen);
    }

    return rsa;
}
#endif

void
Ssl::MaybeSetupRsaCallback(Security::ContextPointer &ctx)
{
#if HAVE_LIBSSL_SSL_CTX_SET_TMP_RSA_CALLBACK
    debugs(83, 9, "Setting RSA key generation callback.");
    SSL_CTX_set_tmp_rsa_callback(ctx.get(), ssl_temp_rsa_cb);
#else
    (void)ctx;
#endif
}

int Ssl::asn1timeToString(ASN1_TIME *tm, char *buf, int len)
{
    BIO *bio;
    int write = 0;
    bio = BIO_new(BIO_s_mem());
    if (bio) {
        if (ASN1_TIME_print(bio, tm))
            write = BIO_read(bio, buf, len-1);
        BIO_free(bio);
    }
    buf[write]='\0';
    return write;
}

int Ssl::matchX509CommonNames(X509 *peer_cert, void *check_data, int (*check_func)(void *check_data,  ASN1_STRING *cn_data))
{
    assert(peer_cert);

    X509_NAME *name = X509_get_subject_name(peer_cert);

    for (int i = X509_NAME_get_index_by_NID(name, NID_commonName, -1); i >= 0; i = X509_NAME_get_index_by_NID(name, NID_commonName, i)) {

        ASN1_STRING *cn_data = X509_NAME_ENTRY_get_data(X509_NAME_get_entry(name, i));

        if ( (*check_func)(check_data, cn_data) == 0)
            return 1;
    }

    STACK_OF(GENERAL_NAME) * altnames;
    altnames = (STACK_OF(GENERAL_NAME)*)X509_get_ext_d2i(peer_cert, NID_subject_alt_name, nullptr, nullptr);

    if (altnames) {
        int numalts = sk_GENERAL_NAME_num(altnames);
        for (int i = 0; i < numalts; ++i) {
            const GENERAL_NAME *check = sk_GENERAL_NAME_value(altnames, i);
            if (check->type != GEN_DNS) {
                continue;
            }
            ASN1_STRING *cn_data = check->d.dNSName;

            if ( (*check_func)(check_data, cn_data) == 0) {
                sk_GENERAL_NAME_pop_free(altnames, GENERAL_NAME_free);
                return 1;
            }
        }
        sk_GENERAL_NAME_pop_free(altnames, GENERAL_NAME_free);
    }
    return 0;
}

static int check_domain( void *check_data, ASN1_STRING *cn_data)
{
    char cn[1024];
    const char *server = (const char *)check_data;

    if (cn_data->length == 0)
        return 1; // zero length cn, ignore

    if (cn_data->length > (int)sizeof(cn) - 1)
        return 1; //if does not fit our buffer just ignore

    char *s = reinterpret_cast<char*>(cn_data->data);
    char *d = cn;
    for (int i = 0; i < cn_data->length; ++i, ++d, ++s) {
        if (*s == '\0')
            return 1; // always a domain mismatch. contains 0x00
        *d = *s;
    }
    cn[cn_data->length] = '\0';
    debugs(83, 4, "Verifying server domain " << server << " to certificate name/subjectAltName " << cn);
    return matchDomainName(server, (cn[0] == '*' ? cn + 1 : cn), mdnRejectSubsubDomains);
}

bool Ssl::checkX509ServerValidity(X509 *cert, const char *server)
{
    return matchX509CommonNames(cert, (void *)server, check_domain);
}

/// adjusts OpenSSL validation results for each verified certificate in ctx
/// OpenSSL "verify_callback function" (\ref OpenSSL_vcb_disambiguation)
static int
ssl_verify_cb(int ok, X509_STORE_CTX * ctx)
{
    // preserve original ctx->error before SSL_ calls can overwrite it
    Security::ErrorCode error_no = ok ? SSL_ERROR_NONE : X509_STORE_CTX_get_error(ctx);

    SSL *ssl = (SSL *)X509_STORE_CTX_get_ex_data(ctx, SSL_get_ex_data_X509_STORE_CTX_idx());
    SSL_CTX *sslctx = SSL_get_SSL_CTX(ssl);
    SBuf *server = (SBuf *)SSL_get_ex_data(ssl, ssl_ex_index_server);
    void *dont_verify_domain = SSL_CTX_get_ex_data(sslctx, ssl_ctx_ex_index_dont_verify_domain);
    ACLChecklist *check = (ACLChecklist*)SSL_get_ex_data(ssl, ssl_ex_index_cert_error_check);
    X509 *peeked_cert = (X509 *)SSL_get_ex_data(ssl, ssl_ex_index_ssl_peeked_cert);
    Security::CertPointer peer_cert;
    peer_cert.resetAndLock(X509_STORE_CTX_get0_cert(ctx));

    // detect infinite loops
    uint32_t *validationCounter = static_cast<uint32_t *>(SSL_get_ex_data(ssl, ssl_ex_index_ssl_validation_counter));
    if (!validationCounter) {
        validationCounter = new uint32_t(1);
        SSL_set_ex_data(ssl, ssl_ex_index_ssl_validation_counter, validationCounter);
    } else {
        // overflows allowed if SQUID_CERT_VALIDATION_ITERATION_MAX >= UINT32_MAX
        (*validationCounter)++;
    }

    if ((*validationCounter) >= SQUID_CERT_VALIDATION_ITERATION_MAX) {
        ok = 0; // or the validation loop will never stop
        error_no = SQUID_X509_V_ERR_INFINITE_VALIDATION;
        debugs(83, 2, "SQUID_X509_V_ERR_INFINITE_VALIDATION: " <<
               *validationCounter << " iterations while checking " << *peer_cert);
    }

    if (ok) {
        debugs(83, 5, "SSL Certificate signature OK: " << *peer_cert);

        // Check for domain mismatch only if the current certificate is the peer certificate.
        if (!dont_verify_domain && server && peer_cert.get() == X509_STORE_CTX_get_current_cert(ctx)) {
            if (!Ssl::checkX509ServerValidity(peer_cert.get(), server->c_str())) {
                debugs(83, 2, "SQUID_X509_V_ERR_DOMAIN_MISMATCH: Certificate " << *peer_cert << " does not match domainname " << server);
                ok = 0;
                error_no = SQUID_X509_V_ERR_DOMAIN_MISMATCH;
            }
        }
    }

    if (ok && peeked_cert) {
        // Check whether the already peeked certificate matches the new one.
        if (X509_cmp(peer_cert.get(), peeked_cert) != 0) {
            debugs(83, 2, "SQUID_X509_V_ERR_CERT_CHANGE: Certificate " << *peer_cert << " does not match peeked certificate");
            ok = 0;
            error_no =  SQUID_X509_V_ERR_CERT_CHANGE;
        }
    }

    if (!ok && error_no == X509_V_ERR_UNABLE_TO_GET_ISSUER_CERT_LOCALLY) {
        if (const auto params = Ssl::VerifyCallbackParameters::Find(*ssl)) {
            if (params->callerHandlesMissingCertificates) {
                debugs(83, 3, "hiding X509_V_ERR_UNABLE_TO_GET_ISSUER_CERT_LOCALLY");
                params->hidMissingIssuer = true;
                ok = 1;
            }
        }
    }

    if (!ok) {
        Security::CertPointer broken_cert;
        broken_cert.resetAndLock(X509_STORE_CTX_get_current_cert(ctx));
        if (!broken_cert)
            broken_cert = peer_cert;

        Security::CertErrors *errs = static_cast<Security::CertErrors *>(SSL_get_ex_data(ssl, ssl_ex_index_ssl_errors));
        const int depth = X509_STORE_CTX_get_error_depth(ctx);
        if (!errs) {
            errs = new Security::CertErrors(Security::CertError(error_no, broken_cert, depth));
            if (!SSL_set_ex_data(ssl, ssl_ex_index_ssl_errors,  (void *)errs)) {
                debugs(83, 2, "Failed to set ssl error_no in ssl_verify_cb: Certificate " << *peer_cert);
                delete errs;
                errs = nullptr;
            }
        } else // remember another error number
            errs->push_back_unique(Security::CertError(error_no, broken_cert, depth));

        if (const auto description = Ssl::GetErrorDescr(error_no))
            debugs(83, 5, *description << ": " << *peer_cert);
        else
            debugs(83, DBG_IMPORTANT, "ERROR: SSL unknown certificate error " << error_no << " in " << *peer_cert);

        // Check if the certificate error can be bypassed.
        // Infinity validation loop errors can not bypassed.
        if (error_no != SQUID_X509_V_ERR_INFINITE_VALIDATION) {
            if (check) {
                ACLFilledChecklist *filledCheck = Filled(check);
                const auto savedErrors = filledCheck->sslErrors;
                const auto sslErrors = std::make_unique<Security::CertErrors>(Security::CertError(error_no, broken_cert));
                filledCheck->sslErrors = sslErrors.get();
                filledCheck->serverCert = peer_cert;
                if (check->fastCheck().allowed()) {
                    debugs(83, 3, "bypassing SSL error " << error_no << " in " << *peer_cert);
                    ok = 1;
                } else {
                    debugs(83, 5, "confirming SSL error " << error_no);
                }
                filledCheck->sslErrors = savedErrors;
                filledCheck->serverCert.reset();
            }
            // If the certificate validator is used then we need to allow all errors and
            // pass them to certificate validator for more processing
            else if (Ssl::TheConfig.ssl_crt_validator) {
                ok = 1;
            }
        }
    }

    if (Ssl::TheConfig.ssl_crt_validator) {
        // Check if we have stored certificates chain. Store if not.
        if (!SSL_get_ex_data(ssl, ssl_ex_index_ssl_cert_chain)) {
            STACK_OF(X509) *certStack = X509_STORE_CTX_get1_chain(ctx);
            if (certStack && !SSL_set_ex_data(ssl, ssl_ex_index_ssl_cert_chain, certStack))
                sk_X509_pop_free(certStack, X509_free);
        }
    }

    if (!ok && !SSL_get_ex_data(ssl, ssl_ex_index_ssl_error_detail) ) {

        // Find the broken certificate. It may be intermediate.
        Security::CertPointer broken_cert(peer_cert); // reasonable default if search fails
        // Our SQUID_X509_V_ERR_DOMAIN_MISMATCH implies peer_cert is at fault.
        if (error_no != SQUID_X509_V_ERR_DOMAIN_MISMATCH) {
            if (auto *last_used_cert = X509_STORE_CTX_get_current_cert(ctx))
                broken_cert.resetAndLock(last_used_cert);
        }

        std::unique_ptr<Security::ErrorDetail::Pointer> edp(new Security::ErrorDetail::Pointer(
                    new Security::ErrorDetail(error_no, peer_cert, broken_cert)));
        if (SSL_set_ex_data(ssl, ssl_ex_index_ssl_error_detail, edp.get()))
            edp.release();
        else
            debugs(83, 2, "failed to store a " << *peer_cert << " error detail: " << *edp);
    }

    return ok;
}

void
Ssl::ConfigurePeerVerification(Security::ContextPointer &ctx, const Security::ParsedPortFlags flags)
{
    int mode;

    // assume each flag is exclusive; flags creator must check this assumption
    if (flags & SSL_FLAG_DONT_VERIFY_PEER) {
        debugs(83, DBG_IMPORTANT, "SECURITY WARNING: Peer certificates are not verified for validity!");
        debugs(83, DBG_IMPORTANT, "WARNING: UPGRADE: The DONT_VERIFY_PEER flag is deprecated. Remove the clientca= option to disable client certificates.");
        mode = SSL_VERIFY_NONE;
    }
    else if (flags & SSL_FLAG_DELAYED_AUTH) {
        debugs(83, DBG_PARSE_NOTE(3), "not requesting client certificates until ACL processing requires one");
        mode = SSL_VERIFY_NONE;
    }
    else if (flags & SSL_FLAG_CONDITIONAL_AUTH) {
        debugs(83, DBG_PARSE_NOTE(3), "will request the client certificate but ignore its absence");
        mode = SSL_VERIFY_PEER;
    }
    else {
        debugs(83, DBG_PARSE_NOTE(3), "Requiring client certificates.");
        mode = SSL_VERIFY_PEER|SSL_VERIFY_FAIL_IF_NO_PEER_CERT;
    }

    SSL_CTX_set_verify(ctx.get(), mode, (mode != SSL_VERIFY_NONE) ? ssl_verify_cb : nullptr);
}

void
Ssl::DisablePeerVerification(Security::ContextPointer &ctx)
{
    debugs(83, DBG_PARSE_NOTE(3), "Not requiring any client certificates");
    SSL_CTX_set_verify(ctx.get(),SSL_VERIFY_NONE,nullptr);
}

static int VerifyCtxCertificates(X509_STORE_CTX *ctx, STACK_OF(X509) *extraCerts);

bool
Ssl::VerifyConnCertificates(Security::Connection &sconn, const Ssl::X509_STACK_Pointer &extraCerts)
{
    const auto peerCertificatesChain = SSL_get_peer_cert_chain(&sconn);

    // TODO: Replace debugs/return false with returning ErrorDetail::Pointer.
    // Using Security::ErrorDetail terminology, errors in _this_ function are
    // "non-validation errors", but VerifyCtxCertificates() errors may be
    // "certificate validation errors". Callers detail SQUID_TLS_ERR_CONNECT.
    // Some details should be created right here. Others extracted from OpenSSL.
    // Why not throw? Most of the reasons detailed in the following commit apply
    // here as well: https://github.com/measurement-factory/squid/commit/e862d33

    if (!peerCertificatesChain || sk_X509_num(peerCertificatesChain) == 0) {
        debugs(83, 2, "no server certificates");
        return false;
    }

    const auto verificationStore = SSL_CTX_get_cert_store(SSL_get_SSL_CTX(&sconn));
    if (!verificationStore) {
        debugs(83, 2, "no certificate store");
        return false;
    }

    const X509_STORE_CTX_Pointer storeCtx(X509_STORE_CTX_new());
    if (!storeCtx) {
        debugs(83, 2, "cannot create X509_STORE_CTX; likely OOM");
        return false;
    }

    const auto peerCert = sk_X509_value(peerCertificatesChain, 0);
    if (!X509_STORE_CTX_init(storeCtx.get(), verificationStore, peerCert, peerCertificatesChain)) {
        debugs(83, 2, "cannot initialize X509_STORE_CTX");
        return false;
    }

#if defined(SSL_CERT_FLAG_SUITEB_128_LOS)
    // overwrite context Suite B (RFC 5759) flags with connection non-defaults
    // SSL_set_cert_flags() return type is long, but its implementation actually
    // returns an unsigned long flags value expected by X509_STORE_CTX_set_flags
    const unsigned long certFlags = SSL_set_cert_flags(&sconn, 0);
    if (const auto suiteBflags = certFlags & SSL_CERT_FLAG_SUITEB_128_LOS)
        X509_STORE_CTX_set_flags(storeCtx.get(), suiteBflags);
#endif

    if (!X509_STORE_CTX_set_ex_data(storeCtx.get(), SSL_get_ex_data_X509_STORE_CTX_idx(), &sconn)) {
        debugs(83, 2, "cannot attach SSL object to X509_STORE_CTX");
        return false;
    }

    // If we ever add DANE support to Squid, we will supply DANE details here:
    // X509_STORE_CTX_set0_dane(storeCtx.get(), SSL_get0_dane(&sconn));

    // tell OpenSSL we are verifying a server certificate
    if (!X509_STORE_CTX_set_default(storeCtx.get(), "ssl_server")) {
        debugs(83, 2, "cannot set default verification method to ssl_server");
        return false;
    }

    // overwrite context "verification parameters" with connection non-defaults
    const auto param = X509_STORE_CTX_get0_param(storeCtx.get());
    if (!param) {
        debugs(83, 2, "no context verification parameters");
        return false;
    }
#if defined(HAVE_X509_VERIFY_PARAM_SET_AUTH_LEVEL)
    X509_VERIFY_PARAM_set_auth_level(param, SSL_get_security_level(&sconn));
#endif
    if (!X509_VERIFY_PARAM_set1(param, SSL_get0_param(&sconn))) {
        debugs(83, 2, "cannot overwrite context verification parameters");
        return false;
    }

    // copy any connection "verify_callback function" to the validation context
    // (\ref OpenSSL_vcb_disambiguation)
    if (const auto cb = SSL_get_verify_callback(&sconn))
        X509_STORE_CTX_set_verify_cb(storeCtx.get(), cb);

    // verify the server certificate chain in the prepared validation context
    if (VerifyCtxCertificates(storeCtx.get(), extraCerts.get()) <= 0) {
        // see also: ssl_verify_cb() details errors via ssl_ex_index_ssl_errors
        const auto verifyResult = X509_STORE_CTX_get_error(storeCtx.get());
        debugs(83, 3, "verification failure: " << verifyResult << ' ' << X509_verify_cert_error_string(verifyResult));
        return false;
    }

    debugs(83, 7, "success");
    return true;
}

/* Ssl::VerifyCallbackParameters */

Ssl::VerifyCallbackParameters *
Ssl::VerifyCallbackParameters::Find(Security::Connection &sconn)
{
    return static_cast<VerifyCallbackParameters*>(SSL_get_ex_data(&sconn, ssl_ex_index_verify_callback_parameters));
}

Ssl::VerifyCallbackParameters *
Ssl::VerifyCallbackParameters::New(Security::Connection &sconn)
{
    Must(!Find(sconn));
    const auto parameters = new VerifyCallbackParameters();
    if (!SSL_set_ex_data(&sconn, ssl_ex_index_verify_callback_parameters, parameters)) {
        delete parameters;
        throw TextException("SSL_set_ex_data() failed; likely OOM", Here());
    }
    return parameters;
}

Ssl::VerifyCallbackParameters &
Ssl::VerifyCallbackParameters::At(Security::Connection &sconn)
{
    const auto parameters = Find(sconn);
    Must(parameters);
    return *parameters;
}

// "dup" function for SSL_get_ex_new_index("cert_err_check")
#if OPENSSL_VERSION_MAJOR >= 3
static int
ssl_dupAclChecklist(CRYPTO_EX_DATA *, const CRYPTO_EX_DATA *, void **,
                    int, long, void *)
#elif SQUID_USE_CONST_CRYPTO_EX_DATA_DUP
static int
ssl_dupAclChecklist(CRYPTO_EX_DATA *, const CRYPTO_EX_DATA *, void *,
                    int, long, void *)
#else
static int
ssl_dupAclChecklist(CRYPTO_EX_DATA *, CRYPTO_EX_DATA *, void *,
                    int, long, void *)
#endif
{
    // We do not support duplication of ACLCheckLists.
    // If duplication is needed, we can count copies with cbdata.
    assert(false);
    return 0;
}

// "free" function for SSL_get_ex_new_index("cert_err_check")
static void
ssl_freeAclChecklist(void *, void *ptr, CRYPTO_EX_DATA *,
                     int, long, void *)
{
    delete static_cast<ACLChecklist *>(ptr); // may be NULL
}

// "free" function for SSL_get_ex_new_index("ssl_error_detail")
static void
ssl_free_ErrorDetail(void *, void *ptr, CRYPTO_EX_DATA *,
                     int, long, void *)
{
    const auto errDetail = static_cast<Security::ErrorDetail::Pointer*>(ptr);
    delete errDetail;
}

static void
ssl_free_SslErrors(void *, void *ptr, CRYPTO_EX_DATA *,
                   int, long, void *)
{
    Security::CertErrors *errs = static_cast <Security::CertErrors*>(ptr);
    delete errs;
}

// "free" function for SSL_get_ex_new_index("ssl_ex_index_ssl_validation_counter")
static void
ssl_free_int(void *, void *ptr, CRYPTO_EX_DATA *,
             int, long, void *)
{
    uint32_t *counter = static_cast <uint32_t *>(ptr);
    delete counter;
}

/// \ingroup ServerProtocolSSLInternal
/// Callback handler function to release STACK_OF(X509) "ex" data stored
/// in an SSL object.
static void
ssl_free_CertChain(void *, void *ptr, CRYPTO_EX_DATA *,
                   int, long, void *)
{
    STACK_OF(X509) *certsChain = static_cast <STACK_OF(X509) *>(ptr);
    sk_X509_pop_free(certsChain,X509_free);
}

// "free" function for X509 certificates
static void
ssl_free_X509(void *, void *ptr, CRYPTO_EX_DATA *,
              int, long, void *)
{
    X509  *cert = static_cast <X509 *>(ptr);
    X509_free(cert);
}

// "free" function for SBuf
static void
ssl_free_SBuf(void *, void *ptr, CRYPTO_EX_DATA *,
              int, long, void *)
{
    SBuf  *buf = static_cast <SBuf *>(ptr);
    delete buf;
}

/// "free" function for the ssl_ex_index_verify_callback_parameters entry
static void
ssl_free_VerifyCallbackParameters(void *, void *ptr, CRYPTO_EX_DATA *,
                                  int, long, void *)
{
    delete static_cast<Ssl::VerifyCallbackParameters*>(ptr);
}

void
Ssl::Initialize(void)
{
    static bool initialized = false;
    if (initialized)
        return;
    initialized = true;

    SQUID_OPENSSL_init_ssl();

    if (::Config.SSL.ssl_engine) {
#if OPENSSL_VERSION_MAJOR < 3
        debugs(83, DBG_PARSE_NOTE(DBG_IMPORTANT), "WARNING: Support for ssl_engine is deprecated " <<
               "in Squids built with OpenSSL 1.x (like this Squid). " <<
               "It is removed in Squids built with OpenSSL 3.0 or newer.");
#if !defined(OPENSSL_NO_ENGINE)
        ENGINE_load_builtin_engines();
        ENGINE *e;
        if (!(e = ENGINE_by_id(::Config.SSL.ssl_engine)))
            fatalf("Unable to find SSL engine '%s'\n", ::Config.SSL.ssl_engine);

        if (!ENGINE_set_default(e, ENGINE_METHOD_ALL)) {
            const auto ssl_error = ERR_get_error();
            fatalf("Failed to initialise SSL engine: %s\n", Security::ErrorString(ssl_error));
        }
#else /* OPENSSL_NO_ENGINE */
        throw TextException("Cannot use ssl_engine in Squid built with OpenSSL configured to disable SSL engine support", Here());
#endif

#else /* OPENSSL_VERSION_MAJOR */
        throw TextException("Cannot use ssl_engine in Squid built with OpenSSL 3.0 or newer", Here());
#endif
    }

    const char *defName = ::Config.SSL.certSignHash ? ::Config.SSL.certSignHash : SQUID_SSL_SIGN_HASH_IF_NONE;
    Ssl::DefaultSignHash = Security::digestByName(defName);
    if (!Ssl::DefaultSignHash)
        fatalf("Sign hash '%s' is not supported\n", defName);

    ssl_ex_index_server = SSL_get_ex_new_index(0, (void *) "server", nullptr, nullptr, ssl_free_SBuf);
    ssl_ctx_ex_index_dont_verify_domain = SSL_CTX_get_ex_new_index(0, (void *) "dont_verify_domain", nullptr, nullptr, nullptr);
    ssl_ex_index_cert_error_check = SSL_get_ex_new_index(0, (void *) "cert_error_check", nullptr, &ssl_dupAclChecklist, &ssl_freeAclChecklist);
    ssl_ex_index_ssl_error_detail = SSL_get_ex_new_index(0, (void *) "ssl_error_detail", nullptr, nullptr, &ssl_free_ErrorDetail);
    ssl_ex_index_ssl_peeked_cert  = SSL_get_ex_new_index(0, (void *) "ssl_peeked_cert", nullptr, nullptr, &ssl_free_X509);
    ssl_ex_index_ssl_errors =  SSL_get_ex_new_index(0, (void *) "ssl_errors", nullptr, nullptr, &ssl_free_SslErrors);
    ssl_ex_index_ssl_cert_chain = SSL_get_ex_new_index(0, (void *) "ssl_cert_chain", nullptr, nullptr, &ssl_free_CertChain);
    ssl_ex_index_ssl_validation_counter = SSL_get_ex_new_index(0, (void *) "ssl_validation_counter", nullptr, nullptr, &ssl_free_int);
    ssl_ex_index_verify_callback_parameters = SSL_get_ex_new_index(0, (void *) "verify_callback_parameters", nullptr, nullptr, &ssl_free_VerifyCallbackParameters);
}

bool
Ssl::InitServerContext(Security::ContextPointer &ctx, AnyP::PortCfg &)
{
    if (!ctx)
        return false;

    return true;
}

bool
Ssl::InitClientContext(Security::ContextPointer &ctx, Security::PeerOptions &peer, Security::ParsedPortFlags fl)
{
    if (!ctx)
        return false;

<<<<<<< HEAD
=======
    if (!peer.sslCipher.isEmpty()) {
        debugs(83, 5, "Using chiper suite " << peer.sslCipher << ".");

        const char *cipher = peer.sslCipher.c_str();
        if (!SSL_CTX_set_cipher_list(ctx.get(), cipher)) {
            const auto ssl_error = ERR_get_error();
            fatalf("Failed to set SSL cipher suite '%s': %s\n",
                   cipher, Security::ErrorString(ssl_error));
        }
    }

>>>>>>> 226394f2
    if (!peer.certs.empty()) {
        // TODO: support loading multiple cert/key pairs
        auto &keys = peer.certs.front();
        if (!keys.certFile.isEmpty()) {
            debugs(83, 2, "loading client certificate from " << keys.certFile);

            const char *certfile = keys.certFile.c_str();
            if (!SSL_CTX_use_certificate_chain_file(ctx.get(), certfile)) {
                const auto ssl_error = ERR_get_error();
                fatalf("Failed to acquire SSL certificate '%s': %s\n",
                       certfile, Security::ErrorString(ssl_error));
            }

            debugs(83, 2, "loading private key from " << keys.privateKeyFile);
            const char *keyfile = keys.privateKeyFile.c_str();
            ssl_ask_password(ctx.get(), keyfile);

            if (!SSL_CTX_use_PrivateKey_file(ctx.get(), keyfile, SSL_FILETYPE_PEM)) {
                const auto ssl_error = ERR_get_error();
                fatalf("Failed to acquire SSL private key '%s': %s\n",
                       keyfile, Security::ErrorString(ssl_error));
            }

            debugs(83, 5, "Comparing private and public SSL keys.");

            if (!SSL_CTX_check_private_key(ctx.get())) {
                const auto ssl_error = ERR_get_error();
                fatalf("SSL private key '%s' does not match public key '%s': %s\n",
                       certfile, keyfile, Security::ErrorString(ssl_error));
            }
        }
    }

    MaybeSetupRsaCallback(ctx);

    Ssl::ConfigurePeerVerification(ctx, fl);

    return true;
}

/// \ingroup ServerProtocolSSLInternal
static const char *
ssl_get_attribute(X509_NAME * name, const char *attribute_name)
{
    static char buffer[1024];
    buffer[0] = '\0';

    if (strcmp(attribute_name, "DN") == 0) {
        X509_NAME_oneline(name, buffer, sizeof(buffer));
    } else {
        int nid = OBJ_txt2nid(const_cast<char *>(attribute_name));
        if (nid == 0) {
            debugs(83, DBG_IMPORTANT, "WARNING: Unknown SSL attribute name '" << attribute_name << "'");
            return nullptr;
        }
        X509_NAME_get_text_by_NID(name, nid, buffer, sizeof(buffer));
    }

    return *buffer ? buffer : nullptr;
}

/// \ingroup ServerProtocolSSLInternal
const char *
Ssl::GetX509UserAttribute(X509 * cert, const char *attribute_name)
{
    X509_NAME *name;
    const char *ret;

    if (!cert)
        return nullptr;

    name = X509_get_subject_name(cert);

    ret = ssl_get_attribute(name, attribute_name);

    return ret;
}

const char *
Ssl::GetX509Fingerprint(X509 * cert, const char *)
{
    static char buf[1024];
    if (!cert)
        return nullptr;

    unsigned int n;
    unsigned char md[EVP_MAX_MD_SIZE];
    if (!X509_digest(cert, EVP_sha1(), md, &n))
        return nullptr;

    assert(3 * n + 1 < sizeof(buf));

    char *s = buf;
    for (unsigned int i=0; i < n; ++i, s += 3) {
        const char term = (i + 1 < n) ? ':' : '\0';
        snprintf(s, 4, "%02X%c", md[i], term);
    }

    return buf;
}

SBuf
Ssl::GetX509PEM(X509 * cert)
{
    assert(cert);

    Ssl::BIO_Pointer bio(BIO_new(BIO_s_mem()));
    PEM_write_bio_X509(bio.get(), cert);

    char *ptr;
    const auto len = BIO_get_mem_data(bio.get(), &ptr);
    return SBuf(ptr, len);
}

/// \ingroup ServerProtocolSSLInternal
const char *
Ssl::GetX509CAAttribute(X509 * cert, const char *attribute_name)
{

    X509_NAME *name;
    const char *ret;

    if (!cert)
        return nullptr;

    name = X509_get_issuer_name(cert);

    ret = ssl_get_attribute(name, attribute_name);

    return ret;
}

const char *sslGetUserAttribute(SSL *ssl, const char *attribute_name)
{
    if (!ssl)
        return nullptr;

    X509 *cert = SSL_get_peer_certificate(ssl);

    const char *attr = Ssl::GetX509UserAttribute(cert, attribute_name);

    X509_free(cert);
    return attr;
}

const char *sslGetCAAttribute(SSL *ssl, const char *attribute_name)
{
    if (!ssl)
        return nullptr;

    X509 *cert = SSL_get_peer_certificate(ssl);

    const char *attr = Ssl::GetX509CAAttribute(cert, attribute_name);

    X509_free(cert);
    return attr;
}

const char *
sslGetUserEmail(SSL * ssl)
{
    return sslGetUserAttribute(ssl, "emailAddress");
}

SBuf
sslGetUserCertificatePEM(SSL *ssl)
{
    assert(ssl);

    if (const auto cert = SSL_get_peer_certificate(ssl))
        return Ssl::GetX509PEM(cert);

    return SBuf();
}

SBuf
sslGetUserCertificateChainPEM(SSL *ssl)
{
    assert(ssl);

    auto chain = SSL_get_peer_cert_chain(ssl);

    if (!chain)
        return sslGetUserCertificatePEM(ssl);

    Ssl::BIO_Pointer bio(BIO_new(BIO_s_mem()));

    for (int i = 0; i < sk_X509_num(chain); ++i) {
        X509 *cert = sk_X509_value(chain, i);
        PEM_write_bio_X509(bio.get(), cert);
    }

    char *ptr;
    const auto len = BIO_get_mem_data(bio.get(), &ptr);
    return SBuf(ptr, len);
}

/// Create SSL context and apply ssl certificate and private key to it.
Security::ContextPointer
Ssl::createSSLContext(Security::CertPointer & x509, Security::PrivateKeyPointer & pkey, Security::ServerOptions &options)
{
    Security::ContextPointer ctx(options.createBlankContext());

    if (!SSL_CTX_use_certificate(ctx.get(), x509.get()))
        return Security::ContextPointer();

    if (!SSL_CTX_use_PrivateKey(ctx.get(), pkey.get()))
        return Security::ContextPointer();

    if (!options.updateContextConfig(ctx))
        return Security::ContextPointer();

    return ctx;
}

Security::ContextPointer
Ssl::GenerateSslContextUsingPkeyAndCertFromMemory(const char * data, Security::ServerOptions &options, bool trusted)
{
    Security::CertPointer cert;
    Security::PrivateKeyPointer pkey;
    if (!readCertAndPrivateKeyFromMemory(cert, pkey, data) || !cert || !pkey)
        return Security::ContextPointer();

    Security::ContextPointer ctx(createSSLContext(cert, pkey, options));
    if (ctx && trusted)
        Ssl::chainCertificatesToSSLContext(ctx, options);
    return ctx;
}

Security::ContextPointer
Ssl::GenerateSslContext(Security::CertificateProperties const &properties, Security::ServerOptions &options, bool trusted)
{
    Security::CertPointer cert;
    Security::PrivateKeyPointer pkey;
    if (!generateSslCertificate(cert, pkey, properties) || !cert || !pkey)
        return Security::ContextPointer();

    Security::ContextPointer ctx(createSSLContext(cert, pkey, options));
    if (ctx && trusted)
        Ssl::chainCertificatesToSSLContext(ctx, options);
    return ctx;
}

void
Ssl::chainCertificatesToSSLContext(Security::ContextPointer &ctx, Security::ServerOptions &options)
{
    assert(ctx);
    // Add signing certificate to the certificates chain
    X509 *signingCert = options.signingCa.cert.get();
    if (SSL_CTX_add_extra_chain_cert(ctx.get(), signingCert)) {
        // increase the certificate lock
        X509_up_ref(signingCert);
    } else {
        const auto ssl_error = ERR_get_error();
        debugs(33, DBG_IMPORTANT, "WARNING: can not add signing certificate to SSL context chain: " << Security::ErrorString(ssl_error));
    }

    for (auto cert : options.signingCa.chain) {
        if (SSL_CTX_add_extra_chain_cert(ctx.get(), cert.get())) {
            // increase the certificate lock
            X509_up_ref(cert.get());
        } else {
            const auto error = ERR_get_error();
            debugs(83, DBG_IMPORTANT, "WARNING: can not add certificate to SSL dynamic context chain: " << Security::ErrorString(error));
        }
    }
}

void
Ssl::configureUnconfiguredSslContext(Security::ContextPointer &ctx, Security::CertSignAlgorithm signAlgorithm, AnyP::PortCfg &port)
{
    if (ctx && signAlgorithm == Security::algSignTrusted)
        Ssl::chainCertificatesToSSLContext(ctx, port.secure);
}

bool
<<<<<<< HEAD
Ssl::configureSSL(SSL *ssl, Security::CertificateProperties const &properties, AnyP::PortCfg &port)
=======
Ssl::configureSSL(SSL *ssl, CertificateProperties const &properties, AnyP::PortCfg &)
>>>>>>> 226394f2
{
    Security::CertPointer cert;
    Security::PrivateKeyPointer pkey;
    if (!generateSslCertificate(cert, pkey, properties))
        return false;

    if (!cert)
        return false;

    if (!pkey)
        return false;

    if (!SSL_use_certificate(ssl, cert.get()))
        return false;

    if (!SSL_use_PrivateKey(ssl, pkey.get()))
        return false;

    return true;
}

bool
Ssl::configureSSLUsingPkeyAndCertFromMemory(SSL *ssl, const char *data, AnyP::PortCfg &)
{
    Security::CertPointer cert;
    Security::PrivateKeyPointer pkey;
    if (!readCertAndPrivateKeyFromMemory(cert, pkey, data))
        return false;

    if (!cert || !pkey)
        return false;

    if (!SSL_use_certificate(ssl, cert.get()))
        return false;

    if (!SSL_use_PrivateKey(ssl, pkey.get()))
        return false;

    return true;
}

bool
<<<<<<< HEAD
Ssl::verifySslCertificate(Security::ContextPointer &ctx, Security::CertificateProperties const &properties)
=======
Ssl::verifySslCertificate(const Security::ContextPointer &ctx, CertificateProperties const &)
>>>>>>> 226394f2
{
#if HAVE_SSL_CTX_GET0_CERTIFICATE
    X509 * cert = SSL_CTX_get0_certificate(ctx.get());
#elif SQUID_USE_SSLGETCERTIFICATE_HACK
    // SSL_get_certificate is buggy in openssl versions 1.0.1d and 1.0.1e
    // Try to retrieve certificate directly from Security::ContextPointer object
    X509 ***pCert = (X509 ***)ctx->cert;
    X509 * cert = pCert && *pCert ? **pCert : NULL;
#elif SQUID_SSLGETCERTIFICATE_BUGGY
    X509 * cert = nullptr;
    assert(0);
#else
    // Temporary ssl for getting X509 certificate from SSL_CTX.
    Security::SessionPointer ssl(Security::NewSessionObject(ctx));
    X509 * cert = SSL_get_certificate(ssl.get());
#endif
    if (!cert)
        return false;
    const auto time_notBefore = X509_getm_notBefore(cert);
    const auto time_notAfter = X509_getm_notAfter(cert);
    return (X509_cmp_current_time(time_notBefore) < 0 && X509_cmp_current_time(time_notAfter) > 0);
}

void
Ssl::setClientSNI(SSL *ssl, const char *fqdn)
{
    const Ip::Address test(fqdn);
    if (!test.isAnyAddr())
        return; // raw IP is inappropriate for SNI

    //The SSL_CTRL_SET_TLSEXT_HOSTNAME is a openssl macro which indicates
    // if the TLS servername extension (SNI) is enabled in openssl library.
#if defined(SSL_CTRL_SET_TLSEXT_HOSTNAME)
    if (!SSL_set_tlsext_host_name(ssl, fqdn)) {
        const auto ssl_error = ERR_get_error();
        debugs(83, 3,  "WARNING: unable to set TLS servername extension (SNI): " <<
               Security::ErrorString(ssl_error) << "\n");
    }
#else
    debugs(83, 7,  "no support for TLS servername extension (SNI)");
#endif
}

const char *
Ssl::findIssuerUri(X509 *cert)
{
    AUTHORITY_INFO_ACCESS *info;
    if (!cert)
        return nullptr;
    info = static_cast<AUTHORITY_INFO_ACCESS *>(X509_get_ext_d2i(cert, NID_info_access, nullptr, nullptr));
    if (!info)
        return nullptr;

    static char uri[MAX_URL];
    uri[0] = '\0';

    for (int i = 0; i < sk_ACCESS_DESCRIPTION_num(info); i++) {
        ACCESS_DESCRIPTION *ad = sk_ACCESS_DESCRIPTION_value(info, i);
        if (OBJ_obj2nid(ad->method) == NID_ad_ca_issuers) {
            if (ad->location->type == GEN_URI) {
                xstrncpy(uri,
                         reinterpret_cast<const char *>(
                             ASN1_STRING_get0_data(ad->location->d.uniformResourceIdentifier)
                         ),
                         sizeof(uri));
            }
            break;
        }
    }
    AUTHORITY_INFO_ACCESS_free(info);
    return uri[0] != '\0' ? uri : nullptr;
}

bool
Ssl::loadCerts(const char *certsFile, Ssl::CertsIndexedList &list)
{
    const BIO_Pointer in(BIO_new_file(certsFile, "r"));
    if (!in) {
        debugs(83, DBG_IMPORTANT, "ERROR: Failed to open '" << certsFile << "' to load certificates");
        return false;
    }

    while (auto aCert = ReadOptionalCertificate(in)) {
        const auto name = Security::SubjectName(*aCert);
        list.insert(std::pair<SBuf, X509 *>(name, aCert.release()));
    }
    debugs(83, 4, "Loaded " << list.size() << " certificates from file: '" << certsFile << "'");
    return true;
}

/// quickly find the issuer certificate of a certificate cert in the
/// Ssl::CertsIndexedList list
static X509 *
findCertIssuerFast(Ssl::CertsIndexedList &list, X509 *cert)
{
    const auto name = Security::IssuerName(*cert);
    if (name.isEmpty())
        return nullptr;

    const auto ret = list.equal_range(name);
    for (Ssl::CertsIndexedList::iterator it = ret.first; it != ret.second; ++it) {
        X509 *issuer = it->second;
        if (Security::IssuedBy(*cert, *issuer)) {
            return issuer;
        }
    }
    return nullptr;
}

/// slowly find the issuer certificate of a given cert using linear search
static X509 *
sk_x509_findIssuer(const STACK_OF(X509) *sk, X509 *cert)
{
    if (!sk)
        return nullptr;

    const auto certCount = sk_X509_num(sk);
    for (int i = 0; i < certCount; ++i) {
        const auto issuer = sk_X509_value(sk, i);
        if (Security::IssuedBy(*cert, *issuer))
            return issuer;
    }
    return nullptr;
}

/// finds issuer of a given certificate in CA store of the given connContext
/// \returns the cert issuer (after increasing its reference count) or nil
static X509 *
findIssuerInCaDb(X509 *cert, const Security::ContextPointer &connContext)
{
    if (!connContext)
        return nullptr;

    X509_STORE_CTX *storeCtx = X509_STORE_CTX_new();
    if (!storeCtx) {
        debugs(83, DBG_IMPORTANT, "ERROR: Failed to allocate STORE_CTX object");
        return nullptr;
    }

    X509 *issuer = nullptr;
    X509_STORE *store = SSL_CTX_get_cert_store(connContext.get());
    if (X509_STORE_CTX_init(storeCtx, store, nullptr, nullptr)) {
        const auto ret = X509_STORE_CTX_get1_issuer(&issuer, storeCtx, cert);
        if (ret > 0) {
            assert(issuer);
            debugs(83, 5, "found " << *issuer);
        } else {
            debugs(83, ret < 0 ? 2 : 3, "not found or failure: " << ret);
            assert(!issuer);
        }
    } else {
        const auto ssl_error = ERR_get_error();
        debugs(83, DBG_IMPORTANT, "ERROR: Failed to initialize STORE_CTX object: " << Security::ErrorString(ssl_error));
    }

    X509_STORE_CTX_free(storeCtx);

    return issuer;
}

Security::CertPointer
Ssl::findIssuerCertificate(X509 *cert, const STACK_OF(X509) *serverCertificates, const Security::ContextPointer &context)
{
    Must(cert);

    // check certificate chain, if any
    if (const auto issuer = serverCertificates ? sk_x509_findIssuer(serverCertificates, cert) : nullptr) {
        X509_up_ref(issuer);
        return Security::CertPointer(issuer);
    }

    // check untrusted certificates
    if (const auto issuer = findCertIssuerFast(SquidUntrustedCerts, cert)) {
        X509_up_ref(issuer);
        return Security::CertPointer(issuer);
    }

    // check trusted CA certificates
    if (const auto issuer = findIssuerInCaDb(cert, context)) {
        // no X509_up_ref(issuer) because findIssuerInCaDb() ups reference count
        return Security::CertPointer(issuer);
    }

    return Security::CertPointer(nullptr);
}

bool
Ssl::missingChainCertificatesUrls(std::queue<SBuf> &URIs, const STACK_OF(X509) &serverCertificates, const Security::ContextPointer &context)
{
    for (int i = 0; i < sk_X509_num(&serverCertificates); ++i) {
        const auto cert = sk_X509_value(&serverCertificates, i);

        if (findIssuerCertificate(cert, &serverCertificates, context))
            continue;

        if (const auto issuerUri = findIssuerUri(cert)) {
            URIs.push(SBuf(issuerUri));
        } else {
            debugs(83, 3, "Issuer certificate for " <<
                   *cert <<
                   " is missing and its URI is not provided");
        }
    }

    debugs(83, (URIs.empty() ? 3 : 5), "found: " << URIs.size());
    return !URIs.empty();
}

/// add missing issuer certificates to untrustedCerts
static void
completeIssuers(X509_STORE_CTX *ctx, STACK_OF(X509) &untrustedCerts)
{
    debugs(83, 2,  "completing " << sk_X509_num(&untrustedCerts) <<
           " OpenSSL untrusted certs using " << SquidUntrustedCerts.size() <<
           " configured untrusted certificates");

    const X509_VERIFY_PARAM *param = X509_STORE_CTX_get0_param(ctx);
    int depth = X509_VERIFY_PARAM_get_depth(param);
    Security::CertPointer current;
    current.resetAndLock(X509_STORE_CTX_get0_cert(ctx));
    int i = 0;
    for (i = 0; current && (i < depth); ++i) {
        if (Security::SelfSigned(*current)) {
            // either ctx->cert is itself self-signed or untrustedCerts
            // already contain the self-signed current certificate
            break;
        }

        // untrustedCerts is short, not worth indexing
        const Security::ContextPointer nullCtx;
        auto issuer = Ssl::findIssuerCertificate(current.get(), &untrustedCerts, nullCtx);
        current = issuer;
        if (issuer)
            sk_X509_push(&untrustedCerts, issuer.release());
    }

    if (i >= depth)
        debugs(83, 2,  "exceeded the maximum certificate chain length: " << depth);
}

/// Validates certificates while consulting sslproxy_foreign_intermediate_certs
/// and, optionally, the given extra certificates.
/// \returns whatever OpenSSL X509_verify_cert() returns
static int
VerifyCtxCertificates(X509_STORE_CTX *ctx, STACK_OF(X509) *extraCerts)
{
    // OpenSSL already maintains ctx->untrusted but we cannot modify
    // internal OpenSSL list directly. We have to give OpenSSL our own
    // list, but it must include certificates on the OpenSSL ctx->untrusted
    STACK_OF(X509) *oldUntrusted = X509_STORE_CTX_get0_untrusted(ctx);
    // X509_chain_up_ref() increments cert references _and_ dupes the stack
    Ssl::X509_STACK_Pointer untrustedCerts(oldUntrusted ? X509_chain_up_ref(oldUntrusted) : sk_X509_new_null());

    if (extraCerts) {
        for (int i = 0; i < sk_X509_num(extraCerts); ++i) {
            const auto cert = sk_X509_value(extraCerts, i);
            X509_up_ref(cert);
            sk_X509_push(untrustedCerts.get(), cert);
        }
    }

    // If the local untrusted certificates internal database is used
    // run completeIssuers to add missing certificates if possible.
    if (SquidUntrustedCerts.size() > 0)
        completeIssuers(ctx, *untrustedCerts);

    X509_STORE_CTX_set0_untrusted(ctx, untrustedCerts.get()); // No locking/unlocking, just sets ctx->untrusted
    int ret = X509_verify_cert(ctx);
    X509_STORE_CTX_set0_untrusted(ctx, oldUntrusted); // Set back the old untrusted list
    return ret;
}

/// \interface OpenSSL_vcb_disambiguation
///
/// OpenSSL has two very different concepts with nearly identical names:
///
/// a) A (replaceable) certificate verification function -- X509_verify_cert():
///    This function drives the entire certificate verification algorithm.
///    It can be called directly, but is usually called during SSL_connect().
///    OpenSSL calls this function a "verification callback function".
///    SSL_CTX_set_cert_verify_callback(3) replaces X509_verify_cert() default.
///
/// b) An (optional) certificate verification adjustment callback:
///    This function, if set, is called at the end of (a) to adjust (a) results.
///    It is never called directly, only from (a).
///    OpenSSL calls this function a "verify_callback function".
///    The SSL_CTX_set_verify(3) family of functions sets this function.

/// Validates certificates while consulting sslproxy_foreign_intermediate_certs
/// but without using any dynamically downloaded intermediate certificates.
/// OpenSSL "verification callback function" (\ref OpenSSL_vcb_disambiguation)
static int
untrustedToStoreCtx_cb(X509_STORE_CTX *ctx, void *)
{
    debugs(83, 4, "Try to use pre-downloaded intermediate certificates");
    return VerifyCtxCertificates(ctx, nullptr);
}

void
Ssl::useSquidUntrusted(SSL_CTX *sslContext)
{
    SSL_CTX_set_cert_verify_callback(sslContext, untrustedToStoreCtx_cb, nullptr);
}

bool
Ssl::loadSquidUntrusted(const char *path)
{
    return Ssl::loadCerts(path, SquidUntrustedCerts);
}

void
Ssl::unloadSquidUntrusted()
{
    if (SquidUntrustedCerts.size()) {
        for (Ssl::CertsIndexedList::iterator it = SquidUntrustedCerts.begin(); it != SquidUntrustedCerts.end(); ++it) {
            X509_free(it->second);
        }
        SquidUntrustedCerts.clear();
    }
}

bool Ssl::generateUntrustedCert(Security::CertPointer &untrustedCert, Security::PrivateKeyPointer &untrustedPkey, Security::CertPointer const  &cert, Security::PrivateKeyPointer const & pkey)
{
    // Generate the self-signed certificate, using a hard-coded subject prefix
    Security::CertificateProperties certProperties;
    if (const char *cn = CommonHostName(cert.get())) {
        certProperties.commonName = "Not trusted by \"";
        certProperties.commonName += cn;
        certProperties.commonName += "\"";
    } else if (const char *org = getOrganization(cert.get())) {
        certProperties.commonName =  "Not trusted by \"";
        certProperties.commonName += org;
        certProperties.commonName += "\"";
    } else
        certProperties.commonName =  "Not trusted";
    certProperties.setCommonName = true;
    // O, OU, and other CA subject fields will be mimicked
    // Expiration date and other common properties will be mimicked
    certProperties.signAlgorithm = Security::algSignSelf;
    certProperties.signWithPkey.resetAndLock(pkey.get());
    certProperties.mimicCert.resetAndLock(cert.get());
    return Ssl::generateSslCertificate(untrustedCert, untrustedPkey, certProperties);
}

void
Ssl::InRamCertificateDbKey(const Security::CertificateProperties &certProperties, SBuf &key)
{
    bool origSignatureAsKey = false;
    if (certProperties.mimicCert) {
        if (auto *sig = Ssl::X509_get_signature(certProperties.mimicCert)) {
            origSignatureAsKey = true;
            key.append((const char *)sig->data, sig->length);
        }
    }

    if (!origSignatureAsKey || certProperties.setCommonName) {
        // Use common name instead
        key.append(certProperties.commonName.c_str());
    }
    key.append(certProperties.setCommonName ? '1' : '0');
    key.append(certProperties.setValidAfter ? '1' : '0');
    key.append(certProperties.setValidBefore ? '1' : '0');
    key.append(certProperties.signAlgorithm != Security::algSignEnd ? certSignAlgorithmName(certProperties.signAlgorithm) : "-");
    key.append(certProperties.signHash != UnknownDigestAlgorithm ? Security::digestName(certProperties.signHash) : "-");

    if (certProperties.mimicCert) {
        Ssl::BIO_Pointer bio(BIO_new_SBuf(&key));
        ASN1_item_i2d_bio(ASN1_ITEM_rptr(X509), bio.get(), (ASN1_VALUE *)certProperties.mimicCert.get());
    }
}

static int
bio_sbuf_create(BIO* bio)
{
    BIO_set_init(bio, 0);
    BIO_set_data(bio, nullptr);
    return 1;
}

static int
bio_sbuf_destroy(BIO* bio)
{
    if (!bio)
        return 0;
    return 1;
}

static int
bio_sbuf_write(BIO* bio, const char* data, int len)
{
    SBuf *buf = static_cast<SBuf *>(BIO_get_data(bio));
    // TODO: Convert exceptions into BIO errors
    buf->append(data, len);
    return len;
}

static int
bio_sbuf_puts(BIO *bio, const char *data)
{
    // TODO: use bio_sbuf_write() instead
    SBuf *buf = static_cast<SBuf *>(BIO_get_data(bio));
    size_t oldLen = buf->length();
    buf->append(data);
    return buf->length() - oldLen;
}

static long
bio_sbuf_ctrl(BIO *bio, int cmd, long /* num */, void *)
{
    SBuf *buf = static_cast<SBuf *>(BIO_get_data(bio));
    switch (cmd) {
    case BIO_CTRL_RESET:
        // TODO: Convert exceptions into BIO errors
        buf->clear();
        return 1;
    case BIO_CTRL_FLUSH:
        return 1;
    default:
        return 0;
    }
}

BIO *Ssl::BIO_new_SBuf(SBuf *buf)
{
#if HAVE_LIBCRYPTO_BIO_METH_NEW
    static BIO_METHOD *BioSBufMethods = nullptr;
    if (!BioSBufMethods) {
        BioSBufMethods = BIO_meth_new(BIO_TYPE_MEM, "Squid-SBuf");
        BIO_meth_set_write(BioSBufMethods, bio_sbuf_write);
        BIO_meth_set_read(BioSBufMethods, nullptr);
        BIO_meth_set_puts(BioSBufMethods, bio_sbuf_puts);
        BIO_meth_set_gets(BioSBufMethods, nullptr);
        BIO_meth_set_ctrl(BioSBufMethods, bio_sbuf_ctrl);
        BIO_meth_set_create(BioSBufMethods, bio_sbuf_create);
        BIO_meth_set_destroy(BioSBufMethods, bio_sbuf_destroy);
    }
#else
    static BIO_METHOD *BioSBufMethods = new BIO_METHOD({
        BIO_TYPE_MEM,
        "Squid SBuf",
        bio_sbuf_write,
        nullptr,
        bio_sbuf_puts,
        nullptr,
        bio_sbuf_ctrl,
        bio_sbuf_create,
        bio_sbuf_destroy,
        NULL
    });
#endif
    BIO *bio = BIO_new(BioSBufMethods);
    Must(bio);
    BIO_set_data(bio, buf);
    BIO_set_init(bio, 1);
    return bio;
}

#endif /* USE_OPENSSL */
<|MERGE_RESOLUTION|>--- conflicted
+++ resolved
@@ -24,12 +24,9 @@
 #include "globals.h"
 #include "ipc/MemMap.h"
 #include "security/CertError.h"
-<<<<<<< HEAD
 #include "security/CertificateProperties.h"
-=======
 #include "security/Certificate.h"
 #include "security/ErrorDetail.h"
->>>>>>> 226394f2
 #include "security/Session.h"
 #include "SquidConfig.h"
 #include "ssl/bio.h"
@@ -45,11 +42,7 @@
 
 static Ssl::CertsIndexedList SquidUntrustedCerts;
 
-<<<<<<< HEAD
 Security::DigestAlgorithm Ssl::DefaultSignHash = UnknownDigestAlgorithm;
-=======
-const EVP_MD *Ssl::DefaultSignHash = nullptr;
->>>>>>> 226394f2
 
 std::vector<const char *> Ssl::BumpModeStr = {
     "none",
@@ -720,20 +713,6 @@
     if (!ctx)
         return false;
 
-<<<<<<< HEAD
-=======
-    if (!peer.sslCipher.isEmpty()) {
-        debugs(83, 5, "Using chiper suite " << peer.sslCipher << ".");
-
-        const char *cipher = peer.sslCipher.c_str();
-        if (!SSL_CTX_set_cipher_list(ctx.get(), cipher)) {
-            const auto ssl_error = ERR_get_error();
-            fatalf("Failed to set SSL cipher suite '%s': %s\n",
-                   cipher, Security::ErrorString(ssl_error));
-        }
-    }
-
->>>>>>> 226394f2
     if (!peer.certs.empty()) {
         // TODO: support loading multiple cert/key pairs
         auto &keys = peer.certs.front();
@@ -1010,11 +989,7 @@
 }
 
 bool
-<<<<<<< HEAD
 Ssl::configureSSL(SSL *ssl, Security::CertificateProperties const &properties, AnyP::PortCfg &port)
-=======
-Ssl::configureSSL(SSL *ssl, CertificateProperties const &properties, AnyP::PortCfg &)
->>>>>>> 226394f2
 {
     Security::CertPointer cert;
     Security::PrivateKeyPointer pkey;
@@ -1057,11 +1032,7 @@
 }
 
 bool
-<<<<<<< HEAD
-Ssl::verifySslCertificate(Security::ContextPointer &ctx, Security::CertificateProperties const &properties)
-=======
-Ssl::verifySslCertificate(const Security::ContextPointer &ctx, CertificateProperties const &)
->>>>>>> 226394f2
+Ssl::verifySslCertificate(const Security::ContextPointer &ctx, Security::CertificateProperties const &)
 {
 #if HAVE_SSL_CTX_GET0_CERTIFICATE
     X509 * cert = SSL_CTX_get0_certificate(ctx.get());
