/*
 * Copyright (C) 1996-2015 The Squid Software Foundation and contributors
 *
 * Squid software is distributed under GPLv2+ license and includes
 * contributions from numerous individuals and organizations.
 * Please see the COPYING and CONTRIBUTORS files for details.
 */

/* DEBUG: section 83    SSL accelerator support */

#include "squid.h"

/* MS Visual Studio Projects are monolithic, so we need the following
 * #if to exclude the SSL code from compile process when not needed.
 */
#if USE_OPENSSL

#include "acl/FilledChecklist.h"
#include "anyp/PortCfg.h"
#include "fatal.h"
#include "fd.h"
#include "fde.h"
#include "globals.h"
#include "ipc/MemMap.h"
#include "SquidConfig.h"
#include "SquidTime.h"
#include "ssl/bio.h"
#include "ssl/Config.h"
#include "ssl/ErrorDetail.h"
#include "ssl/gadgets.h"
#include "ssl/support.h"
#include "URL.h"

#include <cerrno>

static void setSessionCallbacks(SSL_CTX *ctx);
Ipc::MemMap *SslSessionCache = NULL;
const char *SslSessionCacheName = "ssl_session_cache";

const EVP_MD *Ssl::DefaultSignHash = NULL;

const char *Ssl::BumpModeStr[] = {
    "none",
    "client-first",
    "server-first",
    "peek",
    "stare",
    "bump",
    "splice",
    "terminate",
    /*"err",*/
    NULL
};

/**
 \defgroup ServerProtocolSSLInternal Server-Side SSL Internals
 \ingroup ServerProtocolSSLAPI
 */

/// \ingroup ServerProtocolSSLInternal
static int
ssl_ask_password_cb(char *buf, int size, int rwflag, void *userdata)
{
    FILE *in;
    int len = 0;
    char cmdline[1024];

    snprintf(cmdline, sizeof(cmdline), "\"%s\" \"%s\"", Config.Program.ssl_password, (const char *)userdata);
    in = popen(cmdline, "r");

    if (fgets(buf, size, in))

        len = strlen(buf);

    while (len > 0 && (buf[len - 1] == '\n' || buf[len - 1] == '\r'))
        --len;

    buf[len] = '\0';

    pclose(in);

    return len;
}

/// \ingroup ServerProtocolSSLInternal
static void
ssl_ask_password(SSL_CTX * context, const char * prompt)
{
    if (Config.Program.ssl_password) {
        SSL_CTX_set_default_passwd_cb(context, ssl_ask_password_cb);
        SSL_CTX_set_default_passwd_cb_userdata(context, (void *)prompt);
    }
}

/// \ingroup ServerProtocolSSLInternal
static RSA *
ssl_temp_rsa_cb(SSL * ssl, int anInt, int keylen)
{
    static RSA *rsa_512 = NULL;
    static RSA *rsa_1024 = NULL;
    RSA *rsa = NULL;
    int newkey = 0;

    switch (keylen) {

    case 512:

        if (!rsa_512) {
            rsa_512 = RSA_generate_key(512, RSA_F4, NULL, NULL);
            newkey = 1;
        }

        rsa = rsa_512;
        break;

    case 1024:

        if (!rsa_1024) {
            rsa_1024 = RSA_generate_key(1024, RSA_F4, NULL, NULL);
            newkey = 1;
        }

        rsa = rsa_1024;
        break;

    default:
        debugs(83, DBG_IMPORTANT, "ssl_temp_rsa_cb: Unexpected key length " << keylen);
        return NULL;
    }

    if (rsa == NULL) {
        debugs(83, DBG_IMPORTANT, "ssl_temp_rsa_cb: Failed to generate key " << keylen);
        return NULL;
    }

    if (newkey) {
        if (do_debug(83, 5))
            PEM_write_RSAPrivateKey(debug_log, rsa, NULL, NULL, 0, NULL, NULL);

        debugs(83, DBG_IMPORTANT, "Generated ephemeral RSA key of length " << keylen);
    }

    return rsa;
}

int Ssl::asn1timeToString(ASN1_TIME *tm, char *buf, int len)
{
    BIO *bio;
    int write = 0;
    bio = BIO_new(BIO_s_mem());
    if (bio) {
        if (ASN1_TIME_print(bio, tm))
            write = BIO_read(bio, buf, len-1);
        BIO_free(bio);
    }
    buf[write]='\0';
    return write;
}

int Ssl::matchX509CommonNames(X509 *peer_cert, void *check_data, int (*check_func)(void *check_data,  ASN1_STRING *cn_data))
{
    assert(peer_cert);

    X509_NAME *name = X509_get_subject_name(peer_cert);

    for (int i = X509_NAME_get_index_by_NID(name, NID_commonName, -1); i >= 0; i = X509_NAME_get_index_by_NID(name, NID_commonName, i)) {

        ASN1_STRING *cn_data = X509_NAME_ENTRY_get_data(X509_NAME_get_entry(name, i));

        if ( (*check_func)(check_data, cn_data) == 0)
            return 1;
    }

    STACK_OF(GENERAL_NAME) * altnames;
    altnames = (STACK_OF(GENERAL_NAME)*)X509_get_ext_d2i(peer_cert, NID_subject_alt_name, NULL, NULL);

    if (altnames) {
        int numalts = sk_GENERAL_NAME_num(altnames);
        for (int i = 0; i < numalts; ++i) {
            const GENERAL_NAME *check = sk_GENERAL_NAME_value(altnames, i);
            if (check->type != GEN_DNS) {
                continue;
            }
            ASN1_STRING *cn_data = check->d.dNSName;

            if ( (*check_func)(check_data, cn_data) == 0) {
                sk_GENERAL_NAME_pop_free(altnames, GENERAL_NAME_free);
                return 1;
            }
        }
        sk_GENERAL_NAME_pop_free(altnames, GENERAL_NAME_free);
    }
    return 0;
}

static int check_domain( void *check_data, ASN1_STRING *cn_data)
{
    char cn[1024];
    const char *server = (const char *)check_data;

    if (cn_data->length > (int)sizeof(cn) - 1) {
        return 1; //if does not fit our buffer just ignore
    }
    char *s = reinterpret_cast<char*>(cn_data->data);
    char *d = cn;
    for (int i = 0; i < cn_data->length; ++i, ++d, ++s) {
        if (*s == '\0')
            return 1; // always a domain mismatch. contains 0x00
        *d = *s;
    }
    cn[cn_data->length] = '\0';
    debugs(83, 4, "Verifying server domain " << server << " to certificate name/subjectAltName " << cn);
    return matchDomainName(server, cn[0] == '*' ? cn + 1 : cn);
}

bool Ssl::checkX509ServerValidity(X509 *cert, const char *server)
{
    return matchX509CommonNames(cert, (void *)server, check_domain);
}

/// \ingroup ServerProtocolSSLInternal
static int
ssl_verify_cb(int ok, X509_STORE_CTX * ctx)
{
    // preserve original ctx->error before SSL_ calls can overwrite it
    Ssl::ssl_error_t error_no = ok ? SSL_ERROR_NONE : ctx->error;

    char buffer[256] = "";
    SSL *ssl = (SSL *)X509_STORE_CTX_get_ex_data(ctx, SSL_get_ex_data_X509_STORE_CTX_idx());
    SSL_CTX *sslctx = SSL_get_SSL_CTX(ssl);
    SBuf *server = (SBuf *)SSL_get_ex_data(ssl, ssl_ex_index_server);
    void *dont_verify_domain = SSL_CTX_get_ex_data(sslctx, ssl_ctx_ex_index_dont_verify_domain);
    ACLChecklist *check = (ACLChecklist*)SSL_get_ex_data(ssl, ssl_ex_index_cert_error_check);
    X509 *peeked_cert = (X509 *)SSL_get_ex_data(ssl, ssl_ex_index_ssl_peeked_cert);
    X509 *peer_cert = ctx->cert;

    X509_NAME_oneline(X509_get_subject_name(peer_cert), buffer,
                      sizeof(buffer));

    // detect infinite loops
    uint32_t *validationCounter = static_cast<uint32_t *>(SSL_get_ex_data(ssl, ssl_ex_index_ssl_validation_counter));
    if (!validationCounter) {
        validationCounter = new uint32_t(1);
        SSL_set_ex_data(ssl, ssl_ex_index_ssl_validation_counter, validationCounter);
    } else {
        // overflows allowed if SQUID_CERT_VALIDATION_ITERATION_MAX >= UINT32_MAX
        (*validationCounter)++;
    }

    if ((*validationCounter) >= SQUID_CERT_VALIDATION_ITERATION_MAX) {
        ok = 0; // or the validation loop will never stop
        error_no = SQUID_X509_V_ERR_INFINITE_VALIDATION;
        debugs(83, 2, "SQUID_X509_V_ERR_INFINITE_VALIDATION: " <<
               *validationCounter << " iterations while checking " << buffer);
    }

    if (ok) {
        debugs(83, 5, "SSL Certificate signature OK: " << buffer);

        // Check for domain mismatch only if the current certificate is the peer certificate.
        if (!dont_verify_domain && server && peer_cert == X509_STORE_CTX_get_current_cert(ctx)) {
            if (!Ssl::checkX509ServerValidity(peer_cert, server->c_str())) {
                debugs(83, 2, "SQUID_X509_V_ERR_DOMAIN_MISMATCH: Certificate " << buffer << " does not match domainname " << server);
                ok = 0;
                error_no = SQUID_X509_V_ERR_DOMAIN_MISMATCH;
            }
        }
    }

    if (ok && peeked_cert) {
        // Check whether the already peeked certificate matches the new one.
        if (X509_cmp(peer_cert, peeked_cert) != 0) {
            debugs(83, 2, "SQUID_X509_V_ERR_CERT_CHANGE: Certificate " << buffer << " does not match peeked certificate");
            ok = 0;
            error_no =  SQUID_X509_V_ERR_CERT_CHANGE;
        }
    }

    if (!ok) {
        X509 *broken_cert =  X509_STORE_CTX_get_current_cert(ctx);
        if (!broken_cert)
            broken_cert = peer_cert;

        Ssl::CertErrors *errs = static_cast<Ssl::CertErrors *>(SSL_get_ex_data(ssl, ssl_ex_index_ssl_errors));
        if (!errs) {
            errs = new Ssl::CertErrors(Ssl::CertError(error_no, broken_cert));
            if (!SSL_set_ex_data(ssl, ssl_ex_index_ssl_errors,  (void *)errs)) {
                debugs(83, 2, "Failed to set ssl error_no in ssl_verify_cb: Certificate " << buffer);
                delete errs;
                errs = NULL;
            }
        } else // remember another error number
            errs->push_back_unique(Ssl::CertError(error_no, broken_cert));

        if (const char *err_descr = Ssl::GetErrorDescr(error_no))
            debugs(83, 5, err_descr << ": " << buffer);
        else
            debugs(83, DBG_IMPORTANT, "SSL unknown certificate error " << error_no << " in " << buffer);

        // Check if the certificate error can be bypassed.
        // Infinity validation loop errors can not bypassed.
        if (error_no != SQUID_X509_V_ERR_INFINITE_VALIDATION) {
            if (check) {
                ACLFilledChecklist *filledCheck = Filled(check);
                assert(!filledCheck->sslErrors);
                filledCheck->sslErrors = new Ssl::CertErrors(Ssl::CertError(error_no, broken_cert));
                filledCheck->serverCert.resetAndLock(peer_cert);
                if (check->fastCheck() == ACCESS_ALLOWED) {
                    debugs(83, 3, "bypassing SSL error " << error_no << " in " << buffer);
                    ok = 1;
                } else {
                    debugs(83, 5, "confirming SSL error " << error_no);
                }
                delete filledCheck->sslErrors;
                filledCheck->sslErrors = NULL;
                filledCheck->serverCert.reset(NULL);
            }
            // If the certificate validator is used then we need to allow all errors and
            // pass them to certficate validator for more processing
            else if (Ssl::TheConfig.ssl_crt_validator) {
                ok = 1;
            }
        }
    }

    if (Ssl::TheConfig.ssl_crt_validator) {
        // Check if we have stored certificates chain. Store if not.
        if (!SSL_get_ex_data(ssl, ssl_ex_index_ssl_cert_chain)) {
            STACK_OF(X509) *certStack = X509_STORE_CTX_get1_chain(ctx);
            if (certStack && !SSL_set_ex_data(ssl, ssl_ex_index_ssl_cert_chain, certStack))
                sk_X509_pop_free(certStack, X509_free);
        }
    }

    if (!ok && !SSL_get_ex_data(ssl, ssl_ex_index_ssl_error_detail) ) {

        // Find the broken certificate. It may be intermediate.
        X509 *broken_cert = peer_cert; // reasonable default if search fails
        // Our SQUID_X509_V_ERR_DOMAIN_MISMATCH implies peer_cert is at fault.
        if (error_no != SQUID_X509_V_ERR_DOMAIN_MISMATCH) {
            if (X509 *last_used_cert = X509_STORE_CTX_get_current_cert(ctx))
                broken_cert = last_used_cert;
        }

        Ssl::ErrorDetail *errDetail =
            new Ssl::ErrorDetail(error_no, peer_cert, broken_cert);

        if (!SSL_set_ex_data(ssl, ssl_ex_index_ssl_error_detail,  errDetail)) {
            debugs(83, 2, "Failed to set Ssl::ErrorDetail in ssl_verify_cb: Certificate " << buffer);
            delete errDetail;
        }
    }

    return ok;
}

// "dup" function for SSL_get_ex_new_index("cert_err_check")
static int
ssl_dupAclChecklist(CRYPTO_EX_DATA *, CRYPTO_EX_DATA *, void *,
                    int, long, void *)
{
    // We do not support duplication of ACLCheckLists.
    // If duplication is needed, we can count copies with cbdata.
    assert(false);
    return 0;
}

// "free" function for SSL_get_ex_new_index("cert_err_check")
static void
ssl_freeAclChecklist(void *, void *ptr, CRYPTO_EX_DATA *,
                     int, long, void *)
{
    delete static_cast<ACLChecklist *>(ptr); // may be NULL
}

// "free" function for SSL_get_ex_new_index("ssl_error_detail")
static void
ssl_free_ErrorDetail(void *, void *ptr, CRYPTO_EX_DATA *,
                     int, long, void *)
{
    Ssl::ErrorDetail  *errDetail = static_cast <Ssl::ErrorDetail *>(ptr);
    delete errDetail;
}

static void
ssl_free_SslErrors(void *, void *ptr, CRYPTO_EX_DATA *,
                   int, long, void *)
{
    Ssl::CertErrors *errs = static_cast <Ssl::CertErrors*>(ptr);
    delete errs;
}

// "free" function for SSL_get_ex_new_index("ssl_ex_index_ssl_validation_counter")
static void
ssl_free_int(void *, void *ptr, CRYPTO_EX_DATA *,
             int, long, void *)
{
    uint32_t *counter = static_cast <uint32_t *>(ptr);
    delete counter;
}

/// \ingroup ServerProtocolSSLInternal
/// Callback handler function to release STACK_OF(X509) "ex" data stored
/// in an SSL object.
static void
ssl_free_CertChain(void *, void *ptr, CRYPTO_EX_DATA *,
                   int, long, void *)
{
    STACK_OF(X509) *certsChain = static_cast <STACK_OF(X509) *>(ptr);
    sk_X509_pop_free(certsChain,X509_free);
}

// "free" function for X509 certificates
static void
ssl_free_X509(void *, void *ptr, CRYPTO_EX_DATA *,
              int, long, void *)
{
    X509  *cert = static_cast <X509 *>(ptr);
    X509_free(cert);
}

// "free" function for SBuf
static void
ssl_free_SBuf(void *, void *ptr, CRYPTO_EX_DATA *,
              int, long, void *)
{
    SBuf  *buf = static_cast <SBuf *>(ptr);
    delete buf;
}

/// \ingroup ServerProtocolSSLInternal
static void
ssl_initialize(void)
{
    static bool initialized = false;
    if (initialized)
        return;
    initialized = true;

    SSL_load_error_strings();
    SSLeay_add_ssl_algorithms();

#if HAVE_OPENSSL_ENGINE_H
    if (Config.SSL.ssl_engine) {
        ENGINE *e;
        if (!(e = ENGINE_by_id(Config.SSL.ssl_engine)))
            fatalf("Unable to find SSL engine '%s'\n", Config.SSL.ssl_engine);

        if (!ENGINE_set_default(e, ENGINE_METHOD_ALL)) {
            int ssl_error = ERR_get_error();
            fatalf("Failed to initialise SSL engine: %s\n", ERR_error_string(ssl_error, NULL));
        }
    }
#else
    if (Config.SSL.ssl_engine)
        fatalf("Your OpenSSL has no SSL engine support\n");
#endif

    const char *defName = Config.SSL.certSignHash ? Config.SSL.certSignHash : SQUID_SSL_SIGN_HASH_IF_NONE;
    Ssl::DefaultSignHash = EVP_get_digestbyname(defName);
    if (!Ssl::DefaultSignHash)
        fatalf("Sign hash '%s' is not supported\n", defName);

    ssl_ex_index_server = SSL_get_ex_new_index(0, (void *) "server", NULL, NULL, ssl_free_SBuf);
    ssl_ctx_ex_index_dont_verify_domain = SSL_CTX_get_ex_new_index(0, (void *) "dont_verify_domain", NULL, NULL, NULL);
    ssl_ex_index_cert_error_check = SSL_get_ex_new_index(0, (void *) "cert_error_check", NULL, &ssl_dupAclChecklist, &ssl_freeAclChecklist);
    ssl_ex_index_ssl_error_detail = SSL_get_ex_new_index(0, (void *) "ssl_error_detail", NULL, NULL, &ssl_free_ErrorDetail);
    ssl_ex_index_ssl_peeked_cert  = SSL_get_ex_new_index(0, (void *) "ssl_peeked_cert", NULL, NULL, &ssl_free_X509);
    ssl_ex_index_ssl_errors =  SSL_get_ex_new_index(0, (void *) "ssl_errors", NULL, NULL, &ssl_free_SslErrors);
    ssl_ex_index_ssl_cert_chain = SSL_get_ex_new_index(0, (void *) "ssl_cert_chain", NULL, NULL, &ssl_free_CertChain);
    ssl_ex_index_ssl_validation_counter = SSL_get_ex_new_index(0, (void *) "ssl_validation_counter", NULL, NULL, &ssl_free_int);
}

/// \ingroup ServerProtocolSSLInternal
static int
ssl_load_crl(SSL_CTX *sslContext, const char *CRLfile)
{
    X509_STORE *st = SSL_CTX_get_cert_store(sslContext);
    X509_CRL *crl;
    BIO *in = BIO_new_file(CRLfile, "r");
    int count = 0;

    if (!in) {
        debugs(83, 2, "WARNING: Failed to open CRL file '" << CRLfile << "'");
        return 0;
    }

    while ((crl = PEM_read_bio_X509_CRL(in,NULL,NULL,NULL))) {
        if (!X509_STORE_add_crl(st, crl))
            debugs(83, 2, "WARNING: Failed to add CRL from file '" << CRLfile << "'");
        else
            ++count;

        X509_CRL_free(crl);
    }

    BIO_free(in);
    return count;
}

STACK_OF(X509_CRL) *
Ssl::loadCrl(const char *CRLFile, long &flags)
{
    X509_CRL *crl;
    BIO *in = BIO_new_file(CRLFile, "r");
    if (!in) {
        debugs(83, 2, "WARNING: Failed to open CRL file '" << CRLFile << "'");
        return NULL;
    }

    STACK_OF(X509_CRL) *CRLs = sk_X509_CRL_new_null();
    if (!CRLs) {
        debugs(83, 2, "WARNING: Failed to allocate X509_CRL stack  to load file '" << CRLFile << "'");
        return NULL;
    }

    int count = 0;
    while ((crl = PEM_read_bio_X509_CRL(in,NULL,NULL,NULL))) {
        if (!sk_X509_CRL_push(CRLs, crl))
            debugs(83, 2, "WARNING: Failed to add CRL from file '" << CRLFile << "'");
        else
            ++count;
    }
    BIO_free(in);

    if (count)
        flags |= SSL_FLAG_VERIFY_CRL;

    return CRLs;
}

DH *
Ssl::readDHParams(const char *dhfile)
{
    FILE *in = fopen(dhfile, "r");
    DH *dh = NULL;
    int codes;

    if (in) {
        dh = PEM_read_DHparams(in, NULL, NULL, NULL);
        fclose(in);
    }

    if (!dh)
        debugs(83, DBG_IMPORTANT, "WARNING: Failed to read DH parameters '" << dhfile << "'");
    else if (dh && DH_check(dh, &codes) == 0) {
        if (codes) {
            debugs(83, DBG_IMPORTANT, "WARNING: Failed to verify DH parameters '" << dhfile  << "' (" << std::hex << codes  << ")");
            DH_free(dh);
            dh = NULL;
        }
    }
    return dh;
}

#if defined(SSL3_FLAGS_NO_RENEGOTIATE_CIPHERS)
static void
ssl_info_cb(const SSL *ssl, int where, int ret)
{
    (void)ret;
    if ((where & SSL_CB_HANDSHAKE_DONE) != 0) {
        // disable renegotiation (CVE-2009-3555)
        ssl->s3->flags |= SSL3_FLAGS_NO_RENEGOTIATE_CIPHERS;
    }
}
#endif

static bool
configureSslEECDH(SSL_CTX *sslContext, const char *curve)
{
#if OPENSSL_VERSION_NUMBER >= 0x0090800fL && !defined(OPENSSL_NO_ECDH)
    int nid = OBJ_sn2nid(curve);
    if (!nid) {
        debugs(83, DBG_CRITICAL, "ERROR: Unknown EECDH curve '" << curve << "'");
        return false;
    }

    EC_KEY *ecdh = EC_KEY_new_by_curve_name(nid);
    if (ecdh == NULL)
        return false;

    const bool ok = SSL_CTX_set_tmp_ecdh(sslContext, ecdh) != 0;
    EC_KEY_free(ecdh);
    return ok;
#else
    debugs(83, DBG_CRITICAL, "ERROR: EECDH is not available in this build. Please link against OpenSSL>=0.9.8 and ensure OPENSSL_NO_ECDH is not set.");
    return false;
#endif
}

static bool
configureSslContext(SSL_CTX *sslContext, AnyP::PortCfg &port)
{
    int ssl_error;
    SSL_CTX_set_options(sslContext, port.secure.parsedOptions);

#if defined(SSL3_FLAGS_NO_RENEGOTIATE_CIPHERS)
    SSL_CTX_set_info_callback(sslContext, ssl_info_cb);
#endif

    if (port.sslContextSessionId)
        SSL_CTX_set_session_id_context(sslContext, (const unsigned char *)port.sslContextSessionId, strlen(port.sslContextSessionId));

    if (port.secure.parsedFlags & SSL_FLAG_NO_SESSION_REUSE) {
        SSL_CTX_set_session_cache_mode(sslContext, SSL_SESS_CACHE_OFF);
    }

    if (Config.SSL.unclean_shutdown) {
        debugs(83, 5, "Enabling quiet SSL shutdowns (RFC violation).");

        SSL_CTX_set_quiet_shutdown(sslContext, 1);
    }

    if (!port.secure.sslCipher.isEmpty()) {
        debugs(83, 5, "Using chiper suite " << port.secure.sslCipher << ".");

        if (!SSL_CTX_set_cipher_list(sslContext, port.secure.sslCipher.c_str())) {
            ssl_error = ERR_get_error();
            debugs(83, DBG_CRITICAL, "ERROR: Failed to set SSL cipher suite '" << port.secure.sslCipher << "': " << ERR_error_string(ssl_error, NULL));
            return false;
        }
    }

    debugs(83, 9, "Setting RSA key generation callback.");
    SSL_CTX_set_tmp_rsa_callback(sslContext, ssl_temp_rsa_cb);

    if (port.eecdhCurve) {
        debugs(83, 9, "Setting Ephemeral ECDH curve to " << port.eecdhCurve << ".");

        if (!configureSslEECDH(sslContext, port.eecdhCurve)) {
            ssl_error = ERR_get_error();
            debugs(83, DBG_CRITICAL, "ERROR: Unable to configure Ephemeral ECDH: " << ERR_error_string(ssl_error, NULL));
            return false;
        }
    }

    debugs(83, 9, "Setting CA certificate locations.");

    const char *cafile = port.secure.caFile.isEmpty() ? port.clientca : port.secure.caFile.c_str();
    if ((cafile || !port.secure.caDir.isEmpty()) && !SSL_CTX_load_verify_locations(sslContext, cafile, port.secure.caDir.c_str())) {
        ssl_error = ERR_get_error();
        debugs(83, DBG_IMPORTANT, "WARNING: Ignoring error setting CA certificate locations: " << ERR_error_string(ssl_error, NULL));
    }

    if (!(port.secure.parsedFlags & SSL_FLAG_NO_DEFAULT_CA) &&
            !SSL_CTX_set_default_verify_paths(sslContext)) {
        ssl_error = ERR_get_error();
        debugs(83, DBG_IMPORTANT, "WARNING: Ignoring error setting default CA certificate location: " << ERR_error_string(ssl_error, NULL));
    }

    if (port.clientCA.get()) {
        ERR_clear_error();
        if (STACK_OF(X509_NAME) *clientca = SSL_dup_CA_list(port.clientCA.get())) {
            SSL_CTX_set_client_CA_list(sslContext, clientca);
        } else {
            ssl_error = ERR_get_error();
            debugs(83, DBG_CRITICAL, "ERROR: Failed to dupe the client CA list: " << ERR_error_string(ssl_error, NULL));
            return false;
        }

        if (port.secure.parsedFlags & SSL_FLAG_DELAYED_AUTH) {
            debugs(83, 9, "Not requesting client certificates until acl processing requires one");
            SSL_CTX_set_verify(sslContext, SSL_VERIFY_NONE, NULL);
        } else {
            debugs(83, 9, "Requiring client certificates.");
            SSL_CTX_set_verify(sslContext, SSL_VERIFY_PEER | SSL_VERIFY_FAIL_IF_NO_PEER_CERT, ssl_verify_cb);
        }

        if (port.clientVerifyCrls.get()) {
            X509_STORE *st = SSL_CTX_get_cert_store(sslContext);
            for (int i = 0; i < sk_X509_CRL_num(port.clientVerifyCrls.get()); ++i) {
                X509_CRL *crl = sk_X509_CRL_value(port.clientVerifyCrls.get(), i);
                if (!X509_STORE_add_crl(st, crl))
                    debugs(83, 2, "WARNING: Failed to add CRL");
            }
        }

#if X509_V_FLAG_CRL_CHECK
        if (port.secure.parsedFlags & SSL_FLAG_VERIFY_CRL_ALL)
            X509_STORE_set_flags(SSL_CTX_get_cert_store(sslContext), X509_V_FLAG_CRL_CHECK|X509_V_FLAG_CRL_CHECK_ALL);
        else if (port.secure.parsedFlags & SSL_FLAG_VERIFY_CRL)
            X509_STORE_set_flags(SSL_CTX_get_cert_store(sslContext), X509_V_FLAG_CRL_CHECK);
#endif

    } else {
        debugs(83, 9, "Not requiring any client certificates");
        SSL_CTX_set_verify(sslContext, SSL_VERIFY_NONE, NULL);
    }

    if (port.dhParams.get()) {
        SSL_CTX_set_tmp_dh(sslContext, port.dhParams.get());
    }

    if (port.secure.parsedFlags & SSL_FLAG_DONT_VERIFY_DOMAIN)
        SSL_CTX_set_ex_data(sslContext, ssl_ctx_ex_index_dont_verify_domain, (void *) -1);

    setSessionCallbacks(sslContext);

    return true;
}

SSL_CTX *
sslCreateServerContext(AnyP::PortCfg &port)
{
    ssl_initialize();
<<<<<<< HEAD
    SSL_CTX *sslContext = SSL_CTX_new(port.contextMethod);
=======

    if (!keyfile)
        keyfile = certfile;

    if (!certfile)
        certfile = keyfile;

#if (OPENSSL_VERSION_NUMBER >= 0x10100000L)
    SSL_CTX *sslContext = SSL_CTX_new(TLS_server_method());
#else
    SSL_CTX *sslContext = SSL_CTX_new(SSLv23_server_method());
#endif
>>>>>>> 525c3817

    if (sslContext == NULL) {
        int ssl_error = ERR_get_error();
        debugs(83, DBG_CRITICAL, "ERROR: Failed to allocate SSL context: " << ERR_error_string(ssl_error, NULL));
        return NULL;
    }

    if (!SSL_CTX_use_certificate(sslContext, port.signingCert.get())) {
        int ssl_error = ERR_get_error();
        debugs(83, DBG_CRITICAL, "ERROR: Failed to acquire SSL certificate '" << port.secure.certFile << "': " << ERR_error_string(ssl_error, NULL));
        SSL_CTX_free(sslContext);
        return NULL;
    }

    if (!SSL_CTX_use_PrivateKey(sslContext, port.signPkey.get())) {
        int ssl_error = ERR_get_error();
        debugs(83, DBG_CRITICAL, "ERROR: Failed to acquire SSL private key '" << port.secure.privateKeyFile << "': " << ERR_error_string(ssl_error, NULL));
        SSL_CTX_free(sslContext);
        return NULL;
    }

    Ssl::addChainToSslContext(sslContext, port.certsToChain.get());

    /* Alternate code;
        debugs(83, DBG_IMPORTANT, "Using certificate in " << certfile);

        if (!SSL_CTX_use_certificate_chain_file(sslContext, certfile)) {
            ssl_error = ERR_get_error();
            debugs(83, DBG_CRITICAL, "ERROR: Failed to acquire SSL certificate '" << certfile << "': " << ERR_error_string(ssl_error, NULL));
            SSL_CTX_free(sslContext);
            return NULL;
        }

        debugs(83, DBG_IMPORTANT, "Using private key in " << keyfile);
        ssl_ask_password(sslContext, keyfile);

        if (!SSL_CTX_use_PrivateKey_file(sslContext, keyfile, SSL_FILETYPE_PEM)) {
            ssl_error = ERR_get_error();
            debugs(83, DBG_CRITICAL, "ERROR: Failed to acquire SSL private key '" << keyfile << "': " << ERR_error_string(ssl_error, NULL));
            SSL_CTX_free(sslContext);
            return NULL;
        }

        debugs(83, 5, "Comparing private and public SSL keys.");

        if (!SSL_CTX_check_private_key(sslContext)) {
            ssl_error = ERR_get_error();
            debugs(83, DBG_CRITICAL, "ERROR: SSL private key '" << certfile << "' does not match public key '" <<
                   keyfile << "': " << ERR_error_string(ssl_error, NULL));
            SSL_CTX_free(sslContext);
            return NULL;
        }
    */

    if (!configureSslContext(sslContext, port)) {
        debugs(83, DBG_CRITICAL, "ERROR: Configuring static SSL context");
        SSL_CTX_free(sslContext);
        return NULL;
    }

    return sslContext;
}

int Ssl::OpenSSLtoSquidSSLVersion(int sslVersion)
{
    if (sslVersion == SSL2_VERSION)
        return 2;
    else if (sslVersion == SSL3_VERSION)
        return 3;
    else if (sslVersion == TLS1_VERSION)
        return 4;
#if OPENSSL_VERSION_NUMBER >= 0x10001000L
    else if (sslVersion == TLS1_1_VERSION)
        return 5;
    else if (sslVersion == TLS1_2_VERSION)
        return 6;
#endif
    else
        return 1;
}

#if defined(TLSEXT_TYPE_next_proto_neg)
//Dummy next_proto_neg callback
static int
ssl_next_proto_cb(SSL *s, unsigned char **out, unsigned char *outlen, const unsigned char *in, unsigned int inlen, void *arg)
{
    static const unsigned char supported_protos[] = {8, 'h','t','t', 'p', '/', '1', '.', '1'};
    (void)SSL_select_next_proto(out, outlen, in, inlen, supported_protos, sizeof(supported_protos));
    return SSL_TLSEXT_ERR_OK;
}
#endif

SSL_CTX *
sslCreateClientContext(const char *certfile, const char *keyfile, const char *cipher, long options, long fl, const char *CAfile, const char *CApath, const char *CRLfile)
{
    ssl_initialize();

#if (OPENSSL_VERSION_NUMBER >= 0x10100000L)
    SSL_CTX *sslContext = SSL_CTX_new(TLS_client_method());
#else
    SSL_CTX *sslContext = SSL_CTX_new(SSLv23_client_method());
#endif

    if (sslContext == NULL) {
        int ssl_error = ERR_get_error();
        fatalf("Failed to allocate SSL context: %s\n",
               ERR_error_string(ssl_error, NULL));
    }

    SSL_CTX_set_options(sslContext, options);

#if defined(SSL3_FLAGS_NO_RENEGOTIATE_CIPHERS)
    SSL_CTX_set_info_callback(sslContext, ssl_info_cb);
#endif

    if (*cipher) {
        debugs(83, 5, "Using chiper suite " << cipher << ".");

        if (!SSL_CTX_set_cipher_list(sslContext, cipher)) {
            int ssl_error = ERR_get_error();
            fatalf("Failed to set SSL cipher suite '%s': %s\n",
                   cipher, ERR_error_string(ssl_error, NULL));
        }
    }

    if (*certfile) {
        debugs(83, DBG_IMPORTANT, "Using certificate in " << certfile);

        if (!SSL_CTX_use_certificate_chain_file(sslContext, certfile)) {
            int ssl_error = ERR_get_error();
            fatalf("Failed to acquire SSL certificate '%s': %s\n",
                   certfile, ERR_error_string(ssl_error, NULL));
        }

        debugs(83, DBG_IMPORTANT, "Using private key in " << keyfile);
        ssl_ask_password(sslContext, keyfile);

        if (!SSL_CTX_use_PrivateKey_file(sslContext, keyfile, SSL_FILETYPE_PEM)) {
            int ssl_error = ERR_get_error();
            fatalf("Failed to acquire SSL private key '%s': %s\n",
                   keyfile, ERR_error_string(ssl_error, NULL));
        }

        debugs(83, 5, "Comparing private and public SSL keys.");

        if (!SSL_CTX_check_private_key(sslContext)) {
            int ssl_error = ERR_get_error();
            fatalf("SSL private key '%s' does not match public key '%s': %s\n",
                   certfile, keyfile, ERR_error_string(ssl_error, NULL));
        }
    }

    debugs(83, 9, "Setting RSA key generation callback.");
    SSL_CTX_set_tmp_rsa_callback(sslContext, ssl_temp_rsa_cb);

    if (fl & SSL_FLAG_DONT_VERIFY_PEER) {
        debugs(83, 2, "NOTICE: Peer certificates are not verified for validity!");
        SSL_CTX_set_verify(sslContext, SSL_VERIFY_NONE, NULL);
    } else {
        debugs(83, 9, "Setting certificate verification callback.");
        SSL_CTX_set_verify(sslContext, SSL_VERIFY_PEER | SSL_VERIFY_FAIL_IF_NO_PEER_CERT, ssl_verify_cb);
    }

    debugs(83, 9, "Setting CA certificate locations.");

    if ((*CAfile || *CApath) && !SSL_CTX_load_verify_locations(sslContext, CAfile, CApath)) {
        int ssl_error = ERR_get_error();
        debugs(83, DBG_IMPORTANT, "WARNING: Ignoring error setting CA certificate locations: " << ERR_error_string(ssl_error, NULL));
    }

    if (*CRLfile) {
        ssl_load_crl(sslContext, CRLfile);
        fl |= SSL_FLAG_VERIFY_CRL;
    }

#if X509_V_FLAG_CRL_CHECK
    if (fl & SSL_FLAG_VERIFY_CRL_ALL)
        X509_STORE_set_flags(SSL_CTX_get_cert_store(sslContext), X509_V_FLAG_CRL_CHECK|X509_V_FLAG_CRL_CHECK_ALL);
    else if (fl & SSL_FLAG_VERIFY_CRL)
        X509_STORE_set_flags(SSL_CTX_get_cert_store(sslContext), X509_V_FLAG_CRL_CHECK);

#endif

    if (!(fl & SSL_FLAG_NO_DEFAULT_CA) &&
            !SSL_CTX_set_default_verify_paths(sslContext)) {
        int ssl_error = ERR_get_error();
        debugs(83, DBG_IMPORTANT, "WARNING: Ignoring error setting default CA certificate location: " << ERR_error_string(ssl_error, NULL));
    }

#if defined(TLSEXT_TYPE_next_proto_neg)
    SSL_CTX_set_next_proto_select_cb(sslContext, &ssl_next_proto_cb, NULL);
#endif
    return sslContext;
}

/// \ingroup ServerProtocolSSLInternal
int
ssl_read_method(int fd, char *buf, int len)
{
    SSL *ssl = fd_table[fd].ssl;
    int i;

#if DONT_DO_THIS

    if (!SSL_is_init_finished(ssl)) {
        errno = ENOTCONN;
        return -1;
    }

#endif

    i = SSL_read(ssl, buf, len);

    if (i > 0 && SSL_pending(ssl) > 0) {
        debugs(83, 2, "SSL FD " << fd << " is pending");
        fd_table[fd].flags.read_pending = true;
    } else
        fd_table[fd].flags.read_pending = false;

    return i;
}

/// \ingroup ServerProtocolSSLInternal
int
ssl_write_method(int fd, const char *buf, int len)
{
    SSL *ssl = fd_table[fd].ssl;
    int i;

    if (!SSL_is_init_finished(ssl)) {
        errno = ENOTCONN;
        return -1;
    }

    i = SSL_write(ssl, buf, len);

    return i;
}

void
ssl_shutdown_method(SSL *ssl)
{
    SSL_shutdown(ssl);
}

/// \ingroup ServerProtocolSSLInternal
static const char *
ssl_get_attribute(X509_NAME * name, const char *attribute_name)
{
    static char buffer[1024];
    int nid;

    buffer[0] = '\0';

    if (strcmp(attribute_name, "DN") == 0) {
        X509_NAME_oneline(name, buffer, sizeof(buffer));
        goto done;
    }

    nid = OBJ_txt2nid((char *) attribute_name);

    if (nid == 0) {
        debugs(83, DBG_IMPORTANT, "WARNING: Unknown SSL attribute name '" << attribute_name << "'");
        return NULL;
    }

    X509_NAME_get_text_by_NID(name, nid, buffer, sizeof(buffer));

done:
    return *buffer ? buffer : NULL;
}

/// \ingroup ServerProtocolSSLInternal
const char *
Ssl::GetX509UserAttribute(X509 * cert, const char *attribute_name)
{
    X509_NAME *name;
    const char *ret;

    if (!cert)
        return NULL;

    name = X509_get_subject_name(cert);

    ret = ssl_get_attribute(name, attribute_name);

    return ret;
}

const char *
Ssl::GetX509Fingerprint(X509 * cert, const char *)
{
    static char buf[1024];
    if (!cert)
        return NULL;

    unsigned int n;
    unsigned char md[EVP_MAX_MD_SIZE];
    if (!X509_digest(cert, EVP_sha1(), md, &n))
        return NULL;

    assert(3 * n + 1 < sizeof(buf));

    char *s = buf;
    for (unsigned int i=0; i < n; ++i, s += 3) {
        const char term = (i + 1 < n) ? ':' : '\0';
        snprintf(s, 4, "%02X%c", md[i], term);
    }

    return buf;
}

/// \ingroup ServerProtocolSSLInternal
const char *
Ssl::GetX509CAAttribute(X509 * cert, const char *attribute_name)
{

    X509_NAME *name;
    const char *ret;

    if (!cert)
        return NULL;

    name = X509_get_issuer_name(cert);

    ret = ssl_get_attribute(name, attribute_name);

    return ret;
}

const char *sslGetUserAttribute(SSL *ssl, const char *attribute_name)
{
    if (!ssl)
        return NULL;

    X509 *cert = SSL_get_peer_certificate(ssl);

    const char *attr = Ssl::GetX509UserAttribute(cert, attribute_name);

    X509_free(cert);
    return attr;
}

const char *sslGetCAAttribute(SSL *ssl, const char *attribute_name)
{
    if (!ssl)
        return NULL;

    X509 *cert = SSL_get_peer_certificate(ssl);

    const char *attr = Ssl::GetX509CAAttribute(cert, attribute_name);

    X509_free(cert);
    return attr;
}

const char *
sslGetUserEmail(SSL * ssl)
{
    return sslGetUserAttribute(ssl, "emailAddress");
}

const char *
sslGetUserCertificatePEM(SSL *ssl)
{
    X509 *cert;
    BIO *mem;
    static char *str = NULL;
    char *ptr;
    long len;

    safe_free(str);

    if (!ssl)
        return NULL;

    cert = SSL_get_peer_certificate(ssl);

    if (!cert)
        return NULL;

    mem = BIO_new(BIO_s_mem());

    PEM_write_bio_X509(mem, cert);

    len = BIO_get_mem_data(mem, &ptr);

    str = (char *)xmalloc(len + 1);

    memcpy(str, ptr, len);

    str[len] = '\0';

    X509_free(cert);

    BIO_free(mem);

    return str;
}

const char *
sslGetUserCertificateChainPEM(SSL *ssl)
{
    STACK_OF(X509) *chain;
    BIO *mem;
    static char *str = NULL;
    char *ptr;
    long len;
    int i;

    safe_free(str);

    if (!ssl)
        return NULL;

    chain = SSL_get_peer_cert_chain(ssl);

    if (!chain)
        return sslGetUserCertificatePEM(ssl);

    mem = BIO_new(BIO_s_mem());

    for (i = 0; i < sk_X509_num(chain); ++i) {
        X509 *cert = sk_X509_value(chain, i);
        PEM_write_bio_X509(mem, cert);
    }

    len = BIO_get_mem_data(mem, &ptr);

    str = (char *)xmalloc(len + 1);
    memcpy(str, ptr, len);
    str[len] = '\0';

    BIO_free(mem);

    return str;
}

/// \ingroup ServerProtocolSSLInternal
/// Create SSL context and apply ssl certificate and private key to it.
SSL_CTX *
Ssl::createSSLContext(Ssl::X509_Pointer & x509, Ssl::EVP_PKEY_Pointer & pkey, AnyP::PortCfg &port)
{
#if (OPENSSL_VERSION_NUMBER >= 0x10100000L)
    Ssl::SSL_CTX_Pointer sslContext(SSL_CTX_new(TLS_server_method()));
#else
    Ssl::SSL_CTX_Pointer sslContext(SSL_CTX_new(SSLv23_server_method()));
#endif

    if (!SSL_CTX_use_certificate(sslContext.get(), x509.get()))
        return NULL;

    if (!SSL_CTX_use_PrivateKey(sslContext.get(), pkey.get()))
        return NULL;

    if (!configureSslContext(sslContext.get(), port))
        return NULL;

    return sslContext.release();
}

SSL_CTX *
Ssl::generateSslContextUsingPkeyAndCertFromMemory(const char * data, AnyP::PortCfg &port)
{
    Ssl::X509_Pointer cert;
    Ssl::EVP_PKEY_Pointer pkey;
    if (!readCertAndPrivateKeyFromMemory(cert, pkey, data))
        return NULL;

    if (!cert || !pkey)
        return NULL;

    return createSSLContext(cert, pkey, port);
}

SSL_CTX *
Ssl::generateSslContext(CertificateProperties const &properties, AnyP::PortCfg &port)
{
    Ssl::X509_Pointer cert;
    Ssl::EVP_PKEY_Pointer pkey;
    if (!generateSslCertificate(cert, pkey, properties))
        return NULL;

    if (!cert)
        return NULL;

    if (!pkey)
        return NULL;

    return createSSLContext(cert, pkey, port);
}

bool
Ssl::configureSSL(SSL *ssl, CertificateProperties const &properties, AnyP::PortCfg &port)
{
    Ssl::X509_Pointer cert;
    Ssl::EVP_PKEY_Pointer pkey;
    if (!generateSslCertificate(cert, pkey, properties))
        return false;

    if (!cert)
        return false;

    if (!pkey)
        return false;

    if (!SSL_use_certificate(ssl, cert.get()))
        return false;

    if (!SSL_use_PrivateKey(ssl, pkey.get()))
        return false;

    return true;
}

bool
Ssl::configureSSLUsingPkeyAndCertFromMemory(SSL *ssl, const char *data, AnyP::PortCfg &port)
{
    Ssl::X509_Pointer cert;
    Ssl::EVP_PKEY_Pointer pkey;
    if (!readCertAndPrivateKeyFromMemory(cert, pkey, data))
        return false;

    if (!cert || !pkey)
        return false;

    if (!SSL_use_certificate(ssl, cert.get()))
        return false;

    if (!SSL_use_PrivateKey(ssl, pkey.get()))
        return false;

    return true;
}

bool Ssl::verifySslCertificate(SSL_CTX * sslContext, CertificateProperties const &properties)
{
    // SSL_get_certificate is buggy in openssl versions 1.0.1d and 1.0.1e
    // Try to retrieve certificate directly from SSL_CTX object
#if SQUID_USE_SSLGETCERTIFICATE_HACK
    X509 ***pCert = (X509 ***)sslContext->cert;
    X509 * cert = pCert && *pCert ? **pCert : NULL;
#elif SQUID_SSLGETCERTIFICATE_BUGGY
    X509 * cert = NULL;
    assert(0);
#else
    // Temporary ssl for getting X509 certificate from SSL_CTX.
    Ssl::SSL_Pointer ssl(SSL_new(sslContext));
    X509 * cert = SSL_get_certificate(ssl.get());
#endif
    if (!cert)
        return false;
    ASN1_TIME * time_notBefore = X509_get_notBefore(cert);
    ASN1_TIME * time_notAfter = X509_get_notAfter(cert);
    bool ret = (X509_cmp_current_time(time_notBefore) < 0 && X509_cmp_current_time(time_notAfter) > 0);
    if (!ret)
        return false;

    return certificateMatchesProperties(cert, properties);
}

bool
Ssl::setClientSNI(SSL *ssl, const char *fqdn)
{
    //The SSL_CTRL_SET_TLSEXT_HOSTNAME is a openssl macro which indicates
    // if the TLS servername extension (SNI) is enabled in openssl library.
#if defined(SSL_CTRL_SET_TLSEXT_HOSTNAME)
    if (!SSL_set_tlsext_host_name(ssl, fqdn)) {
        const int ssl_error = ERR_get_error();
        debugs(83, 3,  "WARNING: unable to set TLS servername extension (SNI): " <<
               ERR_error_string(ssl_error, NULL) << "\n");
        return false;
    }
    return true;
#else
    debugs(83, 7,  "no support for TLS servername extension (SNI)\n");
    return false;
#endif
}

void Ssl::addChainToSslContext(SSL_CTX *sslContext, STACK_OF(X509) *chain)
{
    if (!chain)
        return;

    for (int i = 0; i < sk_X509_num(chain); ++i) {
        X509 *cert = sk_X509_value(chain, i);
        if (SSL_CTX_add_extra_chain_cert(sslContext, cert)) {
            // increase the certificate lock
            CRYPTO_add(&(cert->references),1,CRYPTO_LOCK_X509);
        } else {
            const int ssl_error = ERR_get_error();
            debugs(83, DBG_IMPORTANT, "WARNING: can not add certificate to SSL context chain: " << ERR_error_string(ssl_error, NULL));
        }
    }
}

/**
 \ingroup ServerProtocolSSLInternal
 * Read certificate from file.
 * See also: static readSslX509Certificate function, gadgets.cc file
 */
static X509 * readSslX509CertificatesChain(char const * certFilename,  STACK_OF(X509)* chain)
{
    if (!certFilename)
        return NULL;
    Ssl::BIO_Pointer bio(BIO_new(BIO_s_file_internal()));
    if (!bio)
        return NULL;
    if (!BIO_read_filename(bio.get(), certFilename))
        return NULL;
    X509 *certificate = PEM_read_bio_X509(bio.get(), NULL, NULL, NULL);

    if (certificate && chain) {

        if (X509_check_issued(certificate, certificate) == X509_V_OK)
            debugs(83, 5, "Certificate is self-signed, will not be chained");
        else {
            // and add to the chain any other certificate exist in the file
            while (X509 *ca = PEM_read_bio_X509(bio.get(), NULL, NULL, NULL)) {
                if (!sk_X509_push(chain, ca))
                    debugs(83, DBG_IMPORTANT, "WARNING: unable to add CA certificate to cert chain");
            }
        }
    }

    return certificate;
}

void Ssl::readCertChainAndPrivateKeyFromFiles(X509_Pointer & cert, EVP_PKEY_Pointer & pkey, X509_STACK_Pointer & chain, char const * certFilename, char const * keyFilename)
{
    if (keyFilename == NULL)
        keyFilename = certFilename;

    if (certFilename == NULL)
        certFilename = keyFilename;

    debugs(83, DBG_IMPORTANT, "Using certificate in " << certFilename);

    if (!chain)
        chain.reset(sk_X509_new_null());
    if (!chain)
        debugs(83, DBG_IMPORTANT, "WARNING: unable to allocate memory for cert chain");
    // XXX: ssl_ask_password_cb needs SSL_CTX_set_default_passwd_cb_userdata()
    // so this may not fully work iff Config.Program.ssl_password is set.
    pem_password_cb *cb = ::Config.Program.ssl_password ? &ssl_ask_password_cb : NULL;
    pkey.reset(readSslPrivateKey(keyFilename, cb));
    cert.reset(readSslX509CertificatesChain(certFilename, chain.get()));
    if (!pkey || !cert || !X509_check_private_key(cert.get(), pkey.get())) {
        pkey.reset(NULL);
        cert.reset(NULL);
    }
}

bool Ssl::generateUntrustedCert(X509_Pointer &untrustedCert, EVP_PKEY_Pointer &untrustedPkey, X509_Pointer const  &cert, EVP_PKEY_Pointer const & pkey)
{
    // Generate the self-signed certificate, using a hard-coded subject prefix
    Ssl::CertificateProperties certProperties;
    if (const char *cn = CommonHostName(cert.get())) {
        certProperties.commonName = "Not trusted by \"";
        certProperties.commonName += cn;
        certProperties.commonName += "\"";
    } else if (const char *org = getOrganization(cert.get())) {
        certProperties.commonName =  "Not trusted by \"";
        certProperties.commonName += org;
        certProperties.commonName += "\"";
    } else
        certProperties.commonName =  "Not trusted";
    certProperties.setCommonName = true;
    // O, OU, and other CA subject fields will be mimicked
    // Expiration date and other common properties will be mimicked
    certProperties.signAlgorithm = Ssl::algSignSelf;
    certProperties.signWithPkey.resetAndLock(pkey.get());
    certProperties.mimicCert.resetAndLock(cert.get());
    return Ssl::generateSslCertificate(untrustedCert, untrustedPkey, certProperties);
}

SSL *
SslCreate(SSL_CTX *sslContext, const int fd, Ssl::Bio::Type type, const char *squidCtx)
{
    if (fd < 0) {
        debugs(83, DBG_IMPORTANT, "Gone connection");
        return NULL;
    }

    const char *errAction = NULL;
    int errCode = 0;
    if (SSL *ssl = SSL_new(sslContext)) {
        // without BIO, we would call SSL_set_fd(ssl, fd) instead
        if (BIO *bio = Ssl::Bio::Create(fd, type)) {
            Ssl::Bio::Link(ssl, bio); // cannot fail

            fd_table[fd].ssl = ssl;
            fd_table[fd].read_method = &ssl_read_method;
            fd_table[fd].write_method = &ssl_write_method;
            fd_note(fd, squidCtx);

            return ssl;
        }
        errCode = ERR_get_error();
        errAction = "failed to initialize I/O";
        SSL_free(ssl);
    } else {
        errCode = ERR_get_error();
        errAction = "failed to allocate handle";
    }

    debugs(83, DBG_IMPORTANT, "ERROR: " << squidCtx << ' ' << errAction <<
           ": " << ERR_error_string(errCode, NULL));
    return NULL;
}

SSL *
Ssl::CreateClient(SSL_CTX *sslContext, const int fd, const char *squidCtx)
{
    return SslCreate(sslContext, fd, Ssl::Bio::BIO_TO_SERVER, squidCtx);
}

SSL *
Ssl::CreateServer(SSL_CTX *sslContext, const int fd, const char *squidCtx)
{
    return SslCreate(sslContext, fd, Ssl::Bio::BIO_TO_CLIENT, squidCtx);
}

Ssl::CertError::CertError(ssl_error_t anErr, X509 *aCert): code(anErr)
{
    cert.resetAndLock(aCert);
}

Ssl::CertError::CertError(CertError const &err): code(err.code)
{
    cert.resetAndLock(err.cert.get());
}

Ssl::CertError &
Ssl::CertError::operator = (const CertError &old)
{
    code = old.code;
    cert.resetAndLock(old.cert.get());
    return *this;
}

bool
Ssl::CertError::operator == (const CertError &ce) const
{
    return code == ce.code && cert.get() == ce.cert.get();
}

bool
Ssl::CertError::operator != (const CertError &ce) const
{
    return code != ce.code || cert.get() != ce.cert.get();
}

static int
store_session_cb(SSL *ssl, SSL_SESSION *session)
{
    if (!SslSessionCache)
        return 0;

    debugs(83, 5, "Request to store SSL Session ");

    SSL_SESSION_set_timeout(session, Config.SSL.session_ttl);

    unsigned char *id = session->session_id;
    unsigned int idlen = session->session_id_length;
    unsigned char key[MEMMAP_SLOT_KEY_SIZE];
    // Session ids are of size 32bytes. They should always fit to a
    // MemMap::Slot::key
    assert(idlen <= MEMMAP_SLOT_KEY_SIZE);
    memset(key, 0, sizeof(key));
    memcpy(key, id, idlen);
    int pos;
    Ipc::MemMap::Slot *slotW = SslSessionCache->openForWriting((const cache_key*)key, pos);
    if (slotW) {
        int lenRequired =  i2d_SSL_SESSION(session, NULL);
        if (lenRequired <  MEMMAP_SLOT_DATA_SIZE) {
            unsigned char *p = (unsigned char *)slotW->p;
            lenRequired = i2d_SSL_SESSION(session, &p);
            slotW->set(key, NULL, lenRequired, squid_curtime + Config.SSL.session_ttl);
        }
        SslSessionCache->closeForWriting(pos);
        debugs(83, 5, "wrote an ssl session entry of size " << lenRequired << " at pos " << pos);
    }
    return 0;
}

static void
remove_session_cb(SSL_CTX *, SSL_SESSION *sessionID)
{
    if (!SslSessionCache)
        return ;

    debugs(83, 5, "Request to remove corrupted or not valid SSL Session ");
    int pos;
    Ipc::MemMap::Slot const *slot = SslSessionCache->openForReading((const cache_key*)sessionID, pos);
    if (slot == NULL)
        return;
    SslSessionCache->closeForReading(pos);
    // TODO:
    // What if we are not able to remove the session?
    // Maybe schedule a job to remove it later?
    // For now we just have an invalid entry in cache until will be expired
    // The openSSL will reject it when we try to use it
    SslSessionCache->free(pos);
}

static SSL_SESSION *
get_session_cb(SSL *, unsigned char *sessionID, int len, int *copy)
{
    if (!SslSessionCache)
        return NULL;

    SSL_SESSION *session = NULL;
    const unsigned int *p;
    p = (unsigned int *)sessionID;
    debugs(83, 5, "Request to search for SSL Session of len:" <<
           len << p[0] << ":" << p[1]);

    int pos;
    Ipc::MemMap::Slot const *slot = SslSessionCache->openForReading((const cache_key*)sessionID, pos);
    if (slot != NULL) {
        if (slot->expire > squid_curtime) {
            const unsigned char *ptr = slot->p;
            session = d2i_SSL_SESSION(NULL, &ptr, slot->pSize);
            debugs(83, 5, "Session retrieved from cache at pos " << pos);
        } else
            debugs(83, 5, "Session in cache expired");
        SslSessionCache->closeForReading(pos);
    }

    if (!session)
        debugs(83, 5, "Failed to retrieved from cache\n");

    // With the parameter copy the callback can require the SSL engine
    // to increment the reference count of the SSL_SESSION object, Normally
    // the reference count is not incremented and therefore the session must
    // not be explicitly freed with SSL_SESSION_free(3).
    *copy = 0;
    return session;
}

static void
setSessionCallbacks(SSL_CTX *ctx)
{
    if (SslSessionCache) {
        SSL_CTX_set_session_cache_mode(ctx, SSL_SESS_CACHE_SERVER|SSL_SESS_CACHE_NO_INTERNAL);
        SSL_CTX_sess_set_new_cb(ctx, store_session_cb);
        SSL_CTX_sess_set_remove_cb(ctx, remove_session_cb);
        SSL_CTX_sess_set_get_cb(ctx, get_session_cb);
    }
}

static bool
isSslServer()
{
    if (HttpsPortList != NULL)
        return true;

    for (AnyP::PortCfgPointer s = HttpPortList; s != NULL; s = s->next) {
        if (s->flags.tunnelSslBumping)
            return true;
    }

    return false;
}

#define SSL_SESSION_ID_SIZE 32
#define SSL_SESSION_MAX_SIZE 10*1024

void
Ssl::initialize_session_cache()
{

    if (!isSslServer()) //no need to configure ssl session cache.
        return;

    // Check if the MemMap keys and data are enough big to hold
    // session ids and session data
    assert(SSL_SESSION_ID_SIZE >= MEMMAP_SLOT_KEY_SIZE);
    assert(SSL_SESSION_MAX_SIZE >= MEMMAP_SLOT_DATA_SIZE);

    int configuredItems = ::Config.SSL.sessionCacheSize / sizeof(Ipc::MemMap::Slot);
    if (IamWorkerProcess() && configuredItems)
        SslSessionCache = new Ipc::MemMap(SslSessionCacheName);
    else {
        SslSessionCache = NULL;
        return;
    }

    for (AnyP::PortCfgPointer s = HttpsPortList; s != NULL; s = s->next) {
        if (s->staticSslContext.get() != NULL)
            setSessionCallbacks(s->staticSslContext.get());
    }

    for (AnyP::PortCfgPointer s = HttpPortList; s != NULL; s = s->next) {
        if (s->staticSslContext.get() != NULL)
            setSessionCallbacks(s->staticSslContext.get());
    }
}

void
destruct_session_cache()
{
    delete SslSessionCache;
}

/// initializes shared memory segments used by MemStore
class SharedSessionCacheRr: public Ipc::Mem::RegisteredRunner
{
public:
    /* RegisteredRunner API */
    SharedSessionCacheRr(): owner(NULL) {}
    virtual void useConfig();
    virtual ~SharedSessionCacheRr();

protected:
    virtual void create();

private:
    Ipc::MemMap::Owner *owner;
};

RunnerRegistrationEntry(SharedSessionCacheRr);

void
SharedSessionCacheRr::useConfig()
{
    Ipc::Mem::RegisteredRunner::useConfig();
}

void
SharedSessionCacheRr::create()
{
    if (!isSslServer()) //no need to configure ssl session cache.
        return;

    int items;
    items = Config.SSL.sessionCacheSize / sizeof(Ipc::MemMap::Slot);
    if (items)
        owner =  Ipc::MemMap::Init(SslSessionCacheName, items);
}

SharedSessionCacheRr::~SharedSessionCacheRr()
{
    delete owner;
}

#endif /* USE_OPENSSL */
<|MERGE_RESOLUTION|>--- conflicted
+++ resolved
@@ -703,22 +703,12 @@
 sslCreateServerContext(AnyP::PortCfg &port)
 {
     ssl_initialize();
-<<<<<<< HEAD
-    SSL_CTX *sslContext = SSL_CTX_new(port.contextMethod);
-=======
-
-    if (!keyfile)
-        keyfile = certfile;
-
-    if (!certfile)
-        certfile = keyfile;
 
 #if (OPENSSL_VERSION_NUMBER >= 0x10100000L)
     SSL_CTX *sslContext = SSL_CTX_new(TLS_server_method());
 #else
     SSL_CTX *sslContext = SSL_CTX_new(SSLv23_server_method());
 #endif
->>>>>>> 525c3817
 
     if (sslContext == NULL) {
         int ssl_error = ERR_get_error();
