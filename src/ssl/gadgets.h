/*
 * Copyright (C) 1996-2020 The Squid Software Foundation and contributors
 *
 * Squid software is distributed under GPLv2+ license and includes
 * contributions from numerous individuals and organizations.
 * Please see the COPYING and CONTRIBUTORS files for details.
 */

#ifndef SQUID_SSL_GADGETS_H
#define SQUID_SSL_GADGETS_H

#if USE_OPENSSL

#include "base/HardFun.h"
#include "security/forward.h"
#include "ssl/crtd_message.h"

#if USE_OPENSSL
#include "compat/openssl.h"
#if HAVE_OPENSSL_ASN1_H
#include <openssl/asn1.h>
#endif
#if HAVE_OPENSSL_TXT_DB_H
#include <openssl/txt_db.h>
#endif
#if HAVE_OPENSSL_X509V3_H
#include <openssl/x509v3.h>
#endif
#endif
#include <string>

namespace Ssl
{
/**
 \defgroup SslCrtdSslAPI SSL certificate generator API
 These functions must not depend on Squid runtime code such as debug()
 because they are used by security_file_certgen helper.
 */

#if !defined(SQUID_SSL_SIGN_HASH_IF_NONE)
#define SQUID_SSL_SIGN_HASH_IF_NONE "sha256"
#endif

/**
 * std::unique_ptr typedefs for common SSL objects
 */
sk_dtor_wrapper(sk_X509, STACK_OF(X509) *, X509_free);
typedef std::unique_ptr<STACK_OF(X509), sk_X509_free_wrapper> X509_STACK_Pointer;

typedef std::unique_ptr<BIGNUM, HardFun<void, BIGNUM*, &BN_free>> BIGNUM_Pointer;

typedef std::unique_ptr<BIO, HardFun<void, BIO*, &BIO_vfree>> BIO_Pointer;

typedef std::unique_ptr<ASN1_INTEGER, HardFun<void, ASN1_INTEGER*, &ASN1_INTEGER_free>> ASN1_INT_Pointer;

typedef std::unique_ptr<ASN1_OCTET_STRING, HardFun<void, ASN1_OCTET_STRING*, &ASN1_OCTET_STRING_free>> ASN1_OCTET_STRING_Pointer;

typedef std::unique_ptr<TXT_DB, HardFun<void, TXT_DB*, &TXT_DB_free>> TXT_DB_Pointer;

typedef std::unique_ptr<X509_NAME, HardFun<void, X509_NAME*, &X509_NAME_free>> X509_NAME_Pointer;

typedef std::unique_ptr<RSA, HardFun<void, RSA*, &RSA_free>> RSA_Pointer;

typedef std::unique_ptr<X509_REQ, HardFun<void, X509_REQ*, &X509_REQ_free>> X509_REQ_Pointer;

typedef std::unique_ptr<AUTHORITY_KEYID, HardFun<void, AUTHORITY_KEYID*, &AUTHORITY_KEYID_free>> AUTHORITY_KEYID_Pointer;

sk_dtor_wrapper(sk_GENERAL_NAME, STACK_OF(GENERAL_NAME) *, GENERAL_NAME_free);
typedef std::unique_ptr<STACK_OF(GENERAL_NAME), sk_GENERAL_NAME_free_wrapper> GENERAL_NAME_STACK_Pointer;

typedef std::unique_ptr<GENERAL_NAME, HardFun<void, GENERAL_NAME*, &GENERAL_NAME_free>> GENERAL_NAME_Pointer;

typedef std::unique_ptr<X509_EXTENSION, HardFun<void, X509_EXTENSION*, &X509_EXTENSION_free>> X509_EXTENSION_Pointer;

/**
 \ingroup SslCrtdSslAPI
 * Create 1024 bits rsa key.
 */
EVP_PKEY * createSslPrivateKey();

/**
 \ingroup SslCrtdSslAPI
 * Write private key and SSL certificate to memory.
 */
bool writeCertAndPrivateKeyToMemory(Security::CertPointer const & cert, Security::PrivateKeyPointer const & pkey, std::string & bufferToWrite);

/**
 \ingroup SslCrtdSslAPI
 * Append SSL certificate to bufferToWrite.
 */
bool appendCertToMemory(Security::CertPointer const & cert, std::string & bufferToWrite);

/**
 \ingroup SslCrtdSslAPI
 * Write private key and SSL certificate to memory.
 */
bool readCertAndPrivateKeyFromMemory(Security::CertPointer & cert, Security::PrivateKeyPointer & pkey, char const * bufferToRead);

/**
 \ingroup SslCrtdSslAPI
 * Read SSL certificate from memory.
 */
bool readCertFromMemory(Security::CertPointer & cert, char const * bufferToRead);

/**
 \ingroup SslCrtdSslAPI
 * Read private key from file.
 */
void ReadPrivateKeyFromFile(char const * keyFilename, Security::PrivateKeyPointer &pkey, pem_password_cb *passwd_callback);

/**
 \ingroup SslCrtdSslAPI
 * Initialize the bio with the file 'filename' opened for reading
 */
bool OpenCertsFileForReading(BIO_Pointer &bio, const char *filename);

/**
 \ingroup SslCrtdSslAPI
 * Read a certificate from bio
 */
bool ReadX509Certificate(BIO_Pointer &bio, Security::CertPointer & cert);

/**
 \ingroup SslCrtdSslAPI
 * Read a private key from bio
 */
bool ReadPrivateKey(BIO_Pointer &bio, Security::PrivateKeyPointer &pkey, pem_password_cb *passwd_callback);

/**
 \ingroup SslCrtdSslAPI
 * Initialize the bio with the file 'filename' opened for writing
 */

bool OpenCertsFileForWriting(BIO_Pointer &bio, const char *filename);

/**
 \ingroup SslCrtdSslAPI
 * Write certificate to BIO.
 */
bool WriteX509Certificate(BIO_Pointer &bio, const Security::CertPointer & cert);

/**
 \ingroup SslCrtdSslAPI
 * Write private key to BIO.
 */
bool WritePrivateKey(BIO_Pointer &bio, const Security::PrivateKeyPointer &pkey);

/**
<<<<<<< HEAD
=======
  \ingroup SslCrtdSslAPI
 * Supported certificate signing algorithms
 */
enum CertSignAlgorithm {algSignTrusted = 0, algSignUntrusted, algSignSelf, algSignEnd};

/**
 \ingroup SslCrtdSslAPI
 * Short names for certificate signing algorithms
 */

extern const char *CertSignAlgorithmStr[];

/**
 \ingroup SslCrtdSslAPI
 * Return the short name of the signing algorithm "sg"
 */
inline const char *certSignAlgorithm(int sg)
{
    if (sg >=0 && sg < Ssl::algSignEnd)
        return Ssl::CertSignAlgorithmStr[sg];

    return NULL;
}

/**
 \ingroup SslCrtdSslAPI
 * Return the id of the signing algorithm "sg"
 */
inline CertSignAlgorithm certSignAlgorithmId(const char *sg)
{
    for (int i = 0; i < algSignEnd && Ssl::CertSignAlgorithmStr[i] != NULL; i++)
        if (strcmp(Ssl::CertSignAlgorithmStr[i], sg) == 0)
            return (CertSignAlgorithm)i;

    return algSignEnd;
}

/**
 \ingroup SslCrtdSslAPI
 * Supported certificate adaptation algorithms
 */
enum CertAdaptAlgorithm {algSetValidAfter = 0, algSetValidBefore, algSetCommonName, algSetEnd};

/**
 \ingroup SslCrtdSslAPI
 * Short names for certificate adaptation algorithms
 */
extern const char *CertAdaptAlgorithmStr[];

/**
 \ingroup SslCrtdSslAPI
 * Return the short name of the adaptation algorithm "alg"
 */
inline const char *sslCertAdaptAlgoritm(int alg)
{
    if (alg >=0 && alg < Ssl::algSetEnd)
        return Ssl::CertAdaptAlgorithmStr[alg];

    return NULL;
}

/**
 \ingroup SslCrtdSslAPI
 * Simple struct to pass certificate generation parameters to generateSslCertificate function.
 */
class CertificateProperties
{
public:
    CertificateProperties();
    Security::CertPointer mimicCert; ///< Certificate to mimic
    Security::CertPointer signWithX509; ///< Certificate to sign the generated request
    Security::PrivateKeyPointer signWithPkey; ///< The key of the signing certificate
    bool setValidAfter; ///< Do not mimic "Not Valid After" field
    bool setValidBefore; ///< Do not mimic "Not Valid Before" field
    bool setCommonName; ///< Replace the CN field of the mimicking subject with the given
    std::string commonName; ///< A CN to use for the generated certificate
    CertSignAlgorithm signAlgorithm; ///< The signing algorithm to use
    const EVP_MD *signHash; ///< The signing hash to use
private:
    CertificateProperties(CertificateProperties &);
    CertificateProperties &operator =(CertificateProperties const &);
};

/// \ingroup SslCrtdSslAPI
/// \returns certificate database key
std::string & OnDiskCertificateDbKey(const CertificateProperties &);

/**
>>>>>>> aa5639dc
 \ingroup SslCrtdSslAPI
 * Decide on the kind of certificate and generate a CA- or self-signed one.
 * The  generated certificate will inherite properties from certToMimic
 * Return generated certificate and private key in resultX509 and resultPkey
 * variables.
 */
bool generateSslCertificate(Security::CertPointer & cert, Security::PrivateKeyPointer & pkey, Security::CertificateProperties const &properties);

/**
 \ingroup SslCrtdSslAPI
 * Verify date. Date format it ASN1_UTCTIME. if there is out of date error,
 * return false.
*/
bool sslDateIsInTheFuture(char const * date);

/**
 \ingroup SslCrtdSslAPI
 * Check if the major fields of a certificates matches the properties given by
 * a CertficateProperties object
 \return true if the certificates matches false otherwise.
*/
bool certificateMatchesProperties(X509 *peer_cert, Security::CertificateProperties const &properties);

/**
   \ingroup ServerProtocolSSLAPI
   * Returns CN from the certificate, suitable for use as a host name.
   * Uses static memory to temporary store the extracted name.
*/
const char *CommonHostName(X509 *x509);

/**
   \ingroup ServerProtocolSSLAPI
   * Returns Organization from the certificate.
   * Uses static memory to temporary store the extracted name.
*/
const char *getOrganization(X509 *x509);

/// \ingroup ServerProtocolSSLAPI
/// \return whether both certificates exist and are the same (e.g., have identical ASN.1 images)
bool CertificatesCmp(const Security::CertPointer &cert1, const Security::CertPointer &cert2);

/// wrapper for OpenSSL X509_get0_signature() which takes care of
/// portability issues with older OpenSSL versions
const ASN1_BIT_STRING *X509_get_signature(const Security::CertPointer &);

} // namespace Ssl

#endif /* USE_OPENSSL */
#endif /* SQUID_SSL_GADGETS_H */<|MERGE_RESOLUTION|>--- conflicted
+++ resolved
@@ -146,97 +146,6 @@
 bool WritePrivateKey(BIO_Pointer &bio, const Security::PrivateKeyPointer &pkey);
 
 /**
-<<<<<<< HEAD
-=======
-  \ingroup SslCrtdSslAPI
- * Supported certificate signing algorithms
- */
-enum CertSignAlgorithm {algSignTrusted = 0, algSignUntrusted, algSignSelf, algSignEnd};
-
-/**
- \ingroup SslCrtdSslAPI
- * Short names for certificate signing algorithms
- */
-
-extern const char *CertSignAlgorithmStr[];
-
-/**
- \ingroup SslCrtdSslAPI
- * Return the short name of the signing algorithm "sg"
- */
-inline const char *certSignAlgorithm(int sg)
-{
-    if (sg >=0 && sg < Ssl::algSignEnd)
-        return Ssl::CertSignAlgorithmStr[sg];
-
-    return NULL;
-}
-
-/**
- \ingroup SslCrtdSslAPI
- * Return the id of the signing algorithm "sg"
- */
-inline CertSignAlgorithm certSignAlgorithmId(const char *sg)
-{
-    for (int i = 0; i < algSignEnd && Ssl::CertSignAlgorithmStr[i] != NULL; i++)
-        if (strcmp(Ssl::CertSignAlgorithmStr[i], sg) == 0)
-            return (CertSignAlgorithm)i;
-
-    return algSignEnd;
-}
-
-/**
- \ingroup SslCrtdSslAPI
- * Supported certificate adaptation algorithms
- */
-enum CertAdaptAlgorithm {algSetValidAfter = 0, algSetValidBefore, algSetCommonName, algSetEnd};
-
-/**
- \ingroup SslCrtdSslAPI
- * Short names for certificate adaptation algorithms
- */
-extern const char *CertAdaptAlgorithmStr[];
-
-/**
- \ingroup SslCrtdSslAPI
- * Return the short name of the adaptation algorithm "alg"
- */
-inline const char *sslCertAdaptAlgoritm(int alg)
-{
-    if (alg >=0 && alg < Ssl::algSetEnd)
-        return Ssl::CertAdaptAlgorithmStr[alg];
-
-    return NULL;
-}
-
-/**
- \ingroup SslCrtdSslAPI
- * Simple struct to pass certificate generation parameters to generateSslCertificate function.
- */
-class CertificateProperties
-{
-public:
-    CertificateProperties();
-    Security::CertPointer mimicCert; ///< Certificate to mimic
-    Security::CertPointer signWithX509; ///< Certificate to sign the generated request
-    Security::PrivateKeyPointer signWithPkey; ///< The key of the signing certificate
-    bool setValidAfter; ///< Do not mimic "Not Valid After" field
-    bool setValidBefore; ///< Do not mimic "Not Valid Before" field
-    bool setCommonName; ///< Replace the CN field of the mimicking subject with the given
-    std::string commonName; ///< A CN to use for the generated certificate
-    CertSignAlgorithm signAlgorithm; ///< The signing algorithm to use
-    const EVP_MD *signHash; ///< The signing hash to use
-private:
-    CertificateProperties(CertificateProperties &);
-    CertificateProperties &operator =(CertificateProperties const &);
-};
-
-/// \ingroup SslCrtdSslAPI
-/// \returns certificate database key
-std::string & OnDiskCertificateDbKey(const CertificateProperties &);
-
-/**
->>>>>>> aa5639dc
  \ingroup SslCrtdSslAPI
  * Decide on the kind of certificate and generate a CA- or self-signed one.
  * The  generated certificate will inherite properties from certToMimic
