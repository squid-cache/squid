--- conflicted
+++ resolved
@@ -207,13 +207,8 @@
 
     i = map.find(Ssl::CrtdMessage::param_Sign);
     if (i != map.end()) {
-<<<<<<< HEAD
         if ((certProperties.signAlgorithm = Security::certSignAlgorithmId(i->second.c_str())) == Security::algSignEnd) {
-            error = "Wrong signing algoritm: ";
-=======
-        if ((certProperties.signAlgorithm = Ssl::certSignAlgorithmId(i->second.c_str())) == Ssl::algSignEnd) {
             error = "Wrong signing algorithm: ";
->>>>>>> aa5639dc
             error += i->second;
             return false;
         }
