--- conflicted
+++ resolved
@@ -7,13 +7,10 @@
  */
 
 #include "squid.h"
-<<<<<<< HEAD
 #include "security/CertAdaptAlgorithm.h"
 #include "security/CertificateProperties.h"
-=======
 #include "base/TextException.h"
 #include "sbuf/Stream.h"
->>>>>>> 226394f2
 #include "ssl/crtd_message.h"
 #include "ssl/gadgets.h"
 
@@ -182,12 +179,7 @@
         body += '\n' + other_part;
 }
 
-<<<<<<< HEAD
 bool Ssl::CrtdMessage::parseRequest(Security::CertificateProperties &certProperties, std::string &error)
-=======
-void
-Ssl::CrtdMessage::parseRequest(CertificateProperties &certProperties)
->>>>>>> 226394f2
 {
     Ssl::CrtdMessage::BodyParams map;
     std::string certs_part;
@@ -216,31 +208,17 @@
 
     i = map.find(Ssl::CrtdMessage::param_Sign);
     if (i != map.end()) {
-<<<<<<< HEAD
         if ((certProperties.signAlgorithm = Security::certSignAlgorithmId(i->second.c_str())) == Security::algSignEnd) {
-            error = "Wrong signing algorithm: ";
-            error += i->second;
-            return false;
-=======
-        if ((certProperties.signAlgorithm = Ssl::certSignAlgorithmId(i->second.c_str())) == Ssl::algSignEnd) {
             throw TextException(ToSBuf("Wrong signing algorithm: ", i->second), Here());
->>>>>>> 226394f2
         }
     } else
         certProperties.signAlgorithm = Security::algSignTrusted;
 
     i = map.find(Ssl::CrtdMessage::param_SignHash);
     const char *signHashName = i != map.end() ? i->second.c_str() : SQUID_SSL_SIGN_HASH_IF_NONE;
-<<<<<<< HEAD
     certProperties.signHash = Security::digestByName(signHashName);
     if (certProperties.signHash == UnknownDigestAlgorithm) {
-        error = "Wrong signing hash: ";
-        error += signHashName;
-        return false;
-=======
-    if (!(certProperties.signHash = EVP_get_digestbyname(signHashName))) {
         throw TextException(ToSBuf("Wrong signing hash: ", signHashName), Here());
->>>>>>> 226394f2
     }
 
     if (!Ssl::readCertAndPrivateKeyFromMemory(certProperties.signWithX509, certProperties.signWithPkey, certs_part.c_str())) {
