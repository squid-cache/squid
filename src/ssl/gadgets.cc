--- conflicted
+++ resolved
@@ -7,14 +7,11 @@
  */
 
 #include "squid.h"
-<<<<<<< HEAD
 #include "security/CertificateProperties.h"
-=======
 #include "base/IoManip.h"
 #include "error/SysErrorDetail.h"
 #include "sbuf/Stream.h"
 #include "security/Io.h"
->>>>>>> 226394f2
 #include "ssl/gadgets.h"
 
 void
@@ -231,8 +228,6 @@
                                       (unsigned char *)(cn.c_str()), -1, -1, 0);
 }
 
-<<<<<<< HEAD
-=======
 const char *Ssl::CertSignAlgorithmStr[] = {
     "signTrusted",
     "signUntrusted",
@@ -247,28 +242,6 @@
     nullptr
 };
 
-Ssl::CertificateProperties::CertificateProperties():
-    setValidAfter(false),
-    setValidBefore(false),
-    setCommonName(false),
-    signAlgorithm(Ssl::algSignEnd),
-    signHash(nullptr)
-{}
-
-static void
-printX509Signature(const Security::CertPointer &cert, std::string &out)
-{
-    const ASN1_BIT_STRING *sig = Ssl::X509_get_signature(cert);
-    if (sig && sig->data) {
-        const unsigned char *s = sig->data;
-        for (int i = 0; i < sig->length; ++i) {
-            char hex[3];
-            snprintf(hex, sizeof(hex), "%02x", s[i]);
-            out.append(hex);
-        }
-    }
-}
-
 std::string &
 Ssl::OnDiskCertificateDbKey(const Ssl::CertificateProperties &properties)
 {
@@ -307,7 +280,6 @@
     return certKey;
 }
 
->>>>>>> 226394f2
 /// Check if mimicCert certificate has the Authority Key Identifier extension
 /// and if yes add the extension to cert certificate with the same fields if
 /// possible. If the issuerCert certificate  does not have the Subject Key
