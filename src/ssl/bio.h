--- conflicted
+++ resolved
@@ -191,9 +191,6 @@
 void
 applyTlsDetailsToSSL(SSL *ssl, Security::TlsDetails::Pointer const &details, Ssl::BumpMode bumpMode);
 
-<<<<<<< HEAD
-#endif /* USE_OPENSSL */
-=======
 #if (OPENSSL_VERSION_NUMBER < 0x10100000L)
 // OpenSSL v1.0 bio compatibility functions
 inline void *BIO_get_data(BIO *table) { return table->ptr; }
@@ -202,5 +199,5 @@
 inline void BIO_set_init(BIO *table, int init) { table->init = init; }
 #endif
 
->>>>>>> c438bcf1
+#endif /* USE_OPENSSL */
 #endif /* SQUID_SSL_BIO_H */
