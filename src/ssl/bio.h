/*
 * Copyright (C) 1996-2016 The Squid Software Foundation and contributors
 *
 * Squid software is distributed under GPLv2+ license and includes
 * contributions from numerous individuals and organizations.
 * Please see the COPYING and CONTRIBUTORS files for details.
 */

#ifndef SQUID_SSL_BIO_H
#define SQUID_SSL_BIO_H

#include "fd.h"
<<<<<<< HEAD
#include "sbuf/SBuf.h"
=======
>>>>>>> 566c0b2b
#include "security/Handshake.h"

#include <iosfwd>
#include <list>
#if HAVE_OPENSSL_BIO_H
#include <openssl/bio.h>
#endif
#include <string>
#include <type_traits>

namespace Ssl
{

/// BIO source and sink node, handling socket I/O and monitoring SSL state
class Bio
{
public:
    enum Type {
        BIO_TO_CLIENT = 6000,
        BIO_TO_SERVER
    };

<<<<<<< HEAD
    /// Class to store SSL connection features
    class sslFeatures
    {
    public:
        sslFeatures();
        bool get(const SSL *ssl); ///< Retrieves the features from SSL object
        /// Retrieves features from raw SSL Hello message.
        /// \param record  whether to store Message to the helloMessage member
        bool get(const SBuf &, bool record = true);
        /// Parses a v3 ClientHello message
        bool parseV3Hello(const unsigned char *hello, size_t helloSize);
        /// Parses a v23 ClientHello message
        bool parseV23Hello(const unsigned char *hello, size_t helloSize);
        /// Parses a v3 ServerHello message.
        bool parseV3ServerHello(const unsigned char *hello, size_t helloSize);
        /// Prints to os stream a human readable form of sslFeatures object
        std::ostream & print(std::ostream &os) const;
        /// Converts to the internal squid SSL version form the sslVersion
        int toSquidSSLVersion() const;
        /// Configure the SSL object with the SSL features of the sslFeatures object
        void applyToSSL(SSL *ssl, Ssl::BumpMode bumpMode) const;
        /// Parses an SSL Message header. It returns the ssl Message size.
        /// \retval >0 if the hello size is retrieved
        /// \retval 0 if the contents of the buffer are not enough
        /// \retval <0 if the contents of buf are not SSLv3 or TLS hello message
        int parseMsgHead(const SBuf &);
    public:
        int sslHelloVersion; ///< The SSL hello message version
        int sslVersion; ///< The requested/used SSL version
        int compressMethod; ///< The requested/used compressed  method
        int helloMsgSize; ///< the hello message size
        mutable SBuf serverName; ///< The SNI hostname, if any
        std::string clientRequestedCiphers; ///< The client requested ciphers
        bool unknownCiphers; ///< True if one or more ciphers are unknown
        bool doHeartBeats;
        bool tlsTicketsExtension; ///< whether TLS tickets extension is enabled
        bool hasTlsTicket; ///< whether a TLS ticket is included
        bool tlsStatusRequest; ///< whether the TLS status request extension is set
        SBuf tlsAppLayerProtoNeg; ///< The value of the TLS application layer protocol extension if it is enabled
        /// The client random number
        unsigned char client_random[SSL3_RANDOM_SIZE];
        SBuf sessionId;
        std::list<int> extensions;
        SBuf helloMessage;
        bool initialized_;
    };
=======
>>>>>>> 566c0b2b
    explicit Bio(const int anFd);
    virtual ~Bio();

    /// Writes the given data to socket
    virtual int write(const char *buf, int size, BIO *table);

    /// Reads data from socket
    virtual int read(char *buf, int size, BIO *table);

    /// Flushes any buffered data to socket.
    /// The Ssl::Bio does not buffer any data, so this method has nothing to do
    virtual void flush(BIO *table) {}

    int fd() const { return fd_; } ///< The SSL socket descriptor

    /// Called by linked SSL connection whenever state changes, an alert
    /// appears, or an error occurs. See SSL_set_info_callback().
    virtual void stateChanged(const SSL *ssl, int where, int ret);

    /// Creates a low-level BIO table, creates a high-level Ssl::Bio object
    /// for a given socket, and then links the two together via BIO_C_SET_FD.
    static BIO *Create(const int fd, Type type);
    /// Tells ssl connection to use BIO and monitor state via stateChanged()
    static void Link(SSL *ssl, BIO *bio);

<<<<<<< HEAD
    /// Reads data from socket and record them to a buffer
    int readAndBuffer(BIO *table, const char *description);

    /// Return the TLS features requested by TLS client
    const Bio::sslFeatures &receivedHelloFeatures() const {return receivedHelloFeatures_;}

    const SBuf &rBufData() {return rbuf;}
protected:
    const int fd_; ///< the SSL socket we are reading and writing
    SBuf rbuf;  ///< Used to buffer input data.
    /// The features retrieved from client or Server TLS hello message
    Bio::sslFeatures receivedHelloFeatures_;
=======
    const SBuf &rBufData() {return rbuf;} ///< The buffered input data
protected:
    const int fd_; ///< the SSL socket we are reading and writing
    SBuf rbuf;  ///< Used to buffer input data.
>>>>>>> 566c0b2b
};

/// BIO node to handle socket IO for squid client side
/// If bumping is enabled  this Bio detects and analyses client hello message
/// to retrieve the SSL features supported by the client
class ClientBio: public Bio
{
public:
    explicit ClientBio(const int anFd): Bio(anFd), holdRead_(false), holdWrite_(false), helloSize(0) {}

    /// The ClientBio version of the Ssl::Bio::stateChanged method
    /// When the client hello message retrieved, fill the
    /// "features" member with the client provided informations.
    virtual void stateChanged(const SSL *ssl, int where, int ret);
    /// The ClientBio version of the Ssl::Bio::write method
    virtual int write(const char *buf, int size, BIO *table);
    /// The ClientBio version of the Ssl::Bio::read method
    /// If the holdRead flag is true then it does not write any data
    /// to socket and sets the "read retry" flag of the BIO to true
    virtual int read(char *buf, int size, BIO *table);
    /// Prevents or allow writting on socket.
    void hold(bool h) {holdRead_ = holdWrite_ = h;}

    /// Sets the buffered input data (Bio::rbuf).
    /// Used to pass payload data (normally client HELLO data) retrieved
    /// by the caller.
    void setReadBufData(SBuf &data) {rbuf = data;}
private:
    /// True if the SSL state corresponds to a hello message
    bool isClientHello(int state);
    bool holdRead_; ///< The read hold state of the bio.
    bool holdWrite_;  ///< The write hold state of the bio.
    int helloSize; ///< The SSL hello message sent by client size
};

/// BIO node to handle socket IO for squid server side
/// If bumping is enabled, analyses the SSL hello message sent by squid OpenSSL
/// subsystem (step3 bumping step) against bumping mode:
///   * Peek mode:  Send client hello message instead of the openSSL generated
///                 hello message and normaly denies bumping and allow only
///                 splice or terminate the SSL connection
///   * Stare mode: Sends the openSSL generated hello message and normaly
///                 denies splicing and allow bump or terminate the SSL
///                 connection
///  If SQUID_USE_OPENSSL_HELLO_OVERWRITE_HACK is enabled also checks if the
///  openSSL library features are compatible with the features reported in
///  web client SSL hello message and if it is, overwrites the openSSL SSL
///  object members to replace hello message with web client hello message.
///  This is may allow bumping in peek mode and splicing in stare mode after
///  the server hello message received.
class ServerBio: public Bio
{
public:
<<<<<<< HEAD
    explicit ServerBio(const int anFd): Bio(anFd), helloMsgSize(0), helloBuild(false), allowSplice(false), allowBump(false), holdWrite_(false), holdRead_(true), record_(false), bumpMode_(bumpNone), rbufConsumePos(0) {}
=======
    explicit ServerBio(const int anFd);

>>>>>>> 566c0b2b
    /// The ServerBio version of the Ssl::Bio::stateChanged method
    virtual void stateChanged(const SSL *ssl, int where, int ret);
    /// The ServerBio version of the Ssl::Bio::write method
    /// If a clientRandom number is set then rewrites the raw hello message
    /// "client random" field with the provided random number.
    /// It may buffer the output packets.
    virtual int write(const char *buf, int size, BIO *table);
    /// The ServerBio version of the Ssl::Bio::read method
    /// If the record flag is set then append the data to the rbuf member
    virtual int read(char *buf, int size, BIO *table);
    /// The ServerBio version of the Ssl::Bio::flush method.
    /// Flushes any buffered data
    virtual void flush(BIO *table);
    /// Sets the random number to use in client SSL HELLO message
    void setClientFeatures(Security::TlsDetails::Pointer const &details, SBuf const &hello);

    bool resumingSession();

<<<<<<< HEAD
    /// Reads Server hello message+certificates+ServerHelloDone message sent
    /// by server and buffer it to rbuf member
    int readAndBufferServerHelloMsg(BIO *table, const char *description);

=======
>>>>>>> 566c0b2b
    /// The write hold state
    bool holdWrite() const {return holdWrite_;}
    /// Enables or disables the write hold state
    void holdWrite(bool h) {holdWrite_ = h;}
    /// The read hold state
    bool holdRead() const {return holdRead_;}
    /// Enables or disables the read hold state
    void holdRead(bool h) {holdRead_ = h;}
    /// Enables or disables the input data recording, for internal analysis.
    void recordInput(bool r) {record_ = r;}
    /// Whether we can splice or not the SSL stream
    bool canSplice() {return allowSplice;}
    /// Whether we can bump or not the SSL stream
    bool canBump() {return allowBump;}
    /// The bumping mode
    void mode(Ssl::BumpMode m) {bumpMode_ = m;}
    Ssl::BumpMode bumpMode() {return bumpMode_;} ///< return the bumping mode

<<<<<<< HEAD
    /// Return true if the Server hello message received
    bool gotHello() const { return (parser_.parseDone && !parser_.parseError); }

    /// Return true if the Server Hello parsing failed
    bool gotHelloFailed() const { return (parser_.parseDone && parser_.parseError); }

    const Ssl::X509_STACK_Pointer &serverCertificatesIfAny() { return parser_.serverCertificates; } /* XXX: may be nil */
=======
    /// \return the TLS Details advertised by TLS server.
    const Security::TlsDetails::Pointer &receivedHelloDetails() const {return parser_.details;}
>>>>>>> 566c0b2b

private:
    int readAndGive(char *buf, const int size, BIO *table);
    int readAndParse(char *buf, const int size, BIO *table);
    int readAndBuffer(BIO *table);
    int giveBuffered(char *buf, const int size);

    /// SSL client features extracted from ClientHello message or SSL object
    Security::TlsDetails::Pointer clientTlsDetails;
    /// TLS client hello message, used to adapt our tls Hello message to the server
    SBuf clientHelloMessage;
    SBuf helloMsg; ///< Used to buffer output data.
    mb_size_t  helloMsgSize;
    bool helloBuild; ///< True if the client hello message sent to the server
    bool allowSplice; ///< True if the SSL stream can be spliced
    bool allowBump;  ///< True if the SSL stream can be bumped
    bool holdWrite_;  ///< The write hold state of the bio.
    bool holdRead_;  ///< The read hold state of the bio.
    bool record_; ///< If true the input data recorded to rbuf for internal use
    bool parsedHandshake; ///< whether we are done parsing TLS Hello
    Ssl::BumpMode bumpMode_;
<<<<<<< HEAD

    ///< The size of data stored in rbuf which passed to the openSSL
    size_t rbufConsumePos;
    Security::HandshakeParser parser_; ///< The SSL messages parser.
};
=======
>>>>>>> 566c0b2b

    /// The size of data stored in rbuf which passed to the openSSL
    size_t rbufConsumePos;
    Security::HandshakeParser parser_; ///< The TLS/SSL messages parser.
};

} // namespace Ssl

void
applyTlsDetailsToSSL(SSL *ssl, Security::TlsDetails::Pointer const &details, Ssl::BumpMode bumpMode);

#endif /* SQUID_SSL_BIO_H */
<|MERGE_RESOLUTION|>--- conflicted
+++ resolved
@@ -10,10 +10,6 @@
 #define SQUID_SSL_BIO_H
 
 #include "fd.h"
-<<<<<<< HEAD
-#include "sbuf/SBuf.h"
-=======
->>>>>>> 566c0b2b
 #include "security/Handshake.h"
 
 #include <iosfwd>
@@ -36,55 +32,6 @@
         BIO_TO_SERVER
     };
 
-<<<<<<< HEAD
-    /// Class to store SSL connection features
-    class sslFeatures
-    {
-    public:
-        sslFeatures();
-        bool get(const SSL *ssl); ///< Retrieves the features from SSL object
-        /// Retrieves features from raw SSL Hello message.
-        /// \param record  whether to store Message to the helloMessage member
-        bool get(const SBuf &, bool record = true);
-        /// Parses a v3 ClientHello message
-        bool parseV3Hello(const unsigned char *hello, size_t helloSize);
-        /// Parses a v23 ClientHello message
-        bool parseV23Hello(const unsigned char *hello, size_t helloSize);
-        /// Parses a v3 ServerHello message.
-        bool parseV3ServerHello(const unsigned char *hello, size_t helloSize);
-        /// Prints to os stream a human readable form of sslFeatures object
-        std::ostream & print(std::ostream &os) const;
-        /// Converts to the internal squid SSL version form the sslVersion
-        int toSquidSSLVersion() const;
-        /// Configure the SSL object with the SSL features of the sslFeatures object
-        void applyToSSL(SSL *ssl, Ssl::BumpMode bumpMode) const;
-        /// Parses an SSL Message header. It returns the ssl Message size.
-        /// \retval >0 if the hello size is retrieved
-        /// \retval 0 if the contents of the buffer are not enough
-        /// \retval <0 if the contents of buf are not SSLv3 or TLS hello message
-        int parseMsgHead(const SBuf &);
-    public:
-        int sslHelloVersion; ///< The SSL hello message version
-        int sslVersion; ///< The requested/used SSL version
-        int compressMethod; ///< The requested/used compressed  method
-        int helloMsgSize; ///< the hello message size
-        mutable SBuf serverName; ///< The SNI hostname, if any
-        std::string clientRequestedCiphers; ///< The client requested ciphers
-        bool unknownCiphers; ///< True if one or more ciphers are unknown
-        bool doHeartBeats;
-        bool tlsTicketsExtension; ///< whether TLS tickets extension is enabled
-        bool hasTlsTicket; ///< whether a TLS ticket is included
-        bool tlsStatusRequest; ///< whether the TLS status request extension is set
-        SBuf tlsAppLayerProtoNeg; ///< The value of the TLS application layer protocol extension if it is enabled
-        /// The client random number
-        unsigned char client_random[SSL3_RANDOM_SIZE];
-        SBuf sessionId;
-        std::list<int> extensions;
-        SBuf helloMessage;
-        bool initialized_;
-    };
-=======
->>>>>>> 566c0b2b
     explicit Bio(const int anFd);
     virtual ~Bio();
 
@@ -110,25 +57,10 @@
     /// Tells ssl connection to use BIO and monitor state via stateChanged()
     static void Link(SSL *ssl, BIO *bio);
 
-<<<<<<< HEAD
-    /// Reads data from socket and record them to a buffer
-    int readAndBuffer(BIO *table, const char *description);
-
-    /// Return the TLS features requested by TLS client
-    const Bio::sslFeatures &receivedHelloFeatures() const {return receivedHelloFeatures_;}
-
-    const SBuf &rBufData() {return rbuf;}
-protected:
-    const int fd_; ///< the SSL socket we are reading and writing
-    SBuf rbuf;  ///< Used to buffer input data.
-    /// The features retrieved from client or Server TLS hello message
-    Bio::sslFeatures receivedHelloFeatures_;
-=======
     const SBuf &rBufData() {return rbuf;} ///< The buffered input data
 protected:
     const int fd_; ///< the SSL socket we are reading and writing
     SBuf rbuf;  ///< Used to buffer input data.
->>>>>>> 566c0b2b
 };
 
 /// BIO node to handle socket IO for squid client side
@@ -182,12 +114,8 @@
 class ServerBio: public Bio
 {
 public:
-<<<<<<< HEAD
-    explicit ServerBio(const int anFd): Bio(anFd), helloMsgSize(0), helloBuild(false), allowSplice(false), allowBump(false), holdWrite_(false), holdRead_(true), record_(false), bumpMode_(bumpNone), rbufConsumePos(0) {}
-=======
     explicit ServerBio(const int anFd);
 
->>>>>>> 566c0b2b
     /// The ServerBio version of the Ssl::Bio::stateChanged method
     virtual void stateChanged(const SSL *ssl, int where, int ret);
     /// The ServerBio version of the Ssl::Bio::write method
@@ -206,13 +134,6 @@
 
     bool resumingSession();
 
-<<<<<<< HEAD
-    /// Reads Server hello message+certificates+ServerHelloDone message sent
-    /// by server and buffer it to rbuf member
-    int readAndBufferServerHelloMsg(BIO *table, const char *description);
-
-=======
->>>>>>> 566c0b2b
     /// The write hold state
     bool holdWrite() const {return holdWrite_;}
     /// Enables or disables the write hold state
@@ -231,18 +152,16 @@
     void mode(Ssl::BumpMode m) {bumpMode_ = m;}
     Ssl::BumpMode bumpMode() {return bumpMode_;} ///< return the bumping mode
 
-<<<<<<< HEAD
     /// Return true if the Server hello message received
-    bool gotHello() const { return (parser_.parseDone && !parser_.parseError); }
+    bool gotHello() const { return (parsedHandshake && !parseError); }
 
     /// Return true if the Server Hello parsing failed
-    bool gotHelloFailed() const { return (parser_.parseDone && parser_.parseError); }
+    bool gotHelloFailed() const { return (parsedHandshake && parseError); }
 
     const Ssl::X509_STACK_Pointer &serverCertificatesIfAny() { return parser_.serverCertificates; } /* XXX: may be nil */
-=======
+
     /// \return the TLS Details advertised by TLS server.
     const Security::TlsDetails::Pointer &receivedHelloDetails() const {return parser_.details;}
->>>>>>> 566c0b2b
 
 private:
     int readAndGive(char *buf, const int size, BIO *table);
@@ -263,15 +182,8 @@
     bool holdRead_;  ///< The read hold state of the bio.
     bool record_; ///< If true the input data recorded to rbuf for internal use
     bool parsedHandshake; ///< whether we are done parsing TLS Hello
+    bool parseError; ///< error while parsing server hello message
     Ssl::BumpMode bumpMode_;
-<<<<<<< HEAD
-
-    ///< The size of data stored in rbuf which passed to the openSSL
-    size_t rbufConsumePos;
-    Security::HandshakeParser parser_; ///< The SSL messages parser.
-};
-=======
->>>>>>> 566c0b2b
 
     /// The size of data stored in rbuf which passed to the openSSL
     size_t rbufConsumePos;
