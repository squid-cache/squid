--- conflicted
+++ resolved
@@ -153,15 +153,6 @@
 bool setClientSNI(SSL *ssl, const char *fqdn);
 } //namespace Ssl
 
-<<<<<<< HEAD
-// Custom SSL errors; assumes all official errors are positive
-#define SQUID_X509_V_ERR_DOMAIN_MISMATCH -1
-// All SSL errors range: from smallest (negative) custom to largest SSL error
-#define SQUID_SSL_ERROR_MIN SQUID_X509_V_ERR_DOMAIN_MISMATCH
-#define SQUID_SSL_ERROR_MAX INT_MAX
-
-=======
->>>>>>> 3ff024ec
 #if _SQUID_MSWIN_
 
 #if defined(__cplusplus)
