/*
 * Copyright (C) 1996-2020 The Squid Software Foundation and contributors
 *
 * Squid software is distributed under GPLv2+ license and includes
 * contributions from numerous individuals and organizations.
 * Please see the COPYING and CONTRIBUTORS files for details.
 */

/* DEBUG: section 83    SSL-Bump Server/Peer negotiation */

#include "squid.h"
#include "acl/FilledChecklist.h"
#include "client_side.h"
#include "errorpage.h"
#include "fde.h"
#include "http/Stream.h"
#include "HttpRequest.h"
#include "security/NegotiationHistory.h"
#include "SquidConfig.h"
#include "ssl/bio.h"
#include "ssl/PeekingPeerConnector.h"
#include "ssl/ServerBump.h"

CBDATA_NAMESPACED_CLASS_INIT(Ssl, PeekingPeerConnector);

void switchToTunnel(HttpRequest *request, const Comm::ConnectionPointer &clientConn, const Comm::ConnectionPointer &srvConn, const SBuf &preReadServerData);

void
Ssl::PeekingPeerConnector::cbCheckForPeekAndSpliceDone(Acl::Answer answer, void *data)
{
    Ssl::PeekingPeerConnector *peerConnect = (Ssl::PeekingPeerConnector *) data;
    // Use job calls to add done() checks and other job logic/protections.
    CallJobHere1(83, 7, CbcPointer<PeekingPeerConnector>(peerConnect), Ssl::PeekingPeerConnector, checkForPeekAndSpliceDone, answer);
}

void
Ssl::PeekingPeerConnector::checkForPeekAndSpliceDone(Acl::Answer answer)
{
    const Ssl::BumpMode finalAction = answer.allowed() ?
                                      static_cast<Ssl::BumpMode>(answer.kind):
                                      checkForPeekAndSpliceGuess();
    checkForPeekAndSpliceMatched(finalAction);
}

void
Ssl::PeekingPeerConnector::checkForPeekAndSplice()
{
    // Mark Step3 of bumping
    if (request->clientConnectionManager.valid()) {
        if (Ssl::ServerBump *serverBump = request->clientConnectionManager->serverBump()) {
            serverBump->step = XactionStep::tlsBump3;
        }
    }

    handleServerCertificate();

    ACLFilledChecklist *acl_checklist = new ACLFilledChecklist(
        ::Config.accessList.ssl_bump,
        request.getRaw(), NULL);
    acl_checklist->al = al;
    acl_checklist->banAction(Acl::Answer(ACCESS_ALLOWED, Ssl::bumpNone));
    acl_checklist->banAction(Acl::Answer(ACCESS_ALLOWED, Ssl::bumpPeek));
    acl_checklist->banAction(Acl::Answer(ACCESS_ALLOWED, Ssl::bumpStare));
    acl_checklist->banAction(Acl::Answer(ACCESS_ALLOWED, Ssl::bumpClientFirst));
    acl_checklist->banAction(Acl::Answer(ACCESS_ALLOWED, Ssl::bumpServerFirst));
    Security::SessionPointer session(fd_table[serverConn->fd].ssl);
    BIO *b = SSL_get_rbio(session.get());
    Ssl::ServerBio *srvBio = static_cast<Ssl::ServerBio *>(BIO_get_data(b));
    if (!srvBio->canSplice())
        acl_checklist->banAction(Acl::Answer(ACCESS_ALLOWED, Ssl::bumpSplice));
    if (!srvBio->canBump())
        acl_checklist->banAction(Acl::Answer(ACCESS_ALLOWED, Ssl::bumpBump));
    acl_checklist->syncAle(request.getRaw(), nullptr);
    acl_checklist->nonBlockingCheck(Ssl::PeekingPeerConnector::cbCheckForPeekAndSpliceDone, this);
}

void
Ssl::PeekingPeerConnector::checkForPeekAndSpliceMatched(const Ssl::BumpMode action)
{
    Security::SessionPointer session(fd_table[serverConn->fd].ssl);
    BIO *b = SSL_get_rbio(session.get());
    Ssl::ServerBio *srvBio = static_cast<Ssl::ServerBio *>(BIO_get_data(b));
    debugs(83,5, "Will check for peek and splice on FD " << serverConn->fd);

    Ssl::BumpMode finalAction = action;
    Must(finalAction == Ssl::bumpSplice || finalAction == Ssl::bumpBump || finalAction == Ssl::bumpTerminate);
    // Record final decision
    if (request->clientConnectionManager.valid()) {
        request->clientConnectionManager->sslBumpMode = finalAction;
        request->clientConnectionManager->serverBump()->act.step3 = finalAction;
    }
    al->ssl.bumpMode = finalAction;

    if (finalAction == Ssl::bumpTerminate) {
        bail(new ErrorState(ERR_SECURE_CONNECT_FAIL, Http::scForbidden, request.getRaw(), al));
        clientConn->close();
        clientConn = nullptr;
    } else if (finalAction != Ssl::bumpSplice) {
        //Allow write, proceed with the connection
        srvBio->holdWrite(false);
        srvBio->recordInput(false);
        debugs(83,5, "Retry the fwdNegotiateSSL on FD " << serverConn->fd);
        Security::PeerConnector::noteWantWrite();
    } else {
        splice = true;
        // Ssl Negotiation stops here. Last SSL checks for valid certificates
        // and if done, switch to tunnel mode
        if (sslFinalized()) {
            debugs(83,5, "Abort NegotiateSSL on FD " << serverConn->fd << " and splice the connection");
            callBack();
        }
    }
}

Ssl::BumpMode
Ssl::PeekingPeerConnector::checkForPeekAndSpliceGuess() const
{
    if (const ConnStateData *csd = request->clientConnectionManager.valid()) {
        const Ssl::BumpMode currentMode = csd->sslBumpMode;
        if (currentMode == Ssl::bumpStare) {
            debugs(83,5, "default to bumping after staring");
            return Ssl::bumpBump;
        }
        debugs(83,5, "default to splicing after " << currentMode);
    } else {
        debugs(83,3, "default to splicing due to missing info");
    }

    return Ssl::bumpSplice;
}

Security::ContextPointer
Ssl::PeekingPeerConnector::getTlsContext()
{
    return ::Config.ssl_client.sslContext;
}

bool
Ssl::PeekingPeerConnector::initialize(Security::SessionPointer &serverSession)
{
    if (!Security::PeerConnector::initialize(serverSession))
        return false;

    // client connection supplies TLS client details and is also used if we
    // need to splice or terminate the client and server connections
    if (!Comm::IsConnOpen(clientConn))
        return false;

    if (ConnStateData *csd = request->clientConnectionManager.valid()) {

        SBuf *hostName = NULL;

        //Enable Status_request TLS extension, required to bump some clients
        SSL_set_tlsext_status_type(serverSession.get(), TLSEXT_STATUSTYPE_ocsp);

        const Security::TlsDetails::Pointer details = csd->tlsParser.details;
        if (details && !details->serverName.isEmpty())
            hostName = new SBuf(details->serverName);

        if (!hostName) {
            // While we are peeking at the certificate, we may not know the server
            // name that the client will request (after interception or CONNECT)
            // unless it was the CONNECT request with a user-typed address.
            const bool isConnectRequest = !csd->port->flags.isIntercepted();
            if (!request->flags.sslPeek || isConnectRequest)
                hostName = new SBuf(request->url.host());
        }

        if (hostName)
            SSL_set_ex_data(serverSession.get(), ssl_ex_index_server, (void*)hostName);

        Must(!csd->serverBump() || csd->serverBump()->at(XactionStep::tlsBump1, XactionStep::tlsBump2));
        if (csd->sslBumpMode == Ssl::bumpPeek || csd->sslBumpMode == Ssl::bumpStare) {
            auto clientSession = fd_table[clientConn->fd].ssl.get();
            Must(clientSession);
            BIO *bc = SSL_get_rbio(clientSession);
            Ssl::ClientBio *cltBio = static_cast<Ssl::ClientBio *>(BIO_get_data(bc));
            Must(cltBio);
            if (details && details->tlsVersion.protocol != AnyP::PROTO_NONE)
                applyTlsDetailsToSSL(serverSession.get(), details, csd->sslBumpMode);

            BIO *b = SSL_get_rbio(serverSession.get());
            Ssl::ServerBio *srvBio = static_cast<Ssl::ServerBio *>(BIO_get_data(b));
            Must(srvBio);
            // inherit client features such as TLS version and SNI
            srvBio->setClientFeatures(details, cltBio->rBufData());
            srvBio->recordInput(true);
            srvBio->mode(csd->sslBumpMode);
        } else {
            // Set client SSL options
            ::Security::ProxyOutgoingConfig.updateSessionOptions(serverSession);

            const bool redirected = request->flags.redirected && ::Config.onoff.redir_rewrites_host;
            const char *sniServer = (!hostName || redirected) ?
                                    request->url.host() :
                                    hostName->c_str();
            if (sniServer)
                setClientSNI(serverSession.get(), sniServer);
        }

        if (Ssl::ServerBump *serverBump = csd->serverBump()) {
            serverBump->attachServerSession(serverSession);
            // store peeked cert to check SQUID_X509_V_ERR_CERT_CHANGE
            if (X509 *peeked_cert = serverBump->serverCert.get()) {
                X509_up_ref(peeked_cert);
                SSL_set_ex_data(serverSession.get(), ssl_ex_index_ssl_peeked_cert, peeked_cert);
            }
        }
    }

    return true;
}

void
Ssl::PeekingPeerConnector::noteNegotiationDone(ErrorState *error)
{
    // Check the list error with
    if (!request->clientConnectionManager.valid() || !fd_table[serverConnection()->fd].ssl)
        return;

    // remember the server certificate from the ErrorDetail object
    if (Ssl::ServerBump *serverBump = request->clientConnectionManager->serverBump()) {
        if (!serverBump->serverCert.get()) {
            // remember the server certificate from the ErrorDetail object
            if (error && error->detail && error->detail->peerCert())
                serverBump->serverCert.resetAndLock(error->detail->peerCert());
            else {
                handleServerCertificate();
            }
        }

        if (error) {
            // For intercepted connections, set the host name to the server
            // certificate CN. Otherwise, we just hope that CONNECT is using
            // a user-entered address (a host name or a user-entered IP).
            const bool isConnectRequest = !request->clientConnectionManager->port->flags.isIntercepted();
            if (request->flags.sslPeek && !isConnectRequest) {
                if (X509 *srvX509 = serverBump->serverCert.get()) {
                    if (const char *name = Ssl::CommonHostName(srvX509)) {
                        request->url.host(name);
                        debugs(83, 3, "reset request host: " << name);
                    }
                }
            }
        }
    }

    if (!error) {
        serverCertificateVerified();
<<<<<<< HEAD
        if (splice)
            startTunneling();
=======
        if (splice) {
            if (!Comm::IsConnOpen(clientConn)) {
                bail(new ErrorState(ERR_GATEWAY_FAILURE, Http::scInternalServerError, request.getRaw(), al));
                throw TextException("from-client connection gone", Here());
            }
            switchToTunnel(request.getRaw(), clientConn, serverConn);
            tunnelInsteadOfNegotiating();
        }
>>>>>>> 331cec47
    }
}

void
Ssl::PeekingPeerConnector::startTunneling()
{
    // switchToTunnel() drains any already buffered from-server data (rBufData)
    fd_table[serverConn->fd].useDefaultIo();
    // tunnelStartShoveling() drains any buffered from-client data (inBuf)
    fd_table[clientConn->fd].useDefaultIo();

    // TODO: Encapsulate this frequently repeated logic into a method.
    const auto session = fd_table[serverConn->fd].ssl;
    auto b = SSL_get_rbio(session.get());
    auto srvBio = static_cast<Ssl::ServerBio*>(BIO_get_data(b));

    switchToTunnel(request.getRaw(), clientConn, serverConn, srvBio->rBufData());
    tunnelInsteadOfNegotiating();
}

void
Ssl::PeekingPeerConnector::noteWantWrite()
{
    const int fd = serverConnection()->fd;
    Security::SessionPointer session(fd_table[fd].ssl);
    BIO *b = SSL_get_rbio(session.get());
    Ssl::ServerBio *srvBio = static_cast<Ssl::ServerBio *>(BIO_get_data(b));

    if ((srvBio->bumpMode() == Ssl::bumpPeek || srvBio->bumpMode() == Ssl::bumpStare) && srvBio->holdWrite()) {
        debugs(81, 3, "hold write on SSL connection on FD " << fd);
        checkForPeekAndSplice();
        return;
    }

    Security::PeerConnector::noteWantWrite();
}

void
Ssl::PeekingPeerConnector::noteNegotiationError(const int result, const int ssl_error, const int ssl_lib_error)
{
    const int fd = serverConnection()->fd;
    Security::SessionPointer session(fd_table[fd].ssl);
    BIO *b = SSL_get_rbio(session.get());
    Ssl::ServerBio *srvBio = static_cast<Ssl::ServerBio *>(BIO_get_data(b));

    if (srvBio->bumpMode() == Ssl::bumpPeek) {
        auto bypassValidator = false;
        if (srvBio->encryptedCertificates()) {
            // it is pointless to peek at encrypted certificates
            //
            // we currently splice all sessions with encrypted certificates
            // if (const auto spliceEncryptedCertificates = true) {
            bypassValidator = true;
            // } // else fall through to find a matching ssl_bump action (with limited info)
        } else if (srvBio->resumingSession()) {
            // In peek mode, the ClientHello message is forwarded to the server.
            // If the server is resuming a previous (spliced) SSL session with
            // the client, then probably we are here because our local SSL
            // object does not know anything about the session being resumed.
            //
            // we currently splice all resumed sessions
            // if (const auto spliceResumed = true) {
            bypassValidator = true;
            // } // else fall through to find a matching ssl_bump action (with limited info)
        }

        if (bypassValidator) {
            bypassCertValidator();
            checkForPeekAndSpliceMatched(Ssl::bumpSplice);
            return;
        }
    }

    // If we are in peek-and-splice mode and still we did not write to
    // server yet, try to see if we should splice.
    // In this case the connection can be saved.
    // If the checklist decision is do not splice a new error will
    // occur in the next SSL_connect call, and we will fail again.
    // Abort on certificate validation errors to avoid splicing and
    // thus hiding them.
    // Abort if no certificate found probably because of malformed or
    // unsupported server Hello message (TODO: make configurable).
    if (!SSL_get_ex_data(session.get(), ssl_ex_index_ssl_error_detail) &&
            (srvBio->bumpMode() == Ssl::bumpPeek  || srvBio->bumpMode() == Ssl::bumpStare) && srvBio->holdWrite()) {
        Security::CertPointer serverCert(SSL_get_peer_certificate(session.get()));
        if (serverCert) {
            debugs(81, 3, "Error ("  << Security::ErrorString(ssl_lib_error) <<  ") but, hold write on SSL connection on FD " << fd);
            checkForPeekAndSplice();
            return;
        }
    }

    // else call parent noteNegotiationError to produce an error page
    Security::PeerConnector::noteNegotiationError(result, ssl_error, ssl_lib_error);
}

void
Ssl::PeekingPeerConnector::handleServerCertificate()
{
    if (serverCertificateHandled)
        return;

    if (ConnStateData *csd = request->clientConnectionManager.valid()) {
        const int fd = serverConnection()->fd;
        Security::SessionPointer session(fd_table[fd].ssl);
        Security::CertPointer serverCert(SSL_get_peer_certificate(session.get()));
        if (!serverCert)
            return;

        serverCertificateHandled = true;

        // remember the server certificate for later use
        if (Ssl::ServerBump *serverBump = csd->serverBump()) {
            serverBump->serverCert = std::move(serverCert);
        }
    }
}

void
Ssl::PeekingPeerConnector::serverCertificateVerified()
{
    if (ConnStateData *csd = request->clientConnectionManager.valid()) {
        Security::CertPointer serverCert;
        if(Ssl::ServerBump *serverBump = csd->serverBump())
            serverCert.resetAndLock(serverBump->serverCert.get());
        else {
            const int fd = serverConnection()->fd;
            Security::SessionPointer session(fd_table[fd].ssl);
            serverCert.resetWithoutLocking(SSL_get_peer_certificate(session.get()));
        }
        if (serverCert) {
            csd->resetSslCommonName(Ssl::CommonHostName(serverCert.get()));
            debugs(83, 5, "HTTPS server CN: " << csd->sslCommonName() <<
                   " bumped: " << *serverConnection());
        }
    }
}

void
Ssl::PeekingPeerConnector::tunnelInsteadOfNegotiating()
{
    Must(callback != NULL);
    CbDialer *dialer = dynamic_cast<CbDialer*>(callback->getDialer());
    Must(dialer);
    dialer->answer().tunneled = true;
    debugs(83, 5, "The SSL negotiation with server aborted");
}
<|MERGE_RESOLUTION|>--- conflicted
+++ resolved
@@ -247,19 +247,13 @@
 
     if (!error) {
         serverCertificateVerified();
-<<<<<<< HEAD
-        if (splice)
-            startTunneling();
-=======
         if (splice) {
             if (!Comm::IsConnOpen(clientConn)) {
                 bail(new ErrorState(ERR_GATEWAY_FAILURE, Http::scInternalServerError, request.getRaw(), al));
                 throw TextException("from-client connection gone", Here());
             }
-            switchToTunnel(request.getRaw(), clientConn, serverConn);
-            tunnelInsteadOfNegotiating();
-        }
->>>>>>> 331cec47
+            startTunneling();
+        }
     }
 }
 
