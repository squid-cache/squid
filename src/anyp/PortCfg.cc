/*
 * Copyright (C) 1996-2015 The Squid Software Foundation and contributors
 *
 * Squid software is distributed under GPLv2+ license and includes
 * contributions from numerous individuals and organizations.
 * Please see the COPYING and CONTRIBUTORS files for details.
 */

#include "squid.h"
#include "anyp/PortCfg.h"
#include "comm.h"
#include "fatal.h"
<<<<<<< HEAD
#include "security/PeerOptions.h"
=======
#include "SBuf.h"
>>>>>>> 74f35ca8
#if USE_OPENSSL
#include "ssl/support.h"
#endif

#include <cstring>
#include <limits>

AnyP::PortCfgPointer HttpPortList;
#if USE_OPENSSL
AnyP::PortCfgPointer HttpsPortList;
#endif
AnyP::PortCfgPointer FtpPortList;

int NHttpSockets = 0;
int HttpSockets[MAXTCPLISTENPORTS];

AnyP::PortCfg::PortCfg() :
    next(),
    s(),
    transport(AnyP::PROTO_HTTP,1,1), // "Squid is an HTTP proxy", etc.
    name(NULL),
    defaultsite(NULL),
    flags(),
    allow_direct(false),
    vhost(false),
    actAsOrigin(false),
    ignore_cc(false),
    connection_auth_disabled(false),
    ftp_track_dirs(false),
    vport(0),
    disable_pmtu_discovery(0),
    listenConn()
#if USE_OPENSSL
    ,
    clientca(NULL),
    dhfile(NULL),
<<<<<<< HEAD
=======
    tls_dh(NULL),
    sslflags(NULL),
>>>>>>> 74f35ca8
    sslContextSessionId(NULL),
    generateHostCertificates(false),
    dynamicCertMemCacheSize(std::numeric_limits<size_t>::max()),
    staticSslContext(),
    signingCert(),
    signPkey(),
    certsToChain(),
    untrustedSigningCert(),
    untrustedSignPkey(),
    clientVerifyCrls(),
    clientCA(),
    dhParams(),
<<<<<<< HEAD
    contextMethod()
=======
    eecdhCurve(NULL),
    contextMethod(),
    sslContextFlags(0),
    sslOptions(0)
>>>>>>> 74f35ca8
#endif
{
    memset(&tcp_keepalive, 0, sizeof(tcp_keepalive));
}

AnyP::PortCfg::~PortCfg()
{
    if (Comm::IsConnOpen(listenConn)) {
        listenConn->close();
        listenConn = NULL;
    }

    safe_free(name);
    safe_free(defaultsite);

#if USE_OPENSSL
    safe_free(clientca);
    safe_free(dhfile);
<<<<<<< HEAD
=======
    safe_free(tls_dh);
    safe_free(sslflags);
>>>>>>> 74f35ca8
    safe_free(sslContextSessionId);
    safe_free(eecdhCurve);
#endif
}

AnyP::PortCfgPointer
AnyP::PortCfg::clone() const
{
    AnyP::PortCfgPointer b = new AnyP::PortCfg();
    b->s = s;
    if (name)
        b->name = xstrdup(name);
    if (defaultsite)
        b->defaultsite = xstrdup(defaultsite);

    b->transport = transport;
    b->flags = flags;
    b->allow_direct = allow_direct;
    b->vhost = vhost;
    b->vport = vport;
    b->connection_auth_disabled = connection_auth_disabled;
    b->ftp_track_dirs = ftp_track_dirs;
    b->disable_pmtu_discovery = disable_pmtu_discovery;
    b->tcp_keepalive = tcp_keepalive;
    b->secure = secure;

#if USE_OPENSSL
    if (clientca)
        b->clientca = xstrdup(clientca);
    if (dhfile)
        b->dhfile = xstrdup(dhfile);
<<<<<<< HEAD
=======
    if (tls_dh)
        b->tls_dh = xstrdup(tls_dh);
    if (sslflags)
        b->sslflags = xstrdup(sslflags);
>>>>>>> 74f35ca8
    if (sslContextSessionId)
        b->sslContextSessionId = xstrdup(sslContextSessionId);

#if 0
    // TODO: AYJ: 2015-01-15: for now SSL does not clone the context object.
    // cloning should only be done before the PortCfg is post-configure initialized and opened
    SSL_CTX *sslContext;
#endif

#endif /*0*/

    return b;
}

#if USE_OPENSSL
void
AnyP::PortCfg::configureSslServerContext()
{
    if (!secure.certFile.isEmpty())
        Ssl::readCertChainAndPrivateKeyFromFiles(signingCert, signPkey, certsToChain, secure.certFile.c_str(), secure.privateKeyFile.c_str());

    if (!signingCert) {
        char buf[128];
        fatalf("No valid signing SSL certificate configured for %s_port %s", AnyP::ProtocolType_str[transport.protocol],  s.toUrl(buf, sizeof(buf)));
    }

    if (!signPkey)
        debugs(3, DBG_IMPORTANT, "No SSL private key configured for  " << AnyP::ProtocolType_str[transport.protocol] << "_port " << s);

    Ssl::generateUntrustedCert(untrustedSigningCert, untrustedSignPkey,
                               signingCert, signPkey);

    if (!untrustedSigningCert) {
        char buf[128];
        fatalf("Unable to generate signing SSL certificate for untrusted sites for %s_port %s", AnyP::ProtocolType_str[transport.protocol], s.toUrl(buf, sizeof(buf)));
    }

    if (!secure.crlFile.isEmpty())
        clientVerifyCrls.reset(Ssl::loadCrl(secure.crlFile.c_str(), secure.parsedFlags));

    if (clientca) {
        clientCA.reset(SSL_load_client_CA_file(clientca));
        if (clientCA.get() == NULL) {
            fatalf("Unable to read client CAs! from %s", clientca);
        }
    }

<<<<<<< HEAD
    contextMethod = Ssl::contextMethod(secure.sslVersion);
    if (!contextMethod)
        fatalf("Unable to compute context method to use");
=======
    // backward compatibility hack for sslversion= configuration
    if (version > 2) {
        const char *add = NULL;
        switch (version) {
        case 3:
            add = "NO_TLSv1,NO_TLSv1_1,NO_TLSv1_2";
            break;
        case 4:
            add = "NO_SSLv3,NO_TLSv1_1,NO_TLSv1_2";
            break;
        case 5:
            add = "NO_SSLv3,NO_TLSv1,NO_TLSv1_2";
            break;
        case 6:
            add = "NO_SSLv3,NO_TLSv1,NO_TLSv1_1";
            break;
        default: // nothing
            break;
        }
        if (add) {
            SBuf tmpOpts;
            if (options) {
                tmpOpts.append(options, strlen(options));
                tmpOpts.append(",",1);
            }
            tmpOpts.append(add, strlen(add));
            xfree(options);
            options = xstrdup(tmpOpts.c_str());
        }
        version = 0; // prevent options being repeatedly appended
    }
>>>>>>> 74f35ca8

#if (OPENSSL_VERSION_NUMBER >= 0x10100000L)
    contextMethod = TLS_server_method();
#else
    contextMethod = SSLv23_server_method();
#endif

    const char *dhParamsFile = dhfile; // backward compatibility for dhparams= configuration
    safe_free(eecdhCurve); // clear any previous EECDH configuration
    if (tls_dh && *tls_dh) {
        eecdhCurve = xstrdup(tls_dh);
        char *p = strchr(eecdhCurve, ':');
        if (p) {  // tls-dh=eecdhCurve:dhParamsFile
            *p = '\0';
            dhParamsFile = p+1;
        } else {  // tls-dh=dhParamsFile
            dhParamsFile = tls_dh;
            // a NULL eecdhCurve means "do not use EECDH"
            safe_free(eecdhCurve);
        }
    }

    if (dhParamsFile && *dhParamsFile)
        dhParams.reset(Ssl::readDHParams(dhParamsFile));

    staticSslContext.reset(sslCreateServerContext(*this));

    if (!staticSslContext) {
        char buf[128];
        fatalf("%s_port %s initialization error", AnyP::ProtocolType_str[transport.protocol],  s.toUrl(buf, sizeof(buf)));
    }
}
#endif
<|MERGE_RESOLUTION|>--- conflicted
+++ resolved
@@ -10,11 +10,7 @@
 #include "anyp/PortCfg.h"
 #include "comm.h"
 #include "fatal.h"
-<<<<<<< HEAD
 #include "security/PeerOptions.h"
-=======
-#include "SBuf.h"
->>>>>>> 74f35ca8
 #if USE_OPENSSL
 #include "ssl/support.h"
 #endif
@@ -51,11 +47,7 @@
     ,
     clientca(NULL),
     dhfile(NULL),
-<<<<<<< HEAD
-=======
     tls_dh(NULL),
-    sslflags(NULL),
->>>>>>> 74f35ca8
     sslContextSessionId(NULL),
     generateHostCertificates(false),
     dynamicCertMemCacheSize(std::numeric_limits<size_t>::max()),
@@ -68,14 +60,8 @@
     clientVerifyCrls(),
     clientCA(),
     dhParams(),
-<<<<<<< HEAD
+    eecdhCurve(NULL),
     contextMethod()
-=======
-    eecdhCurve(NULL),
-    contextMethod(),
-    sslContextFlags(0),
-    sslOptions(0)
->>>>>>> 74f35ca8
 #endif
 {
     memset(&tcp_keepalive, 0, sizeof(tcp_keepalive));
@@ -94,11 +80,7 @@
 #if USE_OPENSSL
     safe_free(clientca);
     safe_free(dhfile);
-<<<<<<< HEAD
-=======
     safe_free(tls_dh);
-    safe_free(sslflags);
->>>>>>> 74f35ca8
     safe_free(sslContextSessionId);
     safe_free(eecdhCurve);
 #endif
@@ -130,13 +112,8 @@
         b->clientca = xstrdup(clientca);
     if (dhfile)
         b->dhfile = xstrdup(dhfile);
-<<<<<<< HEAD
-=======
     if (tls_dh)
         b->tls_dh = xstrdup(tls_dh);
-    if (sslflags)
-        b->sslflags = xstrdup(sslflags);
->>>>>>> 74f35ca8
     if (sslContextSessionId)
         b->sslContextSessionId = xstrdup(sslContextSessionId);
 
@@ -184,44 +161,7 @@
         }
     }
 
-<<<<<<< HEAD
-    contextMethod = Ssl::contextMethod(secure.sslVersion);
-    if (!contextMethod)
-        fatalf("Unable to compute context method to use");
-=======
-    // backward compatibility hack for sslversion= configuration
-    if (version > 2) {
-        const char *add = NULL;
-        switch (version) {
-        case 3:
-            add = "NO_TLSv1,NO_TLSv1_1,NO_TLSv1_2";
-            break;
-        case 4:
-            add = "NO_SSLv3,NO_TLSv1_1,NO_TLSv1_2";
-            break;
-        case 5:
-            add = "NO_SSLv3,NO_TLSv1,NO_TLSv1_2";
-            break;
-        case 6:
-            add = "NO_SSLv3,NO_TLSv1,NO_TLSv1_1";
-            break;
-        default: // nothing
-            break;
-        }
-        if (add) {
-            SBuf tmpOpts;
-            if (options) {
-                tmpOpts.append(options, strlen(options));
-                tmpOpts.append(",",1);
-            }
-            tmpOpts.append(add, strlen(add));
-            xfree(options);
-            options = xstrdup(tmpOpts.c_str());
-        }
-        version = 0; // prevent options being repeatedly appended
-    }
->>>>>>> 74f35ca8
-
+    secure.updateTlsVersionLimits();
 #if (OPENSSL_VERSION_NUMBER >= 0x10100000L)
     contextMethod = TLS_server_method();
 #else
