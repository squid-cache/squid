/*
 * Copyright (C) 1996-2022 The Squid Software Foundation and contributors
 *
 * Squid software is distributed under GPLv2+ license and includes
 * contributions from numerous individuals and organizations.
 * Please see the COPYING and CONTRIBUTORS files for details.
 */

#ifndef SQUID_ANYP_PORTCFG_H
#define SQUID_ANYP_PORTCFG_H

#include "anyp/forward.h"
#include "anyp/ProtocolVersion.h"
#include "anyp/TrafficMode.h"
#include "base/CodeContext.h"
#include "comm/Connection.h"
#include "comm/Tcp.h"
#include "sbuf/SBuf.h"
#include "security/ServerOptions.h"

namespace AnyP
{

class PortCfg : public CodeContext
{
public:
<<<<<<< HEAD
    explicit PortCfg(TrafficModeFlags::PortKind aPortKind);
    PortCfg(PortCfg &&) = delete; // all other forms of copying prohibited
=======
    PortCfg();
    // no public copying/moving but see ipV4clone()
    PortCfg(PortCfg &&) = delete;
>>>>>>> 7801cce9
    ~PortCfg();

    /// creates the same port configuration but listening on any IPv4 address
    PortCfg *ipV4clone() const;

    /* CodeContext API */
    virtual ScopedId codeContextGist() const override;
    virtual std::ostream &detailCodeContext(std::ostream &os) const override;

    PortCfgPointer next;

    Ip::Address s;
    AnyP::ProtocolVersion transport; ///< transport protocol and version received by this port
    char *name;                /* visible name */
    char *defaultsite;         /* default web site */

    TrafficMode flags;  ///< flags indicating what type of traffic to expect via this port.

    bool allow_direct;       ///< Allow direct forwarding in accelerator mode
    bool vhost;              ///< uses host header
    bool actAsOrigin;        ///< update replies to conform with RFC 2616
    bool ignore_cc;          ///< Ignore request Cache-Control directives

    bool connection_auth_disabled; ///< Don't support connection oriented auth

    bool ftp_track_dirs; ///< whether transactions should track FTP directories

    int vport;               ///< virtual port support. -1 if dynamic, >0 static
    int disable_pmtu_discovery;
    bool workerQueues; ///< whether listening queues should be worker-specific

    Comm::TcpKeepAlive tcp_keepalive;

    /**
     * The listening socket details.
     * If Comm::ConnIsOpen() we are actively listening for client requests.
     * use listenConn->close() to stop.
     */
    Comm::ConnectionPointer listenConn;

    /// TLS configuration options for this listening port
    Security::ServerOptions secure;

private:
    explicit PortCfg(const PortCfg &other); // for ipV4clone() needs only!
};

} // namespace AnyP

/// list of Squid http(s)_port configured
extern AnyP::PortCfgPointer HttpPortList;

/// list of Squid ftp_port configured
extern AnyP::PortCfgPointer FtpPortList;

#if !defined(MAXTCPLISTENPORTS)
// Max number of TCP listening ports
#define MAXTCPLISTENPORTS 128
#endif

// TODO: kill this global array. Need to check performance of array vs list though.
extern int NHttpSockets;
extern int HttpSockets[MAXTCPLISTENPORTS];

#endif /* SQUID_ANYP_PORTCFG_H */
<|MERGE_RESOLUTION|>--- conflicted
+++ resolved
@@ -24,14 +24,9 @@
 class PortCfg : public CodeContext
 {
 public:
-<<<<<<< HEAD
     explicit PortCfg(TrafficModeFlags::PortKind aPortKind);
-    PortCfg(PortCfg &&) = delete; // all other forms of copying prohibited
-=======
-    PortCfg();
     // no public copying/moving but see ipV4clone()
     PortCfg(PortCfg &&) = delete;
->>>>>>> 7801cce9
     ~PortCfg();
 
     /// creates the same port configuration but listening on any IPv4 address
