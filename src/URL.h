--- conflicted
+++ resolved
@@ -81,10 +81,6 @@
 class HttpRequest;
 class HttpRequestMethod;
 
-<<<<<<< HEAD
-
-=======
->>>>>>> b97380b3
 extern AnyP::ProtocolType urlParseProtocol(const char *, const char *e = NULL);
 extern void urlInitialize(void);
 extern HttpRequest *urlParse(const HttpRequestMethod&, char *, HttpRequest *request = NULL);
