/*
 * Copyright (C) 1996-2023 The Squid Software Foundation and contributors
 *
 * Squid software is distributed under GPLv2+ license and includes
 * contributions from numerous individuals and organizations.
 * Please see the COPYING and CONTRIBUTORS files for details.
 */

/* DEBUG: section 84    Helper process maintenance */

#ifndef SQUID_HELPER_H
#define SQUID_HELPER_H

#include "base/AsyncCall.h"
#include "base/InstanceId.h"
#include "base/RefCount.h"
#include "cbdata.h"
#include "comm/forward.h"
#include "dlink.h"
#include "helper/ChildConfig.h"
#include "helper/forward.h"
#include "helper/Reply.h"
#include "helper/Request.h"
#include "helper/ReservationId.h"
#include "ip/Address.h"
#include "sbuf/SBuf.h"

#include <list>
#include <map>
#include <queue>
#include <unordered_map>

class CommTimeoutCbParams;
class MemBuf;
class Packable;
class wordlist;

namespace Helper
{
/// Holds the  required data to serve a helper request.
class Xaction {
    MEMPROXY_CLASS(Helper::Xaction);
public:
    Xaction(HLPCB *c, void *d, const char *b): request(c, d, b) {}
    Helper::Request request;
    Helper::Reply reply;
};

class SessionBase;

/**
 * Managers a set of individual helper processes with a common queue of requests.
 *
 * With respect to load, a helper goes through these states (roughly):
 *   idle:   no processes are working on requests (and no requests are queued);
 *   normal: some, but not all processes are working (and no requests are queued);
 *   busy:   all processes are working (and some requests are possibly queued);
 *   overloaded: a busy helper with more than queue-size requests in the queue.
 *
 * A busy helper queues new requests and issues a WARNING every 10 minutes or so.
 * An overloaded helper either drops new requests or keeps queuing them, depending on
 *   whether the caller can handle dropped requests (trySubmit vs helperSubmit APIs).
 * If an overloaded helper has been overloaded for 3+ minutes, an attempt to use
 *   it results in on-persistent-overload action, which may kill worker.
 */
class Client: public RefCountable
{
public:
    using Pointer = RefCount<Client>;

    /// \returns a newly created instance of the named helper client
    /// \param name admin-visible helper category (with this process lifetime)
    static Pointer Make(const char *name);

    virtual ~Client();

    /// \returns next request in the queue, or nil.
    Xaction *nextRequest();

    /// If possible, submit request. Otherwise, either kill Squid or return false.
    bool trySubmit(const char *buf, HLPCB * callback, void *data);

    /// Submits a request to the helper or add it to the queue if none of
    /// the servers is available.
    void submitRequest(Xaction *);

    /// Dump some stats about the helper state to a Packable object
    void packStatsInto(Packable *p, const char *label = nullptr) const;
    /// whether the helper will be in "overloaded" state after one more request
    /// already overloaded helpers return true
    bool willOverload() const;

    /// Updates internal statistics and starts new helper processes after
    /// an unexpected server exit
    /// \param needsNewServers true if new helper(s) must be started, false otherwise
    void handleKilledServer(SessionBase *, bool &needsNewServers);

    /// Reacts to unexpected helper process death(s), including a failure to start helper(s)
    /// and an unexpected exit of a previously started helper. \sa handleKilledServer()
    /// \param madeProgress whether the died helper(s) responded to any requests
    void handleFewerServers(bool madeProgress);

<<<<<<< HEAD
    /// sends transaction response to the transaction initiator
    void callBack(Xaction &);
=======
    /// Starts required helper process(es).
    /// The caller is responsible for checking that new processes are needed.
    virtual void openSessions();

    /// handles exited helper process
    void sessionClosed(SessionBase &);
>>>>>>> bd71920d

public:
    wordlist *cmdline = nullptr;
    dlink_list servers;
    std::queue<Xaction *> queue;
    const char *id_name = nullptr;
    ChildConfig childs; ///< Configuration settings for number running.
    int ipc_type = 0;
    Ip::Address addr;
    unsigned int droppedRequests = 0; ///< requests not sent during helper overload
    time_t overloadStart = 0; ///< when the helper became overloaded (zero if it is not)
    time_t last_queue_warn = 0;
    time_t last_restart = 0;
    time_t timeout = 0; ///< Requests timeout
    bool retryTimedOut = false; ///< Whether the timed-out requests must retried
    bool retryBrokenHelper = false; ///< Whether the requests must retried on BH replies
    SBuf onTimedOutResponse; ///< The response to use when helper response timedout
    char eom = '\n';   ///< The char which marks the end of (response) message, normally '\n'

    struct _stats {
        int requests = 0;
        int replies = 0;
        int timedout = 0;
        int queue_size = 0;
        int avg_svc_time = 0;
    } stats;

protected:
    /// \param name admin-visible helper category (with this process lifetime)
    explicit Client(const char * const name): id_name(name) {}

    bool queueFull() const;
    bool overloaded() const;
    void syncQueueStats();
    bool prepSubmit();
    void submit(const char *buf, HLPCB * callback, void *data);
};

} // namespace Helper

// TODO: Rename to a *Client.
class statefulhelper: public Helper::Client
{
public:
    using Pointer = RefCount<statefulhelper>;
    typedef std::unordered_map<Helper::ReservationId, helper_stateful_server *> Reservations;

    ~statefulhelper() override = default;

    static Pointer Make(const char *name);

    /// reserve the given server
    void reserveServer(helper_stateful_server * srv);

    /// undo reserveServer(), clear the reservation and kick the queue
    void cancelReservation(const Helper::ReservationId reservation);

    /* Helper::Client API */
    void openSessions() override;

private:
    friend void helperStatefulSubmit(const statefulhelper::Pointer &, const char *buf, HLPCB *, void *cbData, const Helper::ReservationId &);

    explicit statefulhelper(const char * const name): Helper::Client(name) {}

    /// \return the previously reserved server (if the reservation is still valid) or nil
    helper_stateful_server *findServer(const Helper::ReservationId & reservation);

    void submit(const char *buf, HLPCB * callback, void *data, const Helper::ReservationId & reservation);
    bool trySubmit(const char *buf, HLPCB * callback, void *data, const Helper::ReservationId & reservation);

    ///< reserved servers indexed by reservation IDs
    Reservations reservations;
};

namespace Helper
{

/// represents a single helper process
class SessionBase: public CbdataParent
{
public:
    ~SessionBase() override;

    /** Closes pipes to the helper safely.
     * Handles the case where the read and write pipes are the same FD.
     *
     * \param name displayed for the helper being shutdown if logging an error
     */
    void closePipesSafely(const char *name);

    /** Closes the reading pipe.
     * If the read and write sockets are the same the write pipe will
     * also be closed. Otherwise its left open for later handling.
     *
     * \param name displayed for the helper being shutdown if logging an error
     */
    void closeWritePipeSafely(const char *name);

    // TODO: Teach each child to report its child-specific state instead.
    /// whether the server is locked for exclusive use by a client
    virtual bool reserved() = 0;

    /// dequeues and sends an Unknown answer to all queued requests
    virtual void dropQueued(Client &);

public:
    /// Helper program identifier; does not change when contents do,
    ///   including during assignment
    const InstanceId<SessionBase> index;

    int pid;
    Ip::Address addr;
    Comm::ConnectionPointer readPipe;
    Comm::ConnectionPointer writePipe;
    void *hIpc;

    char *rbuf;
    size_t rbuf_sz;
    size_t roffset;

    struct timeval dispatch_time;
    struct timeval answer_time;

    dlink_node link;

    struct _helper_flags {
        bool writing;
        bool closing;
        bool shutdown;
    } flags;

    using Requests = std::list<Xaction *>;
    Requests requests; ///< requests in order of submission/expiration

    struct {
        uint64_t uses;     //< requests sent to this helper
        uint64_t replies;  //< replies received from this helper
        uint64_t pending;  //< queued lookups waiting to be sent to this helper
        uint64_t releases; //< times release() has been called on this helper (if stateful)
        uint64_t timedout; //< requests which timed-out
    } stats;
    void initStats();
};

/// represents a single "stateless helper" process;
/// supports concurrent helper requests
class Session: public SessionBase
{
    CBDATA_CHILD(Session);

public:
    uint64_t nextRequestId;

    MemBuf *wqueue;
    MemBuf *writebuf;

    Client::Pointer parent;

    /// The helper request Xaction object for the current reply .
    /// A helper reply may be distributed to more than one of the retrieved
    /// packets from helper. This member stores the Xaction object as long as
    /// the end-of-message for current reply is not retrieved.
    Xaction *replyXaction;

    /// Whether to ignore current message, because it is timed-out or other reason
    bool ignoreToEom;

    // STL says storing std::list iterators is safe when changing the list
    typedef std::map<uint64_t, Requests::iterator> RequestIndex;
    RequestIndex requestsIndex; ///< maps request IDs to requests

    ~Session() override;

    /// Search in queue for the request with requestId, return the related
    /// Xaction object and remove it from queue.
    /// If concurrency is disabled then the requestId is ignored and the
    /// Xaction of the next request in queue is retrieved.
    Xaction *popRequest(int requestId);

    /// Run over the active requests lists and forces a retry, or timedout reply
    /// or the configured "on timeout response" for timedout requests.
    void checkForTimedOutRequests(bool const retry);

    /* SessionBase API */
    bool reserved() override {return false;}
    void dropQueued(Client &) override;

    /// Read timeout handler
    static void requestTimeout(const CommTimeoutCbParams &io);

    /// close handler to handle exited server processes
    static void HelperServerClosed(Session *);
};

} // namespace Helper

// TODO: Rename to a *Session, matching renamed statefulhelper.
/// represents a single "stateful helper" process;
/// supports exclusive transaction reservations
class helper_stateful_server: public Helper::SessionBase
{
    CBDATA_CHILD(helper_stateful_server);

public:
    ~helper_stateful_server() override;
    void reserve();
    void clearReservation();

    /* HelperServerBase API */
    bool reserved() override {return reservationId.reserved();}

    /// close handler to handle exited server processes
    static void HelperServerClosed(helper_stateful_server *srv);

    statefulhelper::Pointer parent;

    // Reservations temporary lock the server for an exclusive "client" use. The
    // client keeps the reservation ID as a proof of her reservation. If a
    // reservation expires, and the server is reserved for another client, then
    // the reservation ID presented by the late client will not match ours.
    Helper::ReservationId reservationId; ///< "confirmation ID" of the last
    time_t reservationStart; ///< when the last `reservation` was made
};

void helperSubmit(const Helper::Client::Pointer &, const char *buf, HLPCB *, void *cbData);
void helperStatefulSubmit(const statefulhelper::Pointer &, const char *buf, HLPCB *, void *cbData, uint64_t reservation);
void helperShutdown(const Helper::Client::Pointer &);
void helperStatefulShutdown(const statefulhelper::Pointer &);

#endif /* SQUID_HELPER_H */
<|MERGE_RESOLUTION|>--- conflicted
+++ resolved
@@ -100,17 +100,15 @@
     /// \param madeProgress whether the died helper(s) responded to any requests
     void handleFewerServers(bool madeProgress);
 
-<<<<<<< HEAD
     /// sends transaction response to the transaction initiator
     void callBack(Xaction &);
-=======
+
     /// Starts required helper process(es).
     /// The caller is responsible for checking that new processes are needed.
     virtual void openSessions();
 
     /// handles exited helper process
     void sessionClosed(SessionBase &);
->>>>>>> bd71920d
 
 public:
     wordlist *cmdline = nullptr;
