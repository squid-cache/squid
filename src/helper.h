--- conflicted
+++ resolved
@@ -201,18 +201,6 @@
 MEMPROXY_CLASS_INLINE(helper_stateful_request);
 
 /* helper.c */
-<<<<<<< HEAD
-SQUIDCEXTERN void helperOpenServers(helper * hlp);
-SQUIDCEXTERN void helperStatefulOpenServers(statefulhelper * hlp);
-SQUIDCEXTERN void helperSubmit(helper * hlp, const char *buf, HLPCB * callback, void *data);
-SQUIDCEXTERN void helperStatefulSubmit(statefulhelper * hlp, const char *buf, HLPCB * callback, void *data, helper_stateful_server * lastserver);
-SQUIDCEXTERN void helperStats(StoreEntry * sentry, helper * hlp, const char *label = NULL);
-SQUIDCEXTERN void helperStatefulStats(StoreEntry * sentry, statefulhelper * hlp, const char *label = NULL);
-SQUIDCEXTERN void helperShutdown(helper * hlp);
-SQUIDCEXTERN void helperStatefulShutdown(statefulhelper * hlp);
-SQUIDCEXTERN void helperStatefulReleaseServer(helper_stateful_server * srv);
-SQUIDCEXTERN void *helperStatefulServerGetData(helper_stateful_server * srv);
-=======
 void helperOpenServers(helper * hlp);
 void helperStatefulOpenServers(statefulhelper * hlp);
 void helperSubmit(helper * hlp, const char *buf, HLPCB * callback, void *data);
@@ -223,6 +211,5 @@
 void helperStatefulShutdown(statefulhelper * hlp);
 void helperStatefulReleaseServer(helper_stateful_server * srv);
 void *helperStatefulServerGetData(helper_stateful_server * srv);
->>>>>>> 4b235afc
 
 #endif /* SQUID_HELPER_H */