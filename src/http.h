
/*
 * $Id$
 *
 *
 * SQUID Web Proxy Cache          http://www.squid-cache.org/
 * ----------------------------------------------------------
 *
 *  Squid is the result of efforts by numerous individuals from
 *  the Internet community; see the CONTRIBUTORS file for full
 *  details.   Many organizations have provided support for Squid's
 *  development; see the SPONSORS file for full details.  Squid is
 *  Copyrighted (C) 2001 by the Regents of the University of
 *  California; see the COPYRIGHT file for full details.  Squid
 *  incorporates software developed and/or copyrighted by other
 *  sources; see the CREDITS file for full details.
 *
 *  This program is free software; you can redistribute it and/or modify
 *  it under the terms of the GNU General Public License as published by
 *  the Free Software Foundation; either version 2 of the License, or
 *  (at your option) any later version.
 *
 *  This program is distributed in the hope that it will be useful,
 *  but WITHOUT ANY WARRANTY; without even the implied warranty of
 *  MERCHANTABILITY or FITNESS FOR A PARTICULAR PURPOSE.  See the
 *  GNU General Public License for more details.
 *
 *  You should have received a copy of the GNU General Public License
 *  along with this program; if not, write to the Free Software
 *  Foundation, Inc., 59 Temple Place, Suite 330, Boston, MA 02111, USA.
 *
 */

#ifndef SQUID_HTTP_H
#define SQUID_HTTP_H

#include "StoreIOBuffer.h"
#include "comm.h"
#include "comm/forward.h"
#include "forward.h"
#include "Server.h"
#include "ChunkedCodingParser.h"

class HttpStateData : public ServerStateData
{

public:
    HttpStateData(FwdState *);
    ~HttpStateData();

    static void httpBuildRequestHeader(HttpRequest * request,
                                       StoreEntry * entry,
                                       const AccessLogEntryPointer &al,
                                       HttpHeader * hdr_out,
                                       const http_state_flags flags);

    virtual const Comm::ConnectionPointer & dataConnection() const;
    /* should be private */
    bool sendRequest();
    void processReplyHeader();
    void processReplyBody();
    void readReply(const CommIoCbParams &io);
    virtual void maybeReadVirginBody(); // read response data from the network
    int cacheableReply();

    peer *_peer;		/* peer request made to */
    int eof;			/* reached end-of-object? */
    int lastChunk;		/* reached last chunk of a chunk-encoded reply */
    http_state_flags flags;
    size_t read_sz;
    int header_bytes_read;	// to find end of response,
    int64_t reply_bytes_read;	// without relying on StoreEntry
    int body_bytes_truncated; // positive when we read more than we wanted
    MemBuf *readBuf;
    bool ignoreCacheControl;
    bool surrogateNoStore;

    void processSurrogateControl(HttpReply *);

protected:
    void processReply();
    void proceedAfter1xx();
    void handle1xx(HttpReply *msg);

private:
    /**
     * The current server connection.
     * Maybe open, closed, or NULL.
     * Use doneWithServer() to check if the server is available for use.
     */
    Comm::ConnectionPointer serverConnection;
    AsyncCall::Pointer closeHandler;
    enum ConnectionStatus {
        INCOMPLETE_MSG,
        COMPLETE_PERSISTENT_MSG,
        COMPLETE_NONPERSISTENT_MSG
    };
    ConnectionStatus statusIfComplete() const;
    ConnectionStatus persistentConnStatus() const;
    void keepaliveAccounting(HttpReply *);
    void checkDateSkew(HttpReply *);

    bool continueAfterParsingHeader();
    void truncateVirginBody();

    virtual void start();
    virtual void haveParsedReplyHeaders();
    virtual bool getMoreRequestBody(MemBuf &buf);
    virtual void closeServer(); // end communication with the server
    virtual bool doneWithServer() const; // did we end communication?
    virtual void abortTransaction(const char *reason); // abnormal termination

    // consuming request body
    virtual void handleMoreRequestBodyAvailable();
    virtual void handleRequestBodyProducerAborted();

    void writeReplyBody();
    bool decodeAndWriteReplyBody();
    bool finishingBrokenPost();
    bool finishingChunkedRequest();
    void doneSendingRequestBody();
    void requestBodyHandler(MemBuf &);
    virtual void sentRequestBody(const CommIoCbParams &io);
    void wroteLast(const CommIoCbParams &io);
    void sendComplete();
    void httpStateConnClosed(const CommCloseCbParams &params);
    void httpTimeout(const CommTimeoutCbParams &params);

    mb_size_t buildRequestPrefix(MemBuf * mb);
    static bool decideIfWeDoRanges (HttpRequest * orig_request);
    bool peerSupportsConnectionPinning() const;

    ChunkedCodingParser *httpChunkDecoder;
private:
    CBDATA_CLASS2(HttpStateData);
};

extern int httpCachable(const HttpRequestMethod&);
extern void httpStart(FwdState *);
extern const char *httpMakeVaryMark(HttpRequest * request, HttpReply const * reply);

<<<<<<< HEAD

=======
>>>>>>> b97380b3
#endif /* SQUID_HTTP_H */<|MERGE_RESOLUTION|>--- conflicted
+++ resolved
@@ -139,8 +139,4 @@
 extern void httpStart(FwdState *);
 extern const char *httpMakeVaryMark(HttpRequest * request, HttpReply const * reply);
 
-<<<<<<< HEAD
-
-=======
->>>>>>> b97380b3
 #endif /* SQUID_HTTP_H */