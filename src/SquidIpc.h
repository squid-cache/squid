#ifndef SQUID_SQUIDIPC_H_
#define SQUID_SQUIDIPC_H_
/*
 * DEBUG: section 54    Interprocess Communication
 * AUTHOR: Duane Wessels
 *
 * SQUID Web Proxy Cache          http://www.squid-cache.org/
 * ----------------------------------------------------------
 *
 *  Squid is the result of efforts by numerous individuals from
 *  the Internet community; see the CONTRIBUTORS file for full
 *  details.   Many organizations have provided support for Squid's
 *  development; see the SPONSORS file for full details.  Squid is
 *  Copyrighted (C) 2001 by the Regents of the University of
 *  California; see the COPYRIGHT file for full details.  Squid
 *  incorporates software developed and/or copyrighted by other
 *  sources; see the CREDITS file for full details.
 *
 *  This program is free software; you can redistribute it and/or modify
 *  it under the terms of the GNU General Public License as published by
 *  the Free Software Foundation; either version 2 of the License, or
 *  (at your option) any later version.
 *
 *  This program is distributed in the hope that it will be useful,
 *  but WITHOUT ANY WARRANTY; without even the implied warranty of
 *  MERCHANTABILITY or FITNESS FOR A PARTICULAR PURPOSE.  See the
 *  GNU General Public License for more details.
 *
 *  You should have received a copy of the GNU General Public License
 *  along with this program; if not, write to the Free Software
 *  Foundation, Inc., 59 Temple Place, Suite 330, Boston, MA 02111, USA.
 *
 */

namespace Ip
{
class Address;
}
<<<<<<< HEAD
pid_t ipcCreate(int type,
                             const char *prog,
                             const char *const args[],
                             const char *name,
                             Ip::Address &local_addr,
                             int *rfd,
                             int *wfd,
                             void **hIpc);
=======
extern pid_t ipcCreate(int type,
                       const char *prog,
                       const char *const args[],
                       const char *name,
                       Ip::Address &local_addr,
                       int *rfd,
                       int *wfd,
                       void **hIpc);
>>>>>>> c3b37972

#endif /* SQUID_SQUIDIPC_H_ */<|MERGE_RESOLUTION|>--- conflicted
+++ resolved
@@ -36,24 +36,13 @@
 {
 class Address;
 }
-<<<<<<< HEAD
 pid_t ipcCreate(int type,
-                             const char *prog,
-                             const char *const args[],
-                             const char *name,
-                             Ip::Address &local_addr,
-                             int *rfd,
-                             int *wfd,
-                             void **hIpc);
-=======
-extern pid_t ipcCreate(int type,
-                       const char *prog,
-                       const char *const args[],
-                       const char *name,
-                       Ip::Address &local_addr,
-                       int *rfd,
-                       int *wfd,
-                       void **hIpc);
->>>>>>> c3b37972
+                const char *prog,
+                const char *const args[],
+                const char *name,
+                Ip::Address &local_addr,
+                int *rfd,
+                int *wfd,
+                void **hIpc);
 
 #endif /* SQUID_SQUIDIPC_H_ */