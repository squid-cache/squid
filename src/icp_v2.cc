/*
 * DEBUG: section 12    Internet Cache Protocol (ICP)
 * AUTHOR: Duane Wessels
 *
 * SQUID Web Proxy Cache          http://www.squid-cache.org/
 * ----------------------------------------------------------
 *
 *  Squid is the result of efforts by numerous individuals from
 *  the Internet community; see the CONTRIBUTORS file for full
 *  details.   Many organizations have provided support for Squid's
 *  development; see the SPONSORS file for full details.  Squid is
 *  Copyrighted (C) 2001 by the Regents of the University of
 *  California; see the COPYRIGHT file for full details.  Squid
 *  incorporates software developed and/or copyrighted by other
 *  sources; see the CREDITS file for full details.
 *
 *  This program is free software; you can redistribute it and/or modify
 *  it under the terms of the GNU General Public License as published by
 *  the Free Software Foundation; either version 2 of the License, or
 *  (at your option) any later version.
 *
 *  This program is distributed in the hope that it will be useful,
 *  but WITHOUT ANY WARRANTY; without even the implied warranty of
 *  MERCHANTABILITY or FITNESS FOR A PARTICULAR PURPOSE.  See the
 *  GNU General Public License for more details.
 *
 *  You should have received a copy of the GNU General Public License
 *  along with this program; if not, write to the Free Software
 *  Foundation, Inc., 59 Temple Place, Suite 330, Boston, MA 02111, USA.
 *
 */

/**
 \defgroup ServerProtocolICPInternal2 ICPv2 Internals
 \ingroup ServerProtocolICPAPI
 */

#include "squid.h"
#include "AccessLogEntry.h"
#include "acl/Acl.h"
#include "acl/FilledChecklist.h"
#include "comm/Connection.h"
#include "HttpRequest.h"
#include "icmp/net_db.h"
#include "ICP.h"
#include "ip/Address.h"
#include "ip/tools.h"
#include "ipc/StartListening.h"
#include "rfc1738.h"
#include "Store.h"
#include "SquidTime.h"
#include "SwapDir.h"
#include "wordlist.h"

/// dials icpIncomingConnectionOpened call
class IcpListeningStartedDialer: public CallDialer,
        public Ipc::StartListeningCb
{
public:
    typedef void (*Handler)(int errNo);
    IcpListeningStartedDialer(Handler aHandler):
            handler(aHandler) {}

    virtual void print(std::ostream &os) const { startPrint(os) << ')'; }
    virtual bool canDial(AsyncCall &) const { return true; }
    virtual void dial(AsyncCall &) { (handler)(errNo); }

public:
    Handler handler;
};

static void icpIncomingConnectionOpened(int errNo);

/// \ingroup ServerProtocolICPInternal2
static void icpLogIcp(const Ip::Address &, log_type, int, const char *, int);

/// \ingroup ServerProtocolICPInternal2
static void icpHandleIcpV2(int, Ip::Address &, char *, int);

/// \ingroup ServerProtocolICPInternal2
static void icpCount(void *, int, size_t, int);

/// \ingroup ServerProtocolICPInternal2
static void icpGetOutgoingIpAddress();

/**
 \ingroup ServerProtocolICPInternal2
 * IcpQueueHead is global so comm_incoming() knows whether or not
 * to call icpUdpSendQueue.
 */
static icpUdpData *IcpQueueHead = NULL;
/// \ingroup ServerProtocolICPInternal2
static icpUdpData *IcpQueueTail = NULL;

/// \ingroup ServerProtocolICPInternal2
Comm::ConnectionPointer icpIncomingConn = NULL;
/// \ingroup ServerProtocolICPInternal2
Comm::ConnectionPointer icpOutgoingConn = NULL;

/** \ingroup ServerProtocolICPInternal2
 * ICP v2 uses the outgoing address as host ID.
 * NP: this *may* be identical to icpOutgoingConn->local
 * but when IN/OUT sockets are shared we can't guarantee that
 * so a separate variable is used for now.
 *
 * We have one for private use (sent only by this local cache)
 * and one for public use (for external caches to contact us)
 */
Ip::Address theIcpPrivateHostID;

/// \see theIcpPrivateHostID
Ip::Address theIcpPublicHostID;


/* icp_common_t */
_icp_common_t::_icp_common_t() : opcode(ICP_INVALID), version(0), length(0), reqnum(0), flags(0), pad(0), shostid(0)
{}

_icp_common_t::_icp_common_t(char *buf, unsigned int len)
{
    if (len < sizeof(_icp_common_t)) {
        /* mark as invalid */
        length = len + 1;
        return;
    }

    xmemcpy(this, buf, sizeof(icp_common_t));
    /*
     * Convert network order sensitive fields
     */
    length = ntohs(length);
    reqnum = ntohl(reqnum);
    flags = ntohl(flags);
    pad = ntohl(pad);
}

icp_opcode
_icp_common_t::getOpCode() const
{
    if (opcode > (char)ICP_END)
        return ICP_INVALID;

    return (icp_opcode)opcode;
}

/* ICPState */

ICPState::ICPState(icp_common_t &aHeader, HttpRequest *aRequest):
        header(aHeader),
        request(HTTPMSGLOCK(aRequest)),
        fd(-1),
        url(NULL)
{}

ICPState::~ICPState()
{
    safe_free(url);
    HTTPMSGUNLOCK(request);
}


/* End ICPState */

/* ICP2State */

/// \ingroup ServerProtocolICPInternal2
class ICP2State : public ICPState, public StoreClient
{

public:
    ICP2State(icp_common_t & aHeader, HttpRequest *aRequest):
            ICPState(aHeader, aRequest),rtt(0),src_rtt(0),flags(0) {}

    ~ICP2State();
    void created(StoreEntry * newEntry);

    int rtt;
    int src_rtt;
    uint32_t flags;
};

ICP2State::~ICP2State()
{}

void
ICP2State::created(StoreEntry *newEntry)
{
    StoreEntry *entry = newEntry->isNull () ? NULL : newEntry;
    debugs(12, 5, "icpHandleIcpV2: OPCODE " << icp_opcode_str[header.opcode]);
    icp_opcode codeToSend;

    if (icpCheckUdpHit(entry, request)) {
        codeToSend = ICP_HIT;
    } else {
#if USE_ICMP
        if (Config.onoff.test_reachability && rtt == 0) {
            if ((rtt = netdbHostRtt(request->GetHost())) == 0)
                netdbPingSite(request->GetHost());
        }
#endif /* USE_ICMP */

        if (icpGetCommonOpcode() != ICP_ERR)
            codeToSend = icpGetCommonOpcode();
        else if (Config.onoff.test_reachability && rtt == 0)
            codeToSend = ICP_MISS_NOFETCH;
        else
            codeToSend = ICP_MISS;
    }

    icpCreateAndSend(codeToSend, flags, url, header.reqnum, src_rtt, fd, from);
    delete this;
}

/* End ICP2State */

/// \ingroup ServerProtocolICPInternal2
static void
icpLogIcp(const Ip::Address &caddr, log_type logcode, int len, const char *url, int delay)
{
    AccessLogEntry al;

    if (LOG_TAG_NONE == logcode)
        return;

    if (LOG_ICP_QUERY == logcode)
        return;

    clientdbUpdate(caddr, logcode, PROTO_ICP, len);

    if (!Config.onoff.log_udp)
        return;

    al.icp.opcode = ICP_QUERY;

    al.url = url;

    al.cache.caddr = caddr;

    al.cache.replySize = len;

    al.cache.code = logcode;

    al.cache.msec = delay;

    accessLogLog(&al, NULL);
}

/// \ingroup ServerProtocolICPInternal2
void
icpUdpSendQueue(int fd, void *unused)
{
    icpUdpData *q;

    while ((q = IcpQueueHead) != NULL) {
        int delay = tvSubUsec(q->queue_time, current_time);
        /* increment delay to prevent looping */
        const int x = icpUdpSend(fd, q->address, (icp_common_t *) q->msg, q->logcode, ++delay);
        IcpQueueHead = q->next;
        xfree(q);

        if (x < 0)
            break;
    }
}

_icp_common_t *
_icp_common_t::createMessage(
    icp_opcode opcode,
    int flags,
    const char *url,
    int reqnum,
    int pad)
{
    char *buf = NULL;
    icp_common_t *headerp = NULL;
    char *urloffset = NULL;
    int buf_len;
    buf_len = sizeof(icp_common_t) + strlen(url) + 1;

    if (opcode == ICP_QUERY)
        buf_len += sizeof(uint32_t);

    buf = (char *) xcalloc(buf_len, 1);

    headerp = (icp_common_t *) (void *) buf;

    headerp->opcode = (char) opcode;

    headerp->version = ICP_VERSION_CURRENT;

    headerp->length = (uint16_t) htons(buf_len);

    headerp->reqnum = htonl(reqnum);

    headerp->flags = htonl(flags);

    headerp->pad = htonl(pad);

    theIcpPrivateHostID.GetInAddr( *((struct in_addr*)&headerp->shostid) );

    urloffset = buf + sizeof(icp_common_t);

    if (opcode == ICP_QUERY)
        urloffset += sizeof(uint32_t);

    xmemcpy(urloffset, url, strlen(url));

    return (icp_common_t *)buf;
}

int
icpUdpSend(int fd,
           const Ip::Address &to,
           icp_common_t * msg,
           log_type logcode,
           int delay)
{
    icpUdpData *queue;
    int x;
    int len;
    len = (int) ntohs(msg->length);
    debugs(12, 5, "icpUdpSend: FD " << fd << " sending " <<
           icp_opcode_str[msg->opcode] << ", " << len << " bytes to " << to);

    x = comm_udp_sendto(fd, to, msg, len);

    if (x >= 0) {
        /* successfully written */
        icpLogIcp(to, logcode, len, (char *) (msg + 1), delay);
        icpCount(msg, SENT, (size_t) len, delay);
        safe_free(msg);
    } else if (0 == delay) {
        /* send failed, but queue it */
        queue = (icpUdpData *) xcalloc(1, sizeof(icpUdpData));
        queue->address = to;
        queue->msg = msg;
        queue->len = (int) ntohs(msg->length);
        queue->queue_time = current_time;
        queue->logcode = logcode;

        if (IcpQueueHead == NULL) {
            IcpQueueHead = queue;
            IcpQueueTail = queue;
        } else if (IcpQueueTail == IcpQueueHead) {
            IcpQueueTail = queue;
            IcpQueueHead->next = queue;
        } else {
            IcpQueueTail->next = queue;
            IcpQueueTail = queue;
        }

        commSetSelect(fd, COMM_SELECT_WRITE, icpUdpSendQueue, NULL, 0);
        statCounter.icp.replies_queued++;
    } else {
        /* don't queue it */
        statCounter.icp.replies_dropped++;
    }

    return x;
}

int
icpCheckUdpHit(StoreEntry * e, HttpRequest * request)
{
    if (e == NULL)
        return 0;

    if (!e->validToSend())
        return 0;

    if (Config.onoff.icp_hit_stale)
        return 1;

    if (refreshCheckICP(e, request))
        return 0;

    return 1;
}

/**
 * This routine selects an ICP opcode for ICP misses.
 *
 \retval ICP_ERR            no opcode selected here
 \retval ICP_MISS_NOFETCH   store is rebuilding, no fetch is possible yet
 */
icp_opcode
icpGetCommonOpcode()
{
    /* if store is rebuilding, return a UDP_MISS_NOFETCH */

    if ((StoreController::store_dirs_rebuilding && opt_reload_hit_only) ||
            hit_only_mode_until > squid_curtime) {
        return ICP_MISS_NOFETCH;
    }

    return ICP_ERR;
}

log_type
icpLogFromICPCode(icp_opcode opcode)
{
    if (opcode == ICP_ERR)
        return LOG_UDP_INVALID;

    if (opcode == ICP_DENIED)
        return LOG_UDP_DENIED;

    if (opcode == ICP_HIT)
        return LOG_UDP_HIT;

    if (opcode == ICP_MISS)
        return LOG_UDP_MISS;

    if (opcode == ICP_MISS_NOFETCH)
        return LOG_UDP_MISS_NOFETCH;

    fatal("expected ICP opcode\n");

    return LOG_UDP_INVALID;
}

void
icpCreateAndSend(icp_opcode opcode, int flags, char const *url, int reqnum, int pad, int fd, const Ip::Address &from)
{
    icp_common_t *reply = _icp_common_t::createMessage(opcode, flags, url, reqnum, pad);
    icpUdpSend(fd, from, reply, icpLogFromICPCode(opcode), 0);
}

void
icpDenyAccess(Ip::Address &from, char *url, int reqnum, int fd)
{
    debugs(12, 2, "icpDenyAccess: Access Denied for " << from << " by " << AclMatchedName << ".");

    if (clientdbCutoffDenied(from)) {
        /*
         * count this DENIED query in the clientdb, even though
         * we're not sending an ICP reply...
         */
        clientdbUpdate(from, LOG_UDP_DENIED, PROTO_ICP, 0);
    } else {
        icpCreateAndSend(ICP_DENIED, 0, url, reqnum, 0, fd, from);
    }
}

int
icpAccessAllowed(Ip::Address &from, HttpRequest * icp_request)
{
    /* absent an explicit allow, we deny all */
    if (!Config.accessList.icp)
        return 0;

    ACLFilledChecklist checklist(Config.accessList.icp, icp_request, NULL);
    checklist.src_addr = from;
    checklist.my_addr.SetNoAddr();
    int result = checklist.fastCheck();
    return result;
}

char const *
icpGetUrlToSend(char *url)
{
    if (strpbrk(url, w_space))
        return rfc1738_escape(url);
    else
        return url;
}

HttpRequest *
icpGetRequest(char *url, int reqnum, int fd, Ip::Address &from)
{
    if (strpbrk(url, w_space)) {
        url = rfc1738_escape(url);
        icpCreateAndSend(ICP_ERR, 0, rfc1738_escape(url), reqnum, 0, fd, from);
        return NULL;
    }

    HttpRequest *result;

    if ((result = HttpRequest::CreateFromUrl(url)) == NULL)
        icpCreateAndSend(ICP_ERR, 0, url, reqnum, 0, fd, from);

    return result;

}

static void
doV2Query(int fd, Ip::Address &from, char *buf, icp_common_t header)
{
    int rtt = 0;
    int src_rtt = 0;
    uint32_t flags = 0;
    /* We have a valid packet */
    char *url = buf + sizeof(icp_common_t) + sizeof(uint32_t);
    HttpRequest *icp_request = icpGetRequest(url, header.reqnum, fd, from);

    if (!icp_request)
        return;

    HTTPMSGLOCK(icp_request);

    if (!icpAccessAllowed(from, icp_request)) {
        icpDenyAccess(from, url, header.reqnum, fd);
        HTTPMSGUNLOCK(icp_request);
        return;
    }
#if USE_ICMP
    if (header.flags & ICP_FLAG_SRC_RTT) {
        rtt = netdbHostRtt(icp_request->GetHost());
        int hops = netdbHostHops(icp_request->GetHost());
        src_rtt = ((hops & 0xFFFF) << 16) | (rtt & 0xFFFF);

        if (rtt)
            flags |= ICP_FLAG_SRC_RTT;
    }
#endif /* USE_ICMP */

    /* The peer is allowed to use this cache */
    ICP2State *state = new ICP2State (header, icp_request);

    state->fd = fd;

    state->from = from;

    state->url = xstrdup (url);

    state->flags = flags;

    state->rtt = rtt;

    state->src_rtt = src_rtt;

    StoreEntry::getPublic (state, url, METHOD_GET);

    HTTPMSGUNLOCK(icp_request);
}

void
_icp_common_t::handleReply(char *buf, Ip::Address &from)
{
    if (neighbors_do_private_keys && reqnum == 0) {
        debugs(12, 0, "icpHandleIcpV2: Neighbor " << from << " returned reqnum = 0");
        debugs(12, 0, "icpHandleIcpV2: Disabling use of private keys");
        neighbors_do_private_keys = 0;
    }

    char *url = buf + sizeof(icp_common_t);
    debugs(12, 3, "icpHandleIcpV2: " << icp_opcode_str[opcode] << " from " << from << " for '" << url << "'");

    const cache_key *key = icpGetCacheKey(url, (int) reqnum);
    /* call neighborsUdpAck even if ping_status != PING_WAITING */
    neighborsUdpAck(key, this, from);
}

static void
icpHandleIcpV2(int fd, Ip::Address &from, char *buf, int len)
{
    if (len <= 0) {
        debugs(12, 3, "icpHandleIcpV2: ICP message is too small");
        return;
    }

    icp_common_t header(buf, len);
    /*
     * Length field should match the number of bytes read
     */

    if (len != header.length) {
        debugs(12, 3, "icpHandleIcpV2: ICP message is too small");
        return;
    }

    switch (header.opcode) {

    case ICP_QUERY:
        /* We have a valid packet */
        doV2Query(fd, from, buf, header);
        break;

    case ICP_HIT:

    case ICP_DECHO:

    case ICP_MISS:

    case ICP_DENIED:

    case ICP_MISS_NOFETCH:
        header.handleReply(buf, from);
        break;

    case ICP_INVALID:

    case ICP_ERR:
        break;

    default:
        debugs(12, 0, "icpHandleIcpV2: UNKNOWN OPCODE: " << header.opcode << " from " << from);

        break;
    }
}

#ifdef ICP_PKT_DUMP
static void
icpPktDump(icp_common_t * pkt)
{
    Ip::Address a;

    debugs(12, 9, "opcode:     " << std::setw(3) << pkt->opcode  << " " << icp_opcode_str[pkt->opcode]);
    debugs(12, 9, "version: "<< std::left << std::setw(8) << pkt->version);
    debugs(12, 9, "length:  "<< std::left << std::setw(8) << ntohs(pkt->length));
    debugs(12, 9, "reqnum:  "<< std::left << std::setw(8) << ntohl(pkt->reqnum));
    debugs(12, 9, "flags:   "<< std::left << std::hex << std::setw(8) << ntohl(pkt->flags));
    a = (struct in_addr)pkt->shostid;
    debugs(12, 9, "shostid: " << a );
    debugs(12, 9, "payload: " << (char *) pkt + sizeof(icp_common_t));
}

#endif

void
icpHandleUdp(int sock, void *data)
{
    int *N = &incoming_sockets_accepted;

    Ip::Address from;
    LOCAL_ARRAY(char, buf, SQUID_UDP_SO_RCVBUF);
    int len;
    int icp_version;
    int max = INCOMING_ICP_MAX;
    commSetSelect(sock, COMM_SELECT_READ, icpHandleUdp, NULL, 0);

    while (max--) {
        len = comm_udp_recvfrom(sock,
                                buf,
                                SQUID_UDP_SO_RCVBUF - 1,
                                0,
                                from);

        if (len == 0)
            break;

        if (len < 0) {
            if (ignoreErrno(errno))
                break;

#ifdef _SQUID_LINUX_
            /* Some Linux systems seem to set the FD for reading and then
             * return ECONNREFUSED when sendto() fails and generates an ICMP
             * port unreachable message. */
            /* or maybe an EHOSTUNREACH "No route to host" message */
            if (errno != ECONNREFUSED && errno != EHOSTUNREACH)
#endif

                debugs(50, 1, "icpHandleUdp: FD " << sock << " recvfrom: " << xstrerror());

            break;
        }

        (*N)++;
        icpCount(buf, RECV, (size_t) len, 0);
        buf[len] = '\0';
        debugs(12, 4, "icpHandleUdp: FD " << sock << ": received " <<
               (unsigned long int)len << " bytes from " << from);

#ifdef ICP_PACKET_DUMP

        icpPktDump(buf);
#endif

        if ((size_t) len < sizeof(icp_common_t)) {
            debugs(12, 4, "icpHandleUdp: Ignoring too-small UDP packet");
            break;
        }

        icp_version = (int) buf[1];	/* cheat! */

        if (icp_version == ICP_VERSION_2)
            icpHandleIcpV2(sock, from, buf, len);
        else if (icp_version == ICP_VERSION_3)
            icpHandleIcpV3(sock, from, buf, len);
        else
            debugs(12, 1, "WARNING: Unused ICP version " << icp_version <<
                   " received from " << from);
    }
}

void
icpConnectionsOpen(void)
{
    uint16_t port;
<<<<<<< HEAD
//    Ip::Address addr;
=======
    Ip::Address addr;
>>>>>>> 3684246b

    if ((port = Config.Port.icp) <= 0)
        return;

    icpIncomingConn = new Comm::Connection;
    icpIncomingConn->local = Config.Addrs.udp_incoming;
    icpIncomingConn->local.SetPort(port);

    if (!Ip::EnableIpv6 && !icpIncomingConn->local.SetIPv4()) {
        debugs(12, DBG_CRITICAL, "ERROR: IPv6 is disabled. " << icpIncomingConn->local << " is not an IPv4 address.");
        fatal("ICP port cannot be opened.");
    }
    /* split-stack for now requires default IPv4-only ICP */
    if (Ip::EnableIpv6&IPV6_SPECIAL_SPLITSTACK && icpIncomingConn->local.IsAnyAddr()) {
        icpIncomingConn->local.SetIPv4();
    }

    AsyncCall::Pointer call = asyncCall(12, 2,
                                        "icpIncomingConnectionOpened",
                                        IcpListeningStartedDialer(&icpIncomingConnectionOpened));

    Ipc::StartListening(SOCK_DGRAM,
                        IPPROTO_UDP,
                        icpIncomingConn,
                        Ipc::fdnInIcpSocket, call, Subscription::Pointer());

    if ( !Config.Addrs.udp_outgoing.IsNoAddr() ) {
        icpOutgoingConn = new Comm::Connection;
        icpOutgoingConn->local = Config.Addrs.udp_outgoing;
        icpOutgoingConn->local.SetPort(port);

        if (!Ip::EnableIpv6 && !icpOutgoingConn->local.SetIPv4()) {
            debugs(49, DBG_CRITICAL, "ERROR: IPv6 is disabled. " << icpOutgoingConn->local << " is not an IPv4 address.");
            fatal("ICP port cannot be opened.");
        }
        /* split-stack for now requires default IPv4-only ICP */
        if (Ip::EnableIpv6&IPV6_SPECIAL_SPLITSTACK && icpOutgoingConn->local.IsAnyAddr()) {
            icpOutgoingConn->local.SetIPv4();
        }

        enter_suid();
        comm_open_listener(SOCK_DGRAM, IPPROTO_UDP, icpOutgoingConn, "Outgoing ICP Port");
        leave_suid();

        if (!Comm::IsConnOpen(icpOutgoingConn))
            fatal("Cannot open Outgoing ICP Port");

        debugs(12, DBG_CRITICAL, "Sending ICP messages from " << icpOutgoingConn->local);

<<<<<<< HEAD
        commSetSelect(icpOutgoingConn->fd, COMM_SELECT_READ, icpHandleUdp, NULL, 0);
=======
        fd_note(theOutIcpConnection, "Outgoing ICP socket");
        icpGetOutgoingIpAddress();
>>>>>>> 3684246b
    }
}

<<<<<<< HEAD
    // Ensure that we have the IP address(es) to use for Host ID.
    // The outgoing address is used as 'private' host ID used only on packets we send
    struct addrinfo *xai = NULL;
    theIcpPrivateHostID.InitAddrInfo(xai);
    if (getsockname(icpOutgoingConn->fd, xai->ai_addr, &xai->ai_addrlen) < 0)
        debugs(50, DBG_IMPORTANT, "ERROR: Unable to identify ICP host ID to use for " << icpOutgoingConn
               << ": getsockname: " << xstrerror());
=======
static void
icpGetOutgoingIpAddress()
{
    struct addrinfo *xai = NULL;
    theOutICPAddr.SetEmpty();
    theOutICPAddr.InitAddrInfo(xai);

    if (getsockname(theOutIcpConnection, xai->ai_addr, &xai->ai_addrlen) < 0)
        debugs(50, 1, "theOutIcpConnection FD " << theOutIcpConnection << ": getsockname: " << xstrerror());
>>>>>>> 3684246b
    else
        theIcpPrivateHostID = *xai;
    theIcpPrivateHostID.FreeAddrInfo(xai);
}

static void
icpIncomingConnectionOpened(int errNo)
{
    if (!Comm::IsConnOpen(icpIncomingConn))
        fatal("Cannot open ICP Port");

    commSetSelect(icpIncomingConn->fd, COMM_SELECT_READ, icpHandleUdp, NULL, 0);

    for (const wordlist *s = Config.mcast_group_list; s; s = s->next)
        ipcache_nbgethostbyname(s->key, mcastJoinGroups, NULL); // XXX: pass the icpIncomingConn for mcastJoinGroups usage.

    debugs(12, DBG_IMPORTANT, "Accepting ICP messages on " << icpIncomingConn->local);

    fd_note(icpIncomingConn->fd, "Incoming ICP port");

    if (Config.Addrs.udp_outgoing.IsNoAddr()) {
        icpOutgoingConn = icpIncomingConn;
        debugs(12, DBG_IMPORTANT, "Sending ICP messages from " << icpOutgoingConn->local);
    }

<<<<<<< HEAD
    // Ensure that we have the IP address(es) to use for Host ID.
    // The listening address is used as 'public' host ID which can be used to contact us
    struct addrinfo *xai = NULL;
    theIcpPublicHostID.InitAddrInfo(xai); // reset xai
    if (getsockname(icpIncomingConn->fd, xai->ai_addr, &xai->ai_addrlen) < 0)
        debugs(50, DBG_IMPORTANT, "ERROR: Unable to identify ICP host ID to use for " << icpIncomingConn
               << ": getsockname: " << xstrerror());
    else
        theIcpPublicHostID = *xai;
    theIcpPublicHostID.FreeAddrInfo(xai);
=======
    if (Config.Addrs.udp_outgoing.IsNoAddr()) {
        theOutIcpConnection = theInIcpConnection;
        icpGetOutgoingIpAddress();
    }
>>>>>>> 3684246b
}

/**
 * icpConnectionShutdown only closes the 'in' socket if it is
 * different than the 'out' socket.
 */
void
icpConnectionShutdown(void)
{
    if (!Comm::IsConnOpen(icpIncomingConn))
        return;

    debugs(12, DBG_IMPORTANT, "Stop receiving ICP on " << icpIncomingConn->local);

    /** Release the 'in' socket for lazy closure.
     * in and out sockets may be sharing one same FD.
     * This prevents this function from executing repeatedly.
     */
    icpIncomingConn = NULL;

    /**
     * Normally we only write to the outgoing ICP socket, but
     * we also have a read handler there to catch messages sent
     * to that specific interface.  During shutdown, we must
     * disable reading on the outgoing socket.
     */
    assert(Comm::IsConnOpen(icpOutgoingConn));

    commSetSelect(icpOutgoingConn->fd, COMM_SELECT_READ, NULL, NULL, 0);
}

void
icpConnectionClose(void)
{
    icpConnectionShutdown();

    if (icpOutgoingConn != NULL) {
        debugs(12, DBG_IMPORTANT, "Stop sending ICP from " << icpOutgoingConn->local);
        icpOutgoingConn = NULL;
    }
}

static void
icpCount(void *buf, int which, size_t len, int delay)
{
    icp_common_t *icp = (icp_common_t *) buf;

    if (len < sizeof(*icp))
        return;

    if (SENT == which) {
        statCounter.icp.pkts_sent++;
        kb_incr(&statCounter.icp.kbytes_sent, len);

        if (ICP_QUERY == icp->opcode) {
            statCounter.icp.queries_sent++;
            kb_incr(&statCounter.icp.q_kbytes_sent, len);
        } else {
            statCounter.icp.replies_sent++;
            kb_incr(&statCounter.icp.r_kbytes_sent, len);
            /* this is the sent-reply service time */
            statHistCount(&statCounter.icp.reply_svc_time, delay);
        }

        if (ICP_HIT == icp->opcode)
            statCounter.icp.hits_sent++;
    } else if (RECV == which) {
        statCounter.icp.pkts_recv++;
        kb_incr(&statCounter.icp.kbytes_recv, len);

        if (ICP_QUERY == icp->opcode) {
            statCounter.icp.queries_recv++;
            kb_incr(&statCounter.icp.q_kbytes_recv, len);
        } else {
            statCounter.icp.replies_recv++;
            kb_incr(&statCounter.icp.r_kbytes_recv, len);
            /* statCounter.icp.query_svc_time set in clientUpdateCounters */
        }

        if (ICP_HIT == icp->opcode)
            statCounter.icp.hits_recv++;
    }
}

#define N_QUERIED_KEYS 8192
#define N_QUERIED_KEYS_MASK 8191
static cache_key queried_keys[N_QUERIED_KEYS][SQUID_MD5_DIGEST_LENGTH];

int
icpSetCacheKey(const cache_key * key)
{
    static int reqnum = 0;

    if (++reqnum < 0)
        reqnum = 1;

    storeKeyCopy(queried_keys[reqnum & N_QUERIED_KEYS_MASK], key);

    return reqnum;
}

const cache_key *
icpGetCacheKey(const char *url, int reqnum)
{
    if (neighbors_do_private_keys && reqnum)
        return queried_keys[reqnum & N_QUERIED_KEYS_MASK];

    return storeKeyPublic(url, METHOD_GET);
}<|MERGE_RESOLUTION|>--- conflicted
+++ resolved
@@ -689,11 +689,6 @@
 icpConnectionsOpen(void)
 {
     uint16_t port;
-<<<<<<< HEAD
-//    Ip::Address addr;
-=======
-    Ip::Address addr;
->>>>>>> 3684246b
 
     if ((port = Config.Port.icp) <= 0)
         return;
@@ -743,34 +738,23 @@
 
         debugs(12, DBG_CRITICAL, "Sending ICP messages from " << icpOutgoingConn->local);
 
-<<<<<<< HEAD
         commSetSelect(icpOutgoingConn->fd, COMM_SELECT_READ, icpHandleUdp, NULL, 0);
-=======
         fd_note(theOutIcpConnection, "Outgoing ICP socket");
         icpGetOutgoingIpAddress();
->>>>>>> 3684246b
-    }
-}
-
-<<<<<<< HEAD
-    // Ensure that we have the IP address(es) to use for Host ID.
-    // The outgoing address is used as 'private' host ID used only on packets we send
+    }
+}
+
+// Ensure that we have the IP address(es) to use for Host ID.
+// The outgoing address is used as 'private' host ID used only on packets we send
+static void
+icpGetOutgoingIpAddress()
+{
     struct addrinfo *xai = NULL;
+    theOutICPAddr.SetEmpty();
     theIcpPrivateHostID.InitAddrInfo(xai);
     if (getsockname(icpOutgoingConn->fd, xai->ai_addr, &xai->ai_addrlen) < 0)
         debugs(50, DBG_IMPORTANT, "ERROR: Unable to identify ICP host ID to use for " << icpOutgoingConn
                << ": getsockname: " << xstrerror());
-=======
-static void
-icpGetOutgoingIpAddress()
-{
-    struct addrinfo *xai = NULL;
-    theOutICPAddr.SetEmpty();
-    theOutICPAddr.InitAddrInfo(xai);
-
-    if (getsockname(theOutIcpConnection, xai->ai_addr, &xai->ai_addrlen) < 0)
-        debugs(50, 1, "theOutIcpConnection FD " << theOutIcpConnection << ": getsockname: " << xstrerror());
->>>>>>> 3684246b
     else
         theIcpPrivateHostID = *xai;
     theIcpPrivateHostID.FreeAddrInfo(xai);
@@ -794,9 +778,9 @@
     if (Config.Addrs.udp_outgoing.IsNoAddr()) {
         icpOutgoingConn = icpIncomingConn;
         debugs(12, DBG_IMPORTANT, "Sending ICP messages from " << icpOutgoingConn->local);
-    }
-
-<<<<<<< HEAD
+        icpGetOutgoingIpAddress();
+    }
+
     // Ensure that we have the IP address(es) to use for Host ID.
     // The listening address is used as 'public' host ID which can be used to contact us
     struct addrinfo *xai = NULL;
@@ -807,12 +791,6 @@
     else
         theIcpPublicHostID = *xai;
     theIcpPublicHostID.FreeAddrInfo(xai);
-=======
-    if (Config.Addrs.udp_outgoing.IsNoAddr()) {
-        theOutIcpConnection = theInIcpConnection;
-        icpGetOutgoingIpAddress();
-    }
->>>>>>> 3684246b
 }
 
 /**
