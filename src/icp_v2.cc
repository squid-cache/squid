--- conflicted
+++ resolved
@@ -605,27 +605,6 @@
     }
 }
 
-<<<<<<< HEAD
-#ifdef ICP_PKT_DUMP
-static void
-icpPktDump(icp_common_t * pkt)
-{
-    Ip::Address a;
-
-    debugs(12, 9, "opcode:     " << std::setw(3) << pkt->opcode  << " " << icp_opcode_str[pkt->opcode]);
-    debugs(12, 9, "version: "<< std::left << std::setw(8) << pkt->version);
-    debugs(12, 9, "length:  "<< std::left << std::setw(8) << ntohs(pkt->length));
-    debugs(12, 9, "reqnum:  "<< std::left << std::setw(8) << ntohl(pkt->reqnum));
-    debugs(12, 9, "flags:   "<< std::left << std::setw(8) << asHex(ntohl(pkt->flags)));
-    a = (struct in_addr)pkt->shostid;
-    debugs(12, 9, "shostid: " << a );
-    debugs(12, 9, "payload: " << (char *) pkt + sizeof(icp_common_t));
-}
-
-#endif
-
-=======
->>>>>>> 5baf2c78
 void
 icpHandleUdp(int sock, void *)
 {
