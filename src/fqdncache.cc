/*
 * $Id$
 *
 * DEBUG: section 35    FQDN Cache
 * AUTHOR: Harvest Derived
 *
 * SQUID Web Proxy Cache          http://www.squid-cache.org/
 * ----------------------------------------------------------
 *
 *  Squid is the result of efforts by numerous individuals from
 *  the Internet community; see the CONTRIBUTORS file for full
 *  details.   Many organizations have provided support for Squid's
 *  development; see the SPONSORS file for full details.  Squid is
 *  Copyrighted (C) 2001 by the Regents of the University of
 *  California; see the COPYRIGHT file for full details.  Squid
 *  incorporates software developed and/or copyrighted by other
 *  sources; see the CREDITS file for full details.
 *
 *  This program is free software; you can redistribute it and/or modify
 *  it under the terms of the GNU General Public License as published by
 *  the Free Software Foundation; either version 2 of the License, or
 *  (at your option) any later version.
 *
 *  This program is distributed in the hope that it will be useful,
 *  but WITHOUT ANY WARRANTY; without even the implied warranty of
 *  MERCHANTABILITY or FITNESS FOR A PARTICULAR PURPOSE.  See the
 *  GNU General Public License for more details.
 *
 *  You should have received a copy of the GNU General Public License
 *  along with this program; if not, write to the Free Software
 *  Foundation, Inc., 59 Temple Place, Suite 330, Boston, MA 02111, USA.
 *
 */

#include "squid.h"
#include "cbdata.h"
#include "DnsLookupDetails.h"
#include "event.h"
#include "Mem.h"
#include "mgr/Registration.h"
#include "protos.h"
#include "SquidDns.h"
#include "SquidTime.h"
#include "StatCounters.h"
#include "Store.h"
#include "wordlist.h"

/**
 \defgroup FQDNCacheAPI FQDN Cache API
 \ingroup Components
 \section Introduction Introduction
 \par
 *  The FQDN cache is a built-in component of squid providing
 *  Hostname to IP-Number translation functionality and managing
 *  the involved data-structures. Efficiency concerns require
 *  mechanisms that allow non-blocking access to these mappings.
 *  The FQDN cache usually doesn't block on a request except for
 *  special cases where this is desired (see below).
 *
 \todo FQDN Cache should have its own API *.h file.
 */

/**
 \defgroup FQDNCacheInternal FQDN Cache Internals
 \ingroup FQDNCacheAPI
 \par
 *  Internally, the execution flow is as follows:
 *  On a miss, fqdncache_nbgethostbyaddr() checks whether a request
 *  for this name is already pending, and if positive, it creates a
 *  new entry using fqdncacheAddEntry(). Then it calls
 *  fqdncacheAddPending() to add a request to the queue together
 *  with data and handler.  Else, ifqdncache_dnsDispatch() is called
 *  to directly create a DNS query or to fqdncacheEnqueue() if all
 *  no DNS port is free.
 *
 \par
 *  fqdncacheCallback() is called regularly to walk down the pending
 *  list and call handlers.
 *
 \par
 *  LRU clean-up is performed through fqdncache_purgelru() according
 *  to the fqdncache_high threshold.
 */

/// \ingroup FQDNCacheInternal
#define FQDN_LOW_WATER       90

/// \ingroup FQDNCacheInternal
#define FQDN_HIGH_WATER      95

/**
 \ingroup FQDNCacheAPI
 * The data structure used for storing name-address mappings
 * is a small hashtable (static hash_table *fqdn_table),
 * where structures of type fqdncache_entry whose most
 * interesting members are:
 */
class fqdncache_entry
{
public:
    hash_link hash;		/* must be first */
    time_t lastref;
    time_t expires;
    unsigned char name_count;
    char *names[FQDN_MAX_NAMES + 1];
    FQDNH *handler;
    void *handlerData;
    char *error_message;

    struct timeval request_time;
    dlink_node lru;
    unsigned short locks;

    struct {
        unsigned int negcached:1;
        unsigned int fromhosts:1;
    } flags;

    int age() const; ///< time passed since request_time or -1 if unknown
};

/// \ingroup FQDNCacheInternal
static struct _fqdn_cache_stats {
    int requests;
    int replies;
    int hits;
    int misses;
    int negative_hits;
} FqdncacheStats;

/// \ingroup FQDNCacheInternal
static dlink_list lru_list;

#if USE_DNSHELPER
static HLPCB fqdncacheHandleReply;
static int fqdncacheParse(fqdncache_entry *, const char *buf);
#else
static IDNSCB fqdncacheHandleReply;
static int fqdncacheParse(fqdncache_entry *, const rfc1035_rr *, int, const char *error_message);
#endif
static void fqdncacheRelease(fqdncache_entry *);
static fqdncache_entry *fqdncacheCreateEntry(const char *name);
static void fqdncacheCallback(fqdncache_entry *, int wait);
static fqdncache_entry *fqdncache_get(const char *);
static int fqdncacheExpiredEntry(const fqdncache_entry *);
static void fqdncacheLockEntry(fqdncache_entry * f);
static void fqdncacheUnlockEntry(fqdncache_entry * f);
static FREE fqdncacheFreeEntry;
static void fqdncacheAddEntry(fqdncache_entry * f);

/// \ingroup FQDNCacheInternal
static hash_table *fqdn_table = NULL;

/// \ingroup FQDNCacheInternal
static long fqdncache_low = 180;

/// \ingroup FQDNCacheInternal
static long fqdncache_high = 200;

/// \ingroup FQDNCacheInternal
inline int fqdncacheCount() { return fqdn_table ? fqdn_table->count : 0; }

int
fqdncache_entry::age() const
{
    return request_time.tv_sec ? tvSubMsec(request_time, current_time) : -1;
}

/**
 \ingroup FQDNCacheInternal
 * Removes the given fqdncache entry
 */
static void
fqdncacheRelease(fqdncache_entry * f)
{
    int k;
    hash_remove_link(fqdn_table, (hash_link *) f);

    for (k = 0; k < (int) f->name_count; ++k)
        safe_free(f->names[k]);

    debugs(35, 5, "fqdncacheRelease: Released FQDN record for '" << hashKeyStr(&f->hash) << "'.");

    dlinkDelete(&f->lru, &lru_list);

    safe_free(f->hash.key);

    safe_free(f->error_message);

    memFree(f, MEM_FQDNCACHE_ENTRY);
}

/**
 \ingroup FQDNCacheInternal
 \param name	FQDN hash string.
 \retval Match for given name
 */
static fqdncache_entry *
fqdncache_get(const char *name)
{
    hash_link *e;
    static fqdncache_entry *f;
    f = NULL;

    if (fqdn_table) {
        if ((e = (hash_link *)hash_lookup(fqdn_table, name)) != NULL)
            f = (fqdncache_entry *) e;
    }

    return f;
}

/// \ingroup FQDNCacheInternal
static int
fqdncacheExpiredEntry(const fqdncache_entry * f)
{
    /* all static entries are locked, so this takes care of them too */

    if (f->locks != 0)
        return 0;

    if (f->expires > squid_curtime)
        return 0;

    return 1;
}

/// \ingroup FQDNCacheAPI
void
fqdncache_purgelru(void *notused)
{
    dlink_node *m;
    dlink_node *prev = NULL;
    fqdncache_entry *f;
    int removed = 0;
    eventAdd("fqdncache_purgelru", fqdncache_purgelru, NULL, 10.0, 1);

    for (m = lru_list.tail; m; m = prev) {
        if (fqdncacheCount() < fqdncache_low)
            break;

        prev = m->prev;

        f = (fqdncache_entry *)m->data;

        if (f->locks != 0)
            continue;

        fqdncacheRelease(f);

        ++removed;
    }

    debugs(35, 9, "fqdncache_purgelru: removed " << removed << " entries");
}

/// \ingroup FQDNCacheAPI
static void
purge_entries_fromhosts(void)
{
    dlink_node *m = lru_list.head;
    fqdncache_entry *i = NULL;
    fqdncache_entry *t;

    while (m) {
        if (i != NULL) {	/* need to delay deletion */
            fqdncacheRelease(i);	/* we just override locks */
            i = NULL;
        }

        t = (fqdncache_entry *)m->data;

        if (t->flags.fromhosts)
            i = t;

        m = m->next;
    }

    if (i != NULL)
        fqdncacheRelease(i);
}

/**
 \ingroup FQDNCacheInternal
 *
 * Create blank fqdncache_entry
 */
static fqdncache_entry *
fqdncacheCreateEntry(const char *name)
{
    static fqdncache_entry *f;
    f = (fqdncache_entry *)memAllocate(MEM_FQDNCACHE_ENTRY);
    f->hash.key = xstrdup(name);
    f->expires = squid_curtime + Config.negativeDnsTtl;
    return f;
}

/// \ingroup FQDNCacheInternal
static void
fqdncacheAddEntry(fqdncache_entry * f)
{
    hash_link *e = (hash_link *)hash_lookup(fqdn_table, f->hash.key);

    if (NULL != e) {
        /* avoid colission */
        fqdncache_entry *q = (fqdncache_entry *) e;
        fqdncacheRelease(q);
    }

    hash_join(fqdn_table, &f->hash);
    dlinkAdd(f, &f->lru, &lru_list);
    f->lastref = squid_curtime;
}

/**
 \ingroup FQDNCacheInternal
 *
 * Walks down the pending list, calling handlers
 */
static void
fqdncacheCallback(fqdncache_entry * f, int wait)
{
    FQDNH *callback;
    void *cbdata;
    f->lastref = squid_curtime;

    if (!f->handler)
        return;

    fqdncacheLockEntry(f);

    callback = f->handler;

    f->handler = NULL;

    if (cbdataReferenceValidDone(f->handlerData, &cbdata)) {
        const DnsLookupDetails details(f->error_message, wait);
        callback(f->name_count ? f->names[0] : NULL, details, cbdata);
    }

    fqdncacheUnlockEntry(f);
}

/// \ingroup FQDNCacheInternal
#if USE_DNSHELPER
static int
fqdncacheParse(fqdncache_entry *f, const char *inbuf)
{
    LOCAL_ARRAY(char, buf, DNS_INBUF_SZ);
    char *token;
    int ttl;
    const char *name = (const char *)f->hash.key;
    f->expires = squid_curtime + Config.negativeDnsTtl;
    f->flags.negcached = 1;

    if (inbuf == NULL) {
        debugs(35, DBG_IMPORTANT, "fqdncacheParse: Got <NULL> reply in response to '" << name << "'");
        f->error_message = xstrdup("Internal Error");
        return -1;
    }

    xstrncpy(buf, inbuf, DNS_INBUF_SZ);
    debugs(35, 5, "fqdncacheParse: parsing: {" << buf << "}");
    token = strtok(buf, w_space);

    if (NULL == token) {
        debugs(35, DBG_IMPORTANT, "fqdncacheParse: Got <NULL>, expecting '$name' in response to '" << name << "'");
        f->error_message = xstrdup("Internal Error");
        return -1;
    }

    if (0 == strcmp(token, "$fail")) {
        token = strtok(NULL, "\n");
        assert(NULL != token);
        f->error_message = xstrdup(token);
        return 0;
    }

    if (0 != strcmp(token, "$name")) {
        debugs(35, DBG_IMPORTANT, "fqdncacheParse: Got '" << inbuf << "', expecting '$name' in response to '" << name << "'");
        f->error_message = xstrdup("Internal Error");
        return -1;
    }

    token = strtok(NULL, w_space);

    if (NULL == token) {
        debugs(35, DBG_IMPORTANT, "fqdncacheParse: Got '" << inbuf << "', expecting TTL in response to '" << name << "'");
        f->error_message = xstrdup("Internal Error");
        return -1;
    }

    ttl = atoi(token);

    token = strtok(NULL, w_space);

    if (NULL == token) {
        debugs(35, DBG_IMPORTANT, "fqdncacheParse: Got '" << inbuf << "', expecting hostname in response to '" << name << "'");
        f->error_message = xstrdup("Internal Error");
        return -1;
    }

    f->names[0] = xstrdup(token);
    f->name_count = 1;

    if (ttl == 0 || ttl > Config.positiveDnsTtl)
        ttl = Config.positiveDnsTtl;

    if (ttl < Config.negativeDnsTtl)
        ttl = Config.negativeDnsTtl;

    f->expires = squid_curtime + ttl;

    f->flags.negcached = 0;

    return f->name_count;
}

#else
static int
fqdncacheParse(fqdncache_entry *f, const rfc1035_rr * answers, int nr, const char *error_message)
{
    int k;
    int ttl = 0;
    const char *name = (const char *)f->hash.key;
    f->expires = squid_curtime + Config.negativeDnsTtl;
    f->flags.negcached = 1;

    if (nr < 0) {
        debugs(35, 3, "fqdncacheParse: Lookup of '" << name << "' failed (" << error_message << ")");
        f->error_message = xstrdup(error_message);
        return -1;
    }

    if (nr == 0) {
        debugs(35, 3, "fqdncacheParse: No DNS records for '" << name << "'");
        f->error_message = xstrdup("No DNS records");
        return 0;
    }

    debugs(35, 3, "fqdncacheParse: " << nr << " answers for '" << name << "'");
    assert(answers);

    for (k = 0; k < nr; ++k) {
        if (answers[k]._class != RFC1035_CLASS_IN)
            continue;

        if (answers[k].type == RFC1035_TYPE_PTR) {
            if (!answers[k].rdata[0]) {
                debugs(35, 2, "fqdncacheParse: blank PTR record for '" << name << "'");
                continue;
            }

            if (strchr(answers[k].rdata, ' ')) {
                debugs(35, 2, "fqdncacheParse: invalid PTR record '" << answers[k].rdata << "' for '" << name << "'");
                continue;
            }

            f->names[f->name_count] = xstrdup(answers[k].rdata);
            ++ f->name_count;
        } else if (answers[k].type != RFC1035_TYPE_CNAME)
            continue;

        if (ttl == 0 || (int) answers[k].ttl < ttl)
            ttl = answers[k].ttl;

        if (f->name_count >= FQDN_MAX_NAMES)
            break;
    }

    if (f->name_count == 0) {
        debugs(35, DBG_IMPORTANT, "fqdncacheParse: No PTR record for '" << name << "'");
        return 0;
    }

    if (ttl > Config.positiveDnsTtl)
        ttl = Config.positiveDnsTtl;

    if (ttl < Config.negativeDnsTtl)
        ttl = Config.negativeDnsTtl;

    f->expires = squid_curtime + ttl;

    f->flags.negcached = 0;

    return f->name_count;
}

#endif

/**
 \ingroup FQDNCacheAPI
 *
 * Callback for handling DNS results.
 */
static void
#if USE_DNSHELPER
fqdncacheHandleReply(void *data, char *reply)
#else
fqdncacheHandleReply(void *data, const rfc1035_rr * answers, int na, const char *error_message)
#endif
{
    fqdncache_entry *f;
    static_cast<generic_cbdata *>(data)->unwrap(&f);
    ++FqdncacheStats.replies;
    const int age = f->age();
    statCounter.dns.svcTime.count(age);
#if USE_DNSHELPER

    fqdncacheParse(f, reply);
#else

    fqdncacheParse(f, answers, na, error_message);
#endif

    fqdncacheAddEntry(f);

    fqdncacheCallback(f, age);
}

/**
 \ingroup FQDNCacheAPI
 *
 \param addr		IP address of domain to resolve.
 \param handler		A pointer to the function to be called when
 *			the reply from the FQDN cache
 * 			(or the DNS if the FQDN cache misses)
 \param handlerData	Information that is passed to the handler
 * 			and does not affect the FQDN cache.
 */
void
fqdncache_nbgethostbyaddr(const Ip::Address &addr, FQDNH * handler, void *handlerData)
{
    fqdncache_entry *f = NULL;
    char name[MAX_IPSTRLEN];
    generic_cbdata *c;
    addr.NtoA(name,MAX_IPSTRLEN);
    debugs(35, 4, "fqdncache_nbgethostbyaddr: Name '" << name << "'.");
    ++FqdncacheStats.requests;

    if (name[0] == '\0') {
        debugs(35, 4, "fqdncache_nbgethostbyaddr: Invalid name!");
        const DnsLookupDetails details("Invalid hostname", -1); // error, no lookup
        if (handler)
            handler(NULL, details, handlerData);
        return;
    }

    f = fqdncache_get(name);

    if (NULL == f) {
        /* miss */
        (void) 0;
    } else if (fqdncacheExpiredEntry(f)) {
        /* hit, but expired -- bummer */
        fqdncacheRelease(f);
        f = NULL;
    } else {
        /* hit */
        debugs(35, 4, "fqdncache_nbgethostbyaddr: HIT for '" << name << "'");

        if (f->flags.negcached)
            ++ FqdncacheStats.negative_hits;
        else
            ++ FqdncacheStats.hits;

        f->handler = handler;

        f->handlerData = cbdataReference(handlerData);

        fqdncacheCallback(f, -1); // no lookup

        return;
    }

    debugs(35, 5, "fqdncache_nbgethostbyaddr: MISS for '" << name << "'");
    ++ FqdncacheStats.misses;
    f = fqdncacheCreateEntry(name);
    f->handler = handler;
    f->handlerData = cbdataReference(handlerData);
    f->request_time = current_time;
    c = new generic_cbdata(f);
#if USE_DNSHELPER
    dnsSubmit(hashKeyStr(&f->hash), fqdncacheHandleReply, c);
#else
    idnsPTRLookup(addr, fqdncacheHandleReply, c);
#endif
}

<<<<<<< HEAD

=======
>>>>>>> b97380b3
/**
 \ingroup FQDNCacheAPI
 *
 * Is different in that it only checks if an entry exists in
 * it's data-structures and does not by default contact the
 * DNS, unless this is requested, by setting the flags
 * to FQDN_LOOKUP_IF_MISS.
 *
 \param addr	address of the FQDN being resolved
 \param flags	values are NULL or FQDN_LOOKUP_IF_MISS. default is NULL.
 *
 */
const char *
fqdncache_gethostbyaddr(const Ip::Address &addr, int flags)
{
    char name[MAX_IPSTRLEN];
    fqdncache_entry *f = NULL;

    if (addr.IsAnyAddr() || addr.IsNoAddr()) {
        return NULL;
    }

    addr.NtoA(name,MAX_IPSTRLEN);
    ++ FqdncacheStats.requests;
    f = fqdncache_get(name);

    if (NULL == f) {
        (void) 0;
    } else if (fqdncacheExpiredEntry(f)) {
        fqdncacheRelease(f);
        f = NULL;
    } else if (f->flags.negcached) {
        ++ FqdncacheStats.negative_hits;
        // ignore f->error_message: the caller just checks FQDN cache presence
        return NULL;
    } else {
        ++ FqdncacheStats.hits;
        f->lastref = squid_curtime;
        // ignore f->error_message: the caller just checks FQDN cache presence
        return f->names[0];
    }

    /* no entry [any more] */

    ++ FqdncacheStats.misses;

    if (flags & FQDN_LOOKUP_IF_MISS) {
        fqdncache_nbgethostbyaddr(addr, NULL, NULL);
    }

    return NULL;
}

/**
 \ingroup FQDNCacheInternal
 *
 * Process objects list
 */
void
fqdnStats(StoreEntry * sentry)
{
    fqdncache_entry *f = NULL;
    int k;
    int ttl;

    if (fqdn_table == NULL)
        return;

    storeAppendPrintf(sentry, "FQDN Cache Statistics:\n");

    storeAppendPrintf(sentry, "FQDNcache Entries In Use: %d\n",
                      memInUse(MEM_FQDNCACHE_ENTRY));

    storeAppendPrintf(sentry, "FQDNcache Entries Cached: %d\n",
                      fqdncacheCount());

    storeAppendPrintf(sentry, "FQDNcache Requests: %d\n",
                      FqdncacheStats.requests);

    storeAppendPrintf(sentry, "FQDNcache Hits: %d\n",
                      FqdncacheStats.hits);

    storeAppendPrintf(sentry, "FQDNcache Negative Hits: %d\n",
                      FqdncacheStats.negative_hits);

    storeAppendPrintf(sentry, "FQDNcache Misses: %d\n",
                      FqdncacheStats.misses);

    storeAppendPrintf(sentry, "FQDN Cache Contents:\n\n");

    storeAppendPrintf(sentry, "%-45.45s %3s %3s %3s %s\n",
                      "Address", "Flg", "TTL", "Cnt", "Hostnames");

    hash_first(fqdn_table);

    while ((f = (fqdncache_entry *) hash_next(fqdn_table))) {
        ttl = (f->flags.fromhosts ? -1 : (f->expires - squid_curtime));
        storeAppendPrintf(sentry, "%-45.45s  %c%c %3.3d % 3d",
                          hashKeyStr(&f->hash),
                          f->flags.negcached ? 'N' : ' ',
                          f->flags.fromhosts ? 'H' : ' ',
                          ttl,
                          (int) f->name_count);

        for (k = 0; k < (int) f->name_count; ++k)
            storeAppendPrintf(sentry, " %s", f->names[k]);

        storeAppendPrintf(sentry, "\n");
    }
}

/// \ingroup FQDNCacheAPI
#if 0
const char *
fqdnFromAddr(const Ip::Address &addr)
{
    const char *n;
    static char buf[MAX_IPSTRLEN];

    if (Config.onoff.log_fqdn && (n = fqdncache_gethostbyaddr(addr, 0)))
        return n;

/// \todo Perhapse this should use toHostname() instead of straight NtoA.
///       that would wrap the IPv6 properly when raw.
    addr.NtoA(buf, MAX_IPSTRLEN);

    return buf;
}
#endif

/// \ingroup FQDNCacheInternal
static void
fqdncacheLockEntry(fqdncache_entry * f)
{
    if (f->locks++ == 0) {
        dlinkDelete(&f->lru, &lru_list);
        dlinkAdd(f, &f->lru, &lru_list);
    }
}

/// \ingroup FQDNCacheInternal
static void
fqdncacheUnlockEntry(fqdncache_entry * f)
{
    assert(f->locks > 0);
    -- f->locks;

    if (fqdncacheExpiredEntry(f))
        fqdncacheRelease(f);
}

/// \ingroup FQDNCacheInternal
static void
fqdncacheFreeEntry(void *data)
{
    fqdncache_entry *f = (fqdncache_entry *)data;
    int k;

    for (k = 0; k < (int) f->name_count; ++k)
        safe_free(f->names[k]);

    safe_free(f->hash.key);

    safe_free(f->error_message);

    memFree(f, MEM_FQDNCACHE_ENTRY);
}

/// \ingroup FQDNCacheAPI
void
fqdncacheFreeMemory(void)
{
    hashFreeItems(fqdn_table, fqdncacheFreeEntry);
    hashFreeMemory(fqdn_table);
    fqdn_table = NULL;
}

/**
 \ingroup FQDNCacheAPI
 *
 * Recalculate FQDN cache size upon reconfigure.
 * Is called to clear the FQDN cache's data structures,
 * cancel all pending requests.
 */
void
fqdncache_restart(void)
{
    fqdncache_high = (long) (((float) Config.fqdncache.size *
                              (float) FQDN_HIGH_WATER) / (float) 100);
    fqdncache_low = (long) (((float) Config.fqdncache.size *
                             (float) FQDN_LOW_WATER) / (float) 100);
    purge_entries_fromhosts();
}

/**
 \ingroup FQDNCacheAPI
 *
 * Adds a "static" entry from /etc/hosts.
 \par
 * The worldist is to be managed by the caller,
 * including pointed-to strings
 *
 \param addr		FQDN name to be added.
 \param hostnames	??
 */
void
fqdncacheAddEntryFromHosts(char *addr, wordlist * hostnames)
{
    fqdncache_entry *fce;
    int j = 0;

    if ((fce = fqdncache_get(addr))) {
        if (1 == fce->flags.fromhosts) {
            fqdncacheUnlockEntry(fce);
        } else if (fce->locks > 0) {
            debugs(35, DBG_IMPORTANT, "fqdncacheAddEntryFromHosts: can't add static entry for locked address '" << addr << "'");
            return;
        } else {
            fqdncacheRelease(fce);
        }
    }

    fce = fqdncacheCreateEntry(addr);

    while (hostnames) {
        fce->names[j] = xstrdup(hostnames->key);
        Tolower(fce->names[j]);
        ++j;
        hostnames = hostnames->next;

        if (j >= FQDN_MAX_NAMES)
            break;
    }

    fce->name_count = j;
    fce->names[j] = NULL;	/* it's safe */
    fce->flags.fromhosts = 1;
    fqdncacheAddEntry(fce);
    fqdncacheLockEntry(fce);
}

/// \ingroup FQDNCacheInternal
static void
fqdncacheRegisterWithCacheManager(void)
{
    Mgr::RegisterAction("fqdncache", "FQDN Cache Stats and Contents",
                        fqdnStats, 0, 1);

}

/**
 \ingroup FQDNCacheAPI
 *
 * Initialize the fqdncache.
 * Called after IP cache initialization.
 */
void
fqdncache_init(void)
{
    int n;

    fqdncacheRegisterWithCacheManager();

    if (fqdn_table)
        return;

    debugs(35, 3, "Initializing FQDN Cache...");

    memset(&FqdncacheStats, '\0', sizeof(FqdncacheStats));

    memset(&lru_list, '\0', sizeof(lru_list));

    fqdncache_high = (long) (((float) Config.fqdncache.size *
                              (float) FQDN_HIGH_WATER) / (float) 100);

    fqdncache_low = (long) (((float) Config.fqdncache.size *
                             (float) FQDN_LOW_WATER) / (float) 100);

    n = hashPrime(fqdncache_high / 4);

    fqdn_table = hash_create((HASHCMP *) strcmp, n, hash4);

    memDataInit(MEM_FQDNCACHE_ENTRY, "fqdncache_entry",
                sizeof(fqdncache_entry), 0);
}

#if SQUID_SNMP
/**
 *  \ingroup FQDNCacheAPI
 * The function to return the FQDN statistics via SNMP
 */
variable_list *
snmp_netFqdnFn(variable_list * Var, snint * ErrP)
{
    variable_list *Answer = NULL;
    MemBuf tmp;
    debugs(49, 5, "snmp_netFqdnFn: Processing request:" << snmpDebugOid(Var->name, Var->name_length, tmp));
    *ErrP = SNMP_ERR_NOERROR;

    switch (Var->name[LEN_SQ_NET + 1]) {

    case FQDN_ENT:
        Answer = snmp_var_new_integer(Var->name, Var->name_length,
                                      fqdncacheCount(),
                                      SMI_GAUGE32);
        break;

    case FQDN_REQ:
        Answer = snmp_var_new_integer(Var->name, Var->name_length,
                                      FqdncacheStats.requests,
                                      SMI_COUNTER32);
        break;

    case FQDN_HITS:
        Answer = snmp_var_new_integer(Var->name, Var->name_length,
                                      FqdncacheStats.hits,
                                      SMI_COUNTER32);
        break;

    case FQDN_PENDHIT:
        /* this is now worthless */
        Answer = snmp_var_new_integer(Var->name, Var->name_length,
                                      0,
                                      SMI_GAUGE32);
        break;

    case FQDN_NEGHIT:
        Answer = snmp_var_new_integer(Var->name, Var->name_length,
                                      FqdncacheStats.negative_hits,
                                      SMI_COUNTER32);
        break;

    case FQDN_MISS:
        Answer = snmp_var_new_integer(Var->name, Var->name_length,
                                      FqdncacheStats.misses,
                                      SMI_COUNTER32);
        break;

    case FQDN_GHBN:
        Answer = snmp_var_new_integer(Var->name, Var->name_length,
                                      0, /* deprecated */
                                      SMI_COUNTER32);
        break;

    default:
        *ErrP = SNMP_ERR_NOSUCHNAME;
        break;
    }

    return Answer;
}

#endif /*SQUID_SNMP */<|MERGE_RESOLUTION|>--- conflicted
+++ resolved
@@ -587,10 +587,6 @@
 #endif
 }
 
-<<<<<<< HEAD
-
-=======
->>>>>>> b97380b3
 /**
  \ingroup FQDNCacheAPI
  *
