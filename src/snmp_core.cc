/*
 * DEBUG: section 49    SNMP support
 * AUTHOR: Glenn Chisholm
 *
 * SQUID Web Proxy Cache          http://www.squid-cache.org/
 * ----------------------------------------------------------
 *
 *  Squid is the result of efforts by numerous individuals from
 *  the Internet community; see the CONTRIBUTORS file for full
 *  details.   Many organizations have provided support for Squid's
 *  development; see the SPONSORS file for full details.  Squid is
 *  Copyrighted (C) 2001 by the Regents of the University of
 *  California; see the COPYRIGHT file for full details.  Squid
 *  incorporates software developed and/or copyrighted by other
 *  sources; see the CREDITS file for full details.
 *
 *  This program is free software; you can redistribute it and/or modify
 *  it under the terms of the GNU General Public License as published by
 *  the Free Software Foundation; either version 2 of the License, or
 *  (at your option) any later version.
 *
 *  This program is distributed in the hope that it will be useful,
 *  but WITHOUT ANY WARRANTY; without even the implied warranty of
 *  MERCHANTABILITY or FITNESS FOR A PARTICULAR PURPOSE.  See the
 *  GNU General Public License for more details.
 *
 *  You should have received a copy of the GNU General Public License
 *  along with this program; if not, write to the Free Software
 *  Foundation, Inc., 59 Temple Place, Suite 330, Boston, MA 02111, USA.
 *
 */
#include "squid.h"
#include "acl/FilledChecklist.h"
#include "base/CbcPointer.h"
#include "comm.h"
#include "comm/Connection.h"
#include "comm/Loops.h"
#include "ipc/StartListening.h"
#include "ip/Address.h"
#include "ip/tools.h"
#include "snmp_core.h"
<<<<<<< HEAD
=======
#include "snmp/Forwarder.h"
>>>>>>> 4c6dea46


/// dials snmpConnectionOpened call
class SnmpListeningStartedDialer: public CallDialer,
        public Ipc::StartListeningCb
{
public:
    typedef void (*Handler)(const Comm::ConnectionPointer &conn, int errNo);
    SnmpListeningStartedDialer(Handler aHandler): handler(aHandler) {}

    virtual void print(std::ostream &os) const { startPrint(os) << ')'; }
    virtual bool canDial(AsyncCall &) const { return true; }
    virtual void dial(AsyncCall &) { (handler)(conn, errNo); }

public:
    Handler handler;
};
static void snmpPortOpened(const Comm::ConnectionPointer &conn, int errNo);


<<<<<<< HEAD
typedef struct _mib_tree_entry mib_tree_entry;
typedef oid *(instance_Fn) (oid * name, snint * len, mib_tree_entry * current, oid_ParseFn ** Fn);

struct _mib_tree_entry {
    oid *name;
    int len;
    oid_ParseFn *parsefunction;
    instance_Fn *instancefunction;
    int children;

    struct _mib_tree_entry **leaves;

    struct _mib_tree_entry *parent;
};
=======
Ip::Address theOutSNMPAddr;
>>>>>>> 4c6dea46

mib_tree_entry *mib_tree_head;
mib_tree_entry *mib_tree_last;

Comm::ConnectionPointer snmpIncomingConn;
Comm::ConnectionPointer snmpOutgoingConn;

static mib_tree_entry * snmpAddNodeStr(const char *base_str, int o, oid_ParseFn * parsefunction, instance_Fn * instancefunction, AggrType aggrType = atNone);
static mib_tree_entry *snmpAddNode(oid * name, int len, oid_ParseFn * parsefunction, instance_Fn * instancefunction, AggrType aggrType, int children,...);
static oid *snmpCreateOid(int length,...);
mib_tree_entry * snmpLookupNodeStr(mib_tree_entry *entry, const char *str);
int snmpCreateOidFromStr(const char *str, oid **name, int *nl);
SQUIDCEXTERN void (*snmplib_debug_hook) (int, char *);
static oid *static_Inst(oid * name, snint * len, mib_tree_entry * current, oid_ParseFn ** Fn);
static oid *time_Inst(oid * name, snint * len, mib_tree_entry * current, oid_ParseFn ** Fn);
static oid *peer_Inst(oid * name, snint * len, mib_tree_entry * current, oid_ParseFn ** Fn);
static oid *client_Inst(oid * name, snint * len, mib_tree_entry * current, oid_ParseFn ** Fn);
static void snmpDecodePacket(snmp_request_t * rq);
static void snmpConstructReponse(snmp_request_t * rq);

static oid_ParseFn *snmpTreeNext(oid * Current, snint CurrentLen, oid ** Next, snint * NextLen);
static oid_ParseFn *snmpTreeGet(oid * Current, snint CurrentLen);
static mib_tree_entry *snmpTreeEntry(oid entry, snint len, mib_tree_entry * current);
static mib_tree_entry *snmpTreeSiblingEntry(oid entry, snint len, mib_tree_entry * current);
extern "C" void snmpSnmplibDebug(int lvl, char *buf);

/*
 * The functions used during startup:
 * snmpInit
 * snmpConnectionOpen
 * snmpConnectionShutdown
 * snmpConnectionClose
 */

/*
 * Turns the MIB into a Tree structure. Called during the startup process.
 */
void
snmpInit(void)
{
    debugs(49, 5, "snmpInit: Building SNMP mib tree structure");

    snmplib_debug_hook = snmpSnmplibDebug;

    /*
     * This following bit of evil is to get the final node in the "squid" mib
     * without having a "search" function. A search function should be written
     * to make this and the other code much less evil.
     */
    mib_tree_head = snmpAddNode(snmpCreateOid(1, 1), 1, NULL, NULL, atNone, 0);

    assert(mib_tree_head);
    debugs(49, 5, "snmpInit: root is " << mib_tree_head);
    snmpAddNodeStr("1", 3, NULL, NULL);

    snmpAddNodeStr("1.3", 6, NULL, NULL);

    snmpAddNodeStr("1.3.6", 1, NULL, NULL);
    snmpAddNodeStr("1.3.6.1", 4, NULL, NULL);
    snmpAddNodeStr("1.3.6.1.4", 1, NULL, NULL);
    snmpAddNodeStr("1.3.6.1.4.1", 3495, NULL, NULL);
    mib_tree_entry *m2 = snmpAddNodeStr("1.3.6.1.4.1.3495", 1, NULL, NULL);

    mib_tree_entry *n = snmpLookupNodeStr(NULL, "1.3.6.1.4.1.3495.1");
    assert(m2 == n);

    /* SQ_SYS - 1.3.6.1.4.1.3495.1.1 */
    snmpAddNodeStr("1.3.6.1.4.1.3495.1", 1, NULL, NULL);
    snmpAddNodeStr("1.3.6.1.4.1.3495.1.1", SYSVMSIZ, snmp_sysFn, static_Inst, atSum);
    snmpAddNodeStr("1.3.6.1.4.1.3495.1.1", SYSSTOR, snmp_sysFn, static_Inst, atSum);
    snmpAddNodeStr("1.3.6.1.4.1.3495.1.1", SYS_UPTIME, snmp_sysFn, static_Inst, atMax);

    /* SQ_CONF - 1.3.6.1.4.1.3495.1.2 */
    snmpAddNodeStr("1.3.6.1.4.1.3495.1", 2, NULL, NULL);
    snmpAddNodeStr("1.3.6.1.4.1.3495.1.2", CONF_ADMIN, snmp_confFn, static_Inst);
    snmpAddNodeStr("1.3.6.1.4.1.3495.1.2", CONF_VERSION, snmp_confFn, static_Inst);
    snmpAddNodeStr("1.3.6.1.4.1.3495.1.2", CONF_VERSION_ID, snmp_confFn, static_Inst);
    snmpAddNodeStr("1.3.6.1.4.1.3495.1.2", CONF_LOG_FAC, snmp_confFn, static_Inst);

    /* SQ_CONF + CONF_STORAGE - 1.3.6.1.4.1.3495.1.5 */
    snmpAddNodeStr("1.3.6.1.4.1.3495.1.2", CONF_STORAGE, NULL, NULL);
    snmpAddNodeStr("1.3.6.1.4.1.3495.1.2.5", CONF_ST_MMAXSZ, snmp_confFn, static_Inst, atSum);
    snmpAddNodeStr("1.3.6.1.4.1.3495.1.2.5", CONF_ST_SWMAXSZ, snmp_confFn, static_Inst, atSum);
    snmpAddNodeStr("1.3.6.1.4.1.3495.1.2.5", CONF_ST_SWHIWM, snmp_confFn, static_Inst, atMin);
    snmpAddNodeStr("1.3.6.1.4.1.3495.1.2.5", CONF_ST_SWLOWM, snmp_confFn, static_Inst, atMin);

    snmpAddNodeStr("1.3.6.1.4.1.3495.1.2", CONF_UNIQNAME, snmp_confFn, static_Inst);

    /* SQ_PRF - 1.3.6.1.4.1.3495.1.3 */
    snmpAddNodeStr("1.3.6.1.4.1.3495.1", 3, NULL, NULL);                    /* SQ_PRF */

    /* PERF_SYS - 1.3.6.1.4.1.3495.1.3.1 */
    snmpAddNodeStr("1.3.6.1.4.1.3495.1.3", PERF_SYS, NULL, NULL);
    snmpAddNodeStr("1.3.6.1.4.1.3495.1.3.1", PERF_SYS_PF, snmp_prfSysFn, static_Inst, atSum);
    snmpAddNodeStr("1.3.6.1.4.1.3495.1.3.1", PERF_SYS_NUMR, snmp_prfSysFn, static_Inst, atSum);
    snmpAddNodeStr("1.3.6.1.4.1.3495.1.3.1", PERF_SYS_MEMUSAGE, snmp_prfSysFn, static_Inst, atSum);
    snmpAddNodeStr("1.3.6.1.4.1.3495.1.3.1", PERF_SYS_CPUTIME, snmp_prfSysFn, static_Inst, atSum);
    snmpAddNodeStr("1.3.6.1.4.1.3495.1.3.1", PERF_SYS_CPUUSAGE, snmp_prfSysFn, static_Inst, atSum);
    snmpAddNodeStr("1.3.6.1.4.1.3495.1.3.1", PERF_SYS_MAXRESSZ, snmp_prfSysFn, static_Inst, atSum);
    snmpAddNodeStr("1.3.6.1.4.1.3495.1.3.1", PERF_SYS_NUMOBJCNT, snmp_prfSysFn, static_Inst, atSum);
    /*
      Amos comments:
      The meaning of LRU is "oldest timestamped object in cache,  if LRU algorithm is
      used"...
      What this SMP support needs to do is aggregate via a special filter equivalent to
      min() to retain the semantic oldest-object meaning. A special one is needed that
      works as unsigned and ignores '0' values.
     */
    snmpAddNodeStr("1.3.6.1.4.1.3495.1.3.1", PERF_SYS_CURLRUEXP, snmp_prfSysFn, static_Inst);
    snmpAddNodeStr("1.3.6.1.4.1.3495.1.3.1", PERF_SYS_CURUNLREQ, snmp_prfSysFn, static_Inst, atSum);
    snmpAddNodeStr("1.3.6.1.4.1.3495.1.3.1", PERF_SYS_CURUNUSED_FD, snmp_prfSysFn, static_Inst, atSum);
    snmpAddNodeStr("1.3.6.1.4.1.3495.1.3.1", PERF_SYS_CURRESERVED_FD, snmp_prfSysFn, static_Inst, atSum);
    snmpAddNodeStr("1.3.6.1.4.1.3495.1.3.1", PERF_SYS_CURUSED_FD, snmp_prfSysFn, static_Inst, atSum);
    snmpAddNodeStr("1.3.6.1.4.1.3495.1.3.1", PERF_SYS_CURMAX_FD, snmp_prfSysFn, static_Inst, atMax);

    /* PERF_PROTO - 1.3.6.1.4.1.3495.1.3.2 */
    snmpAddNodeStr("1.3.6.1.4.1.3495.1.3", PERF_PROTO, NULL, NULL);
    snmpAddNodeStr("1.3.6.1.4.1.3495.1.3.2", PERF_PROTOSTAT_AGGR, NULL, NULL);
    snmpAddNodeStr("1.3.6.1.4.1.3495.1.3.2.1", PERF_PROTOSTAT_AGGR_HTTP_REQ, snmp_prfProtoFn, static_Inst, atSum);
    snmpAddNodeStr("1.3.6.1.4.1.3495.1.3.2.1", PERF_PROTOSTAT_AGGR_HTTP_HITS, snmp_prfProtoFn, static_Inst, atSum);
    snmpAddNodeStr("1.3.6.1.4.1.3495.1.3.2.1", PERF_PROTOSTAT_AGGR_HTTP_ERRORS, snmp_prfProtoFn, static_Inst, atSum);
    snmpAddNodeStr("1.3.6.1.4.1.3495.1.3.2.1", PERF_PROTOSTAT_AGGR_HTTP_KBYTES_IN, snmp_prfProtoFn, static_Inst, atSum);
    snmpAddNodeStr("1.3.6.1.4.1.3495.1.3.2.1", PERF_PROTOSTAT_AGGR_HTTP_KBYTES_OUT, snmp_prfProtoFn, static_Inst, atSum);
    snmpAddNodeStr("1.3.6.1.4.1.3495.1.3.2.1", PERF_PROTOSTAT_AGGR_ICP_S, snmp_prfProtoFn, static_Inst, atSum);
    snmpAddNodeStr("1.3.6.1.4.1.3495.1.3.2.1", PERF_PROTOSTAT_AGGR_ICP_R, snmp_prfProtoFn, static_Inst, atSum);
    snmpAddNodeStr("1.3.6.1.4.1.3495.1.3.2.1", PERF_PROTOSTAT_AGGR_ICP_SKB, snmp_prfProtoFn, static_Inst, atSum);
    snmpAddNodeStr("1.3.6.1.4.1.3495.1.3.2.1", PERF_PROTOSTAT_AGGR_ICP_RKB, snmp_prfProtoFn, static_Inst, atSum);
    snmpAddNodeStr("1.3.6.1.4.1.3495.1.3.2.1", PERF_PROTOSTAT_AGGR_REQ, snmp_prfProtoFn, static_Inst, atSum);
    snmpAddNodeStr("1.3.6.1.4.1.3495.1.3.2.1", PERF_PROTOSTAT_AGGR_ERRORS, snmp_prfProtoFn, static_Inst, atSum);
    snmpAddNodeStr("1.3.6.1.4.1.3495.1.3.2.1", PERF_PROTOSTAT_AGGR_KBYTES_IN, snmp_prfProtoFn, static_Inst, atSum);
    snmpAddNodeStr("1.3.6.1.4.1.3495.1.3.2.1", PERF_PROTOSTAT_AGGR_KBYTES_OUT, snmp_prfProtoFn, static_Inst, atSum);
    snmpAddNodeStr("1.3.6.1.4.1.3495.1.3.2.1", PERF_PROTOSTAT_AGGR_CURSWAP, snmp_prfProtoFn, static_Inst, atSum);
    snmpAddNodeStr("1.3.6.1.4.1.3495.1.3.2.1", PERF_PROTOSTAT_AGGR_CLIENTS, snmp_prfProtoFn, static_Inst, atSum);

    /* Note this is time-series rather than 'static' */
    /* cacheMedianSvcTable */
    snmpAddNodeStr("1.3.6.1.4.1.3495.1.3.2", PERF_PROTOSTAT_MEDIAN, NULL, NULL);

    /* cacheMedianSvcEntry */
    snmpAddNodeStr("1.3.6.1.4.1.3495.1.3.2.2", 1, NULL, NULL);
    snmpAddNodeStr("1.3.6.1.4.1.3495.1.3.2.2.1", PERF_MEDIAN_TIME, snmp_prfProtoFn, time_Inst, atAverage);
    snmpAddNodeStr("1.3.6.1.4.1.3495.1.3.2.2.1", PERF_MEDIAN_HTTP_ALL, snmp_prfProtoFn, time_Inst, atAverage);
    snmpAddNodeStr("1.3.6.1.4.1.3495.1.3.2.2.1", PERF_MEDIAN_HTTP_MISS, snmp_prfProtoFn, time_Inst, atAverage);
    snmpAddNodeStr("1.3.6.1.4.1.3495.1.3.2.2.1", PERF_MEDIAN_HTTP_NM, snmp_prfProtoFn, time_Inst, atAverage);
    snmpAddNodeStr("1.3.6.1.4.1.3495.1.3.2.2.1", PERF_MEDIAN_HTTP_HIT, snmp_prfProtoFn, time_Inst, atAverage);
    snmpAddNodeStr("1.3.6.1.4.1.3495.1.3.2.2.1", PERF_MEDIAN_ICP_QUERY, snmp_prfProtoFn, time_Inst, atAverage);
    snmpAddNodeStr("1.3.6.1.4.1.3495.1.3.2.2.1", PERF_MEDIAN_ICP_REPLY, snmp_prfProtoFn, time_Inst, atAverage);
    snmpAddNodeStr("1.3.6.1.4.1.3495.1.3.2.2.1", PERF_MEDIAN_DNS, snmp_prfProtoFn, time_Inst, atAverage);
    snmpAddNodeStr("1.3.6.1.4.1.3495.1.3.2.2.1", PERF_MEDIAN_RHR, snmp_prfProtoFn, time_Inst, atAverage);
    snmpAddNodeStr("1.3.6.1.4.1.3495.1.3.2.2.1", PERF_MEDIAN_BHR, snmp_prfProtoFn, time_Inst, atAverage);
    snmpAddNodeStr("1.3.6.1.4.1.3495.1.3.2.2.1", PERF_MEDIAN_HTTP_NH, snmp_prfProtoFn, time_Inst, atAverage);

    /* SQ_NET - 1.3.6.1.4.1.3495.1.4 */
    snmpAddNodeStr("1.3.6.1.4.1.3495.1", 4, NULL, NULL);

    snmpAddNodeStr("1.3.6.1.4.1.3495.1.4", NET_IP_CACHE, NULL, NULL);
    snmpAddNodeStr("1.3.6.1.4.1.3495.1.4.1", IP_ENT, snmp_netIpFn, static_Inst, atSum);
    snmpAddNodeStr("1.3.6.1.4.1.3495.1.4.1", IP_REQ, snmp_netIpFn, static_Inst, atSum);
    snmpAddNodeStr("1.3.6.1.4.1.3495.1.4.1", IP_HITS, snmp_netIpFn, static_Inst, atSum);
    snmpAddNodeStr("1.3.6.1.4.1.3495.1.4.1", IP_PENDHIT, snmp_netIpFn, static_Inst, atSum);
    snmpAddNodeStr("1.3.6.1.4.1.3495.1.4.1", IP_NEGHIT, snmp_netIpFn, static_Inst, atSum);
    snmpAddNodeStr("1.3.6.1.4.1.3495.1.4.1", IP_MISS, snmp_netIpFn, static_Inst, atSum);
    snmpAddNodeStr("1.3.6.1.4.1.3495.1.4.1", IP_GHBN, snmp_netIpFn, static_Inst, atSum);
    snmpAddNodeStr("1.3.6.1.4.1.3495.1.4.1", IP_LOC, snmp_netIpFn, static_Inst, atSum);

    snmpAddNodeStr("1.3.6.1.4.1.3495.1.4", NET_FQDN_CACHE, NULL, NULL);
    snmpAddNodeStr("1.3.6.1.4.1.3495.1.4.2", FQDN_ENT, snmp_netFqdnFn, static_Inst, atSum);
    snmpAddNodeStr("1.3.6.1.4.1.3495.1.4.2", FQDN_REQ, snmp_netFqdnFn, static_Inst, atSum);
    snmpAddNodeStr("1.3.6.1.4.1.3495.1.4.2", FQDN_HITS, snmp_netFqdnFn, static_Inst, atSum);
    snmpAddNodeStr("1.3.6.1.4.1.3495.1.4.2", FQDN_PENDHIT, snmp_netFqdnFn, static_Inst, atSum);
    snmpAddNodeStr("1.3.6.1.4.1.3495.1.4.2", FQDN_NEGHIT, snmp_netFqdnFn, static_Inst, atSum);
    snmpAddNodeStr("1.3.6.1.4.1.3495.1.4.2", FQDN_MISS, snmp_netFqdnFn, static_Inst, atSum);
    snmpAddNodeStr("1.3.6.1.4.1.3495.1.4.2", FQDN_GHBN, snmp_netFqdnFn, static_Inst, atSum);

    snmpAddNodeStr("1.3.6.1.4.1.3495.1.4", NET_DNS_CACHE, NULL, NULL);
#if USE_DNSSERVERS
    snmpAddNodeStr("1.3.6.1.4.1.3495.1.4.3", DNS_REQ, snmp_netDnsFn, static_Inst, atSum);
    snmpAddNodeStr("1.3.6.1.4.1.3495.1.4.3", DNS_REP, snmp_netDnsFn, static_Inst, atSum);
    snmpAddNodeStr("1.3.6.1.4.1.3495.1.4.3", DNS_SERVERS, snmp_netDnsFn, static_Inst, atSum);
#else
    snmpAddNodeStr("1.3.6.1.4.1.3495.1.4.3", DNS_REQ, snmp_netIdnsFn, static_Inst, atSum);
    snmpAddNodeStr("1.3.6.1.4.1.3495.1.4.3", DNS_REP, snmp_netIdnsFn, static_Inst, atSum);
    snmpAddNodeStr("1.3.6.1.4.1.3495.1.4.3", DNS_SERVERS, snmp_netIdnsFn, static_Inst, atSum);
#endif

    /* SQ_MESH - 1.3.6.1.4.1.3495.1.5 */
    snmpAddNodeStr("1.3.6.1.4.1.3495.1", 5, NULL, NULL);

    /* cachePeerTable - 1.3.6.1.4.1.3495.1.5.1 */
    snmpAddNodeStr("1.3.6.1.4.1.3495.1.5", MESH_PTBL, NULL, NULL);

    /* CachePeerTableEntry (version 3) - 1.3.6.1.4.1.3495.1.5.1.3 */
    snmpAddNodeStr("1.3.6.1.4.1.3495.1.5.1", 3, NULL, NULL);
    snmpAddNodeStr("1.3.6.1.4.1.3495.1.5.1.3", MESH_PTBL_INDEX, snmp_meshPtblFn, peer_Inst);
    snmpAddNodeStr("1.3.6.1.4.1.3495.1.5.1.3", MESH_PTBL_NAME, snmp_meshPtblFn, peer_Inst);
    snmpAddNodeStr("1.3.6.1.4.1.3495.1.5.1.3", MESH_PTBL_ADDR_TYPE, snmp_meshPtblFn, peer_Inst);
    snmpAddNodeStr("1.3.6.1.4.1.3495.1.5.1.3", MESH_PTBL_ADDR, snmp_meshPtblFn, peer_Inst);
    snmpAddNodeStr("1.3.6.1.4.1.3495.1.5.1.3", MESH_PTBL_HTTP, snmp_meshPtblFn, peer_Inst);
    snmpAddNodeStr("1.3.6.1.4.1.3495.1.5.1.3", MESH_PTBL_ICP, snmp_meshPtblFn, peer_Inst);
    snmpAddNodeStr("1.3.6.1.4.1.3495.1.5.1.3", MESH_PTBL_TYPE, snmp_meshPtblFn, peer_Inst);
    snmpAddNodeStr("1.3.6.1.4.1.3495.1.5.1.3", MESH_PTBL_STATE, snmp_meshPtblFn, peer_Inst);
    snmpAddNodeStr("1.3.6.1.4.1.3495.1.5.1.3", MESH_PTBL_SENT, snmp_meshPtblFn, peer_Inst);
    snmpAddNodeStr("1.3.6.1.4.1.3495.1.5.1.3", MESH_PTBL_PACKED, snmp_meshPtblFn, peer_Inst);
    snmpAddNodeStr("1.3.6.1.4.1.3495.1.5.1.3", MESH_PTBL_FETCHES, snmp_meshPtblFn, peer_Inst);
    snmpAddNodeStr("1.3.6.1.4.1.3495.1.5.1.3", MESH_PTBL_RTT, snmp_meshPtblFn, peer_Inst);
    snmpAddNodeStr("1.3.6.1.4.1.3495.1.5.1.3", MESH_PTBL_IGN, snmp_meshPtblFn, peer_Inst);
    snmpAddNodeStr("1.3.6.1.4.1.3495.1.5.1.3", MESH_PTBL_KEEPAL_S, snmp_meshPtblFn, peer_Inst);
    snmpAddNodeStr("1.3.6.1.4.1.3495.1.5.1.3", MESH_PTBL_KEEPAL_R, snmp_meshPtblFn, peer_Inst);

    /* cacheClientTable - 1.3.6.1.4.1.3495.1.5.2 */
    snmpAddNodeStr("1.3.6.1.4.1.3495.1.5", MESH_CTBL, NULL, NULL);

    /* BUG 2811: we NEED to create a reliable index for the client DB and make version 3 of the table. */
    /* for now we have version 2 table with OID capable of mixed IPv4 / IPv6 clients and upgraded address text format. */

    /* cacheClientEntry - 1.3.6.1.4.1.3495.1.5.2.2 */
    snmpAddNodeStr("1.3.6.1.4.1.3495.1.5.2", 2, NULL, NULL);
    snmpAddNodeStr("1.3.6.1.4.1.3495.1.5.2.2", MESH_CTBL_ADDR_TYPE, snmp_meshCtblFn, client_Inst);
    snmpAddNodeStr("1.3.6.1.4.1.3495.1.5.2.2", MESH_CTBL_ADDR, snmp_meshCtblFn, client_Inst);
    snmpAddNodeStr("1.3.6.1.4.1.3495.1.5.2.2", MESH_CTBL_HTREQ, snmp_meshCtblFn, client_Inst);
    snmpAddNodeStr("1.3.6.1.4.1.3495.1.5.2.2", MESH_CTBL_HTBYTES, snmp_meshCtblFn, client_Inst);
    snmpAddNodeStr("1.3.6.1.4.1.3495.1.5.2.2", MESH_CTBL_HTHITS, snmp_meshCtblFn, client_Inst);
    snmpAddNodeStr("1.3.6.1.4.1.3495.1.5.2.2", MESH_CTBL_HTHITBYTES, snmp_meshCtblFn, client_Inst);
    snmpAddNodeStr("1.3.6.1.4.1.3495.1.5.2.2", MESH_CTBL_ICPREQ, snmp_meshCtblFn, client_Inst);
    snmpAddNodeStr("1.3.6.1.4.1.3495.1.5.2.2", MESH_CTBL_ICPBYTES, snmp_meshCtblFn, client_Inst);
    snmpAddNodeStr("1.3.6.1.4.1.3495.1.5.2.2", MESH_CTBL_ICPHITS, snmp_meshCtblFn, client_Inst);
    mib_tree_last = snmpAddNodeStr("1.3.6.1.4.1.3495.1.5.2.2", MESH_CTBL_ICPHITBYTES, snmp_meshCtblFn, client_Inst);

    debugs(49, 9, "snmpInit: Completed SNMP mib tree structure");
}

void
snmpConnectionOpen(void)
{
    debugs(49, 5, "snmpConnectionOpen: Called");

    if (Config.Port.snmp <= 0)
        return;

    snmpIncomingConn = new Comm::Connection;
    snmpIncomingConn->local = Config.Addrs.snmp_incoming;
    snmpIncomingConn->local.SetPort(Config.Port.snmp);

    if (!Ip::EnableIpv6 && !snmpIncomingConn->local.SetIPv4()) {
        debugs(49, DBG_CRITICAL, "ERROR: IPv6 is disabled. " << snmpIncomingConn->local << " is not an IPv4 address.");
        fatal("SNMP port cannot be opened.");
    }
    /* split-stack for now requires IPv4-only SNMP */
    if (Ip::EnableIpv6&IPV6_SPECIAL_SPLITSTACK && snmpIncomingConn->local.IsAnyAddr()) {
        snmpIncomingConn->local.SetIPv4();
    }

    AsyncCall::Pointer call = asyncCall(49, 2, "snmpIncomingConnectionOpened",
                                        SnmpListeningStartedDialer(&snmpPortOpened));
    Ipc::StartListening(SOCK_DGRAM, IPPROTO_UDP, snmpIncomingConn, Ipc::fdnInSnmpSocket, call);

    if (!Config.Addrs.snmp_outgoing.IsNoAddr()) {
        snmpOutgoingConn = new Comm::Connection;
        snmpOutgoingConn->local = Config.Addrs.snmp_outgoing;
        snmpOutgoingConn->local.SetPort(Config.Port.snmp);

        if (!Ip::EnableIpv6 && !snmpOutgoingConn->local.SetIPv4()) {
            debugs(49, DBG_CRITICAL, "ERROR: IPv6 is disabled. " << snmpOutgoingConn->local << " is not an IPv4 address.");
            fatal("SNMP port cannot be opened.");
        }
        /* split-stack for now requires IPv4-only SNMP */
        if (Ip::EnableIpv6&IPV6_SPECIAL_SPLITSTACK && snmpOutgoingConn->local.IsAnyAddr()) {
            snmpOutgoingConn->local.SetIPv4();
        }
        AsyncCall::Pointer call = asyncCall(49, 2, "snmpOutgoingConnectionOpened",
                                            SnmpListeningStartedDialer(&snmpPortOpened));
        Ipc::StartListening(SOCK_DGRAM, IPPROTO_UDP, snmpOutgoingConn, Ipc::fdnOutSnmpSocket, call);
    } else {
        snmpOutgoingConn = snmpIncomingConn;
        debugs(1, DBG_IMPORTANT, "Sending SNMP messages from " << snmpOutgoingConn->local);
    }
}

static void
snmpPortOpened(const Comm::ConnectionPointer &conn, int errNo)
{
    if (!Comm::IsConnOpen(conn))
        fatalf("Cannot open SNMP %s Port",(conn->fd == snmpIncomingConn->fd?"receiving":"sending"));

    Comm::SetSelect(conn->fd, COMM_SELECT_READ, snmpHandleUdp, NULL, 0);

    if (conn->fd == snmpIncomingConn->fd)
        debugs(1, DBG_IMPORTANT, "Accepting SNMP messages on " << snmpIncomingConn->local);
    else if (conn->fd == snmpOutgoingConn->fd)
        debugs(1, DBG_IMPORTANT, "Sending SNMP messages from " << snmpOutgoingConn->local);
    else
        fatalf("Lost SNMP port (%d) on FD %d", (int)conn->local.GetPort(), conn->fd);
}

void
snmpConnectionShutdown(void)
{
    if (!Comm::IsConnOpen(snmpIncomingConn))
        return;

    // Perform lazy closure. So as not to step on outgoing connection when sharing.
    debugs(49, DBG_IMPORTANT, "Closing SNMP receiving port " << snmpIncomingConn->local);
    snmpIncomingConn = NULL;

    /*
     * Normally we only write to the outgoing SNMP socket, but we
     * also have a read handler there to catch messages sent to that
     * specific interface.  During shutdown, we must disable reading
     * on the outgoing socket.
     */
    assert(Comm::IsConnOpen(snmpOutgoingConn));

    Comm::SetSelect(snmpOutgoingConn->fd, COMM_SELECT_READ, NULL, NULL, 0);
}

void
snmpConnectionClose(void)
{
    snmpConnectionShutdown();

    if (!Comm::IsConnOpen(snmpOutgoingConn))
        return;

    debugs(49, DBG_IMPORTANT, "Closing SNMP sending port " << snmpOutgoingConn->local);
    snmpOutgoingConn = NULL;
}

/*
 * Functions for handling the requests.
 */

/*
 * Accept the UDP packet
 */
void
snmpHandleUdp(int sock, void *not_used)
{
    LOCAL_ARRAY(char, buf, SNMP_REQUEST_SIZE);
    Ip::Address from;
    snmp_request_t *snmp_rq;
    int len;

    debugs(49, 5, "snmpHandleUdp: Called.");

    Comm::SetSelect(sock, COMM_SELECT_READ, snmpHandleUdp, NULL, 0);

    memset(buf, '\0', SNMP_REQUEST_SIZE);

    len = comm_udp_recvfrom(sock,
                            buf,
                            SNMP_REQUEST_SIZE,
                            0,
                            from);

    if (len > 0) {
        buf[len] = '\0';
        debugs(49, 3, "snmpHandleUdp: FD " << sock << ": received " << len << " bytes from " << from << ".");

        snmp_rq = (snmp_request_t *)xcalloc(1, sizeof(snmp_request_t));
        snmp_rq->buf = (u_char *) buf;
        snmp_rq->len = len;
        snmp_rq->sock = sock;
        snmp_rq->outbuf = (unsigned char *)xmalloc(snmp_rq->outlen = SNMP_REQUEST_SIZE);
        snmp_rq->from = from;
        snmpDecodePacket(snmp_rq);
        xfree(snmp_rq->outbuf);
        xfree(snmp_rq);
    } else {
        debugs(49, 1, "snmpHandleUdp: FD " << sock << " recvfrom: " << xstrerror());
    }
}

/*
 * Turn SNMP packet into a PDU, check available ACL's
 */
static void
snmpDecodePacket(snmp_request_t * rq)
{
    struct snmp_pdu *PDU;
    u_char *Community;
    u_char *buf = rq->buf;
    int len = rq->len;
    int allow = 0;

    debugs(49, 5, HERE << "Called.");
    PDU = snmp_pdu_create(0);
    /* Allways answer on SNMPv1 */
    rq->session.Version = SNMP_VERSION_1;
    Community = snmp_parse(&rq->session, PDU, buf, len);

    /* Check if we have explicit permission to access SNMP data.
     * default (set above) is to deny all */
    if (Community && Config.accessList.snmp) {
        ACLFilledChecklist checklist(Config.accessList.snmp, NULL, NULL);
        checklist.src_addr = rq->from;
        checklist.snmp_community = (char *) Community;
        allow = checklist.fastCheck();
    }

    if ((snmp_coexist_V2toV1(PDU)) && (Community) && (allow)) {
        rq->community = Community;
        rq->PDU = PDU;
        debugs(49, 5, "snmpAgentParse: reqid=[" << PDU->reqid << "]");
        snmpConstructReponse(rq);
    } else {
        debugs(49, 1, HERE << "Failed SNMP agent query from : " << rq->from);
        snmp_free_pdu(PDU);
    }

    if (Community)
        xfree(Community);
}

/*
 * Packet OK, ACL Check OK, Create reponse.
 */
static void
snmpConstructReponse(snmp_request_t * rq)
{

    struct snmp_pdu *RespPDU;

    debugs(49, 5, "snmpConstructReponse: Called.");

    if (UsingSmp() && IamWorkerProcess()) {
        AsyncJob::Start(new Snmp::Forwarder(static_cast<Snmp::Pdu&>(*rq->PDU),
                                            static_cast<Snmp::Session&>(rq->session), rq->sock, rq->from));
        snmp_free_pdu(rq->PDU);
        return;
    }

    RespPDU = snmpAgentResponse(rq->PDU);
    snmp_free_pdu(rq->PDU);

    if (RespPDU != NULL) {
        snmp_build(&rq->session, RespPDU, rq->outbuf, &rq->outlen);
        comm_udp_sendto(rq->sock, rq->from, rq->outbuf, rq->outlen);
        snmp_free_pdu(RespPDU);
    }
}

/*
 * Decide how to respond to the request, construct a response and
 * return the response to the requester.
 */

struct snmp_pdu *
snmpAgentResponse(struct snmp_pdu *PDU) {

    struct snmp_pdu *Answer = NULL;

    debugs(49, 5, "snmpAgentResponse: Called.");

    if ((Answer = snmp_pdu_create(SNMP_PDU_RESPONSE))) {
        Answer->reqid = PDU->reqid;
        Answer->errindex = 0;

        if (PDU->command == SNMP_PDU_GET || PDU->command == SNMP_PDU_GETNEXT) {
            /* Indirect way */
            int get_next = (PDU->command == SNMP_PDU_GETNEXT);
            variable_list *VarPtr_;
            variable_list **RespVars = &(Answer->variables);
            oid_ParseFn *ParseFn;
            int index = 0;
            /* Loop through all variables */

            for (VarPtr_ = PDU->variables; VarPtr_; VarPtr_ = VarPtr_->next_variable) {
                variable_list *VarPtr = VarPtr_;
                variable_list *VarNew = NULL;
                oid *NextOidName = NULL;
                snint NextOidNameLen = 0;

                index++;

                if (get_next)
                    ParseFn = snmpTreeNext(VarPtr->name, VarPtr->name_length, &NextOidName, &NextOidNameLen);
                else
                    ParseFn = snmpTreeGet(VarPtr->name, VarPtr->name_length);

                if (ParseFn == NULL) {
                    Answer->errstat = SNMP_ERR_NOSUCHNAME;
                    debugs(49, 5, "snmpAgentResponse: No such oid. ");
                } else {
                    if (get_next) {
                        VarPtr = snmp_var_new(NextOidName, NextOidNameLen);
                        xfree(NextOidName);
                    }

                    int * errstatTmp =  &(Answer->errstat);

                    VarNew = (*ParseFn) (VarPtr, (snint *) errstatTmp);

                    if (get_next)
                        snmp_var_free(VarPtr);
                }

                if ((Answer->errstat != SNMP_ERR_NOERROR) || (VarNew == NULL)) {
                    Answer->errindex = index;
                    debugs(49, 5, "snmpAgentResponse: error.");

                    if (VarNew)
                        snmp_var_free(VarNew);

                    while ((VarPtr = Answer->variables) != NULL) {
                        Answer->variables = VarPtr->next_variable;
                        snmp_var_free(VarPtr);
                    }

                    /* Steal the original PDU list of variables for the error response */
                    Answer->variables = PDU->variables;

                    PDU->variables = NULL;

                    return (Answer);
                }

                /* No error.  Insert this var at the end, and move on to the next.
                 */
                *RespVars = VarNew;

                RespVars = &(VarNew->next_variable);
            }
        }
    }

    return (Answer);
}

static oid_ParseFn *
snmpTreeGet(oid * Current, snint CurrentLen)
{
    oid_ParseFn *Fn = NULL;
    mib_tree_entry *mibTreeEntry = NULL;
    int count = 0;

    debugs(49, 5, "snmpTreeGet: Called");

    MemBuf tmp;
    debugs(49, 6, "snmpTreeGet: Current : " << snmpDebugOid(Current, CurrentLen, tmp) );

    mibTreeEntry = mib_tree_head;

    if (Current[count] == mibTreeEntry->name[count]) {
        count++;

        while ((mibTreeEntry) && (count < CurrentLen) && (!mibTreeEntry->parsefunction)) {
            mibTreeEntry = snmpTreeEntry(Current[count], count, mibTreeEntry);
            count++;
        }
    }

    if (mibTreeEntry && mibTreeEntry->parsefunction)
        Fn = mibTreeEntry->parsefunction;

    debugs(49, 5, "snmpTreeGet: return");

    return (Fn);
}

AggrType
snmpAggrType(oid* Current, snint CurrentLen)
{
    debugs(49, 5, HERE);

    mib_tree_entry* mibTreeEntry = mib_tree_head;
    AggrType type = atNone;
    int count = 0;

    if (Current[count] == mibTreeEntry->name[count]) {
        count++;

        while (mibTreeEntry != NULL && count < CurrentLen) {
            mibTreeEntry = snmpTreeEntry(Current[count], count, mibTreeEntry);
            if (mibTreeEntry != NULL)
                type = mibTreeEntry->aggrType;
            count++;
        }
    }

    return type;
}

static oid_ParseFn *
snmpTreeNext(oid * Current, snint CurrentLen, oid ** Next, snint * NextLen)
{
    oid_ParseFn *Fn = NULL;
    mib_tree_entry *mibTreeEntry = NULL, *nextoid = NULL;
    int count = 0;

    debugs(49, 5, "snmpTreeNext: Called");

    MemBuf tmp;
    debugs(49, 6, "snmpTreeNext: Current : " << snmpDebugOid(Current, CurrentLen, tmp));

    mibTreeEntry = mib_tree_head;

    if (Current[count] == mibTreeEntry->name[count]) {
        count++;

        while ((mibTreeEntry) && (count < CurrentLen) && (!mibTreeEntry->parsefunction)) {
            mib_tree_entry *nextmibTreeEntry = snmpTreeEntry(Current[count], count, mibTreeEntry);

            if (!nextmibTreeEntry)
                break;
            else
                mibTreeEntry = nextmibTreeEntry;

            count++;
        }
        debugs(49, 5, "snmpTreeNext: Recursed down to requested object");
    } else {
        return NULL;
    }

    if (mibTreeEntry == mib_tree_last)
        return (Fn);


    if ((mibTreeEntry) && (mibTreeEntry->parsefunction)) {
        *NextLen = CurrentLen;
        *Next = (*mibTreeEntry->instancefunction) (Current, NextLen, mibTreeEntry, &Fn);
        if (*Next) {
            MemBuf tmp;
            debugs(49, 6, "snmpTreeNext: Next : " << snmpDebugOid(*Next, *NextLen, tmp));
            return (Fn);
        }
    }

    if ((mibTreeEntry) && (mibTreeEntry->parsefunction)) {
        count--;
        nextoid = snmpTreeSiblingEntry(Current[count], count, mibTreeEntry->parent);
        if (nextoid) {
            debugs(49, 5, "snmpTreeNext: Next OID found for sibling" << nextoid );
            mibTreeEntry = nextoid;
            count++;
        } else {
            debugs(49, 5, "snmpTreeNext: Attempting to recurse up for next object");

            while (!nextoid) {
                count--;

                if (mibTreeEntry->parent->parent) {
                    nextoid = mibTreeEntry->parent;
                    mibTreeEntry = snmpTreeEntry(Current[count] + 1, count, nextoid->parent);

                    if (!mibTreeEntry) {
                        mibTreeEntry = nextoid;
                        nextoid = NULL;
                    }
                } else {
                    nextoid = mibTreeEntry;
                    mibTreeEntry = NULL;
                }
            }
        }
    }
    while ((mibTreeEntry) && (!mibTreeEntry->parsefunction)) {
        mibTreeEntry = mibTreeEntry->leaves[0];
    }

    if (mibTreeEntry) {
        *NextLen = mibTreeEntry->len;
        *Next = (*mibTreeEntry->instancefunction) (mibTreeEntry->name, NextLen, mibTreeEntry, &Fn);
    }

    if (*Next) {
        MemBuf tmp;
        debugs(49, 6, "snmpTreeNext: Next : " << snmpDebugOid(*Next, *NextLen, tmp));
        return (Fn);
    } else
        return NULL;
}

static oid *
static_Inst(oid * name, snint * len, mib_tree_entry * current, oid_ParseFn ** Fn)
{
    oid *instance = NULL;
    if (*len <= current->len) {
        instance = (oid *)xmalloc(sizeof(name) * (*len + 1));
        memcpy(instance, name, (sizeof(name) * *len));
        instance[*len] = 0;
        *len += 1;
    }
    *Fn = current->parsefunction;
    return (instance);
}

static oid *
time_Inst(oid * name, snint * len, mib_tree_entry * current, oid_ParseFn ** Fn)
{
    oid *instance = NULL;
    int identifier = 0, loop = 0;
    int index[TIME_INDEX_LEN] = {TIME_INDEX};

    if (*len <= current->len) {
        instance = (oid *)xmalloc(sizeof(name) * (*len + 1));
        memcpy(instance, name, (sizeof(name) * *len));
        instance[*len] = *index;
        *len += 1;
    } else {
        identifier = name[*len - 1];

        while ((loop < TIME_INDEX_LEN) && (identifier != index[loop]))
            loop++;

        if (loop < (TIME_INDEX_LEN - 1)) {
            instance = (oid *)xmalloc(sizeof(name) * (*len));
            memcpy(instance, name, (sizeof(name) * *len));
            instance[*len - 1] = index[++loop];
        }
    }

    *Fn = current->parsefunction;
    return (instance);
}


static oid *
peer_Inst(oid * name, snint * len, mib_tree_entry * current, oid_ParseFn ** Fn)
{
    oid *instance = NULL;
    peer *peers = Config.peers;

    if (peers == NULL) {
        debugs(49, 6, "snmp peer_Inst: No Peers.");
        current = current->parent->parent->parent->leaves[1];
        while ((current) && (!current->parsefunction))
            current = current->leaves[0];

        instance = client_Inst(current->name, len, current, Fn);
    } else if (*len <= current->len) {
        debugs(49, 6, "snmp peer_Inst: *len <= current->len ???");
        instance = (oid *)xmalloc(sizeof(name) * ( *len + 1));
        memcpy(instance, name, (sizeof(name) * *len));
        instance[*len] = 1 ;
        *len += 1;
    } else {
        int no = name[current->len] ;
        int i;
        // Note: This works because the Config.peers keeps its index according to its position.
        for ( i=0 ; peers && (i < no) ; peers = peers->next , i++ ) ;

        if (peers) {
            debugs(49, 6, "snmp peer_Inst: Encode peer #" << i);
            instance = (oid *)xmalloc(sizeof(name) * (current->len + 1 ));
            memcpy(instance, name, (sizeof(name) * current->len ));
            instance[current->len] = no + 1 ; // i.e. the next index on cache_peeer table.
        } else {
            debugs(49, 6, "snmp peer_Inst: We have " << i << " peers. Can't find #" << no);
            return (instance);
        }
    }
    *Fn = current->parsefunction;
    return (instance);
}

static oid *
client_Inst(oid * name, snint * len, mib_tree_entry * current, oid_ParseFn ** Fn)
{
    oid *instance = NULL;
    Ip::Address laddr;
    Ip::Address *aux;
    int size = 0;
    int newshift = 0;

    if (*len <= current->len) {
        aux  = client_entry(NULL);
        if (aux)
            laddr = *aux;
        else
            laddr.SetAnyAddr();

        if (laddr.IsIPv4())
            size = sizeof(in_addr);
        else
            size = sizeof(in6_addr);

        debugs(49, 6, HERE << "len" << *len << ", current-len" << current->len << ", addr=" << laddr << ", size=" << size);

        instance = (oid *)xmalloc(sizeof(name) * (*len + size ));
        memcpy(instance, name, (sizeof(name) * (*len)));

        if ( !laddr.IsAnyAddr() ) {
            addr2oid(laddr, &instance[ *len]);  // the addr
            *len += size ;
        }
    } else {
        int shift = *len - current->len ; // i.e 4 or 16
        oid2addr(&name[*len - shift], laddr,shift);
        aux = client_entry(&laddr);
        if (aux)
            laddr = *aux;
        else
            laddr.SetAnyAddr();

        if (!laddr.IsAnyAddr()) {
            if (laddr.IsIPv4())
                newshift = sizeof(in_addr);
            else
                newshift = sizeof(in6_addr);

            debugs(49, 6, HERE << "len" << *len << ", current-len" << current->len << ", addr=" << laddr << ", newshift=" << newshift);

            instance = (oid *)xmalloc(sizeof(name) * (current->len +  newshift));
            memcpy(instance, name, (sizeof(name) * (current->len)));
            addr2oid(laddr, &instance[current->len]);  // the addr.
            *len = current->len + newshift ;
        }
    }

    *Fn = current->parsefunction;
    return (instance);
}

/*
 * Utility functions
 */

/*
 * Tree utility functions.
 */

/*
 * Returns a sibling object for the requested child object or NULL
 * if it does not exit
 */
static mib_tree_entry *
snmpTreeSiblingEntry(oid entry, snint len, mib_tree_entry * current)
{
    mib_tree_entry *next = NULL;
    int count = 0;

    while ((!next) && (count < current->children)) {
        if (current->leaves[count]->name[len] == entry) {
            next = current->leaves[count];
        }

        count++;
    }

    /* Exactly the sibling on right */
    if (count < current->children) {
        next = current->leaves[count];
    } else {
        next = NULL;
    }

    return (next);
}

/*
 * Returns the requested child object or NULL if it does not exist
 */
static mib_tree_entry *
snmpTreeEntry(oid entry, snint len, mib_tree_entry * current)
{
    mib_tree_entry *next = NULL;
    int count = 0;

    while ((!next) && current && (count < current->children)) {
        if (current->leaves[count]->name[len] == entry) {
            next = current->leaves[count];
        }

        count++;
    }

    return (next);
}

void
snmpAddNodeChild(mib_tree_entry *entry, mib_tree_entry *child)
{
    debugs(49, 5, "snmpAddNodeChild: assigning " << child << " to parent " << entry);
    entry->leaves = (mib_tree_entry **)xrealloc(entry->leaves, sizeof(mib_tree_entry *) * (entry->children + 1));
    entry->leaves[entry->children] = child;
    entry->leaves[entry->children]->parent = entry;
    entry->children++;
}

mib_tree_entry *
snmpLookupNodeStr(mib_tree_entry *root, const char *str)
{
    oid *name;
    int namelen;
    mib_tree_entry *e;

    if (root)
        e = root;
    else
        e = mib_tree_head;

    if (! snmpCreateOidFromStr(str, &name, &namelen))
        return NULL;

    /* I wish there were some kind of sensible existing tree traversal
     * routine to use. I'll worry about that later */
    if (namelen <= 1) {
        xfree(name);
        return e;       /* XXX it should only be this? */
    }

    int i, r = 1;
    while (r < namelen) {

        /* Find the child node which matches this */
        for (i = 0; i < e->children && e->leaves[i]->name[r] != name[r]; i++) ; // seek-loop

        /* Are we pointing to that node? */
        if (i >= e->children)
            break;
        assert(e->leaves[i]->name[r] == name[r]);

        /* Skip to that node! */
        e = e->leaves[i];
        r++;
    }

    xfree(name);
    return e;
}

int
snmpCreateOidFromStr(const char *str, oid **name, int *nl)
{
    char const *delim = ".";
    char *p;

    *name = NULL;
    *nl = 0;
    char *s = xstrdup(str);
    char *s_ = s;

    /* Parse the OID string into oid bits */
    while ( (p = strsep(&s_, delim)) != NULL) {
        *name = (oid*)xrealloc(*name, sizeof(oid) * ((*nl) + 1));
        (*name)[*nl] = atoi(p);
        (*nl)++;
    }

    xfree(s);
    return 1;
}

/*
 * Create an entry. Return a pointer to the newly created node, or NULL
 * on failure.
 */
static mib_tree_entry *
snmpAddNodeStr(const char *base_str, int o, oid_ParseFn * parsefunction, instance_Fn * instancefunction, AggrType aggrType)
{
    mib_tree_entry *m, *b;
    oid *n;
    int nl;
    char s[1024];

    /* Find base node */
    b = snmpLookupNodeStr(mib_tree_head, base_str);
    if (! b)
        return NULL;
    debugs(49, 5, "snmpAddNodeStr: " << base_str << ": -> " << b);

    /* Create OID string for new entry */
    snprintf(s, 1024, "%s.%d", base_str, o);
    if (! snmpCreateOidFromStr(s, &n, &nl))
        return NULL;

    /* Create a node */
    m = snmpAddNode(n, nl, parsefunction, instancefunction, aggrType, 0);

    /* Link it into the existing tree */
    snmpAddNodeChild(b, m);

    /* Return the node */
    return m;
}


/*
 * Adds a node to the MIB tree structure and adds the appropriate children
 */
static mib_tree_entry *
snmpAddNode(oid * name, int len, oid_ParseFn * parsefunction, instance_Fn * instancefunction, AggrType aggrType, int children,...)
{
    va_list args;
    int loop;
    mib_tree_entry *entry = NULL;
    va_start(args, children);

    MemBuf tmp;
    debugs(49, 6, "snmpAddNode: Children : " << children << ", Oid : " << snmpDebugOid(name, len, tmp));

    va_start(args, children);
    entry = (mib_tree_entry *)xmalloc(sizeof(mib_tree_entry));
    entry->name = name;
    entry->len = len;
    entry->parsefunction = parsefunction;
    entry->instancefunction = instancefunction;
    entry->children = children;
    entry->leaves = NULL;
    entry->aggrType = aggrType;

    if (children > 0) {
        entry->leaves = (mib_tree_entry **)xmalloc(sizeof(mib_tree_entry *) * children);

        for (loop = 0; loop < children; loop++) {
            entry->leaves[loop] = va_arg(args, mib_tree_entry *);
            entry->leaves[loop]->parent = entry;
        }
    }

    return (entry);
}
/* End of tree utility functions */

/*
 * Returns the list of parameters in an oid
 */
static oid *
snmpCreateOid(int length,...)
{
    va_list args;
    oid *new_oid;
    int loop;
    va_start(args, length);

    new_oid = (oid *)xmalloc(sizeof(oid) * length);

    if (length > 0) {
        for (loop = 0; loop < length; loop++) {
            new_oid[loop] = va_arg(args, int);
        }
    }

    return (new_oid);
}

/*
 * Debug calls, prints out the OID for debugging purposes.
 */
const char *
snmpDebugOid(oid * Name, snint Len, MemBuf &outbuf)
{
    char mbuf[16];
    int x;
    if (outbuf.isNull())
        outbuf.init(16, MAX_IPSTRLEN);

    for (x = 0; x < Len; x++) {
        size_t bytes = snprintf(mbuf, sizeof(mbuf), ".%u", (unsigned int) Name[x]);
        outbuf.append(mbuf, bytes);
    }
    return outbuf.content();
}

void
snmpSnmplibDebug(int lvl, char *buf)
{
    debugs(49, lvl, buf);
}



/*
   IPv4 address: 10.10.0.9  ==>
   oid == 10.10.0.9
   IPv6 adress : 20:01:32:ef:a2:21:fb:32:00:00:00:00:00:00:00:00:OO:01 ==>
   oid == 32.1.50.239.162.33.251.20.50.0.0.0.0.0.0.0.0.0.1
*/
void
addr2oid(Ip::Address &addr, oid * Dest)
{
    u_int i ;
    u_char *cp = NULL;
    struct in_addr i4addr;
    struct in6_addr i6addr;
    oid code = addr.IsIPv6()? INETADDRESSTYPE_IPV6  : INETADDRESSTYPE_IPV4 ;
    u_int size = (code == INETADDRESSTYPE_IPV4) ? sizeof(struct in_addr):sizeof(struct in6_addr);
    //  Dest[0] = code ;
    if ( code == INETADDRESSTYPE_IPV4 ) {
        addr.GetInAddr(i4addr);
        cp = (u_char *) &(i4addr.s_addr);
    } else {
        addr.GetInAddr(i6addr);
        cp = (u_char *) &i6addr;
    }
    for ( i=0 ; i < size ; i++) {
        // OID's are in network order
        Dest[i] = *cp++;
    }
    MemBuf tmp;
    debugs(49, 7, "addr2oid: Dest : " << snmpDebugOid(Dest, size, tmp));
}

/*
   oid == 10.10.0.9 ==>
   IPv4 address: 10.10.0.9
   oid == 32.1.50.239.162.33.251.20.50.0.0.0.0.0.0.0.0.0.1 ==>
   IPv6 adress : 20:01:32:ef:a2:21:fb:32:00:00:00:00:00:00:00:00:OO:01
*/
void
oid2addr(oid * id, Ip::Address &addr, u_int size)
{
    struct in_addr i4addr;
    struct in6_addr i6addr;
    u_int i;
    u_char *cp;
    if ( size == sizeof(struct in_addr) )
        cp = (u_char *) &(i4addr.s_addr);
    else
        cp = (u_char *) &(i6addr);
    MemBuf tmp;
    debugs(49, 7, "oid2addr: id : " << snmpDebugOid(id, size, tmp) );
    for (i=0 ; i<size; i++) {
        cp[i] = id[i];
    }
    if ( size == sizeof(struct in_addr) )
        addr = i4addr;
    else
        addr = i6addr;
}

/* SNMP checklists */
#include "acl/Strategy.h"
#include "acl/Strategised.h"
#include "acl/StringData.h"

class ACLSNMPCommunityStrategy : public ACLStrategy<char const *>
{

public:
    virtual int match (ACLData<MatchType> * &, ACLFilledChecklist *);
    static ACLSNMPCommunityStrategy *Instance();
    /* Not implemented to prevent copies of the instance. */
    /* Not private to prevent brain dead g+++ warnings about
     * private constructors with no friends */
    ACLSNMPCommunityStrategy(ACLSNMPCommunityStrategy const &);

private:
    static ACLSNMPCommunityStrategy Instance_;
    ACLSNMPCommunityStrategy() {}

    ACLSNMPCommunityStrategy&operator=(ACLSNMPCommunityStrategy const &);
};

class ACLSNMPCommunity
{

private:
    static ACL::Prototype RegistryProtoype;
    static ACLStrategised<char const *> RegistryEntry_;
};

ACL::Prototype ACLSNMPCommunity::RegistryProtoype(&ACLSNMPCommunity::RegistryEntry_, "snmp_community");
ACLStrategised<char const *> ACLSNMPCommunity::RegistryEntry_(new ACLStringData, ACLSNMPCommunityStrategy::Instance(), "snmp_community");

int
ACLSNMPCommunityStrategy::match (ACLData<MatchType> * &data, ACLFilledChecklist *checklist)
{
    return data->match (checklist->snmp_community);
}

ACLSNMPCommunityStrategy *
ACLSNMPCommunityStrategy::Instance()
{
    return &Instance_;
}

ACLSNMPCommunityStrategy ACLSNMPCommunityStrategy::Instance_;<|MERGE_RESOLUTION|>--- conflicted
+++ resolved
@@ -39,10 +39,7 @@
 #include "ip/Address.h"
 #include "ip/tools.h"
 #include "snmp_core.h"
-<<<<<<< HEAD
-=======
 #include "snmp/Forwarder.h"
->>>>>>> 4c6dea46
 
 
 /// dials snmpConnectionOpened call
@@ -54,33 +51,17 @@
     SnmpListeningStartedDialer(Handler aHandler): handler(aHandler) {}
 
     virtual void print(std::ostream &os) const { startPrint(os) << ')'; }
+
     virtual bool canDial(AsyncCall &) const { return true; }
     virtual void dial(AsyncCall &) { (handler)(conn, errNo); }
 
 public:
     Handler handler;
 };
+
+
 static void snmpPortOpened(const Comm::ConnectionPointer &conn, int errNo);
 
-
-<<<<<<< HEAD
-typedef struct _mib_tree_entry mib_tree_entry;
-typedef oid *(instance_Fn) (oid * name, snint * len, mib_tree_entry * current, oid_ParseFn ** Fn);
-
-struct _mib_tree_entry {
-    oid *name;
-    int len;
-    oid_ParseFn *parsefunction;
-    instance_Fn *instancefunction;
-    int children;
-
-    struct _mib_tree_entry **leaves;
-
-    struct _mib_tree_entry *parent;
-};
-=======
-Ip::Address theOutSNMPAddr;
->>>>>>> 4c6dea46
 
 mib_tree_entry *mib_tree_head;
 mib_tree_entry *mib_tree_last;
