
/*
 * $Id$
 *
 * DEBUG: section 16    Cache Manager Objects
 * AUTHOR: Duane Wessels
 *
 * SQUID Web Proxy Cache          http://www.squid-cache.org/
 * ----------------------------------------------------------
 *
 *  Squid is the result of efforts by numerous individuals from
 *  the Internet community; see the CONTRIBUTORS file for full
 *  details.   Many organizations have provided support for Squid's
 *  development; see the SPONSORS file for full details.  Squid is
 *  Copyrighted (C) 2001 by the Regents of the University of
 *  California; see the COPYRIGHT file for full details.  Squid
 *  incorporates software developed and/or copyrighted by other
 *  sources; see the CREDITS file for full details.
 *
 *  This program is free software; you can redistribute it and/or modify
 *  it under the terms of the GNU General Public License as published by
 *  the Free Software Foundation; either version 2 of the License, or
 *  (at your option) any later version.
 *
 *  This program is distributed in the hope that it will be useful,
 *  but WITHOUT ANY WARRANTY; without even the implied warranty of
 *  MERCHANTABILITY or FITNESS FOR A PARTICULAR PURPOSE.  See the
 *  GNU General Public License for more details.
 *
 *  You should have received a copy of the GNU General Public License
 *  along with this program; if not, write to the Free Software
 *  Foundation, Inc., 59 Temple Place, Suite 330, Boston, MA 02111, USA.
 *
 */

#include "config.h"
#include "base/TextException.h"
#include "CacheManager.h"
#include "comm/Connection.h"
#include "Debug.h"
#include "errorpage.h"
#include "fde.h"
#include "HttpReply.h"
#include "HttpRequest.h"
#include "mgr/ActionCreator.h"
#include "mgr/Action.h"
#include "mgr/ActionProfile.h"
#include "mgr/BasicActions.h"
#include "mgr/Command.h"
#include "mgr/Forwarder.h"
#include "mgr/FunAction.h"
<<<<<<< HEAD
/* for rotate_logs() */
#include "protos.h"
=======
#include "mgr/QueryParams.h"
#include "protos.h" /* rotate_logs() */
>>>>>>> 253749a8
#include "SquidTime.h"
#include "Store.h"
#include "wordlist.h"
#include <algorithm>


/// \ingroup CacheManagerInternal
#define MGR_PASSWD_SZ 128

/// creates Action using supplied Action::Create method and command
class ClassActionCreator: public Mgr::ActionCreator
{
public:
    typedef Mgr::Action::Pointer Handler(const Mgr::Command::Pointer &cmd);

public:
    ClassActionCreator(Handler *aHandler): handler(aHandler) {}

    virtual Mgr::Action::Pointer create(const Mgr::Command::Pointer &cmd) const {
        return handler(cmd);
    }

private:
    Handler *handler;
};


/// Registers new profiles, ignoring attempts to register a duplicate
void
CacheManager::registerProfile(const Mgr::ActionProfile::Pointer &profile)
{
    Must(profile != NULL);
    if (std::find(menu_.begin(), menu_.end(), profile) == menu_.end()) {
        menu_.push_back(profile);
        debugs(16, 3, HERE << "registered profile: " << *profile);
    } else {
        debugs(16, 2, HERE << "skipped duplicate profile: " << *profile);
    }
}

/**
 \ingroup CacheManagerAPI
 * Registers a C-style action, which is implemented as a pointer to a function
 * taking as argument a pointer to a StoreEntry and returning void.
 * Implemented via CacheManagerActionLegacy.
 */
void
CacheManager::registerProfile(char const * action, char const * desc, OBJH * handler, int pw_req_flag, int atomic)
{
    debugs(16, 3, HERE << "registering legacy " << action);
    const Mgr::ActionProfile::Pointer profile = new Mgr::ActionProfile(action,
            desc, pw_req_flag, atomic, new Mgr::FunActionCreator(handler));
    registerProfile(profile);
}

/**
 * \ingroup CacheManagerAPI
 * Registers a C++-style action, via a pointer to a subclass of
 * a CacheManagerAction object, whose run() method will be invoked when
 * CacheManager identifies that the user has requested the action.
 */
void
CacheManager::registerProfile(char const * action, char const * desc,
                              ClassActionCreator::Handler *handler,
                              int pw_req_flag, int atomic)
{
    const Mgr::ActionProfile::Pointer profile = new Mgr::ActionProfile(action,
            desc, pw_req_flag, atomic, new ClassActionCreator(handler));
    registerProfile(profile);
}

/**
 \ingroup CacheManagerInternal
 * Locates an action in the actions registry ActionsList.
\retval NULL  if Action not found
\retval CacheManagerAction* if the action was found
 */
Mgr::ActionProfile::Pointer
CacheManager::findAction(char const * action) const
{
    Must(action != NULL);
    Menu::const_iterator a;

    debugs(16, 5, "CacheManager::findAction: looking for action " << action);
    for (a = menu_.begin(); a != menu_.end(); ++a) {
        if (0 == strcmp((*a)->name, action)) {
            debugs(16, 6, " found");
            return *a;
        }
    }

    debugs(16, 6, "Action not found.");
    return Mgr::ActionProfilePointer();
}

Mgr::Action::Pointer
CacheManager::createNamedAction(const char *actionName)
{
    Must(actionName);

    Mgr::Command::Pointer cmd = new Mgr::Command;
    cmd->profile = findAction(actionName);
    cmd->params.actionName = actionName;

    Must(cmd->profile != NULL);
    return cmd->profile->creator->create(cmd);
}

Mgr::Action::Pointer
CacheManager::createRequestedAction(const Mgr::ActionParams &params)
{
    Mgr::Command::Pointer cmd = new Mgr::Command;
    cmd->params = params;
    cmd->profile = findAction(params.actionName.termedBuf());
    Must(cmd->profile != NULL);
    return cmd->profile->creator->create(cmd);
}

/**
 \ingroup CacheManagerInternal
 * define whether the URL is a cache-manager URL and parse the action
 * requested by the user. Checks via CacheManager::ActionProtection() that the
 * item is accessible by the user.
 \retval CacheManager::cachemgrStateData state object for the following handling
 \retval NULL if the action can't be found or can't be accessed by the user
 */
Mgr::Command::Pointer
CacheManager::ParseUrl(const char *url)
{
    int t;
    LOCAL_ARRAY(char, host, MAX_URL);
    LOCAL_ARRAY(char, request, MAX_URL);
    LOCAL_ARRAY(char, password, MAX_URL);
    LOCAL_ARRAY(char, params, MAX_URL);
    host[0] = 0;
    request[0] = 0;
    password[0] = 0;
    params[0] = 0;
    int pos = -1;
    int len = strlen(url);
    Must(len > 0);
    t = sscanf(url, "cache_object://%[^/]/%[^@?]%n@%[^?]?%s", host, request, &pos, password, params);

    if (pos >0 && url[pos] == '?') {
        ++pos;
        if (pos < len)
            xstrncpy(params, url + pos, sizeof(params));
    }

    if (t < 2)
        xstrncpy(request, "menu", MAX_URL);

#ifdef _SQUID_OS2_
    if (t == 2 && request[0] == '\0') {
        /*
         * emx's sscanf insists of returning 2 because it sets request
         * to null
         */
        xstrncpy(request, "menu", MAX_URL);
    }
#endif

    Mgr::ActionProfile::Pointer profile = findAction(request);
    if (!profile) {
        debugs(16, DBG_IMPORTANT, "CacheManager::ParseUrl: action '" << request << "' not found");
        return NULL;
    }

    const char *prot = ActionProtection(profile);
    if (!strcmp(prot, "disabled") || !strcmp(prot, "hidden")) {
        debugs(16, DBG_IMPORTANT, "CacheManager::ParseUrl: action '" << request << "' is " << prot);
        return NULL;
    }

    Mgr::Command::Pointer cmd = new Mgr::Command;
    if (!Mgr::QueryParams::Parse(params, cmd->params.queryParams))
        return NULL;
    cmd->profile = profile;
    cmd->params.httpUri = url;
    cmd->params.userName = String();
    cmd->params.password = password;
    cmd->params.actionName = request;
    return cmd;
}

/// \ingroup CacheManagerInternal
/*
 \ingroup CacheManagerInternal
 * Decodes the headers needed to perform user authentication and fills
 * the details into the cachemgrStateData argument
 */
void
CacheManager::ParseHeaders(const HttpRequest * request, Mgr::ActionParams &params)
{
    assert(request);

    params.httpMethod = request->method.id();
    params.httpFlags = request->flags;

#if HAVE_AUTH_MODULE_BASIC
    // TODO: use the authentication system decode to retrieve these details properly.

    /* base 64 _decoded_ user:passwd pair */
    const char *basic_cookie = request->header.getAuth(HDR_AUTHORIZATION, "Basic");

    if (!basic_cookie)
        return;

    const char *passwd_del;
    if (!(passwd_del = strchr(basic_cookie, ':'))) {
        debugs(16, DBG_IMPORTANT, "CacheManager::ParseHeaders: unknown basic_cookie format '" << basic_cookie << "'");
        return;
    }

    /* found user:password pair, reset old values */
    params.userName.limitInit(basic_cookie, passwd_del - basic_cookie);
    params.password = passwd_del + 1;

    /* warning: this prints decoded password which maybe not be what you want to do @?@ @?@ */
    debugs(16, 9, "CacheManager::ParseHeaders: got user: '" <<
           params.userName << "' passwd: '" << params.password << "'");
#endif
}

/**
 \ingroup CacheManagerInternal
 *
 \retval 0	if mgr->password is good or "none"
 \retval 1	if mgr->password is "disable"
 \retval !0	if mgr->password does not match configured password
 */
int
CacheManager::CheckPassword(const Mgr::Command &cmd)
{
    assert(cmd.profile != NULL);
    const char *action = cmd.profile->name;
    char *pwd = PasswdGet(Config.passwd_list, action);

    debugs(16, 4, "CacheManager::CheckPassword for action " << action);

    if (pwd == NULL)
        return cmd.profile->isPwReq;

    if (strcmp(pwd, "disable") == 0)
        return 1;

    if (strcmp(pwd, "none") == 0)
        return 0;

    if (!cmd.params.password.size())
        return 1;

    return cmd.params.password != pwd;
}

/**
 \ingroup CacheManagerAPI
 * Main entry point in the Cache Manager's activity. Gets called as part
 * of the forward chain if the right URL is detected there. Initiates
 * all needed internal work and renders the response.
 */
void
CacheManager::Start(const Comm::ConnectionPointer &client, HttpRequest * request, StoreEntry * entry)
{
    ErrorState *err = NULL;
    debugs(16, 3, "CacheManager::Start: '" << entry->url() << "'" );

    Mgr::Command::Pointer cmd = ParseUrl(entry->url());
    if (!cmd) {
        err = errorCon(ERR_INVALID_URL, HTTP_NOT_FOUND, request);
        err->url = xstrdup(entry->url());
        errorAppendEntry(entry, err);
        entry->expires = squid_curtime;
        return;
    }

    const char *actionName = cmd->profile->name;

    entry->expires = squid_curtime;

    debugs(16, 5, "CacheManager: " << client << " requesting '" << actionName << "'");

    /* get additional info from request headers */
    ParseHeaders(request, cmd->params);

    const char *userName = cmd->params.userName.size() ?
                           cmd->params.userName.termedBuf() : "unknown";

    /* Check password */

    if (CheckPassword(*cmd) != 0) {
        /* build error message */
        ErrorState *errState;
        HttpReply *rep;
        errState = errorCon(ERR_CACHE_MGR_ACCESS_DENIED, HTTP_UNAUTHORIZED, request);
        /* warn if user specified incorrect password */

        if (cmd->params.password.size()) {
            debugs(16, DBG_IMPORTANT, "CacheManager: " <<
                   userName << "@" <<
                   client << ": incorrect password for '" <<
                   actionName << "'" );
        } else {
            debugs(16, DBG_IMPORTANT, "CacheManager: " <<
                   userName << "@" <<
                   client << ": password needed for '" <<
                   actionName << "'" );
        }

        rep = errState->BuildHttpReply();

        errorStateFree(errState);

#if HAVE_AUTH_MODULE_BASIC
        /*
         * add Authenticate header using action name as a realm because
         * password depends on the action
         */
        rep->header.putAuth("Basic", actionName);
#endif

        /* store the reply */
        entry->replaceHttpReply(rep);

        entry->expires = squid_curtime;

        entry->complete();

        return;
    }

    debugs(16, 2, "CacheManager: " <<
           userName << "@" <<
           client << " requesting '" <<
           actionName << "'" );

    if (UsingSmp() && IamWorkerProcess()) {
        AsyncJob::Start(new Mgr::Forwarder(client, cmd->params, request, entry));
        return;
    }

    Mgr::Action::Pointer action = cmd->profile->creator->create(cmd);
    Must(action != NULL);
    action->run(entry, true);
}

/*
 \ingroup CacheManagerInternal
 * Renders the protection level text for an action.
 * Also doubles as a check for the protection level.
 */
const char *
CacheManager::ActionProtection(const Mgr::ActionProfile::Pointer &profile)
{
    assert(profile != NULL);
    const char *pwd = PasswdGet(Config.passwd_list, profile->name);

    if (!pwd)
        return profile->isPwReq ? "hidden" : "public";

    if (!strcmp(pwd, "disable"))
        return "disabled";

    if (strcmp(pwd, "none") == 0)
        return "public";

    return "protected";
}

/*
 \ingroup CacheManagerInternal
 * gets from the global Config the password the user would need to supply
 * for the action she queried
 */
char *
CacheManager::PasswdGet(cachemgr_passwd * a, const char *action)
{
    wordlist *w;

    while (a != NULL) {
        for (w = a->actions; w != NULL; w = w->next) {
            if (0 == strcmp(w->key, action))
                return a->passwd;

            if (0 == strcmp(w->key, "all"))
                return a->passwd;
        }

        a = a->next;
    }

    return NULL;
}

CacheManager* CacheManager::instance=0;

/**
 \ingroup CacheManagerAPI
 * Singleton accessor method.
 */
CacheManager*
CacheManager::GetInstance()
{
    if (instance == 0) {
        debugs(16, 6, "CacheManager::GetInstance: starting cachemanager up");
        instance = new CacheManager;
        Mgr::RegisterBasics();
    }
    return instance;
}<|MERGE_RESOLUTION|>--- conflicted
+++ resolved
@@ -49,13 +49,8 @@
 #include "mgr/Command.h"
 #include "mgr/Forwarder.h"
 #include "mgr/FunAction.h"
-<<<<<<< HEAD
-/* for rotate_logs() */
-#include "protos.h"
-=======
 #include "mgr/QueryParams.h"
 #include "protos.h" /* rotate_logs() */
->>>>>>> 253749a8
 #include "SquidTime.h"
 #include "Store.h"
 #include "wordlist.h"
@@ -96,12 +91,6 @@
     }
 }
 
-/**
- \ingroup CacheManagerAPI
- * Registers a C-style action, which is implemented as a pointer to a function
- * taking as argument a pointer to a StoreEntry and returning void.
- * Implemented via CacheManagerActionLegacy.
- */
 void
 CacheManager::registerProfile(char const * action, char const * desc, OBJH * handler, int pw_req_flag, int atomic)
 {
@@ -393,6 +382,7 @@
            actionName << "'" );
 
     if (UsingSmp() && IamWorkerProcess()) {
+        // is client the right connection to pass here?
         AsyncJob::Start(new Mgr::Forwarder(client, cmd->params, request, entry));
         return;
     }
