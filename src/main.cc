/*
 * $Id$
 *
 * DEBUG: section 01    Startup and Main Loop
 * AUTHOR: Harvest Derived
 *
 * SQUID Web Proxy Cache          http://www.squid-cache.org/
 * ----------------------------------------------------------
 *
 *  Squid is the result of efforts by numerous individuals from
 *  the Internet community; see the CONTRIBUTORS file for full
 *  details.   Many organizations have provided support for Squid's
 *  development; see the SPONSORS file for full details.  Squid is
 *  Copyrighted (C) 2001 by the Regents of the University of
 *  California; see the COPYRIGHT file for full details.  Squid
 *  incorporates software developed and/or copyrighted by other
 *  sources; see the CREDITS file for full details.
 *
 *  This program is free software; you can redistribute it and/or modify
 *  it under the terms of the GNU General Public License as published by
 *  the Free Software Foundation; either version 2 of the License, or
 *  (at your option) any later version.
 *
 *  This program is distributed in the hope that it will be useful,
 *  but WITHOUT ANY WARRANTY; without even the implied warranty of
 *  MERCHANTABILITY or FITNESS FOR A PARTICULAR PURPOSE.  See the
 *  GNU General Public License for more details.
 *
 *  You should have received a copy of the GNU General Public License
 *  along with this program; if not, write to the Free Software
 *  Foundation, Inc., 59 Temple Place, Suite 330, Boston, MA 02111, USA.
 *
 */

#include "squid.h"
#include "AccessLogEntry.h"
#include "acl/Acl.h"
#include "acl/Asn.h"
#if USE_ADAPTATION
#include "adaptation/Config.h"
#endif
#if USE_ECAP
#include "adaptation/ecap/Config.h"
#endif
#if ICAP_CLIENT
#include "adaptation/icap/Config.h"
#include "adaptation/icap/icap_log.h"
#endif
#include "auth/Gadgets.h"
#include "base/Subscription.h"
#include "base/TextException.h"
#include "comm.h"
#if USE_EPOLL
#include "comm_epoll.h"
#endif
#if USE_KQUEUE
#include "comm_kqueue.h"
#endif
#if USE_POLL
#include "comm_poll.h"
#endif
#if defined(USE_SELECT) || defined(USE_SELECT_WIN32)
#include "comm_select.h"
#endif
#include "ConfigParser.h"
#include "CpuAffinity.h"
#include "DiskIO/DiskIOModule.h"
#include "errorpage.h"
#if USE_SQUID_ESI
#include "esi/Module.h"
#endif
#include "event.h"
#include "EventLoop.h"
#include "ExternalACL.h"
#include "forward.h"
#include "fs/Module.h"
#include "htcp.h"
#include "HttpReply.h"
#include "icmp/IcmpSquid.h"
#include "icmp/net_db.h"
#include "ICP.h"
#include "ident/Ident.h"
#include "ip/tools.h"
#include "ipc/Coordinator.h"
#include "ipc/Kids.h"
#include "ipc/Strand.h"
#if DELAY_POOLS
#include "ClientDelayConfig.h"
#endif
#if USE_LOADABLE_MODULES
#include "LoadableModules.h"
#endif
<<<<<<< HEAD
#include "Mem.h"
#include "MemPool.h"
#include "pconn.h"
#include "PeerSelectState.h"
#include "SquidTime.h"
#include "Store.h"
#include "StoreFileSystem.h"
#include "SwapDir.h"
=======

#if USE_SSL_CRTD
#include "ssl/helper.h"
#include "ssl/certificate_db.h"
#endif

#if USE_SSL
#include "ssl/context_storage.h"
#endif

#if ICAP_CLIENT
#include "adaptation/icap/Config.h"
#endif
#if USE_ECAP
#include "adaptation/ecap/Config.h"
#endif
#if USE_ADAPTATION
#include "adaptation/Config.h"
#endif
#if USE_SQUID_ESI
#include "esi/Module.h"
#endif
#include "fs/Module.h"
>>>>>>> 0e46a3b7

#if HAVE_PATHS_H
#include <paths.h>
#endif

#if USE_WIN32_SERVICE
#include "squid_windows.h"
#include <process.h>

static int opt_install_service = FALSE;
static int opt_remove_service = FALSE;
static int opt_signal_service = FALSE;
static int opt_command_line = FALSE;
extern void WIN32_svcstatusupdate(DWORD, DWORD);
void WINAPI WIN32_svcHandler(DWORD);

#endif

#ifndef SQUID_BUILD_INFO
#define SQUID_BUILD_INFO ""
#endif

static char *opt_syslog_facility = NULL;
static int icpPortNumOverride = 1;	/* Want to detect "-u 0" */
static int configured_once = 0;
#if MALLOC_DBG
static int malloc_debug_level = 0;
#endif
static volatile int do_reconfigure = 0;
static volatile int do_rotate = 0;
static volatile int do_shutdown = 0;
static volatile int shutdown_status = 0;

static int RotateSignal = -1;
static int ReconfigureSignal = -1;
static int ShutdownSignal = -1;

static void mainRotate(void);
static void mainReconfigureStart(void);
static void mainReconfigureFinish(void*);
static void mainInitialize(void);
static void usage(void);
static void mainParseOptions(int argc, char *argv[]);
static void sendSignal(void);
static void serverConnectionsOpen(void);
static void serverConnectionsClose(void);
static void watch_child(char **);
static void setEffectiveUser(void);
#if MEM_GEN_TRACE
extern void log_trace_done();
extern void log_trace_init(char *);
#endif
static void SquidShutdown(void);
static void mainSetCwd(void);
static int checkRunningPid(void);

#ifndef _SQUID_MSWIN_
static const char *squid_start_script = "squid_start";
#endif

#if TEST_ACCESS
#include "test_access.c"
#endif

/** temporary thunk across to the unrefactored store interface */

class StoreRootEngine : public AsyncEngine
{

public:
    int checkEvents(int timeout) {
        Store::Root().callback();
        return EVENT_IDLE;
    };
};

class SignalEngine: public AsyncEngine
{

public:
    SignalEngine(EventLoop &evtLoop) : loop(evtLoop) {}
    virtual int checkEvents(int timeout);

private:
    static void StopEventLoop(void * data) {
        static_cast<SignalEngine *>(data)->loop.stop();
    }

    void doShutdown(time_t wait);

    EventLoop &loop;
};

int
SignalEngine::checkEvents(int timeout)
{
    PROF_start(SignalEngine_checkEvents);

    if (do_reconfigure) {
        mainReconfigureStart();
        do_reconfigure = 0;
    } else if (do_rotate) {
        mainRotate();
        do_rotate = 0;
    } else if (do_shutdown) {
        doShutdown(do_shutdown > 0 ? (int) Config.shutdownLifetime : 0);
        do_shutdown = 0;
    }
    BroadcastSignalIfAny(DebugSignal);
    BroadcastSignalIfAny(RotateSignal);
    BroadcastSignalIfAny(ReconfigureSignal);
    BroadcastSignalIfAny(ShutdownSignal);

    PROF_stop(SignalEngine_checkEvents);
    return EVENT_IDLE;
}

void
SignalEngine::doShutdown(time_t wait)
{
    debugs(1, 1, "Preparing for shutdown after " << statCounter.client_http.requests << " requests");
    debugs(1, 1, "Waiting " << wait << " seconds for active connections to finish");

    shutting_down = 1;

#if USE_WIN32_SERVICE
    WIN32_svcstatusupdate(SERVICE_STOP_PENDING, (wait + 1) * 1000);
#endif

    /* run the closure code which can be shared with reconfigure */
    serverConnectionsClose();

    /* detach the auth components (only do this on full shutdown) */
    AuthScheme::FreeAll();

    eventAdd("SquidShutdown", &StopEventLoop, this, (double) (wait + 1), 1, false);
}

static void
usage(void)
{
    fprintf(stderr,
#if USE_WIN32_SERVICE
            "Usage: %s [-cdhirvzCFNRVYX] [-s | -l facility] [-f config-file] [-[au] port] [-k signal] [-n name] [-O CommandLine]\n"
#else
            "Usage: %s [-cdhvzCFNRVYX] [-s | -l facility] [-f config-file] [-[au] port] [-k signal]\n"
#endif
            "       -a port   Specify HTTP port number (default: %d).\n"
            "       -d level  Write debugging to stderr also.\n"
            "       -f file   Use given config-file instead of\n"
            "                 %s\n"
            "       -h        Print help message.\n"
#if USE_WIN32_SERVICE
            "       -i        Installs as a Windows Service (see -n option).\n"
#endif
            "       -k reconfigure|rotate|shutdown|interrupt|kill|debug|check|parse\n"
            "                 Parse configuration file, then send signal to \n"
            "                 running copy (except -k parse) and exit.\n"
#if USE_WIN32_SERVICE
            "       -n name   Specify Windows Service name to use for service operations\n"
            "                 default is: " _WIN_SQUID_DEFAULT_SERVICE_NAME ".\n"
            "       -r        Removes a Windows Service (see -n option).\n"
#endif
            "       -s | -l facility\n"
            "                 Enable logging to syslog.\n"
            "       -u port   Specify ICP port number (default: %d), disable with 0.\n"
            "       -v        Print version.\n"
            "       -z        Create swap directories\n"
            "       -C        Do not catch fatal signals.\n"
            "       -D        OBSOLETE. Scheduled for removal.\n"
            "       -F        Don't serve any requests until store is rebuilt.\n"
            "       -N        No daemon mode.\n"
#if USE_WIN32_SERVICE
            "       -O options\n"
            "                 Set Windows Service Command line options in Registry.\n"
#endif
            "       -R        Do not set REUSEADDR on port.\n"
            "       -S        Double-check swap during rebuild.\n"
            "       -X        Force full debugging.\n"
            "       -Y        Only return UDP_HIT or UDP_MISS_NOFETCH during fast reload.\n",
            APP_SHORTNAME, CACHE_HTTP_PORT, DefaultConfigFile, CACHE_ICP_PORT);
    exit(1);
}

/**
 * Parse the parameters received via command line interface.
 *
 \param argc   Number of options received on command line
 \param argv   List of parameters received on command line
 */
static void
mainParseOptions(int argc, char *argv[])
{
    extern char *optarg;
    int c;

#if USE_WIN32_SERVICE
    while ((c = getopt(argc, argv, "CDFNO:RSVYXa:d:f:hik:m::n:rsl:u:vz?")) != -1)
#else
    while ((c = getopt(argc, argv, "CDFNRSYXa:d:f:hk:m::sl:u:vz?")) != -1)
#endif
    {

        switch (c) {

        case 'C':
            /** \par C
             * Unset/disabel global option for catchign signals. opt_catch_signals */
            opt_catch_signals = 0;
            break;

        case 'D':
            /** \par D
             * OBSOLETE: WAS: override to prevent optional startup DNS tests. */
            debugs(1,DBG_CRITICAL, "WARNING: -D command-line option is obsolete.");
            break;

        case 'F':
            /** \par F
             * Set global option for foreground rebuild. opt_foreground_rebuild */
            opt_foreground_rebuild = 1;
            break;

        case 'N':
            /** \par N
             * Set global option for 'no_daemon' mode. opt_no_daemon */
            opt_no_daemon = 1;
            break;

#if USE_WIN32_SERVICE

        case 'O':
            /** \par O
             * Set global option. opt_command_lin and WIN32_Command_Line */
            opt_command_line = 1;
            WIN32_Command_Line = xstrdup(optarg);
            break;
#endif

        case 'R':
            /** \par R
             * Unset/disable global option opt_reuseaddr */
            opt_reuseaddr = 0;
            break;

        case 'S':
            /** \par S
             * Set global option opt_store_doublecheck */
            opt_store_doublecheck = 1;
            break;

        case 'X':
            /** \par X
             * Force full debugging */
            Debug::parseOptions("rotate=0 ALL,9");
            Debug::override_X = 1;
            sigusr2_handle(SIGUSR2);
            break;

        case 'Y':
            /** \par Y
             * Set global option opt_reload_hit_only */
            opt_reload_hit_only = 1;
            break;

#if USE_WIN32_SERVICE

        case 'i':
            /** \par i
             * Set global option opt_install_service (to TRUE) */
            opt_install_service = TRUE;
            break;
#endif

        case 'a':
            /** \par a
             * Add optional HTTP port as given following the option */
            add_http_port(optarg);
            break;

        case 'd':
            /** \par d
             * Set global option Debug::log_stderr to the number given follwoign the option */
            Debug::log_stderr = atoi(optarg);
            break;

        case 'f':
            /** \par f
             * Load the file given instead of the default squid.conf. */
            xfree(ConfigFile);
            ConfigFile = xstrdup(optarg);
            break;

        case 'k':
            /** \par k
             * Run the administrative action given following the option */

            /** \li When its an unknown option display the usage help. */
            if ((int) strlen(optarg) < 1)
                usage();

            if (!strncmp(optarg, "reconfigure", strlen(optarg)))
                /** \li On reconfigure send SIGHUP. */
                opt_send_signal = SIGHUP;
            else if (!strncmp(optarg, "rotate", strlen(optarg)))
                /** \li On rotate send SIGQUIT or SIGUSR1. */
#ifdef _SQUID_LINUX_THREADS_

                opt_send_signal = SIGQUIT;

#else

                opt_send_signal = SIGUSR1;

#endif

            else if (!strncmp(optarg, "debug", strlen(optarg)))
                /** \li On debug send SIGTRAP or SIGUSR2. */
#ifdef _SQUID_LINUX_THREADS_

                opt_send_signal = SIGTRAP;

#else

                opt_send_signal = SIGUSR2;

#endif

            else if (!strncmp(optarg, "shutdown", strlen(optarg)))
                /** \li On shutdown send SIGTERM. */
                opt_send_signal = SIGTERM;
            else if (!strncmp(optarg, "interrupt", strlen(optarg)))
                /** \li On interrupt send SIGINT. */
                opt_send_signal = SIGINT;
            else if (!strncmp(optarg, "kill", strlen(optarg)))
                /** \li On kill send SIGKILL. */
                opt_send_signal = SIGKILL;

#ifdef SIGTTIN

            else if (!strncmp(optarg, "restart", strlen(optarg)))
                /** \li On restart send SIGTTIN. (exit and restart by parent) */
                opt_send_signal = SIGTTIN;

#endif

            else if (!strncmp(optarg, "check", strlen(optarg)))
                /** \li On check send 0 / SIGNULL. */
                opt_send_signal = 0;	/* SIGNULL */
            else if (!strncmp(optarg, "parse", strlen(optarg)))
                /** \li On parse set global flag to re-parse the config file only. */
                opt_parse_cfg_only = 1;
            else
                usage();

            break;

        case 'm':
            /** \par m
             * Set global malloc_debug_level to the value given following the option.
             * if none is given it toggles the xmalloc_trace option on/off */
            if (optarg) {
#if MALLOC_DBG
                malloc_debug_level = atoi(optarg);
#else
                fatal("Need to add -DMALLOC_DBG when compiling to use -mX option");
#endif

            } else {
#if XMALLOC_TRACE
                xmalloc_trace = !xmalloc_trace;
#else
                fatal("Need to configure --enable-xmalloc-debug-trace to use -m option");
#endif
            }
            break;

#if USE_WIN32_SERVICE

        case 'n':
            /** \par n
             * Set global option opt_signal_service (to TRUE).
             * Stores the additional parameter given in global WIN32_Service_name */
            xfree(WIN32_Service_name);

            WIN32_Service_name = xstrdup(optarg);

            opt_signal_service = TRUE;

            break;

        case 'r':
            /** \par r
             * Set global option opt_remove_service (to TRUE) */
            opt_remove_service = TRUE;

            break;

#endif

        case 'l':
            /** \par l
             * Stores the syslog facility name in global opt_syslog_facility
             * then performs actions for -s option. */
            opt_syslog_facility = xstrdup(optarg);

        case 's':
            /** \par s
             * Initialize the syslog for output */
#if HAVE_SYSLOG

            _db_set_syslog(opt_syslog_facility);

            break;

#else

            fatal("Logging to syslog not available on this platform");

            /* NOTREACHED */
#endif

        case 'u':
            /** \par u
             * Store the ICP port number given in global option icpPortNumOverride
             * ensuring its a positive number. */
            icpPortNumOverride = atoi(optarg);

            if (icpPortNumOverride < 0)
                icpPortNumOverride = 0;

            break;

        case 'v':
            /** \par v
             * Display squid version and build information. Then exit. */
            printf("Squid Cache: Version %s\n" ,version_string);
            if (strlen(SQUID_BUILD_INFO))
                printf("%s\n",SQUID_BUILD_INFO);
            printf( "configure options: %s\n", SQUID_CONFIGURE_OPTIONS);

#if USE_WIN32_SERVICE

            printf("Compiled as Windows System Service.\n");

#endif

            exit(0);

            /* NOTREACHED */

        case 'z':
            /** \par z
             * Set global option Debug::log_stderr and opt_create_swap_dirs */
            Debug::log_stderr = 1;
            opt_create_swap_dirs = 1;
            break;

        case 'h':

        case '?':

        default:
            /** \par h,?, or unknown
             * \copydoc usage() */
            usage();

            break;
        }

    }
}

/* ARGSUSED */
void
rotate_logs(int sig)
{
    do_rotate = 1;
    RotateSignal = sig;
#ifndef _SQUID_MSWIN_
#if !HAVE_SIGACTION

    signal(sig, rotate_logs);
#endif
#endif
}

/* ARGSUSED */
void
reconfigure(int sig)
{
    do_reconfigure = 1;
    ReconfigureSignal = sig;
#ifndef _SQUID_MSWIN_
#if !HAVE_SIGACTION

    signal(sig, reconfigure);
#endif
#endif
}

void
shut_down(int sig)
{
    do_shutdown = sig == SIGINT ? -1 : 1;
    ShutdownSignal = sig;
#ifdef SIGTTIN

    if (SIGTTIN == sig)
        shutdown_status = 1;

#endif
#ifndef _SQUID_MSWIN_
#if KILL_PARENT_OPT

    if (getppid() > 1) {
        debugs(1, 1, "Killing master process, pid " << getppid());

        if (kill(getppid(), sig) < 0)
            debugs(1, 1, "kill " << getppid() << ": " << xstrerror());
    }

#endif /* KILL_PARENT_OPT */
#if SA_RESETHAND == 0
    signal(SIGTERM, SIG_DFL);

    signal(SIGINT, SIG_DFL);

#endif
#endif
}

static void
serverConnectionsOpen(void)
{
    if (IamPrimaryProcess()) {
#if USE_WCCP

        wccpConnectionOpen();
#endif

#if USE_WCCPv2

        wccp2ConnectionOpen();
#endif
    }
    // Coordinator does not start proxying services
    if (!IamCoordinatorProcess()) {
        clientOpenListenSockets();
        icpConnectionsOpen();
#if USE_HTCP

        htcpInit();
#endif
#if SQUID_SNMP

        snmpConnectionOpen();
#endif

        clientdbInit();
        icmpEngine.Open();
        netdbInit();
        asnInit();
        ACL::Initialize();
        peerSelectInit();

        carpInit();
        peerUserHashInit();
        peerSourceHashInit();
    }
}

static void
serverConnectionsClose(void)
{
    assert(shutting_down || reconfiguring);

    if (IamPrimaryProcess()) {
#if USE_WCCP

        wccpConnectionClose();
#endif
#if USE_WCCPv2

        wccp2ConnectionClose();
#endif
    }
    if (!IamCoordinatorProcess()) {
        clientHttpConnectionsClose();
        icpConnectionShutdown();
#if USE_HTCP

        htcpSocketShutdown();
#endif

        icmpEngine.Close();
#if SQUID_SNMP

        snmpConnectionShutdown();
#endif

        asnFreeMemory();
    }
}

static void
mainReconfigureStart(void)
{
    debugs(1, 1, "Reconfiguring Squid Cache (version " << version_string << ")...");
    reconfiguring = 1;

    // Initiate asynchronous closing sequence
    serverConnectionsClose();
    icpConnectionClose();
#if USE_HTCP

    htcpSocketClose();
#endif
#if SQUID_SNMP

    snmpConnectionClose();
#endif
#if USE_DNSSERVERS

    dnsShutdown();
#else

    idnsShutdown();
#endif
#if USE_SSL_CRTD
    Ssl::Helper::GetInstance()->Shutdown();
#endif
#if USE_SSL
    Ssl::TheGlobalContextStorage.reconfigureStart();
#endif
    redirectShutdown();
    authenticateReset();
    externalAclShutdown();
    storeDirCloseSwapLogs();
    storeLogClose();
    accessLogClose();
#if ICAP_CLIENT
    icapLogClose();
#endif
    useragentLogClose();
    refererCloseLog();

    eventAdd("mainReconfigureFinish", &mainReconfigureFinish, NULL, 0, 1,
             false);
}

static void
mainReconfigureFinish(void *)
{
    debugs(1, 3, "finishing reconfiguring");

    errorClean();
    enter_suid();		/* root to read config file */

    // we may have disabled the need for PURGE
    if (Config2.onoff.enable_purge)
        Config2.onoff.enable_purge = 2;

    // parse the config returns a count of errors encountered.
    const int oldWorkers = Config.workers;
    if ( parseConfigFile(ConfigFile) != 0) {
        // for now any errors are a fatal condition...
        self_destruct();
    }
    if (oldWorkers != Config.workers) {
        debugs(1, DBG_CRITICAL, "WARNING: Changing 'workers' (from " <<
               oldWorkers << " to " << Config.workers <<
               ") is not supported and ignored");
        Config.workers = oldWorkers;
    }

    if (IamPrimaryProcess())
        CpuAffinityCheck();
    CpuAffinityReconfigure();

    setUmask(Config.umask);
    Mem::Report();
    setEffectiveUser();
    _db_init(Debug::cache_log, Debug::debugOptions);
    ipcache_restart();		/* clear stuck entries */
    fqdncache_restart();	/* sigh, fqdncache too */
    parseEtcHosts();
    errorInitialize();		/* reload error pages */
    accessLogInit();

#if USE_LOADABLE_MODULES
    LoadableModulesConfigure(Config.loadable_module_names);
#endif

#if USE_ADAPTATION
    bool enableAdaptation = false;
#if ICAP_CLIENT
    Adaptation::Icap::TheConfig.finalize();
    enableAdaptation = Adaptation::Icap::TheConfig.onoff || enableAdaptation;
#endif
#if USE_ECAP
    Adaptation::Ecap::TheConfig.finalize(); // must be after we load modules
    enableAdaptation = Adaptation::Ecap::TheConfig.onoff || enableAdaptation;
#endif
    Adaptation::Config::Finalize(enableAdaptation);
#endif

#if ICAP_CLIENT
    icapLogOpen();
#endif
    storeLogOpen();
    useragentOpenLog();
    refererOpenLog();
#if USE_DNSSERVERS

    dnsInit();
#else

    idnsInit();
#endif
#if USE_SSL_CRTD
    Ssl::Helper::GetInstance()->Init();
#endif

    redirectInit();
    authenticateInit(&Auth::TheConfig);
    externalAclInit();

    if (IamPrimaryProcess()) {
#if USE_WCCP

        wccpInit();
#endif
#if USE_WCCPv2

        wccp2Init();
#endif
    }

    serverConnectionsOpen();

    neighbors_init();

    storeDirOpenSwapLogs();

    mimeInit(Config.mimeTablePathname);

#if DELAY_POOLS
    Config.ClientDelay.finalize();
#endif

    if (Config.onoff.announce) {
        if (!eventFind(start_announce, NULL))
            eventAdd("start_announce", start_announce, NULL, 3600.0, 1);
    } else {
        if (eventFind(start_announce, NULL))
            eventDelete(start_announce, NULL);
    }

    writePidFile();		/* write PID file */

    debugs(1, 1, "Ready to serve requests.");

    reconfiguring = 0;
}

static void
mainRotate(void)
{
    icmpEngine.Close();
#if USE_DNSSERVERS
    dnsShutdown();
#endif
    redirectShutdown();
    authenticateRotate();
    externalAclShutdown();

    _db_rotate_log();		/* cache.log */
    storeDirWriteCleanLogs(1);
    storeLogRotate();		/* store.log */
    accessLogRotate();		/* access.log */
    useragentRotateLog();	/* useragent.log */
    refererRotateLog();		/* referer.log */
#if ICAP_CLIENT
    icapLogRotate();               /*icap.log*/
#endif
#if WIP_FWD_LOG
    fwdLogRotate();
#endif

    icmpEngine.Open();
#if USE_DNSSERVERS
    dnsInit();
#endif
    redirectInit();
    authenticateInit(&Auth::TheConfig);
    externalAclInit();
}

static void
setEffectiveUser(void)
{
    keepCapabilities();
    leave_suid();		/* Run as non privilegied user */
#ifdef _SQUID_OS2_

    return;
#endif

    if (geteuid() == 0) {
        debugs(0, 0, "Squid is not safe to run as root!  If you must");
        debugs(0, 0, "start Squid as root, then you must configure");
        debugs(0, 0, "it to run as a non-priveledged user with the");
        debugs(0, 0, "'cache_effective_user' option in the config file.");
        fatal("Don't run Squid as root, set 'cache_effective_user'!");
    }
}

static void
mainSetCwd(void)
{
    char pathbuf[MAXPATHLEN];

    if (Config.coredump_dir) {
        if (0 == strcmp("none", Config.coredump_dir)) {
            (void) 0;
        } else if (chdir(Config.coredump_dir) == 0) {
            debugs(0, 1, "Set Current Directory to " << Config.coredump_dir);
            return;
        } else {
            debugs(50, 0, "chdir: " << Config.coredump_dir << ": " << xstrerror());
        }
    }

    /* If we don't have coredump_dir or couldn't cd there, report current dir */
    if (getcwd(pathbuf, MAXPATHLEN)) {
        debugs(0, 1, "Current Directory is " << pathbuf);
    } else {
        debugs(50, 0, "WARNING: Can't find current directory, getcwd: " << xstrerror());
    }
}

#if DELAY_POOLS
#include "DelayPools.h"
#endif

static void
mainInitialize(void)
{
    /* chroot if configured to run inside chroot */

    if (Config.chroot_dir && (chroot(Config.chroot_dir) != 0 || chdir("/") != 0)) {
        fatal("failed to chroot");
    }

    if (opt_catch_signals) {
        squid_signal(SIGSEGV, death, SA_NODEFER | SA_RESETHAND);
        squid_signal(SIGBUS, death, SA_NODEFER | SA_RESETHAND);
    }

    squid_signal(SIGPIPE, SIG_IGN, SA_RESTART);
    squid_signal(SIGCHLD, sig_child, SA_NODEFER | SA_RESTART);

    setEffectiveUser();

    if (icpPortNumOverride != 1)
        Config.Port.icp = (u_short) icpPortNumOverride;

    _db_init(Debug::cache_log, Debug::debugOptions);

    fd_open(fileno(debug_log), FD_LOG, Debug::cache_log);

#if MEM_GEN_TRACE

    log_trace_init("/tmp/squid.alloc");

#endif

    debugs(1, 0, "Starting Squid Cache version " << version_string << " for " << CONFIG_HOST_TYPE << "...");

#ifdef _SQUID_WIN32_

    if (WIN32_run_mode == _WIN_SQUID_RUN_MODE_SERVICE) {
        debugs(1, 0, "Running as " << WIN32_Service_name << " Windows System Service on " << WIN32_OS_string);
        debugs(1, 0, "Service command line is: " << WIN32_Service_Command_Line);
    } else
        debugs(1, 0, "Running on " << WIN32_OS_string);

#endif

    debugs(1, 1, "Process ID " << getpid());
    setSystemLimits();
    debugs(1, 1, "With " << Squid_MaxFD << " file descriptors available");

#ifdef _SQUID_MSWIN_

    debugs(1, 1, "With " << _getmaxstdio() << " CRT stdio descriptors available");

    if (WIN32_Socks_initialized)
        debugs(1, 1, "Windows sockets initialized");

    if (WIN32_OS_version > _WIN_OS_WINNT) {
        WIN32_IpAddrChangeMonitorInit();
    }

#endif

    if (!configured_once)
        disk_init();		/* disk_init must go before ipcache_init() */

    ipcache_init();

    fqdncache_init();

    parseEtcHosts();

#if USE_DNSSERVERS

    dnsInit();

#else

    idnsInit();

#endif

    redirectInit();

    authenticateInit(&Auth::TheConfig);

    externalAclInit();

    useragentOpenLog();

    refererOpenLog();

    httpHeaderInitModule();	/* must go before any header processing (e.g. the one in errorInitialize) */

    httpReplyInitModule();	/* must go before accepting replies */

    errorInitialize();

    accessLogInit();

#if ICAP_CLIENT
    icapLogOpen();
#endif

#if USE_IDENT
    Ident::Init();
#endif

#if SQUID_SNMP

    snmpInit();

#endif
#if MALLOC_DBG

    malloc_debug(0, malloc_debug_level);

#endif

    if (!configured_once) {
#if USE_UNLINKD
        unlinkdInit();
#endif

        urlInitialize();
        statInit();
        storeInit();
        mainSetCwd();
        /* after this point we want to see the mallinfo() output */
        do_mallinfo = 1;
        mimeInit(Config.mimeTablePathname);
        refreshInit();
#if DELAY_POOLS

        DelayPools::Init();
#endif

        FwdState::initModule();
        /* register the modules in the cache manager menus */

        cbdataRegisterWithCacheManager();
        /* These use separate calls so that the comm loops can eventually
         * coexist.
         */

        eventInit();

        // TODO: pconn is a good candidate for new-style registration
        // PconnModule::GetInstance()->registerWithCacheManager();
        //   moved to PconnModule::PconnModule()
    }

    if (IamPrimaryProcess()) {
#if USE_WCCP
        wccpInit();

#endif
#if USE_WCCPv2

        wccp2Init();

#endif
    }

    serverConnectionsOpen();

    neighbors_init();

    // neighborsRegisterWithCacheManager(); //moved to neighbors_init()

    if (Config.chroot_dir)
        no_suid();

    if (!configured_once)
        writePidFile();		/* write PID file */

#ifdef _SQUID_LINUX_THREADS_

    squid_signal(SIGQUIT, rotate_logs, SA_RESTART);

    squid_signal(SIGTRAP, sigusr2_handle, SA_RESTART);

#else

    squid_signal(SIGUSR1, rotate_logs, SA_RESTART);

    squid_signal(SIGUSR2, sigusr2_handle, SA_RESTART);

#endif

    squid_signal(SIGHUP, reconfigure, SA_RESTART);

    squid_signal(SIGTERM, shut_down, SA_NODEFER | SA_RESETHAND | SA_RESTART);

    squid_signal(SIGINT, shut_down, SA_NODEFER | SA_RESETHAND | SA_RESTART);

#ifdef SIGTTIN

    squid_signal(SIGTTIN, shut_down, SA_NODEFER | SA_RESETHAND | SA_RESTART);

#endif

    memCheckInit();

#if USE_LOADABLE_MODULES
    LoadableModulesConfigure(Config.loadable_module_names);
#endif

#if USE_ADAPTATION
    bool enableAdaptation = false;

    // We can remove this dependency on specific adaptation mechanisms
    // if we create a generic Registry of such mechanisms. Should we?
#if ICAP_CLIENT
    Adaptation::Icap::TheConfig.finalize();
    enableAdaptation = Adaptation::Icap::TheConfig.onoff || enableAdaptation;
#endif
#if USE_ECAP
    Adaptation::Ecap::TheConfig.finalize(); // must be after we load modules
    enableAdaptation = Adaptation::Ecap::TheConfig.onoff || enableAdaptation;
#endif
    // must be the last adaptation-related finalize
    Adaptation::Config::Finalize(enableAdaptation);
#endif

#if USE_SQUID_ESI
    Esi::Init();
#endif

#if DELAY_POOLS
    Config.ClientDelay.finalize();
#endif

    debugs(1, 1, "Ready to serve requests.");

    if (!configured_once) {
        eventAdd("storeMaintain", Store::Maintain, NULL, 1.0, 1);

        if (Config.onoff.announce)
            eventAdd("start_announce", start_announce, NULL, 3600.0, 1);

        eventAdd("ipcache_purgelru", ipcache_purgelru, NULL, 10.0, 1);

        eventAdd("fqdncache_purgelru", fqdncache_purgelru, NULL, 15.0, 1);

#if USE_XPROF_STATS

        eventAdd("cpuProfiling", xprof_event, NULL, 1.0, 1);

#endif

        eventAdd("memPoolCleanIdlePools", Mem::CleanIdlePools, NULL, 15.0, 1);
    }

    configured_once = 1;
}

/// unsafe main routine -- may throw
int SquidMain(int argc, char **argv);
/// unsafe main routine wrapper to catch exceptions
static int SquidMainSafe(int argc, char **argv);

#if USE_WIN32_SERVICE
/* When USE_WIN32_SERVICE is defined, the main function is placed in win32.cc */
extern "C" void WINAPI
SquidWinSvcMain(int argc, char **argv)
{
    SquidMainSafe(argc, argv);
}
#else
int
main(int argc, char **argv)
{
    return SquidMainSafe(argc, argv);
}
#endif

static int
SquidMainSafe(int argc, char **argv)
{
    try {
        return SquidMain(argc, argv);
    } catch (const std::exception &e) {
        std::cerr << "dying from an unhandled exception: " << e.what() << std::endl;
        throw;
    } catch (...) {
        std::cerr << "dying from an unhandled exception." << std::endl;
        throw;
    }
    return -1; // not reached
}

/// computes name and ID for the current kid process
static void
ConfigureCurrentKid(const char *processName)
{
    // kids are marked with parenthesis around their process names
    if (processName && processName[0] == '(') {
        if (const char *idStart = strrchr(processName, '-')) {
            KidIdentifier = atoi(idStart + 1);
            const size_t nameLen = idStart - (processName + 1);
            assert(nameLen < sizeof(TheKidName));
            xstrncpy(TheKidName, processName + 1, nameLen + 1);
        }
    } else {
        xstrncpy(TheKidName, APP_SHORTNAME, sizeof(TheKidName));
        KidIdentifier = 0;
    }
}

int
SquidMain(int argc, char **argv)
{
    ConfigureCurrentKid(argv[0]);

#ifdef _SQUID_WIN32_

    int WIN32_init_err;
#endif

#if HAVE_SBRK

    sbrk_start = sbrk(0);
#endif

    Debug::parseOptions(NULL);
    debug_log = stderr;

#if defined(SQUID_MAXFD_LIMIT)

    if (SQUID_MAXFD_LIMIT < Squid_MaxFD)
        Squid_MaxFD = SQUID_MAXFD_LIMIT;

#endif

#ifdef _SQUID_WIN32_

    if ((WIN32_init_err = WIN32_Subsystem_Init(&argc, &argv)))
        return WIN32_init_err;

#endif

    /* call mallopt() before anything else */
#if HAVE_MALLOPT
#ifdef M_GRAIN
    /* Round up all sizes to a multiple of this */
    mallopt(M_GRAIN, 16);

#endif
#ifdef M_MXFAST
    /* biggest size that is considered a small block */
    mallopt(M_MXFAST, 256);

#endif
#ifdef M_NBLKS
    /* allocate this many small blocks at once */
    mallopt(M_NLBLKS, 32);

#endif
#endif /* HAVE_MALLOPT */

    squid_srandom(time(NULL));

    getCurrentTime();

    squid_start = current_time;

    failure_notify = fatal_dump;

#if USE_WIN32_SERVICE

    WIN32_svcstatusupdate(SERVICE_START_PENDING, 10000);

#endif

    mainParseOptions(argc, argv);

    if (opt_parse_cfg_only) {
        Debug::parseOptions("ALL,1");
    }

#if USE_WIN32_SERVICE

    if (opt_install_service) {
        WIN32_InstallService();
        return 0;
    }

    if (opt_remove_service) {
        WIN32_RemoveService();
        return 0;
    }

    if (opt_command_line) {
        WIN32_SetServiceCommandLine();
        return 0;
    }

#endif

    /* parse configuration file
     * note: in "normal" case this used to be called from mainInitialize() */
    {
        int parse_err;

        if (!ConfigFile)
            ConfigFile = xstrdup(DefaultConfigFile);

        assert(!configured_once);

        Mem::Init();

        storeFsInit();		/* required for config parsing */

        /* TODO: call the FS::Clean() in shutdown to do Fs cleanups */
        Fs::Init();

        /* May not be needed for parsing, have not audited for such */
        DiskIOModule::SetupAllModules();

        /* Shouldn't be needed for config parsing, but have not audited for such */
        StoreFileSystem::SetupAllFs();

        /* we may want the parsing process to set this up in the future */
        Store::Root(new StoreController);

        InitAuthSchemes();      /* required for config parsing */

        Ip::ProbeTransport(); // determine IPv4 or IPv6 capabilities before parsing.

        parse_err = parseConfigFile(ConfigFile);

        Mem::Report();

        if (opt_parse_cfg_only || parse_err > 0)
            return parse_err;
    }
    setUmask(Config.umask);
    if (-1 == opt_send_signal)
        if (checkRunningPid())
            exit(0);

#if TEST_ACCESS

    comm_init();

    comm_select_init();

    mainInitialize();

    test_access();

    return 0;

#endif

    /* send signal to running copy and exit */
    if (opt_send_signal != -1) {
        /* chroot if configured to run inside chroot */

        if (Config.chroot_dir) {
            if (chroot(Config.chroot_dir))
                fatal("failed to chroot");

            no_suid();
        } else {
            leave_suid();
        }

        sendSignal();
        /* NOTREACHED */
    }

    if (!opt_no_daemon && Config.workers > 0)
        watch_child(argv);

    if (opt_create_swap_dirs) {
        /* chroot if configured to run inside chroot */

        if (Config.chroot_dir && chroot(Config.chroot_dir)) {
            fatal("failed to chroot");
        }

        setEffectiveUser();
        debugs(0, 0, "Creating Swap Directories");
        Store::Root().create();

        return 0;
    }

    if (IamPrimaryProcess())
        CpuAffinityCheck();
    CpuAffinityInit();

    setMaxFD();

    /* init comm module */
    comm_init();

    comm_select_init();

    if (opt_no_daemon) {
        /* we have to init fdstat here. */
        fd_open(0, FD_LOG, "stdin");
        fd_open(1, FD_LOG, "stdout");
        fd_open(2, FD_LOG, "stderr");
    }

#if USE_WIN32_SERVICE

    WIN32_svcstatusupdate(SERVICE_START_PENDING, 10000);

#endif

    mainInitialize();

#if USE_WIN32_SERVICE

    WIN32_svcstatusupdate(SERVICE_RUNNING, 0);

#endif

    /* main loop */
    EventLoop mainLoop;

    SignalEngine signalEngine(mainLoop);

    mainLoop.registerEngine(&signalEngine);

    /* TODO: stop requiring the singleton here */
    mainLoop.registerEngine(EventScheduler::GetInstance());

    StoreRootEngine store_engine;

    mainLoop.registerEngine(&store_engine);

    CommSelectEngine comm_engine;

    mainLoop.registerEngine(&comm_engine);

    mainLoop.setPrimaryEngine(&comm_engine);

    /* use the standard time service */
    TimeEngine time_engine;

    mainLoop.setTimeService(&time_engine);

    if (IamCoordinatorProcess())
        AsyncJob::Start(Ipc::Coordinator::Instance());
    else if (UsingSmp() && IamWorkerProcess())
        AsyncJob::Start(new Ipc::Strand);

    /* at this point we are finished the synchronous startup. */
    starting_up = 0;

    mainLoop.run();

    if (mainLoop.errcount == 10)
        fatal_dump("Event loop exited with failure.");

    /* shutdown squid now */
    SquidShutdown();

    /* NOTREACHED */
    return 0;
}

static void
sendSignal(void)
{
    pid_t pid;
    debug_log = stderr;

    if (strcmp(Config.pidFilename, "none") == 0) {
        debugs(0, 1, "No pid_filename specified. Trusting you know what you are doing.");
    }

    pid = readPidFile();

    if (pid > 1) {
#if USE_WIN32_SERVICE

        if (opt_signal_service) {
            WIN32_sendSignal(opt_send_signal);
            exit(0);
        } else
#ifdef _SQUID_MSWIN_
        {
            fprintf(stderr, "%s: ERROR: Could not send ", APP_SHORTNAME);
            fprintf(stderr, "signal to Squid Service:\n");
            fprintf(stderr, "missing -n command line switch.\n");
            exit(1);
        }

        /* NOTREACHED */
#endif

#endif

        if (kill(pid, opt_send_signal) &&
                /* ignore permissions if just running check */
                !(opt_send_signal == 0 && errno == EPERM)) {
            fprintf(stderr, "%s: ERROR: Could not send ", APP_SHORTNAME);
            fprintf(stderr, "signal %d to process %d: %s\n",
                    opt_send_signal, (int) pid, xstrerror());
            exit(1);
        }
    } else {
        if (opt_send_signal != SIGTERM) {
            fprintf(stderr, "%s: ERROR: No running copy\n", APP_SHORTNAME);
            exit(1);
        } else {
            fprintf(stderr, "%s: No running copy\n", APP_SHORTNAME);
            exit(0);
        }
    }

    /* signal successfully sent */
    exit(0);
}

#ifndef _SQUID_MSWIN_
/*
 * This function is run when Squid is in daemon mode, just
 * before the parent forks and starts up the child process.
 * It can be used for admin-specific tasks, such as notifying
 * someone that Squid is (re)started.
 */
static void
mainStartScript(const char *prog)
{
    char script[MAXPATHLEN];
    char *t;
    size_t sl = 0;
    pid_t cpid;
    pid_t rpid;
    xstrncpy(script, prog, MAXPATHLEN);

    if ((t = strrchr(script, '/'))) {
        *(++t) = '\0';
        sl = strlen(script);
    }

    xstrncpy(&script[sl], squid_start_script, MAXPATHLEN - sl);

    if ((cpid = fork()) == 0) {
        /* child */
        execl(script, squid_start_script, (char *)NULL);
        _exit(-1);
    } else {
        do {
#ifdef _SQUID_NEXT_
            union wait status;
            rpid = wait4(cpid, &status, 0, NULL);
#else

            int status;
            rpid = waitpid(cpid, &status, 0);
#endif

        } while (rpid != cpid);
    }
}

#endif /* _SQUID_MSWIN_ */

static int
checkRunningPid(void)
{
    // master process must start alone, but its kids processes may co-exist
    if (!IamMasterProcess())
        return 0;

    pid_t pid;

    if (!debug_log)
        debug_log = stderr;

    pid = readPidFile();

    if (pid < 2)
        return 0;

    if (kill(pid, 0) < 0)
        return 0;

    debugs(0, 0, "Squid is already running!  Process ID " <<  pid);

    return 1;
}

static void
watch_child(char *argv[])
{
#ifndef _SQUID_MSWIN_
    char *prog;
#ifdef _SQUID_NEXT_

    union wait status;
#else

    int status;
#endif

    pid_t pid;
#ifdef TIOCNOTTY

    int i;
#endif

    int nullfd;

    if (!IamMasterProcess())
        return;

    openlog(APP_SHORTNAME, LOG_PID | LOG_NDELAY | LOG_CONS, LOG_LOCAL4);

    if ((pid = fork()) < 0)
        syslog(LOG_ALERT, "fork failed: %s", xstrerror());
    else if (pid > 0)
        exit(0);

    if (setsid() < 0)
        syslog(LOG_ALERT, "setsid failed: %s", xstrerror());

    closelog();

#ifdef TIOCNOTTY

    if ((i = open("/dev/tty", O_RDWR | O_TEXT)) >= 0) {
        ioctl(i, TIOCNOTTY, NULL);
        close(i);
    }

#endif

    /*
     * RBCOLLINS - if cygwin stackdumps when squid is run without
     * -N, check the cygwin1.dll version, it needs to be AT LEAST
     * 1.1.3.  execvp had a bit overflow error in a loop..
     */
    /* Connect stdio to /dev/null in daemon mode */
    nullfd = open(_PATH_DEVNULL, O_RDWR | O_TEXT);

    if (nullfd < 0)
        fatalf(_PATH_DEVNULL " %s\n", xstrerror());

    dup2(nullfd, 0);

    if (Debug::log_stderr < 0) {
        dup2(nullfd, 1);
        dup2(nullfd, 2);
    }

    if (Config.workers > 128) {
        syslog(LOG_ALERT, "Suspiciously high workers value: %d",
               Config.workers);
        // but we keep going in hope that user knows best
    }
    TheKids.init(Config.workers);

    // keep [re]starting kids until it is time to quit
    for (;;) {
        mainStartScript(argv[0]);

        // start each kid that needs to be [re]started; once
        for (int i = TheKids.count() - 1; i >= 0; --i) {
            Kid& kid = TheKids.get(i);
            if (kid.hopeless() || kid.exitedHappy() || kid.running())
                continue;

            if ((pid = fork()) == 0) {
                /* child */
                openlog(APP_SHORTNAME, LOG_PID | LOG_NDELAY | LOG_CONS, LOG_LOCAL4);
                prog = argv[0];
                argv[0] = const_cast<char*>(kid.name().termedBuf());
                execvp(prog, argv);
                syslog(LOG_ALERT, "execvp failed: %s", xstrerror());
            }

            kid.start(pid);
            syslog(LOG_NOTICE, "Squid Parent: child process %d started", pid);
        }

        /* parent */
        openlog(APP_SHORTNAME, LOG_PID | LOG_NDELAY | LOG_CONS, LOG_LOCAL4);

        squid_signal(SIGINT, SIG_IGN, SA_RESTART);

#ifdef _SQUID_NEXT_

        pid = wait3(&status, 0, NULL);

#else

        pid = waitpid(-1, &status, 0);

#endif
        // Loop to collect all stopped kids before we go to sleep below.
        do {
            Kid* kid = TheKids.find(pid);
            if (kid) {
                kid->stop(status);
                if (kid->calledExit()) {
                    syslog(LOG_NOTICE,
                           "Squid Parent: child process %d exited with status %d",
                           kid->getPid(), kid->exitStatus());
                } else if (kid->signaled()) {
                    syslog(LOG_NOTICE,
                           "Squid Parent: child process %d exited due to signal %d with status %d",
                           kid->getPid(), kid->termSignal(), kid->exitStatus());
                } else {
                    syslog(LOG_NOTICE, "Squid Parent: child process %d exited", kid->getPid());
                }
            } else {
                syslog(LOG_NOTICE, "Squid Parent: unknown child process %d exited", pid);
            }
#ifdef _SQUID_NEXT_
        } while ((pid = wait3(&status, WNOHANG, NULL)) > 0);
#else
        }
        while ((pid = waitpid(-1, &status, WNOHANG)) > 0);
#endif

        if (TheKids.allExitedHappy()) {
            exit(0);
        }

        if (TheKids.allHopeless()) {
            syslog(LOG_ALERT, "Exiting due to repeated, frequent failures");
            exit(1);
        }

        if (TheKids.allSignaled(SIGKILL)) {
            exit(0);
        }

        if (TheKids.allSignaled(SIGINT) || TheKids.allSignaled(SIGTERM)) {
            syslog(LOG_ALERT, "Exiting due to unexpected forced shutdown");
            exit(1);
        }

        squid_signal(SIGINT, SIG_DFL, SA_RESTART);
        sleep(3);
    }

    /* NOTREACHED */
#endif /* _SQUID_MSWIN_ */

}

static void
SquidShutdown()
{
    /* XXX: This function is called after the main loop has quit, which
     * means that no AsyncCalls would be called, including close handlers.
     * TODO: We need to close/shut/free everything that needs calls before
     * exiting the loop.
     */

#if USE_WIN32_SERVICE
    WIN32_svcstatusupdate(SERVICE_STOP_PENDING, 10000);
#endif

    debugs(1, 1, "Shutting down...");
#if USE_DNSSERVERS

    dnsShutdown();
#else

    idnsShutdown();
#endif
#if USE_SSL_CRTD
    Ssl::Helper::GetInstance()->Shutdown();
#endif
    redirectShutdown();
    externalAclShutdown();
    icpConnectionClose();
#if USE_HTCP

    htcpSocketClose();
#endif
#if SQUID_SNMP

    snmpConnectionClose();
#endif
#if USE_WCCP

    wccpConnectionClose();
#endif
#if USE_WCCPv2

    wccp2ConnectionClose();
#endif

    releaseServerSockets();
    commCloseAllSockets();

#if USE_SQUID_ESI
    Esi::Clean();
#endif

#if DELAY_POOLS

    DelayPools::FreePools();
#endif

    authenticateReset();
#if USE_WIN32_SERVICE

    WIN32_svcstatusupdate(SERVICE_STOP_PENDING, 10000);
#endif

    Store::Root().sync(); /* Flush pending object writes/unlinks */
#if USE_UNLINKD

    unlinkdClose();	  /* after sync/flush */
#endif

    storeDirWriteCleanLogs(0);
    PrintRusage();
    dumpMallocStats();
    Store::Root().sync();		/* Flush log writes */
    storeLogClose();
    accessLogClose();
    useragentLogClose();
    refererCloseLog();
#if WIP_FWD_LOG

    fwdUninit();
#endif

    Store::Root().sync();		/* Flush log close */
    StoreFileSystem::FreeAllFs();
    DiskIOModule::FreeAllModules();
#if LEAK_CHECK_MODE && 0 /* doesn't work at the moment */

    configFreeMemory();
    storeFreeMemory();
    /*stmemFreeMemory(); */
    netdbFreeMemory();
    ipcacheFreeMemory();
    fqdncacheFreeMemory();
    asnFreeMemory();
    clientdbFreeMemory();
    httpHeaderCleanModule();
    statFreeMemory();
    eventFreeMemory();
    mimeFreeMemory();
    errorClean();
#endif
#if !XMALLOC_TRACE

    if (opt_no_daemon) {
        file_close(0);
        file_close(1);
        file_close(2);
    }

#endif
    fdDumpOpen();

    comm_exit();

    memClean();

#if XMALLOC_TRACE

    xmalloc_find_leaks();

    debugs(1, 0, "Memory used after shutdown: " << xmalloc_total);

#endif
#if MEM_GEN_TRACE

    log_trace_done();

#endif

    if (IamPrimaryProcess()) {
        if (Config.pidFilename && strcmp(Config.pidFilename, "none") != 0) {
            enter_suid();
            safeunlink(Config.pidFilename, 0);
            leave_suid();
        }
    }

    debugs(1, 1, "Squid Cache (Version " << version_string << "): Exiting normally.");

    /*
     * DPW 2006-10-23
     * We used to fclose(debug_log) here if it was set, but then
     * we forgot to set it to NULL.  That caused some coredumps
     * because exit() ends up calling a bunch of destructors and
     * such.   So rather than forcing the debug_log to close, we'll
     * leave it open so that those destructors can write some
     * debugging if necessary.  The file will be closed anyway when
     * the process truly exits.
     */

    exit(shutdown_status);
}
<|MERGE_RESOLUTION|>--- conflicted
+++ resolved
@@ -90,7 +90,6 @@
 #if USE_LOADABLE_MODULES
 #include "LoadableModules.h"
 #endif
-<<<<<<< HEAD
 #include "Mem.h"
 #include "MemPool.h"
 #include "pconn.h"
@@ -99,7 +98,6 @@
 #include "Store.h"
 #include "StoreFileSystem.h"
 #include "SwapDir.h"
-=======
 
 #if USE_SSL_CRTD
 #include "ssl/helper.h"
@@ -123,7 +121,6 @@
 #include "esi/Module.h"
 #endif
 #include "fs/Module.h"
->>>>>>> 0e46a3b7
 
 #if HAVE_PATHS_H
 #include <paths.h>
