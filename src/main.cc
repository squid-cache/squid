--- conflicted
+++ resolved
@@ -963,18 +963,8 @@
 
         FwdState::initModule();
         /* register the modules in the cache manager menus */
-<<<<<<< HEAD
 
         cbdataRegisterWithCacheManager();
-=======
-        accessLogRegisterWithCacheManager(manager);
-        asnRegisterWithCacheManager(manager);
-        authenticateRegisterWithCacheManager(&Config.authConfiguration, manager);
-        carpRegisterWithCacheManager(manager);
-	peerUserHashRegisterWithCacheManager(manager);
-	peerSourceHashRegisterWithCacheManager(manager);
-        cbdataRegisterWithCacheManager(manager);
->>>>>>> 4a485f71
         /* These use separate calls so that the comm loops can eventually
          * coexist.
          */
