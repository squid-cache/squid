/*
 * Copyright (C) 1996-2025 The Squid Software Foundation and contributors
 *
 * Squid software is distributed under GPLv2+ license and includes
 * contributions from numerous individuals and organizations.
 * Please see the COPYING and CONTRIBUTORS files for details.
 */

/* DEBUG: section 01    Startup and Main Loop */

#include "squid.h"
#include "AccessLogEntry.h"
//#include "acl/Acl.h"
#include "acl/forward.h"
#include "anyp/UriScheme.h"
#include "auth/Config.h"
#include "auth/Gadgets.h"
#include "AuthReg.h"
#include "base/RunnersRegistry.h"
#include "base/Subscription.h"
#include "base/TextException.h"
#include "cache_cf.h"
#include "CachePeer.h"
#include "client_db.h"
#include "client_side.h"
#include "comm.h"
#include "CommandLine.h"
#include "compat/unistd.h"
#include "ConfigParser.h"
#include "CpuAffinity.h"
#include "debug/Messages.h"
#include "DiskIO/DiskIOModule.h"
#include "dns/forward.h"
#include "errorpage.h"
#include "event.h"
#include "EventLoop.h"
#include "ExternalACL.h"
#include "fd.h"
#include "format/Token.h"
#include "fqdncache.h"
#include "fs/Module.h"
#include "fs_io.h"
#include "FwdState.h"
#include "globals.h"
#include "http/Stream.h"
#include "HttpHeader.h"
#include "HttpReply.h"
#include "icmp/IcmpSquid.h"
#include "icmp/net_db.h"
#include "ICP.h"
#include "Instance.h"
#include "ip/tools.h"
#include "ipc/Coordinator.h"
#include "ipc/Kids.h"
#include "ipc/Strand.h"
#include "ipcache.h"
#include "mime.h"
#include "neighbors.h"
#include "parser/Tokenizer.h"
#include "Parsing.h"
#include "pconn.h"
#include "PeerSelectState.h"
#include "protos.h"
#include "redirect.h"
#include "refresh.h"
#include "sbuf/Stream.h"
#include "SBufStatsAction.h"
#include "SquidConfig.h"
#include "stat.h"
#include "StatCounters.h"
#include "Store.h"
#include "store/Disks.h"
#include "store_log.h"
#include "StoreFileSystem.h"
#include "time/Engine.h"
#include "tools.h"
#include "unlinkd.h"
#include "windows_service.h"

#if USE_ADAPTATION
#include "adaptation/Config.h"
#endif
#if USE_ECAP
#include "adaptation/ecap/Config.h"
#endif
#if ICAP_CLIENT
#include "adaptation/icap/Config.h"
#include "adaptation/icap/icap_log.h"
#endif
#if USE_DELAY_POOLS
#include "ClientDelayConfig.h"
#endif
#if USE_DELAY_POOLS
#include "DelayPools.h"
#endif
#if USE_LOADABLE_MODULES
#include "LoadableModules.h"
#endif
#if USE_OPENSSL
#include "ssl/context_storage.h"
#include "ssl/helper.h"
#endif
#if ICAP_CLIENT
#include "adaptation/icap/Config.h"
#endif
#if USE_ECAP
#include "adaptation/ecap/Config.h"
#endif
#if USE_ADAPTATION
#include "adaptation/Config.h"
#endif

#include <cerrno>
#if HAVE_GETOPT_H
#include <getopt.h>
#endif
#if HAVE_PATHS_H
#include <paths.h>
#endif
#if HAVE_SYS_WAIT_H
#include <sys/wait.h>
#endif

#if USE_WIN32_SERVICE
#include <process.h>

static int opt_install_service = FALSE;
static int opt_remove_service = FALSE;
static int opt_command_line = FALSE;
void WIN32_svcstatusupdate(DWORD, DWORD);
void WINAPI WIN32_svcHandler(DWORD);
#endif

static int opt_signal_service = FALSE;
static char *opt_syslog_facility = nullptr;
static int icpPortNumOverride = 1;  /* Want to detect "-u 0" */
static int configured_once = 0;
#if MALLOC_DBG
static int malloc_debug_level = 0;
#endif
static volatile int do_reconfigure = 0;
static volatile int do_rotate = 0;
static volatile int do_shutdown = 0;
static volatile int do_revive_kids = 0;
static volatile int shutdown_status = EXIT_SUCCESS;
static volatile int do_handle_stopped_child = 0;

static int RotateSignal = -1;
static int ReconfigureSignal = -1;
static int ShutdownSignal = -1;
static int ReviveKidsSignal = -1;

static void mainRotate(void);
static void mainReconfigureStart(void);
static void mainReconfigureFinish(void*);
static void mainInitialize(void);
static void usage(void);
static void mainHandleCommandLineOption(const int optId, const char *optValue);
static void sendSignal(void);
static void serverConnectionsOpen(void);
static void serverConnectionsClose(void);
static void watch_child(const CommandLine &);
static void setEffectiveUser(void);
static void SquidShutdown(void);
static void mainSetCwd(void);

#if !_SQUID_WINDOWS_
static const char *squid_start_script = "squid_start";
#endif

#if TEST_ACCESS
#include "test_access.c"
#endif

/** temporary thunk across to the unrefactored store interface */

class StoreRootEngine : public AsyncEngine
{

public:
    int checkEvents(int) override {
        Store::Root().callback();
        return EVENT_IDLE;
    };
};

class SignalEngine: public AsyncEngine
{

public:
    int checkEvents(int timeout) override;

private:
    static void StopEventLoop(void *) {
        if (EventLoop::Running)
            EventLoop::Running->stop();
    }

    static void FinalShutdownRunners(void *) {
        RunRegisteredHere(RegisteredRunner::endingShutdown);

        // XXX: this should be a Runner.
#if USE_AUTH
        /* detach the auth components (only do this on full shutdown) */
        Auth::Scheme::FreeAll();
#endif

        eventAdd("SquidTerminate", &StopEventLoop, nullptr, 0, 1, false);
    }

    void doShutdown(time_t wait);
    void handleStoppedChild();
};

int
SignalEngine::checkEvents(int)
{
    if (do_reconfigure)
        mainReconfigureStart();
    else if (do_rotate)
        mainRotate();
    else if (do_shutdown)
        doShutdown(do_shutdown > 0 ? (int) Config.shutdownLifetime : 0);
    if (do_handle_stopped_child)
        handleStoppedChild();
    return EVENT_IDLE;
}

/// Decides whether the signal-controlled action X should be delayed, canceled,
/// or executed immediately. Clears do_X (via signalVar) as needed.
static bool
AvoidSignalAction(const char *description, volatile int &signalVar)
{
    const char *avoiding = "delaying";
    const char *currentEvent = "none";
    if (shutting_down) {
        currentEvent = "shutdown";
        avoiding = "canceling";
        // do not avoid repeated shutdown signals
        // which just means the user wants to skip/abort shutdown timeouts
        if (strcmp(currentEvent, description) == 0)
            return false;
        signalVar = 0;
    }
    else if (!configured_once)
        currentEvent = "startup";
    else if (reconfiguring)
        currentEvent = "reconfiguration";
    else {
        signalVar = 0;
        return false; // do not avoid (i.e., execute immediately)
        // the caller may produce a signal-specific debugging message
    }

    debugs(1, DBG_IMPORTANT, avoiding << ' ' << description <<
           " request during " << currentEvent);
    return true;
}

void
SignalEngine::doShutdown(time_t wait)
{
    if (AvoidSignalAction("shutdown", do_shutdown))
        return;

    debugs(1, Important(2), "Preparing for shutdown after " << statCounter.client_http.requests << " requests");
    debugs(1, Important(3), "Waiting " << wait << " seconds for active connections to finish");

    if (shutting_down) {
        // Already a shutdown signal has received and shutdown is in progress.
        // Shutdown as soon as possible.
        wait = 0;
    } else {
        shutting_down = 1;

        /* run the closure code which can be shared with reconfigure */
        serverConnectionsClose();

        RunRegisteredHere(RegisteredRunner::startShutdown);
    }

#if USE_WIN32_SERVICE
    WIN32_svcstatusupdate(SERVICE_STOP_PENDING, (wait + 1) * 1000);
#endif

    eventAdd("SquidShutdown", &FinalShutdownRunners, this, (double) (wait + 1), 1, false);
}

void
SignalEngine::handleStoppedChild()
{
    // no AvoidSignalAction() call: This code can run at any time because it
    // does not depend on Squid state. It does not need debugging because it
    // handles an "internal" signal, not an external/admin command.
    do_handle_stopped_child = 0;
#if !_SQUID_WINDOWS_
    PidStatus status;
    pid_t pid;

    do {
        pid = WaitForAnyPid(status, WNOHANG);

#if HAVE_SIGACTION

    } while (pid > 0);

#else

    }
    while (pid > 0 || (pid < 0 && errno == EINTR));
#endif
#endif
}

static void
usage(void)
{
    fprintf(stderr,
            "Usage: %s [-cdzCFNRVYX] [-n name] [-s | -l facility] [-f config-file] [-[au] port] [-k signal]"
#if USE_WIN32_SERVICE
            "[-ir] [-O CommandLine]"
#endif
            "\n"
            "    -h | --help       Print help message.\n"
            "    -v | --version    Print version details.\n"
            "\n"
            "       -a port   Specify HTTP port number (default: %d).\n"
            "       -d level  Write debugging to stderr also.\n"
            "       -f file   Use given config-file instead of\n"
            "                 %s\n"
#if USE_WIN32_SERVICE
            "       -i        Installs as a Windows Service (see -n option).\n"
#endif
            "       -k reconfigure|rotate|shutdown|"
#ifdef SIGTTIN
            "restart|"
#endif
            "interrupt|kill|debug|check|parse\n"
            "                 Parse configuration file, then send signal to \n"
            "                 running copy (except -k parse) and exit.\n"
            "       -n name   Specify service name to use for service operations\n"
            "                 default is: " APP_SHORTNAME ".\n"
#if USE_WIN32_SERVICE
            "       -r        Removes a Windows Service (see -n option).\n"
#endif
            "       -s | -l facility\n"
            "                 Enable logging to syslog.\n"
            "       -u port   Specify ICP port number (default: %d), disable with 0.\n"
            "       -z        Create missing swap directories and then exit.\n"
            "       -C        Do not catch fatal signals.\n"
            "       -D        OBSOLETE. Scheduled for removal.\n"
            "       -F        Don't serve any requests until store is rebuilt.\n"
            "       -N        Master process runs in foreground and is a worker. No kids.\n"
            "       --foreground\n"
            "                 Master process runs in foreground and creates worker kids.\n"
            "       --kid role-ID\n"
            "                 Play a given SMP kid process role, with a given ID. Do not use\n"
            "                 this option. It is meant for the master process use only.\n"
#if USE_WIN32_SERVICE
            "       -O options\n"
            "                 Set Windows Service Command line options in Registry.\n"
#endif
            "       -R        Do not set REUSEADDR on port.\n"
            "       -S        Double-check swap during rebuild.\n"
            "       -X        Force full debugging.\n"
            "                 Add -d9 to also write full debugging to stderr.\n"
            "       -Y        Only return UDP_HIT or UDP_MISS_NOFETCH during fast reload.\n",
            APP_SHORTNAME, CACHE_HTTP_PORT, DEFAULT_CONFIG_FILE, CACHE_ICP_PORT);
    exit(EXIT_FAILURE);
}

/// CommandLine option IDs for --long options that lack a short (-x) equivalent
enum {
    // The absolute values do not matter except that the following values should
    // not be used: Values below 2 are for special getopt_long(3) use cases, and
    // values in the [33,126] range are reserved for short options (-x).
    optForeground = 2,
    optKid
};

// short options
// TODO: consider prefixing with ':' for better logging
// (distinguish missing required argument cases)
static const char *shortOpStr =
#if USE_WIN32_SERVICE
    "O:Vir"
#endif
    "CDFNRSYXa:d:f:hk:m::n:sl:u:vz?";

// long options
static struct option squidOptions[] = {
    {"foreground", no_argument, nullptr,  optForeground},
    {"kid",        required_argument, nullptr, optKid},
    {"help",       no_argument, nullptr, 'h'},
    {"version",    no_argument, nullptr, 'v'},
    {nullptr, 0, nullptr, 0}
};

// handle a command line parameter
static void
mainHandleCommandLineOption(const int optId, const char *optValue)
{
    switch (optId) {

    case 'C':
        /** \par C
         * Unset/disable global option for catchign signals. opt_catch_signals */
        opt_catch_signals = 0;
        break;

    case 'D':
        /** \par D
         * OBSOLETE: WAS: override to prevent optional startup DNS tests. */
        debugs(1,DBG_CRITICAL, "WARNING: -D command-line option is obsolete.");
        break;

    case 'F':
        /** \par F
         * Set global option for foreground rebuild. opt_foreground_rebuild */
        opt_foreground_rebuild = 1;
        break;

    case 'N':
        /** \par N
         * Set global option for 'no_daemon' mode. opt_no_daemon */
        opt_no_daemon = 1;
        break;

#if USE_WIN32_SERVICE

    case 'O':
        /** \par O
         * Set global option. opt_command_lin and WIN32_Command_Line */
        opt_command_line = 1;
        WIN32_Command_Line = xstrdup(optValue);
        break;
#endif

    case 'R':
        /** \par R
         * Unset/disable global option opt_reuseaddr */
        opt_reuseaddr = 0;
        break;

    case 'S':
        /** \par S
         * Set global option opt_store_doublecheck */
        opt_store_doublecheck = 1;
        break;

    case 'X':
        /** \par X
         * Force full debugging */
        Debug::parseOptions("rotate=0 ALL,9");
        Debug::override_X = 1;
        sigusr2_handle(SIGUSR2);
        break;

    case 'Y':
        /** \par Y
         * Set global option opt_reload_hit_only */
        opt_reload_hit_only = 1;
        break;

#if USE_WIN32_SERVICE

    case 'i':
        /** \par i
         * Set global option opt_install_service (to TRUE) */
        opt_install_service = TRUE;
        break;
#endif

    case 'a':
    {
        /** \par a
         * Add optional HTTP port as given following the option */
        char *port = xstrdup(optValue);
        // use a copy to avoid optValue modification
        add_http_port(port);
        xfree(port);
        break;
    }

    case 'd':
        /** \par d
         * debugs() messages with the given debugging level (and the more
         * important ones) should be written to stderr */
        Debug::ResetStderrLevel(xatoi(optValue));
        break;

    case 'f':
        /** \par f
         * Load the file given instead of the default squid.conf. */
        xfree(ConfigFile);
        ConfigFile = xstrdup(optValue);
        break;

    case 'k':
        /** \par k
         * Run the administrative action given following the option */

        /** \li When it is missing or an unknown option display the usage help. */
        if (!optValue || strlen(optValue) < 1)
            usage();

        else if (!strncmp(optValue, "reconfigure", strlen(optValue)))
            /** \li On reconfigure send SIGHUP. */
            opt_send_signal = SIGHUP;
        else if (!strncmp(optValue, "rotate", strlen(optValue)))
            /** \li On rotate send SIGQUIT or SIGUSR1. */
#if defined(_SQUID_LINUX_THREADS_)
            opt_send_signal = SIGQUIT;
#else
            opt_send_signal = SIGUSR1;
#endif

        else if (!strncmp(optValue, "debug", strlen(optValue)))
            /** \li On debug send SIGTRAP or SIGUSR2. */
#if defined(_SQUID_LINUX_THREADS_)
            opt_send_signal = SIGTRAP;
#else
            opt_send_signal = SIGUSR2;
#endif

        else if (!strncmp(optValue, "shutdown", strlen(optValue)))
            /** \li On shutdown send SIGTERM. */
            opt_send_signal = SIGTERM;
        else if (!strncmp(optValue, "interrupt", strlen(optValue)))
            /** \li On interrupt send SIGINT. */
            opt_send_signal = SIGINT;
        else if (!strncmp(optValue, "kill", strlen(optValue)))
            // XXX: In SMP mode, uncatchable SIGKILL only kills the master process
            /** \li On kill send SIGKILL. */
            opt_send_signal = SIGKILL;

#ifdef SIGTTIN

        else if (!strncmp(optValue, "restart", strlen(optValue)))
            /** \li On restart send SIGTTIN. (exit and restart by parent) */
            opt_send_signal = SIGTTIN;

#endif

        else if (!strncmp(optValue, "check", strlen(optValue)))
            /** \li On check send 0 / SIGNULL. */
            opt_send_signal = 0;    /* SIGNULL */
        else if (!strncmp(optValue, "parse", strlen(optValue)))
            /** \li On parse set global flag to re-parse the config file only. */
            opt_parse_cfg_only = 1;
        else
            usage();

        // Cannot use cache.log: use stderr for important messages (by default)
        // and stop expecting a Debug::UseCacheLog() call.
        Debug::EnsureDefaultStderrLevel(DBG_IMPORTANT);
        Debug::BanCacheLogUse();
        break;

    case 'm':
        /** \par m
         * Set global malloc_debug_level to the value given following the option.
         * if none is given it toggles the xmalloc_trace option on/off */
        if (optValue) {
#if MALLOC_DBG
            malloc_debug_level = xatoi(optValue);
#else
            fatal("Need to add -DMALLOC_DBG when compiling to use -mX option");
#endif

        }
        break;

    case 'n':
        /** \par n
         * Set global option opt_signal_service (to true).
         * Stores the additional parameter given in global service_name */
        if (optValue && *optValue != '\0') {
            const SBuf t(optValue);
            ::Parser::Tokenizer tok(t);
            const CharacterSet chr = CharacterSet::ALPHA+CharacterSet::DIGIT;
            if (!tok.prefix(service_name, chr))
                fatalf("Expected alphanumeric service name for the -n option but got: %s", optValue);
            if (!tok.atEnd())
                fatalf("Garbage after alphanumeric service name in the -n option value: %s", optValue);
            if (service_name.length() > 32)
                fatalf("Service name (-n option) must be limited to 32 characters but got %u", service_name.length());
            opt_signal_service = true;
        } else {
            fatal("A service name is required for the -n option");
        }
        break;

#if USE_WIN32_SERVICE

    case 'r':
        /** \par r
         * Set global option opt_remove_service (to TRUE) */
        opt_remove_service = TRUE;

        break;

#endif

    case 'l':
        /** \par l
         * Stores the syslog facility name in global opt_syslog_facility
         * then performs actions for -s option. */
        xfree(opt_syslog_facility); // ignore any previous options sent
        opt_syslog_facility = xstrdup(optValue);
        Debug::ConfigureSyslog(opt_syslog_facility);
        break;

    case 's':
        /** \par s
         * Initialize the syslog for output */
        Debug::ConfigureSyslog(opt_syslog_facility);
        break;

    case 'u':
        /** \par u
         * Store the ICP port number given in global option icpPortNumOverride
         * ensuring its a positive number. */
        icpPortNumOverride = atoi(optValue);

        if (icpPortNumOverride < 0)
            icpPortNumOverride = 0;

        break;

    case 'v':
        /** \par v
         * Display squid version and build information. Then exit. */
        printf("Squid Cache: Version %s\n",version_string);
        printf("Service Name: " SQUIDSBUFPH "\n", SQUIDSBUFPRINT(service_name));
        if (strlen(SQUID_BUILD_INFO))
            printf("%s\n",SQUID_BUILD_INFO);
#if USE_OPENSSL
        printf("\nThis binary uses %s. ", OpenSSL_version(OPENSSL_VERSION));
#if OPENSSL_VERSION_MAJOR < 3
        printf("For legal restrictions on distribution see https://www.openssl.org/source/license.html\n\n");
#endif
#endif
        printf( "configure options: %s\n", SQUID_CONFIGURE_OPTIONS);

#if USE_WIN32_SERVICE

        printf("Compiled as Windows System Service.\n");

#endif

        exit(EXIT_SUCCESS);

    /* NOTREACHED */

    case 'z':
        /** \par z
         * Request cache_dir initialization */
        opt_create_swap_dirs = 1;
        // We will use cache.log, but this command is often executed on the
        // command line, so use stderr to show important messages (by default).
        // TODO: Generalize/fix this -z-specific and sometimes faulty logic with
        // "use stderr when it is a tty [until we GoIntoBackground()]" logic.
        Debug::EnsureDefaultStderrLevel(DBG_IMPORTANT);
        break;

    case optForeground:
        /** \par --foreground
         * Set global option opt_foreground */
        opt_foreground = 1;
        break;

    case optKid:
        // already processed in ConfigureCurrentKid()
        break;

    case 'h':

    case '?':

    default:
        /** \par h,?, or unknown
         * \copydoc usage() */
        usage();

        break;
    }
}

/* ARGSUSED */
void
rotate_logs(int sig)
{
    do_rotate = 1;
    RotateSignal = sig;
#if !_SQUID_WINDOWS_
#if !HAVE_SIGACTION

    signal(sig, rotate_logs);
#endif
#endif
}

/* ARGSUSED */
void
reconfigure(int sig)
{
    do_reconfigure = 1;
    ReconfigureSignal = sig;
#if !_SQUID_WINDOWS_
#if !HAVE_SIGACTION

    signal(sig, reconfigure);
#endif
#endif
}

static void
master_revive_kids(int sig)
{
    ReviveKidsSignal = sig;
    do_revive_kids = true;

#if !_SQUID_WINDOWS_
#if !HAVE_SIGACTION
    signal(sig, master_revive_kids);
#endif
#endif
}

/// Shutdown signal handler for master process
static void
master_shutdown(int sig)
{
    do_shutdown = 1;
    ShutdownSignal = sig;

#if !_SQUID_WINDOWS_
#if !HAVE_SIGACTION
    signal(sig, master_shutdown);
#endif
#endif

}

void
shut_down(int sig)
{
    do_shutdown = sig == SIGINT ? -1 : 1;
    ShutdownSignal = sig;
#if defined(SIGTTIN)
    if (SIGTTIN == sig)
        shutdown_status = EXIT_FAILURE;
#endif

#if !defined(_SQUID_WINDOWS_) && !defined(HAVE_SIGACTION)
    signal(sig, shut_down);
#endif
}

void
sig_child(int sig)
{
    do_handle_stopped_child = 1;

#if !defined(_SQUID_WINDOWS_) && !defined(HAVE_SIGACTION)
    signal(sig, sig_child);
#else
    (void)sig;
#endif
}

static void
serverConnectionsOpen(void)
{
    // start various proxying services if we are responsible for them
    if (IamWorkerProcess()) {
        clientOpenListenSockets();
        icpOpenPorts();
<<<<<<< HEAD
#if SQUID_SNMP
        snmpOpenPorts();
#endif

=======
#if USE_HTCP
        htcpOpenPorts();
#endif
>>>>>>> c99cbe69
        icmpEngine.Open();
        netdbInit();
        Acl::Node::Initialize();
        peerSelectInit();
    }
}

static void
serverConnectionsClose(void)
{
    assert(shutting_down || reconfiguring);

    if (IamWorkerProcess()) {
        clientConnectionsClose();
        icpConnectionShutdown();
        icmpEngine.Close();
    }
}

static void
mainReconfigureStart(void)
{
    if (AvoidSignalAction("reconfiguration", do_reconfigure))
        return;

    debugs(1, DBG_IMPORTANT, "Reconfiguring Squid Cache (version " << version_string << ")...");
    reconfiguring = 1;

    RunRegisteredHere(RegisteredRunner::startReconfigure);

    // Initiate asynchronous closing sequence
    serverConnectionsClose();
    icpClosePorts();
#if USE_OPENSSL
    Ssl::TheGlobalContextStorage().reconfigureStart();
#endif
#if USE_AUTH
    authenticateReset();
#endif
    externalAclShutdown();
    storeDirCloseSwapLogs();
    storeLogClose();
    accessLogClose();
#if ICAP_CLIENT
    icapLogClose();
#endif
    Security::CloseLogs();

    eventAdd("mainReconfigureFinish", &mainReconfigureFinish, nullptr, 0, 1,
             false);
}

/// error message to log when Configuration::Parse() fails
static SBuf
ConfigurationFailureMessage()
{
    SBufStream out;
    out << (reconfiguring ? "re" : "");
    out << "configuration failure: " << CurrentException;
    if (!opt_parse_cfg_only)
        out << Debug::Extra << "advice: Run 'squid -k parse' and check for ERRORs.";
    return out.buf();
}

static void
mainReconfigureFinish(void *)
{
    debugs(1, 3, "finishing reconfiguring");

    errorClean();
    enter_suid();       /* root to read config file */

    // we may have disabled the need for PURGE
    if (Config2.onoff.enable_purge)
        Config2.onoff.enable_purge = 2;

    const int oldWorkers = Config.workers;

    try {
        Configuration::Parse();
    } catch (...) {
        // for now any errors are a fatal condition...
        fatal(ConfigurationFailureMessage().c_str());
    }

    if (oldWorkers != Config.workers) {
        debugs(1, DBG_CRITICAL, "WARNING: Changing 'workers' (from " <<
               oldWorkers << " to " << Config.workers <<
               ") requires a full restart. It has been ignored by reconfigure.");
        Config.workers = oldWorkers;
    }

    RunRegisteredHere(RegisteredRunner::syncConfig);

    if (IamPrimaryProcess())
        CpuAffinityCheck();
    CpuAffinityReconfigure();

    setUmask(Config.umask);
    setEffectiveUser();
    Debug::UseCacheLog();
    ipcache_restart();      /* clear stuck entries */
    fqdncache_restart();    /* sigh, fqdncache too */
    parseEtcHosts();
    errorInitialize();      /* reload error pages */
    accessLogInit();

#if USE_LOADABLE_MODULES
    LoadableModulesConfigure(Config.loadable_module_names);
#endif

#if USE_ADAPTATION
    bool enableAdaptation = false;
#if ICAP_CLIENT
    Adaptation::Icap::TheConfig.finalize();
    enableAdaptation = Adaptation::Icap::TheConfig.onoff || enableAdaptation;
#endif
#if USE_ECAP
    Adaptation::Ecap::TheConfig.finalize(); // must be after we load modules
    enableAdaptation = Adaptation::Ecap::TheConfig.onoff || enableAdaptation;
#endif
    Adaptation::Config::Finalize(enableAdaptation);
#endif

    Security::OpenLogs();
#if ICAP_CLIENT
    icapLogOpen();
#endif
    storeLogOpen();
    Dns::Init();
#if USE_SSL_CRTD
    Ssl::Helper::Reconfigure();
#endif
#if USE_OPENSSL
    Ssl::CertValidationHelper::Reconfigure();
#endif

    redirectReconfigure();
#if USE_AUTH
    authenticateInit(&Auth::TheConfig.schemes);
#endif
    externalAclInit();

    serverConnectionsOpen();

    neighbors_init();

    storeDirOpenSwapLogs();

    mimeInit(Config.mimeTablePathname);

    if (unlinkdNeeded())
        unlinkdInit();

#if USE_DELAY_POOLS
    Config.ClientDelay.finalize();
#endif

    reconfiguring = 0;
}

static void
mainRotate(void)
{
    if (AvoidSignalAction("log rotation", do_rotate))
        return;

    icmpEngine.Close();
    redirectShutdown();
#if USE_AUTH
    authenticateRotate();
#endif
    externalAclShutdown();

    _db_rotate_log();       /* cache.log */
    storeDirWriteCleanLogs(1);
    storeLogRotate();       /* store.log */
    accessLogRotate();      /* access.log */
    Security::RotateLogs();
#if ICAP_CLIENT
    icapLogRotate();               /*icap.log*/
#endif
    icmpEngine.Open();
    redirectInit();
#if USE_AUTH
    authenticateInit(&Auth::TheConfig.schemes);
#endif
    externalAclInit();
}

static void
setEffectiveUser(void)
{
    keepCapabilities();
    leave_suid();       /* Run as non privilegied user */
#if _SQUID_OS2_

    return;
#endif

    if (geteuid() == 0) {
        debugs(0, DBG_CRITICAL, "Squid is not safe to run as root!  If you must");
        debugs(0, DBG_CRITICAL, "start Squid as root, then you must configure");
        debugs(0, DBG_CRITICAL, "it to run as a non-privileged user with the");
        debugs(0, DBG_CRITICAL, "'cache_effective_user' option in the config file.");
        fatal("Don't run Squid as root, set 'cache_effective_user'!");
    }
}

/// changes working directory, providing error reporting
static bool
mainChangeDir(const char *dir)
{
    if (chdir(dir) == 0)
        return true;

    int xerrno = errno;
    debugs(50, DBG_CRITICAL, "ERROR: cannot change current directory to " << dir <<
           ": " << xstrerr(xerrno));
    return false;
}

/// Hack: Have we called chroot()? This exposure is needed because some code has
/// to open the same files before and after chroot()
bool Chrooted = false;

/// set the working directory.
static void
mainSetCwd(void)
{
    if (Config.chroot_dir && !Chrooted) {
        Chrooted = true;

        if (chroot(Config.chroot_dir) != 0) {
            int xerrno = errno;
            fatalf("chroot to %s failed: %s", Config.chroot_dir, xstrerr(xerrno));
        }

        if (!mainChangeDir("/"))
            fatalf("chdir to / after chroot to %s failed", Config.chroot_dir);
    }

    if (Config.coredump_dir && strcmp("none", Config.coredump_dir) != 0) {
        if (mainChangeDir(Config.coredump_dir)) {
            debugs(0, Important(4), "Set Current Directory to " << Config.coredump_dir);
            return;
        }
    }

    /* If we don't have coredump_dir or couldn't cd there, report current dir */
    char pathbuf[MAXPATHLEN];
    if (getcwd(pathbuf, MAXPATHLEN)) {
        debugs(0, DBG_IMPORTANT, "Current Directory is " << pathbuf);
    } else {
        int xerrno = errno;
        debugs(50, DBG_CRITICAL, "WARNING: Can't find current directory, getcwd: " << xstrerr(xerrno));
    }
}

static void
mainInitialize(void)
{
    if (opt_catch_signals) {
        squid_signal(SIGSEGV, death, SA_NODEFER | SA_RESETHAND);
        squid_signal(SIGBUS, death, SA_NODEFER | SA_RESETHAND);
    }

    squid_signal(SIGPIPE, SIG_IGN, SA_RESTART);
    squid_signal(SIGCHLD, sig_child, SA_NODEFER | SA_RESTART);
    squid_signal(SIGHUP, reconfigure, SA_RESTART);

    setEffectiveUser();

    if (icpPortNumOverride != 1)
        Config.Port.icp = (unsigned short) icpPortNumOverride;

    debugs(1, DBG_CRITICAL, "Starting Squid Cache version " << version_string << " for " << CONFIG_HOST_TYPE << "...");
    debugs(1, Critical(5), "Service Name: " << service_name);

#if _SQUID_WINDOWS_
    if (WIN32_run_mode == _WIN_SQUID_RUN_MODE_SERVICE) {
        debugs(1, DBG_CRITICAL, "Service command line is: " << WIN32_Service_Command_Line);
    } else
        debugs(1, DBG_CRITICAL, "Running on " << WIN32_OS_string);
#endif

    debugs(1, Important(6), "Process ID " << getpid());

    debugs(1, Important(7), "Process Roles:" << ProcessRoles());

    setSystemLimits();
    debugs(1, Important(8), "With " << Squid_MaxFD << " file descriptors available");

#if _SQUID_WINDOWS_

    debugs(1, DBG_IMPORTANT, "With " << _getmaxstdio() << " CRT stdio descriptors available");

    if (WIN32_Socks_initialized)
        debugs(1, DBG_IMPORTANT, "Windows sockets initialized");

    if (WIN32_OS_version > _WIN_OS_WINNT) {
        WIN32_IpAddrChangeMonitorInit();
    }

#endif

    ipcache_init();

    fqdncache_init();

    parseEtcHosts();

    Dns::Init();

#if USE_SSL_CRTD
    Ssl::Helper::Init();
#endif

#if USE_OPENSSL
    Ssl::CertValidationHelper::Init();
#endif

    redirectInit();
#if USE_AUTH
    authenticateInit(&Auth::TheConfig.schemes);
#endif
    externalAclInit();

    httpHeaderInitModule(); /* must go before any header processing (e.g. the one in errorInitialize) */

    errorInitialize();

    accessLogInit();

    Security::OpenLogs();

#if ICAP_CLIENT
    icapLogOpen();
#endif

#if MALLOC_DBG

    malloc_debug(0, malloc_debug_level);

#endif

    if (unlinkdNeeded())
        unlinkdInit();

    urlInitialize();
    statInit();
    storeInit();
    mainSetCwd();
    mimeInit(Config.mimeTablePathname);
    refreshInit();
#if USE_DELAY_POOLS
    DelayPools::Init();
#endif

    FwdState::initModule();
    SBufStatsAction::RegisterWithCacheManager();

    AsyncJob::RegisterWithCacheManager();

    /* These use separate calls so that the comm loops can eventually
     * coexist.
     */

    eventInit();

    // TODO: pconn is a good candidate for new-style registration
    // PconnModule::GetInstance()->registerWithCacheManager();
    // moved to PconnModule::PconnModule()

    serverConnectionsOpen();

    neighbors_init();

    // neighborsRegisterWithCacheManager(); //moved to neighbors_init()

    if (Config.chroot_dir)
        no_suid();

#if defined(_SQUID_LINUX_THREADS_)

    squid_signal(SIGQUIT, rotate_logs, SA_RESTART);

    squid_signal(SIGTRAP, sigusr2_handle, SA_RESTART);

#else

    squid_signal(SIGUSR1, rotate_logs, SA_RESTART);

    squid_signal(SIGUSR2, sigusr2_handle, SA_RESTART);

#endif

    squid_signal(SIGTERM, shut_down, SA_RESTART);

    squid_signal(SIGINT, shut_down, SA_RESTART);

#ifdef SIGTTIN

    squid_signal(SIGTTIN, shut_down, SA_RESTART);

#endif

#if USE_LOADABLE_MODULES
    LoadableModulesConfigure(Config.loadable_module_names);
#endif

#if USE_ADAPTATION
    bool enableAdaptation = false;

    // We can remove this dependency on specific adaptation mechanisms
    // if we create a generic Registry of such mechanisms. Should we?
#if ICAP_CLIENT
    Adaptation::Icap::TheConfig.finalize();
    enableAdaptation = Adaptation::Icap::TheConfig.onoff || enableAdaptation;
#endif
#if USE_ECAP
    Adaptation::Ecap::TheConfig.finalize(); // must be after we load modules
    enableAdaptation = Adaptation::Ecap::TheConfig.onoff || enableAdaptation;
#endif
    // must be the last adaptation-related finalize
    Adaptation::Config::Finalize(enableAdaptation);
#endif

#if USE_DELAY_POOLS
    Config.ClientDelay.finalize();
#endif

    eventAdd("storeMaintain", Store::Maintain, nullptr, 1.0, 1);

    eventAdd("ipcache_purgelru", ipcache_purgelru, nullptr, 10.0, 1);

    eventAdd("fqdncache_purgelru", fqdncache_purgelru, nullptr, 15.0, 1);

    eventAdd("memPoolCleanIdlePools", Mem::CleanIdlePools, nullptr, 15.0, 1);

    configured_once = 1;
}

static void
OnTerminate()
{
    // ignore recursive calls to avoid termination loops
    static bool terminating = false;
    if (terminating)
        return;
    terminating = true;

    debugs(1, DBG_CRITICAL, "FATAL: Dying after an undetermined failure" << CurrentExceptionExtra);

    Debug::PrepareToDie();
    abort();
}

/// unsafe main routine -- may throw
int SquidMain(int argc, char **argv);
/// unsafe main routine wrapper to catch exceptions
static int SquidMainSafe(int argc, char **argv);

#if USE_WIN32_SERVICE
/* Entry point for Windows services */
extern "C" void WINAPI
SquidWinSvcMain(int argc, char **argv)
{
    SquidMainSafe(argc, argv);
}
#endif

int
main(int argc, char **argv)
{
#if USE_WIN32_SERVICE
    SetErrorMode(SEM_NOGPFAULTERRORBOX);
    if ((argc == 2) && strstr(argv[1], _WIN_SQUID_SERVICE_OPTION))
        return WIN32_StartService(argc, argv);
    else {
        WIN32_run_mode = _WIN_SQUID_RUN_MODE_INTERACTIVE;
        opt_no_daemon = 1;
    }
#endif

    return SquidMainSafe(argc, argv);
}

static int
SquidMainSafe(int argc, char **argv)
{
    (void)std::set_terminate(&OnTerminate);
    // XXX: This top-level catch works great for startup, but, during runtime,
    // it erases valuable stack info. TODO: Let stack-preserving OnTerminate()
    // handle FATAL runtime errors by splitting main code into protected
    // startup, unprotected runtime, and protected termination sections!
    try {
        return SquidMain(argc, argv);
    } catch (...) {
        debugs(1, DBG_CRITICAL, "FATAL: " << CurrentException);
    }
    return EXIT_FAILURE;
}

/// computes name and ID for the current kid process
static void
ConfigureCurrentKid(const CommandLine &cmdLine)
{
    const char *kidParams = nullptr;
    if (cmdLine.hasOption(optKid, &kidParams)) {
        SBuf processName(kidParams);
        SBuf kidId;
        Parser::Tokenizer tok(processName);
        tok.suffix(kidId, CharacterSet::DIGIT);
        KidIdentifier = xatoi(kidId.c_str());
        tok.skipSuffix(SBuf("-"));
        TheKidName = tok.remaining();
        if (TheKidName.cmp("squid-coord") == 0)
            TheProcessKind = pkCoordinator;
        else if (TheKidName.cmp("squid") == 0)
            TheProcessKind = pkWorker;
        else if (TheKidName.cmp("squid-disk") == 0)
            TheProcessKind = pkDisker;
        else
            TheProcessKind = pkOther; // including coordinator
    } else {
        TheKidName.assign(APP_SHORTNAME);
        KidIdentifier = 0;
    }
    Debug::NameThisKid(KidIdentifier);
}

/// Start directing debugs() messages to the configured cache.log.
static void
ConfigureDebugging()
{
    if (opt_no_daemon) {
        fd_open(0, FD_LOG, "stdin");
        fd_open(1, FD_LOG, "stdout");
        fd_open(2, FD_LOG, "stderr");
    }
    // we should not create cache.log outside chroot environment, if any
    // XXX: With Config.chroot_dir set, SMP master process calls Debug::BanCacheLogUse().
    if (!Config.chroot_dir || Chrooted)
        Debug::UseCacheLog();
    else
        Debug::BanCacheLogUse();
}

static void
RunConfigUsers()
{
    RunRegisteredHere(RegisteredRunner::claimMemoryNeeds);
    RunRegisteredHere(RegisteredRunner::useConfig);
}

static void
StartUsingConfig()
{
    setMaxFD();
    fde::Init();
    const auto skipCwdAdjusting = IamMasterProcess() && InDaemonMode();
    if (skipCwdAdjusting) {
        ConfigureDebugging();
        RunConfigUsers();
    } else if (Config.chroot_dir) {
        RunConfigUsers();
        enter_suid();
        // TODO: don't we need to RunConfigUsers() in the configured
        // chroot environment?
        mainSetCwd();
        leave_suid();
        ConfigureDebugging();
    } else {
        ConfigureDebugging();
        RunConfigUsers();
        enter_suid();
        // TODO: since RunConfigUsers() may use a relative path, we
        // need to change the process root first
        mainSetCwd();
        leave_suid();
    }
}

/// register all known modules for handling future RegisteredRunner events
static void
RegisterModules()
{
    // These registration calls do not represent a RegisteredRunner "event". The
    // modules registered here should be initialized later, during those events.

    // RegisteredRunner event handlers should not depend on handler call order
    // and, hence, should not depend on the registration call order below.

    CallRunnerRegistrator(CarpRr);
    CallRunnerRegistrator(ClientDbRr);
    CallRunnerRegistrator(CollapsedForwardingRr);
    CallRunnerRegistrator(MemStoreRr);
    CallRunnerRegistrator(PeerPoolMgrsRr);
    CallRunnerRegistrator(PeerSourceHashRr);
    CallRunnerRegistrator(SharedMemPagesRr);
    CallRunnerRegistrator(SharedSessionCacheRr);
    CallRunnerRegistrator(TransientsRr);
    CallRunnerRegistratorIn(Dns, ConfigRr);

#if HAVE_DISKIO_MODULE_IPCIO
    CallRunnerRegistrator(IpcIoRr);
#endif

#if HAVE_AUTH_MODULE_NTLM
    CallRunnerRegistrator(NtlmAuthRr);
#endif

#if USE_AUTH
    CallRunnerRegistrator(PeerUserHashRr);
#endif
#if USE_HTCP
    CallRunnerRegistrator(HtcpRr);
#endif
#if USE_OPENSSL
    CallRunnerRegistrator(sslBumpCfgRr);
#endif

#if HAVE_FS_ROCK
    CallRunnerRegistratorIn(Rock, SwapDirRr);
#endif

#if SQUID_SNMP
    CallRunnerRegistrator(SnmpRr);
#endif

#if USE_WCCP
    CallRunnerRegistrator(WccpRr);
#endif
#if USE_WCCPv2
    CallRunnerRegistrator(Wccp2Rr);
#endif
}

int
SquidMain(int argc, char **argv)
{
    // We must register all modules before the first RunRegisteredHere() call.
    // We do it ASAP/here so that we do not need to move this code when we add
    // earlier hooks to the RegisteredRunner API.
    RegisterModules();

    const CommandLine cmdLine(argc, argv, shortOpStr, squidOptions);

    ConfigureCurrentKid(cmdLine);

#if defined(SQUID_MAXFD_LIMIT)

    if (SQUID_MAXFD_LIMIT < Squid_MaxFD)
        Squid_MaxFD = SQUID_MAXFD_LIMIT;

#endif

    /* NOP under non-windows */
    int WIN32_init_err=0;
    if ((WIN32_init_err = WIN32_Subsystem_Init(&argc, &argv)))
        return WIN32_init_err;

    /* call mallopt() before anything else */
#if HAVE_MALLOPT
#ifdef M_GRAIN
    /* Round up all sizes to a multiple of this */
    mallopt(M_GRAIN, 16);

#endif
#ifdef M_MXFAST
    /* biggest size that is considered a small block */
    mallopt(M_MXFAST, 256);

#endif
#ifdef M_NBLKS
    /* allocate this many small blocks at once */
    mallopt(M_NLBLKS, 32);

#endif
#endif /* HAVE_MALLOPT */

    getCurrentTime();

    squid_start = current_time;

    failure_notify = fatal_dump;

#if USE_WIN32_SERVICE

    WIN32_svcstatusupdate(SERVICE_START_PENDING, 10000);

#endif
    AnyP::UriScheme::Init(); // needs to be before arg parsing, bug 5337

    cmdLine.forEachOption(mainHandleCommandLineOption);

    Debug::SettleStderr();
    Debug::SettleSyslog();

    if (opt_foreground && opt_no_daemon) {
        debugs(1, DBG_CRITICAL, "WARNING: --foreground command-line option has no effect with -N.");
    }

#if USE_WIN32_SERVICE

    if (opt_install_service) {
        WIN32_InstallService();
        return 0;
    }

    if (opt_remove_service) {
        WIN32_RemoveService();
        return 0;
    }

    if (opt_command_line) {
        WIN32_SetServiceCommandLine();
        return 0;
    }

#endif

    /* parse configuration file
     * note: in "normal" case this used to be called from mainInitialize() */
    {
        if (!ConfigFile)
            ConfigFile = xstrdup(DEFAULT_CONFIG_FILE);

        assert(!configured_once);

        Mem::Init();

        storeFsInit();      /* required for config parsing */

        Fs::Init();

        /* May not be needed for parsing, have not audited for such */
        DiskIOModule::SetupAllModules();

        /* we may want the parsing process to set this up in the future */
        Acl::Init();
        Auth::Init();      /* required for config parsing. NOP if !USE_AUTH */
        Ip::ProbeTransport(); // determine IPv4 or IPv6 capabilities before parsing.

        Format::Token::Init(); // XXX: temporary. Use a runners registry of pre-parse runners instead.

        RunRegisteredHere(RegisteredRunner::bootstrapConfig);

        try {
            Configuration::Parse();
        } catch (...) {
            auto msg = ConfigurationFailureMessage();
            if (opt_parse_cfg_only) {
                debugs(3, DBG_CRITICAL, "FATAL: " << msg);
                return EXIT_FAILURE;
            } else {
                fatal(msg.c_str());
                return EXIT_FAILURE; // unreachable
            }
        }

        if (opt_parse_cfg_only)
            return EXIT_SUCCESS;
    }
    setUmask(Config.umask);

    // Master optimization: Where possible, avoid pointless daemon fork() and/or
    // pointless wait for the exclusive PID file lock. This optional/weak check
    // is not applicable to kids because they always co-exist with their master.
    if (opt_send_signal == -1 && IamMasterProcess())
        Instance::ThrowIfAlreadyRunning();

    /* send signal to running copy and exit */
    if (opt_send_signal != -1) {
        /* chroot if configured to run inside chroot */
        mainSetCwd();
        if (Config.chroot_dir) {
            no_suid();
        } else {
            leave_suid();
        }

        sendSignal();
        return 0;
    }

    debugs(1,2, "Doing post-config initialization");
    leave_suid();
    RunRegisteredHere(RegisteredRunner::finalizeConfig);

    if (IamMasterProcess()) {
        if (InDaemonMode()) {
            watch_child(cmdLine);
            // NOTREACHED
        } else {
            Instance::WriteOurPid();
        }
    }

    StartUsingConfig();
    enter_suid();

    if (opt_create_swap_dirs) {
        setEffectiveUser();
        debugs(0, DBG_CRITICAL, "Creating missing swap directories");
        Store::Root().create();

        return 0;
    }

    if (IamPrimaryProcess())
        CpuAffinityCheck();
    CpuAffinityInit();

    /* init comm module */
    comm_init();

#if USE_WIN32_SERVICE

    WIN32_svcstatusupdate(SERVICE_START_PENDING, 10000);

#endif

    mainInitialize();

#if USE_WIN32_SERVICE

    WIN32_svcstatusupdate(SERVICE_RUNNING, 0);

#endif

    /* main loop */
    EventLoop mainLoop;

    SignalEngine signalEngine;

    mainLoop.registerEngine(&signalEngine);

    /* TODO: stop requiring the singleton here */
    mainLoop.registerEngine(EventScheduler::GetInstance());

    StoreRootEngine store_engine;

    mainLoop.registerEngine(&store_engine);

    CommSelectEngine comm_engine;

    mainLoop.registerEngine(&comm_engine);

    mainLoop.setPrimaryEngine(&comm_engine);

    /* use the standard time service */
    Time::Engine time_engine;

    mainLoop.setTimeService(&time_engine);

    if (IamCoordinatorProcess())
        AsyncJob::Start(Ipc::Coordinator::Instance());
    else if (UsingSmp() && (IamWorkerProcess() || IamDiskProcess()))
        AsyncJob::Start(new Ipc::Strand);

    /* at this point we are finished the synchronous startup. */
    starting_up = 0;

    mainLoop.run();

    if (mainLoop.errcount == 10)
        fatal_dump("Event loop exited with failure.");

    /* shutdown squid now */
    SquidShutdown();

    /* NOTREACHED */
    return 0;
}

static void
sendSignal(void)
{
#if USE_WIN32_SERVICE
    // WIN32_sendSignal() does not need the PID value to signal,
    // but we must exit if there is no valid PID (TODO: Why?).
    (void)Instance::Other();
    if (!opt_signal_service)
        throw TexcHere("missing -n command line switch");
    WIN32_sendSignal(opt_send_signal);
#else
    const auto pid = Instance::Other();
    if (kill(pid, opt_send_signal) &&
            /* ignore permissions if just running check */
            !(opt_send_signal == 0 && errno == EPERM)) {
        const auto savedErrno = errno;
        throw TexcHere(ToSBuf("failed to send signal ", opt_send_signal,
                              " to Squid instance with PID ", pid, ": ", xstrerr(savedErrno)));
    }
#endif
    /* signal successfully sent */
}

#if !_SQUID_WINDOWS_
/*
 * This function is run when Squid is in daemon mode, just
 * before the parent forks and starts up the child process.
 * It can be used for admin-specific tasks, such as notifying
 * someone that Squid is (re)started.
 */
static void
mainStartScript(const char *prog)
{
    char script[MAXPATHLEN];
    char *t;
    size_t sl = 0;
    pid_t cpid;
    pid_t rpid;
    xstrncpy(script, prog, MAXPATHLEN);

    if ((t = strrchr(script, '/'))) {
        *(++t) = '\0';
        sl = strlen(script);
    }

    xstrncpy(&script[sl], squid_start_script, MAXPATHLEN - sl);

    if ((cpid = fork()) == 0) {
        /* child */
        execl(script, squid_start_script, (char *)nullptr);
        _exit(-1);
    } else {
        do {
            PidStatus status;
            rpid = WaitForOnePid(cpid, status, 0);
        } while (rpid != cpid);
    }
}

/// Initiates shutdown sequence. Shutdown ends when the last running kids stops.
static void
masterShutdownStart()
{
    if (AvoidSignalAction("shutdown", do_shutdown))
        return;
    debugs(1, 2, "received shutdown command");
    shutting_down = 1;
}

/// Initiates reconfiguration sequence. See also: masterReconfigureFinish().
static void
masterReconfigureStart()
{
    if (AvoidSignalAction("reconfiguration", do_reconfigure))
        return;
    debugs(1, 2, "received reconfiguration command");
    reconfiguring = 1;
    TheKids.forgetAllFailures();
    // TODO: hot-reconfiguration of the number of kids, kids revival delay,
    // PID file location, etc.
}

/// Ends reconfiguration sequence started by masterReconfigureStart().
static void
masterReconfigureFinish()
{
    reconfiguring = 0;
}

/// Reacts to the kid revival alarm.
static void
masterReviveKids()
{
    if (AvoidSignalAction("kids revival", do_revive_kids))
        return;
    debugs(1, 2, "woke up after ~" << Config.hopelessKidRevivalDelay << "s");
    // nothing to do here -- actual revival happens elsewhere in the main loop
    // the alarm was needed just to wake us up so that we do a loop iteration
}

static void
masterCheckAndBroadcastSignals()
{
    if (do_shutdown)
        masterShutdownStart();
    if (do_reconfigure)
        masterReconfigureStart();
    if (do_revive_kids)
        masterReviveKids();

    // emulate multi-step reconfiguration assumed by AvoidSignalAction()
    if (reconfiguring)
        masterReconfigureFinish();

    BroadcastSignalIfAny(DebugSignal);
    BroadcastSignalIfAny(RotateSignal);
    BroadcastSignalIfAny(ReconfigureSignal);
    BroadcastSignalIfAny(ShutdownSignal);
    ReviveKidsSignal = -1; // alarms are not broadcasted
}

/// Maintains the following invariant: An alarm should be scheduled when and
/// only when there are hopeless kid(s) that cannot be immediately revived.
static void
masterMaintainKidRevivalSchedule()
{
    const auto nextCheckDelay = TheKids.forgetOldFailures();
    assert(nextCheckDelay >= 0);
    (void)alarm(static_cast<unsigned int>(nextCheckDelay)); // resets or cancels
    if (nextCheckDelay)
        debugs(1, 2, "will recheck hopeless kids in " << nextCheckDelay << " seconds");
}

static inline bool
masterSignaled()
{
    return (DebugSignal > 0 || RotateSignal > 0 || ReconfigureSignal > 0 ||
            ShutdownSignal > 0 || ReviveKidsSignal > 0);
}

/// makes the caller a daemon process running in the background
static void
GoIntoBackground()
{
    pid_t pid;
    if ((pid = fork()) < 0) {
        int xerrno = errno;
        throw TexcHere(ToSBuf("failed to fork(2) the master process: ", xstrerr(xerrno)));
    } else if (pid > 0) {
        // parent
        // The fork() effectively duped any saved debugs() messages. For
        // simplicity sake, let the child process deal with them.
        Debug::ForgetSaved();
        exit(EXIT_SUCCESS);
    }
    // child, running as a background daemon
    Must(setsid() > 0); // ought to succeed after fork()
}

static void
masterExit()
{
    if (TheKids.someSignaled(SIGINT) || TheKids.someSignaled(SIGTERM)) {
        syslog(LOG_ALERT, "Exiting due to unexpected forced shutdown");
        exit(EXIT_FAILURE);
    }

    if (TheKids.allHopeless()) {
        syslog(LOG_ALERT, "Exiting due to repeated, frequent failures");
        exit(EXIT_FAILURE);
    }

    exit(EXIT_SUCCESS);
}

#endif /* !_SQUID_WINDOWS_ */

static void
watch_child(const CommandLine &masterCommand)
{
#if !_SQUID_WINDOWS_
    pid_t pid;
#ifdef TIOCNOTTY

#endif

    // TODO: zero values are not supported because they result in
    // misconfigured SMP Squid instances running forever, endlessly
    // restarting each dying kid.
    if (Config.hopelessKidRevivalDelay <= 0)
        throw TexcHere("hopeless_kid_revival_delay must be positive");

    enter_suid();

    openlog(APP_SHORTNAME, LOG_PID | LOG_NDELAY | LOG_CONS, LOG_LOCAL4);

    if (!opt_foreground)
        GoIntoBackground();

    closelog();

#ifdef TIOCNOTTY

    if ((const auto i = xopen("/dev/tty", O_RDWR | O_TEXT)) >= 0) {
        ioctl(i, TIOCNOTTY, nullptr);
        close(i);
    }

#endif

    /*
     * RBCOLLINS - if cygwin stackdumps when squid is run without
     * -N, check the cygwin1.dll version, it needs to be AT LEAST
     * 1.1.3.  execvp had a bit overflow error in a loop..
     */
    /* Connect stdio to /dev/null in daemon mode */
    const auto nullfd = xopen(_PATH_DEVNULL, O_RDWR | O_TEXT);

    if (nullfd < 0) {
        int xerrno = errno;
        fatalf(_PATH_DEVNULL " %s\n", xstrerr(xerrno));
    }

    dup2(nullfd, 0);

    if (!Debug::StderrEnabled()) {
        dup2(nullfd, 1);
        dup2(nullfd, 2);
    }

    leave_suid();
    Instance::WriteOurPid();
    StartUsingConfig();
    enter_suid();

#if defined(_SQUID_LINUX_THREADS_)
    squid_signal(SIGQUIT, rotate_logs, 0);
    squid_signal(SIGTRAP, sigusr2_handle, 0);
#else
    squid_signal(SIGUSR1, rotate_logs, 0);
    squid_signal(SIGUSR2, sigusr2_handle, 0);
#endif

    squid_signal(SIGHUP, reconfigure, 0);

    squid_signal(SIGTERM, master_shutdown, 0);
    squid_signal(SIGALRM, master_revive_kids, 0);
    squid_signal(SIGINT, master_shutdown, 0);
#ifdef SIGTTIN
    squid_signal(SIGTTIN, master_shutdown, 0);
#endif

    if (Config.workers > 128) {
        syslog(LOG_ALERT, "Suspiciously high workers value: %d",
               Config.workers);
        // but we keep going in hope that user knows best
    }
    TheKids.init();

    configured_once = 1;

    syslog(LOG_NOTICE, "Squid Parent: will start %d kids", (int)TheKids.count());

    // keep [re]starting kids until it is time to quit
    for (;;) {
        bool mainStartScriptCalled = false;
        // start each kid that needs to be [re]started; once
        for (int i = TheKids.count() - 1; i >= 0 && !shutting_down; --i) {
            Kid& kid = TheKids.get(i);
            if (!kid.shouldRestart())
                continue;

            if (!mainStartScriptCalled) {
                mainStartScript(masterCommand.arg0());
                mainStartScriptCalled = true;
            }

            // These are only needed by the forked child below, but let's keep
            // them out of that "no man's land" between fork() and execvp().
            auto kidCommand = masterCommand;
            kidCommand.resetArg0(kid.processName().c_str());
            assert(!kidCommand.hasOption(optKid));
            kidCommand.pushFrontOption("--kid", kid.gist().c_str());

            if ((pid = fork()) == 0) {
                /* child */
                openlog(APP_SHORTNAME, LOG_PID | LOG_NDELAY | LOG_CONS, LOG_LOCAL4);
                (void)execvp(masterCommand.arg0(), kidCommand.argv());
                int xerrno = errno;
                syslog(LOG_ALERT, "execvp failed: %s", xstrerr(xerrno));
            }

            kid.start(pid);
            syslog(LOG_NOTICE, "Squid Parent: %s process %d started",
                   kid.processName().c_str(), pid);
        }

        /* parent */
        openlog(APP_SHORTNAME, LOG_PID | LOG_NDELAY | LOG_CONS, LOG_LOCAL4);

        // If Squid received a signal while checking for dying kids (below) or
        // starting new kids (above), then do a fast check for a new dying kid
        // (WaitForAnyPid with the WNOHANG option) and continue to forward
        // signals to kids. Otherwise, wait for a kid to die or for a signal
        // to abort the blocking WaitForAnyPid() call.
        // With the WNOHANG option, we could check whether WaitForAnyPid() was
        // aborted by a dying kid or a signal, but it is not required: The
        // next do/while loop will check again for any dying kids.
        int waitFlag = 0;
        if (masterSignaled())
            waitFlag = WNOHANG;
        PidStatus status;
        pid = WaitForAnyPid(status, waitFlag);
        getCurrentTime();

        // check for a stopped kid
        if (Kid *kid = pid > 0 ? TheKids.find(pid) : nullptr)
            kid->stop(status);
        else if (pid > 0)
            syslog(LOG_NOTICE, "Squid Parent: unknown child process %d exited", pid);

        masterCheckAndBroadcastSignals();
        masterMaintainKidRevivalSchedule();

        if (!TheKids.someRunning() && !TheKids.shouldRestartSome()) {
            leave_suid();
            // XXX: Master process has no main loop and, hence, should not call
            // RegisteredRunner::startShutdown which promises a loop iteration.
            RunRegisteredHere(RegisteredRunner::finishShutdown);
            enter_suid();
            masterExit();
        }
    }

    /* NOTREACHED */
#endif /* _SQUID_WINDOWS_ */

}

static void
SquidShutdown()
{
    /* XXX: This function is called after the main loop has quit, which
     * means that no AsyncCalls would be called, including close handlers.
     * TODO: We need to close/shut/free everything that needs calls before
     * exiting the loop.
     */

#if USE_WIN32_SERVICE
    WIN32_svcstatusupdate(SERVICE_STOP_PENDING, 10000);
#endif

    debugs(1, Important(9), "Shutting down...");
#if USE_SSL_CRTD
    Ssl::Helper::Shutdown();
#endif
#if USE_OPENSSL
    Ssl::CertValidationHelper::Shutdown();
#endif
    redirectShutdown();
    externalAclShutdown();
    icpClosePorts();
<<<<<<< HEAD
#if SQUID_SNMP
    snmpClosePorts();
=======
#if USE_HTCP
    htcpClosePorts();
>>>>>>> c99cbe69
#endif
    releaseServerSockets();
    commCloseAllSockets();

#if USE_DELAY_POOLS
    DelayPools::FreePools();
#endif
#if USE_AUTH
    authenticateReset();
#endif
#if USE_WIN32_SERVICE

    WIN32_svcstatusupdate(SERVICE_STOP_PENDING, 10000);
#endif
#if ICAP_CLIENT
    Adaptation::Icap::TheConfig.freeService();
#endif

    Store::Root().sync(); /* Flush pending object writes/unlinks */

    unlinkdClose();   /* after sync/flush. NOP if !USE_UNLINKD */

    storeDirWriteCleanLogs(0);
    PrintRusage();
    dumpMallocStats();
    Store::Root().sync();       /* Flush log writes */
    storeLogClose();
    accessLogClose();
    Store::Root().sync();       /* Flush log close */
    DiskIOModule::FreeAllModules();

    fdDumpOpen();

    comm_exit();

    RunRegisteredHere(RegisteredRunner::finishShutdown);

    memClean();

    debugs(1, Important(10), "Squid Cache (Version " << version_string << "): Exiting normally.");

    exit(shutdown_status);
}
<|MERGE_RESOLUTION|>--- conflicted
+++ resolved
@@ -777,16 +777,6 @@
     if (IamWorkerProcess()) {
         clientOpenListenSockets();
         icpOpenPorts();
-<<<<<<< HEAD
-#if SQUID_SNMP
-        snmpOpenPorts();
-#endif
-
-=======
-#if USE_HTCP
-        htcpOpenPorts();
-#endif
->>>>>>> c99cbe69
         icmpEngine.Open();
         netdbInit();
         Acl::Node::Initialize();
@@ -2026,14 +2016,6 @@
     redirectShutdown();
     externalAclShutdown();
     icpClosePorts();
-<<<<<<< HEAD
-#if SQUID_SNMP
-    snmpClosePorts();
-=======
-#if USE_HTCP
-    htcpClosePorts();
->>>>>>> c99cbe69
-#endif
     releaseServerSockets();
     commCloseAllSockets();
 
