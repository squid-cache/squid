--- conflicted
+++ resolved
@@ -607,9 +607,6 @@
         shutdown_status = 1;
 
 #endif
-<<<<<<< HEAD
-#if !_SQUID_MSWIN_
-=======
 
     const pid_t ppid = getppid();
 
@@ -620,8 +617,7 @@
                    " pid " << ppid << ": " << xstrerror());
     }
 
-#ifndef _SQUID_MSWIN_
->>>>>>> 4313559d
+#if !_SQUID_MSWIN_
 #if KILL_PARENT_OPT
 
     if (!IamMasterProcess() && ppid > 1) {
