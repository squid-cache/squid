--- conflicted
+++ resolved
@@ -484,11 +484,7 @@
             }
 
             // stay with the old in-memory digest
-<<<<<<< HEAD
             finishAndDeleteFetch(fetch, "Not modified", false);
-=======
-            peerDigestFetchStop(fetch, buf, "Not modified");
->>>>>>> 61ddaf9d
             return -1;
         } else if (status == Http::scOkay) {
             /* get rid of old entry if any */
