--- conflicted
+++ resolved
@@ -332,11 +332,7 @@
     /* update timestamps */
     pd->times.requested = squid_curtime;
     pd_last_req_time = squid_curtime;
-<<<<<<< HEAD
-    req->flags.missCachingDecision = true;
-=======
     req->flags.cachable.support(); // prevent RELEASE_REQUEST in storeCreateEntry()
->>>>>>> 05ba40fc
 
     /* the rest is based on clientReplyContext::processExpired() */
     req->flags.refresh = true;
