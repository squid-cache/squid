--- conflicted
+++ resolved
@@ -159,9 +159,6 @@
 };
 
 
-<<<<<<< HEAD
-/** A connection to a socket */
-=======
 class ConnectionDetail;
 
 /**
@@ -178,7 +175,6 @@
  *
  * If the above can be confirmed accurate we can call this object PipelineManager or similar
  */
->>>>>>> 39d4b4cc
 class ConnStateData : public BodyProducer, public HttpControlMsgSink
 {
 
