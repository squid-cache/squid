--- conflicted
+++ resolved
@@ -349,7 +349,9 @@
     void stopPinnedConnectionMonitoring();
 
 #if USE_OPENSSL
-<<<<<<< HEAD
+    /// the second part of old httpsAccept, waiting for future HttpsServer home
+    void postHttpsAccept();
+
     /// Initializes and starts a peek-and-splice negotiation with the SSL client
     void startPeekAndSplice();
     /// Called when the initialization of peek-and-splice negotiation finidhed
@@ -358,11 +360,6 @@
     /// server-side SSL certificates received and client-side SSL certificates
     /// generated
     void doPeekAndSpliceStep();
-=======
-    /// the second part of old httpsAccept, waiting for future HttpsServer home
-    void postHttpsAccept();
-
->>>>>>> 01103f34
     /// called by FwdState when it is done bumping the server
     void httpsPeeked(Comm::ConnectionPointer serverConnection);
 
