/*
 * Copyright (C) 1996-2023 The Squid Software Foundation and contributors
 *
 * Squid software is distributed under GPLv2+ license and includes
 * contributions from numerous individuals and organizations.
 * Please see the COPYING and CONTRIBUTORS files for details.
 */

/* DEBUG: section 33    Client-side Routines */

#ifndef SQUID_SRC_CLIENT_SIDE_H
#define SQUID_SRC_CLIENT_SIDE_H

#include "acl/ChecklistFiller.h"
#include "base/RunnersRegistry.h"
#include "clientStreamForward.h"
#include "comm.h"
#include "error/Error.h"
#include "helper/forward.h"
#include "http/forward.h"
#include "HttpControlMsg.h"
#include "ipc/FdNotes.h"
#include "log/forward.h"
#include "proxyp/forward.h"
#include "sbuf/SBuf.h"
#include "security/CertSignAlgorithm.h"
#include "servers/Server.h"
#if USE_AUTH
#include "auth/UserRequest.h"
#endif
#include "security/KeyLogger.h"
#if USE_OPENSSL
#include "security/forward.h"
#include "security/Handshake.h"
#include "ssl/support.h"
#endif
#if USE_DELAY_POOLS
#include "MessageBucket.h"
#endif

#include <iosfwd>

class ClientHttpRequest;
class HttpHdrRangeSpec;

class MasterXaction;
typedef RefCount<MasterXaction> MasterXactionPointer;

#if USE_OPENSSL
namespace Ssl
{
class ServerBump;
}
#endif

/**
 * Legacy Server code managing a connection to a client.
 *
 * NP: presents AsyncJob API but does not operate autonomously as a Job.
 *     So Must() is not safe to use.
 *
 * Multiple requests (up to pipeline_prefetch) can be pipelined.
 * This object is responsible for managing which one is currently being
 * fulfilled and what happens to the queue if the current one causes the client
 * connection to be closed early.
 *
 * Act as a manager for the client connection and passes data in buffer to a
 * Parser relevant to the state (message headers vs body) that is being
 * processed.
 *
 * Performs HTTP message processing to kick off the actual HTTP request
 * handling objects (Http::Stream, ClientHttpRequest, HttpRequest).
 *
 * Performs SSL-Bump processing for switching between HTTP and HTTPS protocols.
 *
 * To terminate a ConnStateData close() the client Comm::Connection it is
 * managing, or for graceful half-close use the stopReceiving() or
 * stopSending() methods.
 */
class ConnStateData:
    public Server,
    public HttpControlMsgSink,
    public Acl::ChecklistFiller,
    private IndependentRunner
{

public:
    explicit ConnStateData(const MasterXactionPointer &xact);
    ~ConnStateData() override;

    /* ::Server API */
    void receivedFirstByte() override;
    bool handleReadData() override;
    void afterClientRead() override;
    void afterClientWrite(size_t) override;

    /* HttpControlMsgSink API */
    void sendControlMsg(HttpControlMsg) override;
    void doneWithControlMsg() override;

    /// Traffic parsing
    void readNextRequest();

    /// try to make progress on a transaction or read more I/O
    void kick();

    bool isOpen() const;

    Http1::TeChunkedParser *bodyParser = nullptr; ///< parses HTTP/1.1 chunked request body

    /** number of body bytes we need to comm_read for the "current" request
     *
     * \retval 0         We do not need to read any [more] body bytes
     * \retval negative  May need more but do not know how many; could be zero!
     * \retval positive  Need to read exactly that many more body bytes
     */
    int64_t mayNeedToReadMoreBody() const;

#if USE_AUTH
    /**
     * Fetch the user details for connection based authentication
     * NOTE: this is ONLY connection based because NTLM and Negotiate is against HTTP spec.
     */
    const Auth::UserRequest::Pointer &getAuth() const { return auth_; }

    /**
     * Set the user details for connection-based authentication to use from now until connection closure.
     *
     * Any change to existing credentials shows that something invalid has happened. Such as:
     * - NTLM/Negotiate auth was violated by the per-request headers missing a revalidation token
     * - NTLM/Negotiate auth was violated by the per-request headers being for another user
     * - SSL-Bump CONNECT tunnel with persistent credentials has ended
     */
    void setAuth(const Auth::UserRequest::Pointer &aur, const char *cause);
#endif

    Ip::Address log_addr;

    struct {
        bool readMore = true; ///< needs comm_read (for this request or new requests)
        bool swanSang = false; // XXX: temporary flag to check proper cleanup
    } flags;
    struct {
        Comm::ConnectionPointer serverConnection; /* pinned server side connection */
        char *host = nullptr; ///< host name of pinned connection
        AnyP::Port port; ///< destination port of the request that caused serverConnection
        bool pinned = false; ///< this connection was pinned
        bool auth = false; ///< pinned for www authentication
        bool reading = false; ///< we are monitoring for peer connection closure
        bool zeroReply = false; ///< server closed w/o response (ERR_ZERO_SIZE_OBJECT)
        bool peerAccessDenied = false; ///< cache_peer_access denied pinned connection reuse
        CachePeer *peer = nullptr; ///< CachePeer the connection goes via
        AsyncCall::Pointer readHandler; ///< detects serverConnection closure
        AsyncCall::Pointer closeHandler; ///< The close handler for pinned server side connection
    } pinning;

    bool transparent() const;

    /// true if we stopped receiving the request
    const char *stoppedReceiving() const { return stoppedReceiving_; }
    /// true if we stopped sending the response
    const char *stoppedSending() const { return stoppedSending_; }
    /// note request receiving error and close as soon as we write the response
    void stopReceiving(const char *error);
    /// note response sending error and close as soon as we read the request
    void stopSending(const char *error);

    /// (re)sets timeout for receiving more bytes from the client
    void resetReadTimeout(time_t timeout);
    /// (re)sets client_lifetime timeout
    void extendLifetime();

    void expectNoForwarding(); ///< cleans up virgin request [body] forwarding state

    /* BodyPipe API */
    BodyPipe::Pointer expectRequestBody(int64_t size);
    void noteMoreBodySpaceAvailable(BodyPipe::Pointer) override = 0;
    void noteBodyConsumerAborted(BodyPipe::Pointer) override = 0;

    bool handleRequestBodyData();

    /// parameters for the async notePinnedConnectionBecameIdle() call
    class PinnedIdleContext
    {
    public:
        PinnedIdleContext(const Comm::ConnectionPointer &conn, const HttpRequest::Pointer &req): connection(conn), request(req) {}

        Comm::ConnectionPointer connection; ///< to-server connection to be pinned
        HttpRequest::Pointer request; ///< to-server request that initiated serverConnection
    };

    /// Called when a pinned connection becomes available for forwarding the next request.
    void notePinnedConnectionBecameIdle(PinnedIdleContext pic);
    /// Forward future client requests using the given to-server connection.
    /// The connection is still being used by the current client request.
    void pinBusyConnection(const Comm::ConnectionPointer &pinServerConn, const HttpRequest::Pointer &request);
    /// Undo pinConnection() and, optionally, close the pinned connection.
    void unpinConnection(const bool andClose);

    /// \returns validated pinned to-server connection, stopping its monitoring
    /// \throws a newly allocated ErrorState if validation fails
    static Comm::ConnectionPointer BorrowPinnedConnection(HttpRequest *, const AccessLogEntryPointer &);
    /// \returns the pinned CachePeer if one exists, nil otherwise
    CachePeer *pinnedPeer() const {return pinning.peer;}
    bool pinnedAuth() const {return pinning.auth;}

    /// called just before a FwdState-dispatched job starts using connection
    virtual void notePeerConnection(Comm::ConnectionPointer) {}

    // pining related comm callbacks
    virtual void clientPinnedConnectionClosed(const CommCloseCbParams &io);

    /// noteTakeServerConnectionControl() callback parameter
    class ServerConnectionContext {
    public:
        ServerConnectionContext(const Comm::ConnectionPointer &conn, const SBuf &post101Bytes) : preReadServerBytes(post101Bytes), conn_(conn) { conn_->enterOrphanage(); }

        /// gives to-server connection to the new owner
        Comm::ConnectionPointer connection() { conn_->leaveOrphanage(); return conn_; }

        SBuf preReadServerBytes; ///< post-101 bytes received from the server

    private:
        friend std::ostream &operator <<(std::ostream &, const ServerConnectionContext &);
        Comm::ConnectionPointer conn_; ///< to-server connection
    };

    /// Gives us the control of the Squid-to-server connection.
    /// Used, for example, to initiate a TCP tunnel after protocol switching.
    virtual void noteTakeServerConnectionControl(ServerConnectionContext) {}

    // comm callbacks
    void clientReadFtpData(const CommIoCbParams &io);
    void connStateClosed(const CommCloseCbParams &io);
    void requestTimeout(const CommTimeoutCbParams &params);
    void lifetimeTimeout(const CommTimeoutCbParams &params);

    // AsyncJob API
    void start() override;
    bool doneAll() const override { return BodyProducer::doneAll() && false;}
    void swanSong() override;
    void callException(const std::exception &) override;

    /// Changes state so that we close the connection and quit after serving
    /// the client-side-detected error response instead of getting stuck.
    void quitAfterError(HttpRequest *request); // meant to be private

    /// The caller assumes responsibility for connection closure detection.
    void stopPinnedConnectionMonitoring();

    /// Starts or resumes accepting a TLS connection. TODO: Make this helper
    /// method protected after converting clientNegotiateSSL() into a method.
    Security::IoResult acceptTls();

    /// the second part of old httpsAccept, waiting for future HttpsServer home
    void postHttpsAccept();

#if USE_OPENSSL
    /// Initializes and starts a peek-and-splice negotiation with the SSL client
    void startPeekAndSplice();

    /// Called when a peek-and-splice step finished. For example after
    /// server SSL certificates received and fake server SSL certificates
    /// generated
    void doPeekAndSpliceStep();
    /// called by FwdState when it is done bumping the server
    void httpsPeeked(PinnedIdleContext pic);

    /// Splice a bumped client connection on peek-and-splice mode
    bool splice();

    /// Start to create dynamic Security::ContextPointer for host or uses static port SSL context.
    void getSslContextStart();

    /// finish configuring the newly created SSL context"
    void getSslContextDone(Security::ContextPointer &);

    /// Callback function. It is called when squid receive message from ssl_crtd.
    static void sslCrtdHandleReplyWrapper(void *data, const Helper::Reply &reply);
    /// Process response from ssl_crtd.
    void sslCrtdHandleReply(const Helper::Reply &reply);

    void switchToHttps(ClientHttpRequest *, Ssl::BumpMode bumpServerMode);
    void parseTlsHandshake();
    bool switchedToHttps() const { return switchedToHttps_; }
    Ssl::ServerBump *serverBump() {return sslServerBump;}
    inline void setServerBump(Ssl::ServerBump *srvBump) {
        if (!sslServerBump)
            sslServerBump = srvBump;
        else
            assert(sslServerBump == srvBump);
    }
    const SBuf &sslCommonName() const {return sslCommonName_;}
    void resetSslCommonName(const char *name) {sslCommonName_ = name;}
    const SBuf &tlsClientSni() const { return tlsClientSni_; }
    /// Fill the certAdaptParams with the required data for certificate adaptation
    /// and create the key for storing/retrieve the certificate to/from the cache
    void buildSslCertGenerationParams(Security::CertificateProperties &);
    /// Called when the client sends the first request on a bumped connection.
    /// Returns false if no [delayed] error should be written to the client.
    /// Otherwise, writes the error to the client and returns true. Also checks
    /// for SQUID_X509_V_ERR_DOMAIN_MISMATCH on bumped requests.
    bool serveDelayedError(Http::Stream *);

    Ssl::BumpMode sslBumpMode = Ssl::bumpEnd; ///< ssl_bump decision (Ssl::bumpEnd if n/a).

    /// Tls parser to use for client HELLO messages parsing on bumped
    /// connections.
    Security::HandshakeParser tlsParser;
#else
    bool switchedToHttps() const { return false; }
#endif
    char *prepareTlsSwitchingURL(const Http1::RequestParserPointer &hp);

    /// registers a newly created stream
    void add(const Http::StreamPointer &context);

    /// handle a control message received by context from a peer and call back
    virtual bool writeControlMsgAndCall(HttpReply *rep, AsyncCall::Pointer &call) = 0;

    /// ClientStream calls this to supply response header (once) and data
    /// for the current Http::Stream.
    virtual void handleReply(HttpReply *header, StoreIOBuffer receivedData) = 0;

    /// remove no longer needed leading bytes from the input buffer
    void consumeInput(const size_t byteCount);

    /* TODO: Make the methods below (at least) non-public when possible. */

    /// stop parsing the request and create context for relaying error info
    Http::Stream *abortRequestParsing(const char *const errUri);

    /// generate a fake CONNECT request with the given payload
    /// at the beginning of the client I/O buffer
    bool fakeAConnectRequest(const char *reason, const SBuf &payload);

    /// generates and sends to tunnel.cc a fake request with a given payload
    bool initiateTunneledRequest(HttpRequest::Pointer const &cause, const char *reason, const SBuf &payload);

    /// whether we should start saving inBuf client bytes in anticipation of
    /// tunneling them to the server later (on_unsupported_protocol)
    bool shouldPreserveClientData() const;

    /// build a fake http request
    ClientHttpRequest *buildFakeRequest(SBuf &useHost, AnyP::KnownPort usePort, const SBuf &payload);

    /// From-client handshake bytes (including bytes at the beginning of a
    /// CONNECT tunnel) which we may need to forward as-is if their syntax does
    /// not match the expected TLS or HTTP protocol (on_unsupported_protocol).
    SBuf preservedClientData;

    /* Registered Runner API */
    void startShutdown() override;
    void endingShutdown() override;

    /// \returns existing non-empty connection annotations,
    /// creates and returns empty annotations otherwise
    NotePairs::Pointer notes();
    bool hasNotes() const { return bool(theNotes) && !theNotes->empty(); }

    const ProxyProtocol::HeaderPointer &proxyProtocolHeader() const { return proxyProtocolHeader_; }

    /// if necessary, stores new error information (if any)
    void updateError(const Error &);

    /// emplacement/convenience wrapper for updateError(const Error &)
    void updateError(const err_type c, const ErrorDetailPointer &d) { updateError(Error(c, d)); }

    /* Acl::ChecklistFiller API */
    void fillChecklist(ACLFilledChecklist &) const override;

    /// fillChecklist() obligations not fulfilled by the front request
    /// TODO: This is a temporary ACLFilledChecklist::setConn() callback to
    /// allow filling checklist using our non-public information sources. It
    /// should be removed as unnecessary by making ACLs extract the information
    /// they need from the ACLFilledChecklist::conn() without filling/copying.
    void fillConnectionLevelDetails(ACLFilledChecklist &) const;

    // Exposed to be accessible inside the ClientHttpRequest constructor.
    // TODO: Remove. Make sure there is always a suitable ALE instead.
    /// a problem that occurred without a request (e.g., while parsing headers)
    Error bareError;

    /// managers logging of the being-accepted TLS connection secrets
    Security::KeyLogger keyLogger;

protected:
    void startDechunkingRequest();
    void finishDechunkingRequest(bool withSuccess);
    void abortChunkedRequestBody(const err_type error);
    err_type handleChunkedRequestBody();

    /// ConnStateData-specific part of BorrowPinnedConnection()
    Comm::ConnectionPointer borrowPinnedConnection(HttpRequest *, const AccessLogEntryPointer &);

    void startPinnedConnectionMonitoring();
    void clientPinnedConnectionRead(const CommIoCbParams &io);
#if USE_OPENSSL
    /// Handles a ready-for-reading TLS squid-to-server connection that
    /// we thought was idle.
    /// \return false if and only if the connection should be closed.
    bool handleIdleClientPinnedTlsRead();
#endif

    /// Parse an HTTP request
    /// \note Sets result->flags.parsed_ok to 0 if failed to parse the request,
    ///       to 1 if the request was correctly parsed
    /// \param[in] hp an Http1::RequestParser
    /// \return NULL on incomplete requests,
    ///         a Http::Stream on success or failure.
    /// TODO: Move to HttpServer. Warning: Move requires large code nonchanges!
    Http::Stream *parseHttpRequest(const Http1::RequestParserPointer &);

    /// parse input buffer prefix into a single transfer protocol request
    /// return NULL to request more header bytes (after checking any limits)
    /// use abortRequestParsing() to handle parsing errors w/o creating request
    virtual Http::Stream *parseOneRequest() = 0;

    /// start processing a freshly parsed request
    virtual void processParsedRequest(Http::StreamPointer &) = 0;

    /// returning N allows a pipeline of 1+N requests (see pipeline_prefetch)
    virtual int pipelinePrefetchMax() const;

    /// timeout to use when waiting for the next request
    virtual time_t idleTimeout() const = 0;

    /// Perform client data lookups that depend on client src-IP.
    /// The PROXY protocol may require some data input first.
    void whenClientIpKnown();

    BodyPipe::Pointer bodyPipe; ///< set when we are reading request body

    /// whether preservedClientData is valid and should be kept up to date
    bool preservingClientData_ = false;

    bool tunnelOnError(const err_type);

private:
    /* ::Server API */
    void terminateAll(const Error &, const LogTagsErrors &) override;
    bool shouldCloseOnEof() const override;

    void checkLogging();

    void parseRequests();
    void clientAfterReadingRequests();
    bool concurrentRequestQueueFilled() const;

    void pinConnection(const Comm::ConnectionPointer &pinServerConn, const HttpRequest &request);

    /* PROXY protocol functionality */
    bool proxyProtocolValidateClient();
    bool parseProxyProtocolHeader();
    bool proxyProtocolError(const char *reason);

#if USE_OPENSSL
    /// \returns a pointer to the matching cached TLS context or nil
    Security::ContextPointer getTlsContextFromCache(const SBuf &cacheKey, const Security::CertificateProperties &);

    /// Attempts to add a given TLS context to the cache, replacing the old
    /// same-key context, if any
    void storeTlsContextToCache(const SBuf &cacheKey, Security::ContextPointer &ctx);
    void handleSslBumpHandshakeError(const Security::IoResult &);
#endif

    /// whether PROXY protocol header is still expected
    bool needProxyProtocolHeader_ = false;

    /// the parsed PROXY protocol header
    ProxyProtocol::HeaderPointer proxyProtocolHeader_;

#if USE_AUTH
    /// some user details that can be used to perform authentication on this connection
    Auth::UserRequest::Pointer auth_;
#endif

#if USE_OPENSSL
    bool switchedToHttps_ = false;
    bool parsingTlsHandshake = false; ///< whether we are getting/parsing TLS Hello bytes
    /// The number of parsed HTTP requests headers on a bumped client connection
    uint64_t parsedBumpedRequestCount = 0;

    // TODO: Replace tlsConnectHostOrIp and tlsConnectPort with CONNECT request AnyP::Uri
    /// The TLS server host name appears in CONNECT request or the server ip address for the intercepted requests
    SBuf tlsConnectHostOrIp; ///< The TLS server host name as passed in the CONNECT request
    AnyP::Port tlsConnectPort; ///< The TLS server port number as passed in the CONNECT request
    SBuf sslCommonName_; ///< CN name for SSL certificate generation

    /// TLS client delivered SNI value. Empty string if none has been received.
    SBuf tlsClientSni_;
    SBuf sslBumpCertKey; ///< Key to use to store/retrieve generated certificate

    /// HTTPS server cert. fetching state for bump-ssl-server-first
<<<<<<< HEAD
    Ssl::ServerBump *sslServerBump;
=======
    Ssl::ServerBump *sslServerBump = nullptr;
    Ssl::CertSignAlgorithm signAlgorithm = Ssl::algSignTrusted; ///< The signing algorithm to use
>>>>>>> 226394f2
#endif
    Security::CertSignAlgorithm signAlgorithm = Security::algSignTrusted; ///< The signing algorithm to use

    /// the reason why we no longer write the response or nil
    const char *stoppedSending_ = nullptr;
    /// the reason why we no longer read the request or nil
    const char *stoppedReceiving_ = nullptr;
    /// Connection annotations, clt_conn_tag and other tags are stored here.
    /// If set, are propagated to the current and all future master transactions
    /// on the connection.
    NotePairs::Pointer theNotes;
};

const char *findTrailingHTTPVersion(const char *uriAndHTTPVersion, const char *end = nullptr);

int varyEvaluateMatch(StoreEntry * entry, HttpRequest * req);

/// accept requests to a given port and inform subCall about them
void clientStartListeningOn(AnyP::PortCfgPointer &port, const RefCount< CommCbFunPtrCallT<CommAcceptCbPtrFun> > &subCall, const Ipc::FdNoteId noteId);

void clientOpenListenSockets(void);
void clientConnectionsClose(void);
void httpRequestFree(void *);

/// decide whether to expect multiple requests on the corresponding connection
void clientSetKeepaliveFlag(ClientHttpRequest *http);

/// append a "part" HTTP header (as in a multi-part/range reply) to the buffer
void clientPackRangeHdr(const HttpReplyPointer &, const HttpHdrRangeSpec *, String boundary, MemBuf *);

/// put terminating boundary for multiparts to the buffer
void clientPackTermBound(String boundary, MemBuf *);

/* misplaced declaratrions of Stream callbacks provided/used by client side */
SQUIDCEXTERN CSR clientGetMoreData;
SQUIDCEXTERN CSS clientReplyStatus;
SQUIDCEXTERN CSD clientReplyDetach;
CSCB clientSocketRecipient;
CSD clientSocketDetach;

void clientProcessRequest(ConnStateData *, const Http1::RequestParserPointer &, Http::Stream *);
void clientProcessRequestFinished(ConnStateData *, const HttpRequest::Pointer &);
void clientPostHttpsAccept(ConnStateData *);

std::ostream &operator <<(std::ostream &os, const ConnStateData::PinnedIdleContext &pic);
std::ostream &operator <<(std::ostream &, const ConnStateData::ServerConnectionContext &);

#endif /* SQUID_SRC_CLIENT_SIDE_H */
<|MERGE_RESOLUTION|>--- conflicted
+++ resolved
@@ -492,12 +492,8 @@
     SBuf sslBumpCertKey; ///< Key to use to store/retrieve generated certificate
 
     /// HTTPS server cert. fetching state for bump-ssl-server-first
-<<<<<<< HEAD
-    Ssl::ServerBump *sslServerBump;
-=======
     Ssl::ServerBump *sslServerBump = nullptr;
     Ssl::CertSignAlgorithm signAlgorithm = Ssl::algSignTrusted; ///< The signing algorithm to use
->>>>>>> 226394f2
 #endif
     Security::CertSignAlgorithm signAlgorithm = Security::algSignTrusted; ///< The signing algorithm to use
 
