/*
 * Copyright (C) 1996-2023 The Squid Software Foundation and contributors
 *
 * Squid software is distributed under GPLv2+ license and includes
 * contributions from numerous individuals and organizations.
 * Please see the COPYING and CONTRIBUTORS files for details.
 */

#include "squid.h"
#include "base/TextException.h"
#include "debug/Stream.h"
#include "helper/protocol_defines.h"
#include "sbuf/Stream.h"
#include "security/cert_generators/file/certificate_db.h"
#include "security/CertificateProperties.h"
#include "ssl/crtd_message.h"
#include "time/gadgets.h"

#include <cstring>
#include <iostream>
#include <sstream>
#include <stdexcept>
#include <string>
#if HAVE_GETOPT_H
#include <getopt.h>
#endif

/**
 \defgroup ssl_crtd security_file_certgen
 \ingroup ExternalPrograms
 \par
    Because the standard generation of SSL certificates for
    sslBump feature, Squid must use external process to
    actually make these calls. This process generate new ssl
    certificates and worked with ssl certificates disk cache.
    Typically there will be five certificate generator processes
    spawned from Squid. Communication occurs via TCP sockets
    bound to the loopback interface. The class in helper.h are
    primally concerned with starting and stopping the helpers.
    Reading and writing to and from the helpers occurs in the
    \link IPCacheAPI IP\endlink and the dnsservers occurs in
    the \link IPCacheAPI IP\endlink and \link FQDNCacheAPI
    FQDN\endlink cache modules.

 \section ssl_crtdInterface Command Line Interface
 \verbatim
usage: security_file_certgen -hv -s directory -M size -b fs_block_size
    -h                   Help
    -v                   Version
    -s directory         Directory path of SSL storage database.
    -M size              Maximum size of SSL certificate disk storage.
    -b fs_block_size     File system block size in bytes. Need for processing
                         natural size of certificate on disk. Default value is
                         2048 bytes.

    After running write requests in the next format:
    <request code><whitespace><body_len><whitespace><body>
    There are two kind of request now:
    new_certificate 14 host=host.dom
        Create new private key and selfsigned certificate for "host.dom".

    new_certificate xxx host=host.dom
    -----BEGIN CERTIFICATE-----
    ...
    -----END CERTIFICATE-----
    -----BEGIN RSA PRIVATE KEY-----
    ...
    -----END RSA PRIVATE KEY-----
        Create new private key and certificate request for "host.dom".
        Sign new request by received certificate and private key.

usage: security_file_certgen -c -s ssl_store_path\n
    -c                   Init ssl db directories and exit.

 \endverbatim
 */

static const char *const B_KBYTES_STR = "KB";
static const char *const B_MBYTES_STR = "MB";
static const char *const B_GBYTES_STR = "GB";
static const char *const B_BYTES_STR = "B";

/**
 * Parse bytes unit. It would be one of the next value: MB, GB, KB or B.
 * This function is caseinsensitive.
 */
static size_t parseBytesUnits(const char * unit)
{
    if (!strncasecmp(unit, B_BYTES_STR, strlen(B_BYTES_STR)) ||
            !strncasecmp(unit, "", strlen(unit)))
        return 1;

    if (!strncasecmp(unit, B_KBYTES_STR, strlen(B_KBYTES_STR)))
        return 1 << 10;

    if (!strncasecmp(unit, B_MBYTES_STR, strlen(B_MBYTES_STR)))
        return 1 << 20;

    if (!strncasecmp(unit, B_GBYTES_STR, strlen(B_GBYTES_STR)))
        return 1 << 30;

    throw TextException(ToSBuf("Unknown bytes unit: ", unit), Here());
}

/// Parse the number of bytes given as <integer><unit> value (e.g., 4MB).
/// \param name the name of the option being parsed
static size_t
parseBytesOptionValue(const char * const name, const char * const value)
{
    // Find number from string beginning.
    char const * number_begin = value;
    char const * number_end = value;

    while ((*number_end >= '0' && *number_end <= '9')) {
        ++number_end;
    }

    if (number_end <= number_begin)
        throw TextException(ToSBuf("expecting a decimal number at the beginning of ", name, " value but got: ", value), Here());

    std::string number(number_begin, number_end - number_begin);
    std::istringstream in(number);
    size_t base = 0;
    if (!(in >> base) || !in.eof())
        throw TextException(ToSBuf("unsupported integer part of ", name, " value: ", number), Here());

    const auto multiplier = parseBytesUnits(number_end);
    static_assert(std::is_unsigned<decltype(multiplier * base)>::value, "no signed overflows");
    const auto product = multiplier * base;
    if (base && multiplier != product / base)
        throw TextException(ToSBuf(name, " size too large: ", value), Here());

    return product;
}

/// Print help using response code.
static void usage()
{
    std::string example_host_name = "host.dom";
    std::string request_string = Ssl::CrtdMessage::param_host + "=" + example_host_name;
    std::stringstream request_string_size_stream;
    request_string_size_stream << request_string.length();
    std::string help_string =
        "usage: security_file_certgen -hv -s directory -M size -b fs_block_size\n"
        "\t-h                   Help\n"
        "\t-v                   Version\n"
        "\t-s directory         Directory path of SSL storage database.\n"
        "\t-M size              Maximum size of SSL certificate disk storage.\n"
        "\t-b fs_block_size     File system block size in bytes. Need for processing\n"
        "\t                     natural size of certificate on disk. Default value is\n"
        "\t                     2048 bytes.\n"
        "\n"
        "After running write requests in the next format:\n"
        "<request code><whitespace><body_len><whitespace><body>\n"
        "There are two kind of request now:\n"
        + Ssl::CrtdMessage::code_new_certificate + " " + request_string_size_stream.str() + " " + request_string + "\n" +
        "\tCreate new private key and selfsigned certificate for \"host.dom\".\n"
        + Ssl::CrtdMessage::code_new_certificate + " xxx " + request_string + "\n" +
        "-----BEGIN CERTIFICATE-----\n"
        "...\n"
        "-----END CERTIFICATE-----\n"
        "-----BEGIN RSA PRIVATE KEY-----\n"
        "...\n"
        "-----END RSA PRIVATE KEY-----\n"
        "\tCreate new private key and certificate request for \"host.dom\"\n"
        "\tSign new request by received certificate and private key.\n"
        "usage: security_file_certgen -c -s ssl_store_path\n"
        "\t-c                   Init ssl db directories and exit.\n";
    std::cerr << help_string << std::endl;
}

/// Process new request message.
static bool processNewRequest(Ssl::CrtdMessage & request_message, std::string const & db_path, size_t max_db_size, size_t fs_block_size)
{
<<<<<<< HEAD
    Security::CertificateProperties certProperties;
    std::string error;
    if (!request_message.parseRequest(certProperties, error))
        throw std::runtime_error("Error while parsing the crtd request: " + error);
=======
    Ssl::CertificateProperties certProperties;
    request_message.parseRequest(certProperties);
>>>>>>> 226394f2

    // TODO: create a DB object only once, instead re-allocating here on every call.
    std::unique_ptr<Ssl::CertificateDb> db;
    if (!db_path.empty())
        db.reset(new Ssl::CertificateDb(db_path, max_db_size, fs_block_size));

    Security::CertPointer cert;
    Security::PrivateKeyPointer pkey;
    Security::CertPointer orig;
    std::string certKey;

    bool dbFailed = false;
    try {
        if (db) {
            certKey = db->dbKey(certProperties);
            db->find(certKey, certProperties.mimicCert, cert, pkey);
        }

    } catch (...) {
        dbFailed = true;
        debugs(83, DBG_IMPORTANT, "ERROR: Database search failure: " << CurrentException <<
               Debug::Extra << "database location: " << db_path);
    }

    if (!cert || !pkey) {
        if (!Ssl::generateSslCertificate(cert, pkey, certProperties))
            throw TextException("Cannot create ssl certificate or private key.", Here());

        try {
            /* XXX: this !dbFailed condition prevents the helper fixing DB issues
               by adding cleanly generated certs. Which is not consistent with other
               data caches used by Squid - they purge broken entries and allow clean
               entries to later try and fix the issue.
               We leave it in place now only to avoid breaking existing installations
               behaviour with version 1.x of the helper.

               TODO: remove the !dbFailed condition when fixing the CertificateDb
                    object lifecycle and formally altering the helper behaviour.
            */
            if (!dbFailed && db && !db->addCertAndPrivateKey(certKey, cert, pkey, certProperties.mimicCert))
                throw TextException("Cannot add certificate to db.", Here());

        } catch (...) {
            dbFailed = true;
            debugs(83, DBG_IMPORTANT, "ERROR: Database update failure: " << CurrentException <<
                   Debug::Extra << "database location: " << db_path);
        }
    }

    std::string bufferToWrite;
    if (!Ssl::writeCertAndPrivateKeyToMemory(cert, pkey, bufferToWrite))
        throw TextException("Cannot write ssl certificate or/and private key to memory.", Here());

    Ssl::CrtdMessage response_message(Ssl::CrtdMessage::REPLY);
    response_message.setCode("OK");
    response_message.setBody(bufferToWrite);

    // Use the '\1' char as end-of-message character
    std::cout << response_message.compose() << '\1' << std::flush;

    return true;
}

/// This is the external security_file_certgen process.
int main(int argc, char *argv[])
{
    try {
        Debug::NameThisHelper("sslcrtd_program");

        size_t max_db_size = 0;
        size_t fs_block_size = 0;
        int8_t c;
        bool create_new_db = false;
        std::string db_path;
        // process options.
        while ((c = getopt(argc, argv, "dchvs:M:b:")) != -1) {
            switch (c) {
            case 'd':
                debug_enabled = 1;
                break;
            case 'b':
                fs_block_size = parseBytesOptionValue("-b", optarg);
                break;
            case 's':
                db_path = optarg;
                break;
            case 'M':
                // use of -M without -s is probably an admin mistake, so make it an error
                if (db_path.empty()) {
                    throw TextException("Error -M option requires an -s parameter be set first.", Here());
                }
                max_db_size = parseBytesOptionValue("-M", optarg);
                break;
            case 'v':
                std::cout << "security_file_certgen version " << VERSION << std::endl;
                exit(EXIT_SUCCESS);
                break;
            case 'c':
                create_new_db = true;
                break;
            case 'h':
                usage();
                exit(EXIT_SUCCESS);
            default:
                exit(EXIT_FAILURE);
            }
        }

        // when -s is used, -M is required
        if (!db_path.empty() && max_db_size == 0)
            throw TextException("security_file_certgen -s requires an -M parameter", Here());

        if (create_new_db) {
            // when -c is used, -s is required (implying also -M, which is checked above)
            if (db_path.empty())
                throw TextException("security_file_certgen is missing the required parameter. There should be -s and -M parameters when -c is used.", Here());

            std::cout << "Initialization SSL db..." << std::endl;
            Ssl::CertificateDb::Create(db_path);
            std::cout << "Done" << std::endl;
            exit(EXIT_SUCCESS);
        }

        // only do filesystem checks when a path (-s) is given
        if (!db_path.empty()) {
            if (fs_block_size == 0) {
                struct statvfs sfs;

                if (xstatvfs(db_path.c_str(), &sfs)) {
                    fs_block_size = 2048;
                } else {
                    fs_block_size = sfs.f_frsize;
                    // Sanity check; make sure we have a meaningful value.
                    if (fs_block_size < 512)
                        fs_block_size = 2048;
                }
            }
            Ssl::CertificateDb::Check(db_path, max_db_size, fs_block_size);
        }

        // Initialize SSL subsystem
        SQUID_OPENSSL_init_ssl();
        // process request.
        for (;;) {
            char request[HELPER_INPUT_BUFFER];
            Ssl::CrtdMessage request_message(Ssl::CrtdMessage::REQUEST);
            Ssl::CrtdMessage::ParseResult parse_result = Ssl::CrtdMessage::INCOMPLETE;

            while (parse_result == Ssl::CrtdMessage::INCOMPLETE) {
                if (fgets(request, HELPER_INPUT_BUFFER, stdin) == nullptr)
                    exit(EXIT_FAILURE);
                size_t gcount = strlen(request);
                parse_result = request_message.parse(request, gcount);
            }

            if (parse_result == Ssl::CrtdMessage::ERROR) {
                throw TextException("Cannot parse request message.", Here());
            } else if (request_message.getCode() == Ssl::CrtdMessage::code_new_certificate) {
                processNewRequest(request_message, db_path, max_db_size, fs_block_size);
            } else {
                throw TextException(ToSBuf("Unknown request code: \"", request_message.getCode(), "\"."), Here());
            }
            std::cout.flush();
        }
    } catch (...) {
        debugs(83, DBG_CRITICAL, "FATAL: Cannot generate certificates: " << CurrentException);
        return EXIT_FAILURE;
    }
    return EXIT_SUCCESS;
}
<|MERGE_RESOLUTION|>--- conflicted
+++ resolved
@@ -172,15 +172,10 @@
 /// Process new request message.
 static bool processNewRequest(Ssl::CrtdMessage & request_message, std::string const & db_path, size_t max_db_size, size_t fs_block_size)
 {
-<<<<<<< HEAD
     Security::CertificateProperties certProperties;
     std::string error;
     if (!request_message.parseRequest(certProperties, error))
         throw std::runtime_error("Error while parsing the crtd request: " + error);
-=======
-    Ssl::CertificateProperties certProperties;
-    request_message.parseRequest(certProperties);
->>>>>>> 226394f2
 
     // TODO: create a DB object only once, instead re-allocating here on every call.
     std::unique_ptr<Ssl::CertificateDb> db;
