/*
 * Copyright (C) 1996-2023 The Squid Software Foundation and contributors
 *
 * Squid software is distributed under GPLv2+ license and includes
 * contributions from numerous individuals and organizations.
 * Please see the COPYING and CONTRIBUTORS files for details.
 */

#ifndef SQUID_SRC_SECURITY_CERT_GENERATORS_FILE_CERTIFICATE_DB_H
#define SQUID_SRC_SECURITY_CERT_GENERATORS_FILE_CERTIFICATE_DB_H

#include "base/Here.h"
#include "ssl/gadgets.h"

#include <string>

namespace Ssl
{
/// maintains an exclusive blocking file-based lock
class Lock
{
public:
    explicit Lock(std::string const &filename); ///<  creates an unlocked lock
    ~Lock(); ///<  releases the lock if it is locked
    void lock(); ///<  locks the lock, may block
    void unlock(); ///<  unlocks locked lock or throws
    bool locked() const; ///<  whether our lock is locked
    const char *name() const { return filename.c_str(); }
private:
    std::string filename;
#if _SQUID_WINDOWS_
    HANDLE hFile; ///< Windows file handle.
#else
    int fd; ///< Linux file descriptor.
#endif
};

/// an exception-safe way to obtain and release a lock
class Locker
{
public:
    /// locks the lock if the lock was unlocked
    Locker(Lock &, const SourceLocation &);
    /// unlocks the lock if it was locked by us
    ~Locker();
private:
    bool weLocked; ///<  whether we locked the lock
    Lock &lock; ///<  the lock we are operating on

<<<<<<< HEAD
=======
    /// where the lock was needed (currently not reported anywhere)
    const SourceLocation caller;
};

>>>>>>> 226394f2
/**
 * Database class for storing SSL certificates and their private keys.
 * A database consist by:
 *     - A disk file to store current serial number
 *     - A disk file to store the current database size
 *     - A disk file which is a normal TXT_DB openSSL database
 *     - A directory under which the certificates and their private keys stored.
 *  The database before used must initialized with CertificateDb::create static method.
 */
class CertificateDb
{
public:
    /// Names of db columns.
    enum Columns {
        cnlKey = 0, //< The key to use for storing/retrieving entries from DB.
        cnlExp_date,
        cnlRev_date,
        cnlSerial,
        cnlName,
        cnlNumber
    };

    /// A wrapper for OpenSSL database row of TXT_DB database.
    class Row
    {
    public:
        /// Create row wrapper.
        Row();
        ///Create row wrapper for row with width items
        Row(char **row, size_t width);
        /// Delete all row.
        ~Row();
        void setValue(size_t number, char const * value); ///< Set cell's value in row
        char ** getRow(); ///< Raw row
        void reset(); ///< Abandon row and don't free memory
    private:
        char **row; ///< Raw row
        size_t width; ///< Number of cells in the row
    };

    CertificateDb(std::string const & db_path, size_t aMax_db_size, size_t aFs_block_size);
    /// finds matching generated certificate and its private key
    bool find(std::string const & key,  const Security::CertPointer &expectedOrig, Security::CertPointer & cert, Security::PrivateKeyPointer & pkey);
    /// Delete a certificate from database
    bool purgeCert(std::string const & key);
    /// Save certificate to disk.
    bool addCertAndPrivateKey(std::string const & useKey, const Security::CertPointer & cert, const Security::PrivateKeyPointer & pkey, const Security::CertPointer &orig);

    /// \return the key this database would use for storing certificate with the given properties
    std::string &dbKey(const Security::CertificateProperties &) const;

    /// Create and initialize a database  under the  db_path
    static void Create(std::string const & db_path);
    /// Check the database stored under the db_path.
    static void Check(std::string const & db_path, size_t max_db_size, size_t fs_block_size);
private:
    void load(); ///< Load db from disk.
    void save(); ///< Save db to disk.
    size_t size(); ///< Get db size on disk in bytes.
    /// Increase db size by the given file size and update size_file
    void addSize(std::string const & filename);
    /// Decrease db size by the given file size and update size_file
    void subSize(std::string const & filename);
    size_t readSize(); ///< Read size from file size_file
    void writeSize(size_t db_size); ///< Write size to file size_file.
    size_t getFileSize(std::string const & filename); ///< get file size on disk.
    size_t rebuildSize(); ///< Rebuild size_file
    /// Only find certificate in current db and return it.
    bool pure_find(std::string const & key, const Security::CertPointer & expectedOrig, Security::CertPointer & cert, Security::PrivateKeyPointer & pkey);

    void deleteRow(const char **row, int rowIndex); ///< Delete a row from TXT_DB
    bool deleteInvalidCertificate(); ///< Delete invalid certificate.
    bool deleteOldestCertificate(); ///< Delete oldest certificate.
    bool deleteByKey(std::string const & key); ///< Delete using key.
    bool hasRows() const; ///< Whether the TXT_DB has stored items.

    /// stores the db entry into a file
    static bool WriteEntry(const std::string &filename, const Security::CertPointer & cert, const Security::PrivateKeyPointer & pkey, const Security::CertPointer &orig);

    /// loads a db entry from the file
    static bool ReadEntry(std::string filename, Security::CertPointer & cert, Security::PrivateKeyPointer & pkey, Security::CertPointer &orig);

    /// Removes the first matching row from TXT_DB. Ignores failures.
    static void sq_TXT_DB_delete(TXT_DB *db, const char **row);
    /// Remove the row on position idx from TXT_DB. Ignores failures.
    static void sq_TXT_DB_delete_row(TXT_DB *db, int idx);

    /// Callback hash function for serials. Used to create TXT_DB index of serials.
    static unsigned long index_serial_hash(const char **a);
    /// Callback compare function for serials. Used to create TXT_DB index of serials.
    static int index_serial_cmp(const char **a, const char **b);
    /// Callback hash function for names. Used to create TXT_DB index of names..
    static unsigned long index_name_hash(const char **a);
    /// Callback compare function for  names. Used to create TXT_DB index of names..
    static int index_name_cmp(const char **a, const char **b);

    /// Definitions required by openSSL, to use the index_* functions defined above
    ///with TXT_DB_create_index.
#if SQUID_USE_SSLLHASH_HACK
    static unsigned long index_serial_hash_LHASH_HASH(const void *a) {
        return index_serial_hash((const char **)a);
    }
    static int index_serial_cmp_LHASH_COMP(const void *arg1, const void *arg2) {
        return index_serial_cmp((const char **)arg1, (const char **)arg2);
    }
    static unsigned long index_name_hash_LHASH_HASH(const void *a) {
        return index_name_hash((const char **)a);
    }
    static int index_name_cmp_LHASH_COMP(const void *arg1, const void *arg2) {
        return index_name_cmp((const char **)arg1, (const char **)arg2);
    }
#else
    static IMPLEMENT_LHASH_HASH_FN(index_serial_hash,const char **)
    static IMPLEMENT_LHASH_COMP_FN(index_serial_cmp,const char **)
    static IMPLEMENT_LHASH_HASH_FN(index_name_hash,const char **)
    static IMPLEMENT_LHASH_COMP_FN(index_name_cmp,const char **)
#endif

    static const std::string db_file; ///< Base name of the database index file.
    static const std::string cert_dir; ///< Base name of the directory to store the certs.
    static const std::string size_file; ///< Base name of the file to store db size.
    /// Min size of disk db. If real size < min_db_size the  db will be disabled.
    static const size_t min_db_size;

    const std::string db_path; ///< The database directory.
    const std::string db_full; ///< Full path of the database index file.
    const std::string cert_full; ///< Full path of the directory to store the certs.
    const std::string size_full; ///< Full path of the file to store the db size.

    TXT_DB_Pointer db; ///< Database with certificates info.
    const size_t max_db_size; ///< Max size of db.
    const size_t fs_block_size; ///< File system block size.
    mutable Lock dbLock;  ///< protects the database file
};

} // namespace Ssl
#endif /* SQUID_SRC_SECURITY_CERT_GENERATORS_FILE_CERTIFICATE_DB_H */
<|MERGE_RESOLUTION|>--- conflicted
+++ resolved
@@ -47,13 +47,10 @@
     bool weLocked; ///<  whether we locked the lock
     Lock &lock; ///<  the lock we are operating on
 
-<<<<<<< HEAD
-=======
     /// where the lock was needed (currently not reported anywhere)
     const SourceLocation caller;
 };
 
->>>>>>> 226394f2
 /**
  * Database class for storing SSL certificates and their private keys.
  * A database consist by:
