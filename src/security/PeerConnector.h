/*
 * Copyright (C) 1996-2021 The Squid Software Foundation and contributors
 *
 * Squid software is distributed under GPLv2+ license and includes
 * contributions from numerous individuals and organizations.
 * Please see the COPYING and CONTRIBUTORS files for details.
 */

#ifndef SQUID_SRC_SECURITY_PEERCONNECTOR_H
#define SQUID_SRC_SECURITY_PEERCONNECTOR_H

#include "acl/Acl.h"
#include "acl/ChecklistFiller.h"
#include "base/AsyncCbdataCalls.h"
#include "base/AsyncJob.h"
#include "base/JobWait.h"
#include "CommCalls.h"
#include "http/forward.h"
#include "security/EncryptorAnswer.h"
#include "security/forward.h"
#include "security/KeyLogger.h"
#if USE_OPENSSL
#include "ssl/support.h"
#endif

#include <iosfwd>
#include <queue>

class ErrorState;
class Downloader;
class AccessLogEntry;
typedef RefCount<AccessLogEntry> AccessLogEntryPointer;

namespace Security
{

class IoResult;
typedef RefCount<IoResult> IoResultPointer;

/**
 * Initiates encryption of a given open TCP connection to a peer or server.
 * Despite its name does not perform any connect(2) operations. Owns the
 * connection during TLS negotiations. The caller receives EncryptorAnswer.
 *
 * Contains common code and interfaces of various specialized PeerConnector's,
 * including peer certificate validation code.
 */
class PeerConnector: virtual public AsyncJob, public Acl::ChecklistFiller
{
    CBDATA_CLASS(PeerConnector);

public:
    typedef CbcPointer<PeerConnector> Pointer;

    /// Callback dialer API to allow PeerConnector to set the answer.
    class CbDialer
    {
    public:
        virtual ~CbDialer() {}
        /// gives PeerConnector access to the in-dialer answer
        virtual Security::EncryptorAnswer &answer() = 0;
    };

public:
    PeerConnector(const Comm::ConnectionPointer &aServerConn,
                  AsyncCall::Pointer &aCallback,
                  const AccessLogEntryPointer &alp,
                  const time_t timeout = 0);
    virtual ~PeerConnector();

    /// hack: whether the connection requires fwdPconnPool->noteUses()
    bool noteFwdPconnUse;

protected:
    // AsyncJob API
    virtual void start();
    virtual bool doneAll() const;
    virtual void swanSong();
    virtual const char *status() const;

    /* Acl::ChecklistFiller API */
    virtual void fillChecklist(ACLFilledChecklist &) const;

    /// The connection read timeout callback handler.
    void commTimeoutHandler(const CommTimeoutCbParams &);

    /// The comm_close callback handler.
    void commCloseHandler(const CommCloseCbParams &params);

    /// \returns true on successful TLS session initialization
    virtual bool initialize(Security::SessionPointer &);

    /// Performs a single secure connection negotiation step.
    /// It is called multiple times until the negotiation finishes or aborts.
    void negotiate();

    /// Called after negotiation has finished. Cleans up TLS/SSL state.
    /// Returns false if we are now waiting for the certs validation job.
    /// Otherwise, returns true, regardless of negotiation success/failure.
    bool sslFinalized();

    /// Called after each negotiation step to handle the result
    void handleNegotiationResult(const Security::IoResult &);

    /// Called when the openSSL SSL_connect fnction request more data from
    /// the remote SSL server. Sets the read timeout and sets the
    /// Squid COMM_SELECT_READ handler.
    void noteWantRead();

    /// Whether TLS negotiation has been paused and not yet resumed
    bool isSuspended() const { return static_cast<bool>(suspendedError_); }

#if USE_OPENSSL
    /// Suspends TLS negotiation to download the missing certificates
    /// \param lastError an error to handle when resuming negotiations
    void suspendNegotiation(const Security::IoResult &lastError);

    /// Resumes TLS negotiation paused by suspendNegotiation()
    void resumeNegotiation();

    /// Either initiates fetching of missing certificates or bails with an error
    void handleMissingCertificates(const Security::IoResult &lastError);

    /// Start downloading procedure for the given URL.
    void startCertDownloading(SBuf &url);

    /// Called by Downloader after a certificate object downloaded.
    void certDownloadingDone(SBuf &object, int status);
#endif

    /// Called when the openSSL SSL_connect function needs to write data to
    /// the remote SSL server. Sets the Squid COMM_SELECT_WRITE handler.
    virtual void noteWantWrite();

    /// Called when the SSL_connect function aborts with an SSL negotiation error
    virtual void noteNegotiationError(const Security::ErrorDetailPointer &);

    /// Called when the SSL negotiation to the server completed and the certificates
    /// validated using the cert validator.
    /// \param error if not NULL the SSL negotiation was aborted with an error
    virtual void noteNegotiationDone(ErrorState *error) {}

    /// Must implemented by the kid classes to return the TLS context object to use
    /// for building the encryption context objects.
    virtual Security::ContextPointer getTlsContext() = 0;

    /// mimics FwdState to minimize changes to FwdState::initiate/negotiateSsl
    Comm::ConnectionPointer const &serverConnection() const { return serverConn; }

    /// sends the given error to the initiator
    void bail(ErrorState *error);

    /// sends the encrypted connection to the initiator
    void sendSuccess();

    /// a bail(), sendSuccess() helper: sends results to the initiator
    void callBack();

    /// a bail(), sendSuccess() helper: stops monitoring the connection
    void disconnect();

    /// updates connection usage history before the connection is closed
    void countFailingConnection();

    /// If called the certificates validator will not used
    void bypassCertValidator() {useCertValidator_ = false;}

    /// Called after negotiation finishes to record connection details for
    /// logging
    void recordNegotiationDetails();

    /// convenience method to get to the answer fields
    EncryptorAnswer &answer();

    HttpRequestPointer request; ///< peer connection trigger or cause
    Comm::ConnectionPointer serverConn; ///< TCP connection to the peer
    AccessLogEntryPointer al; ///< info for the future access.log entry
    AsyncCall::Pointer callback; ///< we call this with the results
private:
    PeerConnector(const PeerConnector &); // not implemented
    PeerConnector &operator =(const PeerConnector &); // not implemented

#if USE_OPENSSL
    unsigned int certDownloadNestingLevel() const;

    /// Process response from cert validator helper
    void sslCrtvdHandleReply(Ssl::CertValidationResponsePointer);

    /// Check SSL errors returned from cert validator against sslproxy_cert_error access list
    Security::CertErrors *sslCrtvdCheckForErrors(Ssl::CertValidationResponse const &, ErrorDetailPointer &);

    bool computeMissingCertificateUrls(const Connection &);
#endif

    static void NegotiateSsl(int fd, void *data);
    void negotiateSsl();

    /// The maximum number of missing certificates a single PeerConnector may download
    static const unsigned int MaxCertsDownloads = 10;

    /// The maximum number of inter-dependent Downloader jobs a worker may initiate
    static const unsigned int MaxNestedDownloads = 3;

    /// managers logging of the being-established TLS connection secrets
    Security::KeyLogger keyLogger;

    AsyncCall::Pointer closeHandler; ///< we call this when the connection closed
    time_t negotiationTimeout; ///< the SSL connection timeout to use
    time_t startTime; ///< when the peer connector negotiation started
    bool useCertValidator_; ///< whether the certificate validator should bypassed
    /// The list of URLs where missing certificates should be downloaded.
    std::queue<SBuf> urlsOfMissingCerts;
    unsigned int certsDownloads; ///< the number of downloaded missing certificates
<<<<<<< HEAD
    JobWait<Downloader> certDownloadWait; ///< waits for the missing certificate to be downloaded
=======

#if USE_OPENSSL
    /// successfully downloaded intermediate certificates (omitted by the peer)
    Ssl::X509_STACK_Pointer downloadedCerts;
#endif

    /// outcome of the last (failed and) suspended negotiation attempt (or nil)
    Security::IoResultPointer suspendedError_;
>>>>>>> 1dde4660
};

} // namespace Security

#endif /* SQUID_SRC_SECURITY_PEERCONNECTOR_H */
<|MERGE_RESOLUTION|>--- conflicted
+++ resolved
@@ -211,9 +211,6 @@
     /// The list of URLs where missing certificates should be downloaded.
     std::queue<SBuf> urlsOfMissingCerts;
     unsigned int certsDownloads; ///< the number of downloaded missing certificates
-<<<<<<< HEAD
-    JobWait<Downloader> certDownloadWait; ///< waits for the missing certificate to be downloaded
-=======
 
 #if USE_OPENSSL
     /// successfully downloaded intermediate certificates (omitted by the peer)
@@ -222,7 +219,8 @@
 
     /// outcome of the last (failed and) suspended negotiation attempt (or nil)
     Security::IoResultPointer suspendedError_;
->>>>>>> 1dde4660
+
+    JobWait<Downloader> certDownloadWait; ///< waits for the missing certificate to be downloaded
 };
 
 } // namespace Security
