## Copyright (C) 1996-2016 The Squid Software Foundation and contributors
##
## Squid software is distributed under GPLv2+ license and includes
## contributions from numerous individuals and organizations.
## Please see the COPYING and CONTRIBUTORS files for details.
##

include $(top_srcdir)/src/Common.am
include $(top_srcdir)/src/TestHeaders.am

SUBDIRS= cert_generators cert_validators

noinst_LTLIBRARIES = libsecurity.la

libsecurity_la_SOURCES= \
	Context.h \
	EncryptorAnswer.cc \
	EncryptorAnswer.h \
	forward.h \
	KeyData.h \
	LockingPointer.h \
	NegotiationHistory.cc \
	NegotiationHistory.h \
	PeerOptions.cc \
	PeerOptions.h \
	ServerOptions.cc \
	ServerOptions.h \
<<<<<<< HEAD
	Session.h \
	support.cc
=======
	Session.cc \
	Session.h
>>>>>>> b69e9ffa
<|MERGE_RESOLUTION|>--- conflicted
+++ resolved
@@ -25,10 +25,6 @@
 	PeerOptions.h \
 	ServerOptions.cc \
 	ServerOptions.h \
-<<<<<<< HEAD
+	Session.cc \
 	Session.h \
-	support.cc
-=======
-	Session.cc \
-	Session.h
->>>>>>> b69e9ffa
+	support.cc