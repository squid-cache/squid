/*
 * Copyright (C) 1996-2021 The Squid Software Foundation and contributors
 *
 * Squid software is distributed under GPLv2+ license and includes
 * contributions from numerous individuals and organizations.
 * Please see the COPYING and CONTRIBUTORS files for details.
 */

/* DEBUG: section 83    TLS Server/Peer negotiation */

#include "squid.h"
#include "acl/FilledChecklist.h"
#include "comm/Loops.h"
#include "comm/Read.h"
#include "Downloader.h"
#include "errorpage.h"
#include "fde.h"
#include "FwdState.h"
#include "http/Stream.h"
#include "HttpRequest.h"
#include "neighbors.h"
#include "pconn.h"
#include "security/Io.h"
#include "security/NegotiationHistory.h"
#include "security/PeerConnector.h"
#include "SquidConfig.h"
#if USE_OPENSSL
#include "ssl/bio.h"
#include "ssl/cert_validate_message.h"
#include "ssl/Config.h"
#include "ssl/helper.h"
#endif

CBDATA_NAMESPACED_CLASS_INIT(Security, PeerConnector);

Security::PeerConnector::PeerConnector(const Comm::ConnectionPointer &aServerConn, AsyncCall::Pointer &aCallback, const AccessLogEntryPointer &alp, const time_t timeout) :
    AsyncJob("Security::PeerConnector"),
    noteFwdPconnUse(false),
    serverConn(aServerConn),
    al(alp),
    callback(aCallback),
    negotiationTimeout(timeout),
    startTime(squid_curtime),
    useCertValidator_(true),
    certsDownloads(0)
{
    debugs(83, 5, serverConn);

    // if this throws, the caller's cb dialer is not our CbDialer
    Must(dynamic_cast<CbDialer*>(callback->getDialer()));

    // watch for external connection closures
    Must(Comm::IsConnOpen(serverConn));
    Must(!fd_table[serverConn->fd].closing());
    typedef CommCbMemFunT<Security::PeerConnector, CommCloseCbParams> Dialer;
    closeHandler = JobCallback(9, 5, Dialer, this, Security::PeerConnector::commCloseHandler);
    comm_add_close_handler(serverConn->fd, closeHandler);
}

Security::PeerConnector::~PeerConnector() = default;

bool Security::PeerConnector::doneAll() const
{
    return (!callback || callback->canceled()) && AsyncJob::doneAll();
}

/// Preps connection and SSL state. Calls negotiate().
void
Security::PeerConnector::start()
{
    AsyncJob::start();
    debugs(83, 5, "this=" << (void*)this);

    // we own this Comm::Connection object and its fd exclusively, but must bail
    // if others started closing the socket while we were waiting to start()
    assert(Comm::IsConnOpen(serverConn));
    if (fd_table[serverConn->fd].closing()) {
        bail(new ErrorState(ERR_CONNECT_FAIL, Http::scBadGateway, request.getRaw(), al));
        return;
    }

    Security::SessionPointer tmp;
    if (initialize(tmp))
        negotiate();
    else
        mustStop("Security::PeerConnector TLS socket initialize failed");
}

void
Security::PeerConnector::fillChecklist(ACLFilledChecklist &checklist) const
{
    if (!checklist.al)
        checklist.al = al;
    checklist.syncAle(request.getRaw(), nullptr);
    // checklist.fd(fd); XXX: need client FD here

#if USE_OPENSSL
    if (!checklist.serverCert) {
        if (const auto session = fd_table[serverConnection()->fd].ssl.get())
            checklist.serverCert.resetWithoutLocking(SSL_get_peer_certificate(session));
    }
#else
    // checklist.serverCert is not maintained in other builds
#endif
}

void
Security::PeerConnector::commCloseHandler(const CommCloseCbParams &params)
{
    debugs(83, 5, "FD " << params.fd << ", Security::PeerConnector=" << params.data);

    closeHandler = nullptr;
    if (serverConn) {
        countFailingConnection();
        serverConn->noteClosure();
        serverConn = nullptr;
    }

    const auto err = new ErrorState(ERR_SECURE_CONNECT_FAIL, Http::scServiceUnavailable, request.getRaw(), al);
    static const auto d = MakeNamedErrorDetail("TLS_CONNECT_CLOSE");
    err->detailError(d);
    bail(err);
}

void
Security::PeerConnector::commTimeoutHandler(const CommTimeoutCbParams &)
{
    debugs(83, 5, serverConnection() << " timedout. this=" << (void*)this);
    const auto err = new ErrorState(ERR_SECURE_CONNECT_FAIL, Http::scGatewayTimeout, request.getRaw(), al);
    static const auto d = MakeNamedErrorDetail("TLS_CONNECT_TIMEOUT");
    err->detailError(d);
    bail(err);
}

bool
Security::PeerConnector::initialize(Security::SessionPointer &serverSession)
{
    Must(Comm::IsConnOpen(serverConnection()));

    Security::ContextPointer ctx(getTlsContext());
    debugs(83, 5, serverConnection() << ", ctx=" << (void*)ctx.get());

    if (!ctx || !Security::CreateClientSession(ctx, serverConnection(), "server https start")) {
        const auto xerrno = errno;
        if (!ctx) {
            debugs(83, DBG_IMPORTANT, "Error initializing TLS connection: No security context.");
        } // else CreateClientSession() did the appropriate debugs() already
        const auto anErr = new ErrorState(ERR_SOCKET_FAILURE, Http::scInternalServerError, request.getRaw(), al);
        anErr->xerrno = xerrno;
        noteNegotiationDone(anErr);
        bail(anErr);
        return false;
    }

    // A TLS/SSL session has now been created for the connection and stored in fd_table
    serverSession = fd_table[serverConnection()->fd].ssl;
    debugs(83, 5, serverConnection() << ", session=" << (void*)serverSession.get());

#if USE_OPENSSL
    // If CertValidation Helper used do not lookup checklist for errors,
    // but keep a list of errors to send it to CertValidator
    if (!Ssl::TheConfig.ssl_crt_validator) {
        // Create the ACL check list now, while we have access to more info.
        // The list is used in ssl_verify_cb() and is freed in ssl_free().
        if (acl_access *acl = ::Config.ssl_client.cert_error) {
            ACLFilledChecklist *check = new ACLFilledChecklist(acl, request.getRaw(), dash_str);
            fillChecklist(*check);
            SSL_set_ex_data(serverSession.get(), ssl_ex_index_cert_error_check, check);
        }
    }

    // Protect from cycles in the certificate dependency graph: TLS site S1 is
    // missing certificate C1 located at TLS site S2. TLS site S2 is missing
    // certificate C2 located at [...] TLS site S1.
    const auto cycle = certDownloadNestingLevel() >= MaxNestedDownloads;
    if (cycle)
        debugs(83, 3, "will not fetch any missing certificates; suspecting cycle: " << certDownloadNestingLevel() << '/' << MaxNestedDownloads);
    const auto sessData = Ssl::VerifyCallbackParameters::New(*serverSession);
    // when suspecting a cycle, break it by not fetching any missing certs
    sessData->callerHandlesMissingCertificates = !cycle;
#endif

    return true;
}

void
Security::PeerConnector::recordNegotiationDetails()
{
    Must(Comm::IsConnOpen(serverConnection()));

    const int fd = serverConnection()->fd;
    Security::SessionPointer session(fd_table[fd].ssl);

    // retrieve TLS server negotiated information if any
    serverConnection()->tlsNegotiations()->retrieveNegotiatedInfo(session);

#if USE_OPENSSL
    // retrieve TLS parsed extra info
    BIO *b = SSL_get_rbio(session.get());
    Ssl::ServerBio *bio = static_cast<Ssl::ServerBio *>(BIO_get_data(b));
    if (const Security::TlsDetails::Pointer &details = bio->receivedHelloDetails())
        serverConnection()->tlsNegotiations()->retrieveParsedInfo(details);
#endif
}

void
Security::PeerConnector::negotiate()
{
    Must(Comm::IsConnOpen(serverConnection()));

    const int fd = serverConnection()->fd;
    if (fd_table[fd].closing())
        return;

    const auto result = Security::Connect(*serverConnection());

#if USE_OPENSSL
    auto &sconn = *fd_table[fd].ssl;

    // log ASAP, even if the handshake has not completed (or failed)
    keyLogger.checkpoint(sconn, *this);

    // OpenSSL v1 APIs do not allow unthreaded applications like Squid to fetch
    // missing certificates _during_ OpenSSL certificate validation. Our
    // handling of X509_V_ERR_UNABLE_TO_GET_ISSUER_CERT_LOCALLY (abbreviated
    // here as EUNABLE) approximates what would happen if we did (attempt to)
    // fetch any missing certificates during OpenSSL certificate validation.
    // * We did not hide EUNABLE; SSL_connect() was successful: Handle success.
    // * We did not hide EUNABLE; SSL_connect() reported some error E: Honor E.
    // * We hid EUNABLE; SSL_connect() was successful: Remember success and try
    //   to fetch the missing certificates. If all goes well, honor success.
    // * We hid EUNABLE; SSL_connect() reported EUNABLE: Warn but honor EUNABLE.
    // * We hid EUNABLE; SSL_connect() reported some EOTHER: Remember EOTHER and
    //   try to fetch the missing certificates. If all goes well, honor EOTHER.
    //   If fetching or post-fetching validation fails, then honor that failure
    //   because EOTHER would not have happened if we fetched during validation.
    if (auto &hidMissingIssuer = Ssl::VerifyCallbackParameters::At(sconn).hidMissingIssuer) {
        hidMissingIssuer = false; // prep for the next SSL_connect()

        if (result.category == IoResult::ioSuccess ||
                !(result.errorDetail && result.errorDetail->errorNo() == X509_V_ERR_UNABLE_TO_GET_ISSUER_CERT_LOCALLY))
            return handleMissingCertificates(result);

        debugs(83, DBG_IMPORTANT, "BUG: Honoring unexpected SSL_connect() error: X509_V_ERR_UNABLE_TO_GET_ISSUER_CERT_LOCALLY");
        // fall through to regular error handling
    }
#endif

    handleNegotiationResult(result);
}

void
Security::PeerConnector::handleNegotiationResult(const Security::IoResult &result)
{
    switch (result.category) {
    case Security::IoResult::ioSuccess:
        recordNegotiationDetails();
        if (sslFinalized())
            sendSuccess();
        return; // we may be gone by now

    case Security::IoResult::ioWantRead:
        noteWantRead();
        return;

    case Security::IoResult::ioWantWrite:
        noteWantWrite();
        return;

<<<<<<< HEAD
    if (callback) // true sslFinalized() may bail(), calling the callback
        sendSuccess();
=======
    case Security::IoResult::ioError:
        break; // fall through to error handling
    }

    // TODO: Honor result.important when working in a reverse proxy role?
    debugs(83, 2, "ERROR: " << result.errorDescription <<
           " while establishing TLS connection on FD: " << serverConnection()->fd << result.errorDetail);
    recordNegotiationDetails();
    noteNegotiationError(result.errorDetail);
>>>>>>> 1dde4660
}

bool
Security::PeerConnector::sslFinalized()
{
#if USE_OPENSSL
    if (Ssl::TheConfig.ssl_crt_validator && useCertValidator_) {
        Must(Comm::IsConnOpen(serverConnection()));
        const int fd = serverConnection()->fd;
        Security::SessionPointer session(fd_table[fd].ssl);

        Ssl::CertValidationRequest validationRequest;
        // WARNING: Currently we do not use any locking for 'errors' member
        // of the Ssl::CertValidationRequest class. In this code the
        // Ssl::CertValidationRequest object used only to pass data to
        // Ssl::CertValidationHelper::submit method.
        validationRequest.ssl = session;
        if (SBuf *dName = (SBuf *)SSL_get_ex_data(session.get(), ssl_ex_index_server))
            validationRequest.domainName = dName->c_str();
        if (Security::CertErrors *errs = static_cast<Security::CertErrors *>(SSL_get_ex_data(session.get(), ssl_ex_index_ssl_errors)))
            // validationRequest disappears on return so no need to cbdataReference
            validationRequest.errors = errs;
        try {
            debugs(83, 5, "Sending SSL certificate for validation to ssl_crtvd.");
            AsyncCall::Pointer call = asyncCall(83,5, "Security::PeerConnector::sslCrtvdHandleReply", Ssl::CertValidationHelper::CbDialer(this, &Security::PeerConnector::sslCrtvdHandleReply, nullptr));
            Ssl::CertValidationHelper::Submit(validationRequest, call);
            return false;
        } catch (const std::exception &e) {
            debugs(83, DBG_IMPORTANT, "ERROR: Failed to compose ssl_crtvd " <<
                   "request for " << validationRequest.domainName <<
                   " certificate: " << e.what() << "; will now block to " <<
                   "validate that certificate.");
            // fall through to do blocking in-process generation.
            const auto anErr = new ErrorState(ERR_GATEWAY_FAILURE, Http::scInternalServerError, request.getRaw(), al);

            noteNegotiationDone(anErr);
            bail(anErr);
            return true;
        }
    }
#endif

    noteNegotiationDone(NULL);
    return true;
}

#if USE_OPENSSL
void
Security::PeerConnector::sslCrtvdHandleReply(Ssl::CertValidationResponse::Pointer validationResponse)
{
    Must(validationResponse != NULL);
    Must(Comm::IsConnOpen(serverConnection()));

    ErrorDetail::Pointer errDetails;
    bool validatorFailed = false;

    if (Debug::Enabled(83, 5)) {
        Security::SessionPointer ssl(fd_table[serverConnection()->fd].ssl);
        SBuf *server = static_cast<SBuf *>(SSL_get_ex_data(ssl.get(), ssl_ex_index_server));
        debugs(83,5, RawPointer("host", server) << " cert validation result: " << validationResponse->resultCode);
    }

    if (validationResponse->resultCode == ::Helper::Error) {
        if (Security::CertErrors *errs = sslCrtvdCheckForErrors(*validationResponse, errDetails)) {
            Security::SessionPointer session(fd_table[serverConnection()->fd].ssl);
            Security::CertErrors *oldErrs = static_cast<Security::CertErrors*>(SSL_get_ex_data(session.get(), ssl_ex_index_ssl_errors));
            SSL_set_ex_data(session.get(), ssl_ex_index_ssl_errors,  (void *)errs);
            delete oldErrs;
        }
    } else if (validationResponse->resultCode != ::Helper::Okay)
        validatorFailed = true;

    if (!errDetails && !validatorFailed) {
        noteNegotiationDone(NULL);
        if (callback)
            sendSuccess();
        return;
    }

    ErrorState *anErr = NULL;
    if (validatorFailed) {
        anErr = new ErrorState(ERR_GATEWAY_FAILURE, Http::scInternalServerError, request.getRaw(), al);
    }  else {
        anErr =  new ErrorState(ERR_SECURE_CONNECT_FAIL, Http::scServiceUnavailable, request.getRaw(), al);
        anErr->detailError(errDetails);
        /*anErr->xerrno= Should preserved*/
    }

    noteNegotiationDone(anErr);
    bail(anErr);
    return;
}
#endif

#if USE_OPENSSL
/// Checks errors in the cert. validator response against sslproxy_cert_error.
/// The first honored error, if any, is returned via errDetails parameter.
/// The method returns all seen errors except SSL_ERROR_NONE as Security::CertErrors.
Security::CertErrors *
Security::PeerConnector::sslCrtvdCheckForErrors(Ssl::CertValidationResponse const &resp, ErrorDetail::Pointer &errDetails)
{
    Must(Comm::IsConnOpen(serverConnection()));

    ACLFilledChecklist *check = NULL;
    Security::SessionPointer session(fd_table[serverConnection()->fd].ssl);

    if (acl_access *acl = ::Config.ssl_client.cert_error) {
        check = new ACLFilledChecklist(acl, request.getRaw(), dash_str);
        fillChecklist(*check);
    }

    Security::CertErrors *errs = nullptr;
    typedef Ssl::CertValidationResponse::RecvdErrors::const_iterator SVCRECI;
    for (SVCRECI i = resp.errors.begin(); i != resp.errors.end(); ++i) {
        debugs(83, 7, "Error item: " << i->error_no << " " << i->error_reason);

        assert(i->error_no != SSL_ERROR_NONE);

        if (!errDetails) {
            bool allowed = false;
            if (check) {
                check->sslErrors = new Security::CertErrors(Security::CertError(i->error_no, i->cert, i->error_depth));
                if (check->fastCheck().allowed())
                    allowed = true;
            }
            // else the Config.ssl_client.cert_error access list is not defined
            // and the first error will cause the error page

            if (allowed) {
                debugs(83, 3, "bypassing SSL error " << i->error_no << " in " << "buffer");
            } else {
                debugs(83, 5, "confirming SSL error " << i->error_no);
                const auto &brokenCert = i->cert;
                Security::CertPointer peerCert(SSL_get_peer_certificate(session.get()));
                const char *aReason = i->error_reason.empty() ? NULL : i->error_reason.c_str();
                errDetails = new ErrorDetail(i->error_no, peerCert, brokenCert, aReason);
            }
            if (check) {
                delete check->sslErrors;
                check->sslErrors = NULL;
            }
        }

        if (!errs)
            errs = new Security::CertErrors(Security::CertError(i->error_no, i->cert, i->error_depth));
        else
            errs->push_back_unique(Security::CertError(i->error_no, i->cert, i->error_depth));
    }
    if (check)
        delete check;

    return errs;
}
#endif

/// A wrapper for Comm::SetSelect() notifications.
void
Security::PeerConnector::NegotiateSsl(int, void *data)
{
    const auto pc = static_cast<PeerConnector::Pointer*>(data);
    if (pc->valid())
        (*pc)->negotiateSsl();
    delete pc;
}

/// Comm::SetSelect() callback. Direct calls tickle/resume negotiations.
void
Security::PeerConnector::negotiateSsl()
{
    // Use job calls to add done() checks and other job logic/protections.
    CallJobHere(83, 7, this, Security::PeerConnector, negotiate);
}

void
<<<<<<< HEAD
Security::PeerConnector::handleNegotiateError(const int ret)
{
    Must(Comm::IsConnOpen(serverConnection()));

    const int fd = serverConnection()->fd;
    const Security::SessionPointer session(fd_table[fd].ssl);
    unsigned long ssl_lib_error = ret;

#if USE_OPENSSL
    const int ssl_error = SSL_get_error(session.get(), ret);

    switch (ssl_error) {
    case SSL_ERROR_WANT_READ:
        noteWantRead();
        return;

    case SSL_ERROR_WANT_WRITE:
        noteWantWrite();
        return;

    case SSL_ERROR_SSL:
    case SSL_ERROR_SYSCALL:
        ssl_lib_error = ERR_get_error();
        // proceed to the general error handling code
        break;
    default:
        // no special error handling for all other errors
        ssl_lib_error = SSL_ERROR_NONE;
        break;
    }

#elif USE_GNUTLS
    const int ssl_error = ret;

    switch (ret) {
    case GNUTLS_E_WARNING_ALERT_RECEIVED: {
        auto alert = gnutls_alert_get(session.get());
        debugs(83, DBG_IMPORTANT, "TLS ALERT: " << gnutls_alert_get_name(alert));
    }
    // drop through to next case

    case GNUTLS_E_AGAIN:
    case GNUTLS_E_INTERRUPTED:
        if (gnutls_record_get_direction(session.get()) == 0)
            noteWantRead();
        else
            noteWantWrite();
        return;

    default:
        // no special error handling for all other errors
        break;
    }

#else
    // this avoids unused variable compiler warnings.
    Must(!session);
    const int ssl_error = ret;
#endif

    // Log connection details, if any
    recordNegotiationDetails();
    noteNegotiationError(ret, ssl_error, ssl_lib_error);
}

void
=======
>>>>>>> 1dde4660
Security::PeerConnector::noteWantRead()
{
    debugs(83, 5, serverConnection());
<<<<<<< HEAD

    Must(Comm::IsConnOpen(serverConnection()));
    const int fd = serverConnection()->fd;
#if USE_OPENSSL
    Security::SessionPointer session(fd_table[fd].ssl);
    BIO *b = SSL_get_rbio(session.get());
    Ssl::ServerBio *srvBio = static_cast<Ssl::ServerBio *>(BIO_get_data(b));
    if (srvBio->holdRead()) {
        if (srvBio->gotHello()) {
            if (checkForMissingCertificates())
                return; // Wait to download certificates before proceed.

            srvBio->holdRead(false);
            // schedule a negotiateSSl to allow openSSL parse received data
            negotiateSsl();
            return;
        } else if (srvBio->gotHelloFailed()) {
            srvBio->holdRead(false);
            debugs(83, DBG_IMPORTANT, "Error parsing SSL Server Hello Message on FD " << fd);
            // schedule a negotiateSSl to allow openSSL parse received data
            negotiateSsl();
            return;
        }
    }
#endif
=======
>>>>>>> 1dde4660

    // read timeout to avoid getting stuck while reading from a silent server
    typedef CommCbMemFunT<Security::PeerConnector, CommTimeoutCbParams> TimeoutDialer;
    AsyncCall::Pointer timeoutCall = JobCallback(83, 5,
                                     TimeoutDialer, this, Security::PeerConnector::commTimeoutHandler);
    const auto timeout = Comm::MortalReadTimeout(startTime, negotiationTimeout);
    commSetConnTimeout(serverConnection(), timeout, timeoutCall);

    Comm::SetSelect(fd, COMM_SELECT_READ, &NegotiateSsl, new Pointer(this), 0);
}

void
Security::PeerConnector::noteWantWrite()
{
    debugs(83, 5, serverConnection());
    Must(Comm::IsConnOpen(serverConnection()));

    const int fd = serverConnection()->fd;
    Comm::SetSelect(fd, COMM_SELECT_WRITE, &NegotiateSsl, new Pointer(this), 0);
    return;
}

void
Security::PeerConnector::noteNegotiationError(const Security::ErrorDetailPointer &detail)
{
<<<<<<< HEAD
#if defined(EPROTO)
    int sysErrNo = EPROTO;
#else
    int sysErrNo = EACCES;
#endif

#if USE_OPENSSL
    // store/report errno when ssl_error is SSL_ERROR_SYSCALL, ssl_lib_error is 0, and ret is -1
    if (ssl_error == SSL_ERROR_SYSCALL && ret == -1 && ssl_lib_error == 0)
        sysErrNo = errno;
#endif
    int xerr = errno;

    Must(Comm::IsConnOpen(serverConnection()));
    const int fd = serverConnection()->fd;
    debugs(83, DBG_IMPORTANT, "ERROR: negotiating TLS on FD " << fd <<
           ": " << Security::ErrorString(ssl_lib_error) << " (" <<
           ssl_error << "/" << ret << "/" << xerr << ")");

=======
>>>>>>> 1dde4660
    const auto anErr = ErrorState::NewForwarding(ERR_SECURE_CONNECT_FAIL, request, al);
    if (detail) {
        anErr->xerrno = detail->sysError();
        anErr->detailError(detail);
    }
    noteNegotiationDone(anErr);
    bail(anErr);
}

Security::EncryptorAnswer &
Security::PeerConnector::answer()
{
    assert(callback);
    const auto dialer = dynamic_cast<CbDialer*>(callback->getDialer());
    assert(dialer);
    return dialer->answer();
}

void
Security::PeerConnector::bail(ErrorState *error)
{
    Must(error); // or the recipient will not know there was a problem
    answer().error = error;

    if (const auto failingConnection = serverConn) {
        countFailingConnection();
        disconnect();
        failingConnection->close();
    }

    callBack();
}

void
Security::PeerConnector::sendSuccess()
{
    assert(Comm::IsConnOpen(serverConn));
    answer().conn = serverConn;
    disconnect();
    callBack();
}

void
Security::PeerConnector::countFailingConnection()
{
    assert(serverConn);
    if (const auto p = serverConn->getPeer())
        peerConnectFailed(p);
    // TODO: Calling PconnPool::noteUses() should not be our responsibility.
    if (noteFwdPconnUse && serverConn->isOpen())
        fwdPconnPool->noteUses(fd_table[serverConn->fd].pconn.uses);
}

void
Security::PeerConnector::disconnect()
{
    const auto stillOpen = Comm::IsConnOpen(serverConn);

    if (closeHandler) {
        if (stillOpen)
            comm_remove_close_handler(serverConn->fd, closeHandler);
        closeHandler = nullptr;
    }

    if (stillOpen)
        commUnsetConnTimeout(serverConn);

    serverConn = nullptr;
}

void
Security::PeerConnector::callBack()
{
    debugs(83, 5, "TLS setup ended for " << answer().conn);

    AsyncCall::Pointer cb = callback;
    // Do this now so that if we throw below, swanSong() assert that we _tried_
    // to call back holds.
    callback = NULL; // this should make done() true
    ScheduleCallHere(cb);
}

void
Security::PeerConnector::swanSong()
{
    // XXX: unregister fd-closure monitoring and CommSetSelect interest, if any
    AsyncJob::swanSong();

    if (callback) {
        // job-ending emergencies like handleStopRequest() or callException()
        const auto anErr = new ErrorState(ERR_GATEWAY_FAILURE, Http::scInternalServerError, request.getRaw(), al);
        bail(anErr);
        assert(!callback);
        return;
    }
}

const char *
Security::PeerConnector::status() const
{
    static MemBuf buf;
    buf.reset();

    // TODO: redesign AsyncJob::status() API to avoid this
    // id and stop reason reporting duplication.
    buf.append(" [", 2);
    if (stopReason != NULL) {
        buf.append("Stopped, reason:", 16);
        buf.appendf("%s",stopReason);
    }
    if (Comm::IsConnOpen(serverConn))
        buf.appendf(" FD %d", serverConn->fd);
    buf.appendf(" %s%u]", id.prefix(), id.value);
    buf.terminate();

    return buf.content();
}

#if USE_OPENSSL
/// CallDialer to allow use Downloader objects within PeerConnector class.
class PeerConnectorCertDownloaderDialer: public Downloader::CbDialer
{
public:
    typedef void (Security::PeerConnector::*Method)(SBuf &object, int status);

    PeerConnectorCertDownloaderDialer(Method method, Security::PeerConnector *pc):
        method_(method),
        peerConnector_(pc) {}

    /* CallDialer API */
    virtual bool canDial(AsyncCall &call) { return peerConnector_.valid(); }
    virtual void dial(AsyncCall &call) { ((&(*peerConnector_))->*method_)(object, status); }
    Method method_; ///< The Security::PeerConnector method to dial
    CbcPointer<Security::PeerConnector> peerConnector_; ///< The Security::PeerConnector object
};

/// the number of concurrent PeerConnector jobs waiting for us
unsigned int
Security::PeerConnector::certDownloadNestingLevel() const
{
    if (request) {
        // Nesting level increases when a PeerConnector (at level L) creates a
        // Downloader (which is assigned level L+1). If we were initiated by
        // such a Downloader, then their nesting level is our nesting level.
        if (const auto previousDownloader = request->downloader.get())
            return previousDownloader->nestedLevel();
    }
    return 0; // no other PeerConnector job waits for us
}

void
Security::PeerConnector::startCertDownloading(SBuf &url)
{
    AsyncCall::Pointer certCallback = asyncCall(81, 4,
                                      "Security::PeerConnector::certDownloadingDone",
                                      PeerConnectorCertDownloaderDialer(&Security::PeerConnector::certDownloadingDone, this));

<<<<<<< HEAD
    const Downloader *csd = (request ? dynamic_cast<const Downloader*>(request->downloader.valid()) : nullptr);
    Downloader *dl = new Downloader(url, certCallback, XactionInitiator::initCertFetcher, csd ? csd->nestedLevel() + 1 : 1);
    certDownloadWait.start(dl, certCallback);
=======
    const auto dl = new Downloader(url, certCallback, XactionInitiator::initCertFetcher, certDownloadNestingLevel() + 1);
    AsyncJob::Start(dl);
>>>>>>> 1dde4660
}

void
Security::PeerConnector::certDownloadingDone(SBuf &obj, int downloadStatus)
{
    certDownloadWait.finish();

    ++certsDownloads;
    debugs(81, 5, "Certificate downloading status: " << downloadStatus << " certificate size: " << obj.length());

<<<<<<< HEAD
    // get ServerBio from SSL object
    Must(Comm::IsConnOpen(serverConnection()));
    const int fd = serverConnection()->fd;
    Security::SessionPointer session(fd_table[fd].ssl);
    BIO *b = SSL_get_rbio(session.get());
    Ssl::ServerBio *srvBio = static_cast<Ssl::ServerBio *>(BIO_get_data(b));
=======
    const auto &sconn = *fd_table[serverConnection()->fd].ssl;
>>>>>>> 1dde4660

    // Parse Certificate. Assume that it is in DER format.
    // According to RFC 4325:
    //  The server must provide a DER encoded certificate or a collection
    // collection of certificates in a "certs-only" CMS message.
    //  The applications MUST accept DER encoded certificates and SHOULD
    // be able to accept collection of certificates.
    // TODO: support collection of certificates
    const unsigned char *raw = (const unsigned char*)obj.rawContent();
    if (X509 *cert = d2i_X509(NULL, &raw, obj.length())) {
        char buffer[1024];
        debugs(81, 5, "Retrieved certificate: " << X509_NAME_oneline(X509_get_subject_name(cert), buffer, 1024));

        if (!downloadedCerts)
            downloadedCerts.reset(sk_X509_new_null());
        sk_X509_push(downloadedCerts.get(), cert);

        ContextPointer ctx(getTlsContext());
        const auto certsList = SSL_get_peer_cert_chain(&sconn);
        if (!Ssl::findIssuerCertificate(cert, certsList, ctx)) {
            if (const auto issuerUri = Ssl::findIssuerUri(cert)) {
                debugs(81, 5, "certificate " <<
                       X509_NAME_oneline(X509_get_subject_name(cert), buffer, sizeof(buffer)) <<
                       " points to its missing issuer certificate at " << issuerUri);
                urlsOfMissingCerts.push(SBuf(issuerUri));
            } else {
                debugs(81, 3, "found a certificate with no IAI, " <<
                       "signed by a missing issuer certificate:  " <<
                       X509_NAME_oneline(X509_get_subject_name(cert), buffer, sizeof(buffer)));
                // We could short-circuit here, proceeding to chain validation
                // that is likely to fail. Instead, we keep going because we
                // hope that if we find at least one certificate to fetch, it
                // will complete the chain (that contained extra certificates).
            }
        }
    }

    // Check if there are URIs to download from and if yes start downloading
    // the first in queue.
    if (urlsOfMissingCerts.size() && certsDownloads <= MaxCertsDownloads) {
        startCertDownloading(urlsOfMissingCerts.front());
        urlsOfMissingCerts.pop();
        return;
    }

    resumeNegotiation();
}

void
Security::PeerConnector::handleMissingCertificates(const Security::IoResult &ioResult)
{
    auto &sconn = *fd_table[serverConnection()->fd].ssl;

    // We download the missing certificate(s) once. We would prefer to clear
    // this right after the first validation, but that ideal place is _inside_
    // OpenSSL if validation is triggered by SSL_connect(). That function and
    // our OpenSSL verify_callback function (\ref OpenSSL_vcb_disambiguation)
    // may be called multiple times, so we cannot reset there.
    auto &callerHandlesMissingCertificates = Ssl::VerifyCallbackParameters::At(sconn).callerHandlesMissingCertificates;
    Must(callerHandlesMissingCertificates);
    callerHandlesMissingCertificates = false;

    if (!computeMissingCertificateUrls(sconn))
        return handleNegotiationResult(ioResult);

    suspendNegotiation(ioResult);

    assert(!urlsOfMissingCerts.empty());
    startCertDownloading(urlsOfMissingCerts.front());
    urlsOfMissingCerts.pop();
}

/// finds URLs of (some) missing intermediate certificates or returns false
bool
Security::PeerConnector::computeMissingCertificateUrls(const Connection &sconn)
{
    const auto certs = SSL_get_peer_cert_chain(&sconn);
    if (!certs) {
        debugs(83, 3, "nothing to bootstrap the fetch with");
        return false;
    }
    debugs(83, 5, "server certificates: " << sk_X509_num(certs));

<<<<<<< HEAD
    Must(Comm::IsConnOpen(serverConnection()));
    const int fd = serverConnection()->fd;
    Security::SessionPointer session(fd_table[fd].ssl);
    BIO *b = SSL_get_rbio(session.get());
    Ssl::ServerBio *srvBio = static_cast<Ssl::ServerBio *>(BIO_get_data(b));
    const Security::CertList &certs = srvBio->serverCertificatesIfAny();
=======
    const auto ctx = getTlsContext();
    if (!Ssl::missingChainCertificatesUrls(urlsOfMissingCerts, *certs, ctx))
        return false; // missingChainCertificatesUrls() reports the exact reason
>>>>>>> 1dde4660

    debugs(83, 5, "URLs: " << urlsOfMissingCerts.size());
    assert(!urlsOfMissingCerts.empty());
    return true;
}

void
Security::PeerConnector::suspendNegotiation(const Security::IoResult &ioResult)
{
    debugs(83, 5, "after " << ioResult);
    Must(!isSuspended());
    suspendedError_ = new Security::IoResult(ioResult);
    Must(isSuspended());
    // negotiations resume with a resumeNegotiation() call
}

void
Security::PeerConnector::resumeNegotiation()
{
    Must(isSuspended());

    auto lastError = suspendedError_; // may be reset below
    suspendedError_ = nullptr;

    auto &sconn = *fd_table[serverConnection()->fd].ssl;
    if (!Ssl::VerifyConnCertificates(sconn, downloadedCerts)) {
        // simulate an earlier SSL_connect() failure with a new error
        // TODO: When we can use Security::ErrorDetail, we should resume with a
        // detailed _validation_ error, not just a generic SSL_ERROR_SSL!
        const ErrorDetail::Pointer errorDetail = new ErrorDetail(SQUID_TLS_ERR_CONNECT, SSL_ERROR_SSL, 0);
        lastError = new Security::IoResult(errorDetail);
    }

    handleNegotiationResult(*lastError);
}

#endif //USE_OPENSSL
<|MERGE_RESOLUTION|>--- conflicted
+++ resolved
@@ -255,7 +255,7 @@
     switch (result.category) {
     case Security::IoResult::ioSuccess:
         recordNegotiationDetails();
-        if (sslFinalized())
+        if (sslFinalized() && callback)
             sendSuccess();
         return; // we may be gone by now
 
@@ -267,10 +267,6 @@
         noteWantWrite();
         return;
 
-<<<<<<< HEAD
-    if (callback) // true sslFinalized() may bail(), calling the callback
-        sendSuccess();
-=======
     case Security::IoResult::ioError:
         break; // fall through to error handling
     }
@@ -280,7 +276,6 @@
            " while establishing TLS connection on FD: " << serverConnection()->fd << result.errorDetail);
     recordNegotiationDetails();
     noteNegotiationError(result.errorDetail);
->>>>>>> 1dde4660
 }
 
 bool
@@ -455,106 +450,12 @@
 }
 
 void
-<<<<<<< HEAD
-Security::PeerConnector::handleNegotiateError(const int ret)
-{
-    Must(Comm::IsConnOpen(serverConnection()));
-
+Security::PeerConnector::noteWantRead()
+{
+    debugs(83, 5, serverConnection());
+
+    Must(Comm::IsConnOpen(serverConnection()));
     const int fd = serverConnection()->fd;
-    const Security::SessionPointer session(fd_table[fd].ssl);
-    unsigned long ssl_lib_error = ret;
-
-#if USE_OPENSSL
-    const int ssl_error = SSL_get_error(session.get(), ret);
-
-    switch (ssl_error) {
-    case SSL_ERROR_WANT_READ:
-        noteWantRead();
-        return;
-
-    case SSL_ERROR_WANT_WRITE:
-        noteWantWrite();
-        return;
-
-    case SSL_ERROR_SSL:
-    case SSL_ERROR_SYSCALL:
-        ssl_lib_error = ERR_get_error();
-        // proceed to the general error handling code
-        break;
-    default:
-        // no special error handling for all other errors
-        ssl_lib_error = SSL_ERROR_NONE;
-        break;
-    }
-
-#elif USE_GNUTLS
-    const int ssl_error = ret;
-
-    switch (ret) {
-    case GNUTLS_E_WARNING_ALERT_RECEIVED: {
-        auto alert = gnutls_alert_get(session.get());
-        debugs(83, DBG_IMPORTANT, "TLS ALERT: " << gnutls_alert_get_name(alert));
-    }
-    // drop through to next case
-
-    case GNUTLS_E_AGAIN:
-    case GNUTLS_E_INTERRUPTED:
-        if (gnutls_record_get_direction(session.get()) == 0)
-            noteWantRead();
-        else
-            noteWantWrite();
-        return;
-
-    default:
-        // no special error handling for all other errors
-        break;
-    }
-
-#else
-    // this avoids unused variable compiler warnings.
-    Must(!session);
-    const int ssl_error = ret;
-#endif
-
-    // Log connection details, if any
-    recordNegotiationDetails();
-    noteNegotiationError(ret, ssl_error, ssl_lib_error);
-}
-
-void
-=======
->>>>>>> 1dde4660
-Security::PeerConnector::noteWantRead()
-{
-    debugs(83, 5, serverConnection());
-<<<<<<< HEAD
-
-    Must(Comm::IsConnOpen(serverConnection()));
-    const int fd = serverConnection()->fd;
-#if USE_OPENSSL
-    Security::SessionPointer session(fd_table[fd].ssl);
-    BIO *b = SSL_get_rbio(session.get());
-    Ssl::ServerBio *srvBio = static_cast<Ssl::ServerBio *>(BIO_get_data(b));
-    if (srvBio->holdRead()) {
-        if (srvBio->gotHello()) {
-            if (checkForMissingCertificates())
-                return; // Wait to download certificates before proceed.
-
-            srvBio->holdRead(false);
-            // schedule a negotiateSSl to allow openSSL parse received data
-            negotiateSsl();
-            return;
-        } else if (srvBio->gotHelloFailed()) {
-            srvBio->holdRead(false);
-            debugs(83, DBG_IMPORTANT, "Error parsing SSL Server Hello Message on FD " << fd);
-            // schedule a negotiateSSl to allow openSSL parse received data
-            negotiateSsl();
-            return;
-        }
-    }
-#endif
-=======
->>>>>>> 1dde4660
 
     // read timeout to avoid getting stuck while reading from a silent server
     typedef CommCbMemFunT<Security::PeerConnector, CommTimeoutCbParams> TimeoutDialer;
@@ -580,28 +481,6 @@
 void
 Security::PeerConnector::noteNegotiationError(const Security::ErrorDetailPointer &detail)
 {
-<<<<<<< HEAD
-#if defined(EPROTO)
-    int sysErrNo = EPROTO;
-#else
-    int sysErrNo = EACCES;
-#endif
-
-#if USE_OPENSSL
-    // store/report errno when ssl_error is SSL_ERROR_SYSCALL, ssl_lib_error is 0, and ret is -1
-    if (ssl_error == SSL_ERROR_SYSCALL && ret == -1 && ssl_lib_error == 0)
-        sysErrNo = errno;
-#endif
-    int xerr = errno;
-
-    Must(Comm::IsConnOpen(serverConnection()));
-    const int fd = serverConnection()->fd;
-    debugs(83, DBG_IMPORTANT, "ERROR: negotiating TLS on FD " << fd <<
-           ": " << Security::ErrorString(ssl_lib_error) << " (" <<
-           ssl_error << "/" << ret << "/" << xerr << ")");
-
-=======
->>>>>>> 1dde4660
     const auto anErr = ErrorState::NewForwarding(ERR_SECURE_CONNECT_FAIL, request, al);
     if (detail) {
         anErr->xerrno = detail->sysError();
@@ -759,14 +638,8 @@
                                       "Security::PeerConnector::certDownloadingDone",
                                       PeerConnectorCertDownloaderDialer(&Security::PeerConnector::certDownloadingDone, this));
 
-<<<<<<< HEAD
-    const Downloader *csd = (request ? dynamic_cast<const Downloader*>(request->downloader.valid()) : nullptr);
-    Downloader *dl = new Downloader(url, certCallback, XactionInitiator::initCertFetcher, csd ? csd->nestedLevel() + 1 : 1);
+    const auto dl = new Downloader(url, certCallback, XactionInitiator::initCertFetcher, certDownloadNestingLevel() + 1);
     certDownloadWait.start(dl, certCallback);
-=======
-    const auto dl = new Downloader(url, certCallback, XactionInitiator::initCertFetcher, certDownloadNestingLevel() + 1);
-    AsyncJob::Start(dl);
->>>>>>> 1dde4660
 }
 
 void
@@ -777,16 +650,8 @@
     ++certsDownloads;
     debugs(81, 5, "Certificate downloading status: " << downloadStatus << " certificate size: " << obj.length());
 
-<<<<<<< HEAD
-    // get ServerBio from SSL object
-    Must(Comm::IsConnOpen(serverConnection()));
-    const int fd = serverConnection()->fd;
-    Security::SessionPointer session(fd_table[fd].ssl);
-    BIO *b = SSL_get_rbio(session.get());
-    Ssl::ServerBio *srvBio = static_cast<Ssl::ServerBio *>(BIO_get_data(b));
-=======
+    Must(Comm::IsConnOpen(serverConnection()));
     const auto &sconn = *fd_table[serverConnection()->fd].ssl;
->>>>>>> 1dde4660
 
     // Parse Certificate. Assume that it is in DER format.
     // According to RFC 4325:
@@ -838,6 +703,7 @@
 void
 Security::PeerConnector::handleMissingCertificates(const Security::IoResult &ioResult)
 {
+    Must(Comm::IsConnOpen(serverConnection()));
     auto &sconn = *fd_table[serverConnection()->fd].ssl;
 
     // We download the missing certificate(s) once. We would prefer to clear
@@ -870,18 +736,9 @@
     }
     debugs(83, 5, "server certificates: " << sk_X509_num(certs));
 
-<<<<<<< HEAD
-    Must(Comm::IsConnOpen(serverConnection()));
-    const int fd = serverConnection()->fd;
-    Security::SessionPointer session(fd_table[fd].ssl);
-    BIO *b = SSL_get_rbio(session.get());
-    Ssl::ServerBio *srvBio = static_cast<Ssl::ServerBio *>(BIO_get_data(b));
-    const Security::CertList &certs = srvBio->serverCertificatesIfAny();
-=======
     const auto ctx = getTlsContext();
     if (!Ssl::missingChainCertificatesUrls(urlsOfMissingCerts, *certs, ctx))
         return false; // missingChainCertificatesUrls() reports the exact reason
->>>>>>> 1dde4660
 
     debugs(83, 5, "URLs: " << urlsOfMissingCerts.size());
     assert(!urlsOfMissingCerts.empty());
