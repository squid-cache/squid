/*
 * Copyright (C) 1996-2023 The Squid Software Foundation and contributors
 *
 * Squid software is distributed under GPLv2+ license and includes
 * contributions from numerous individuals and organizations.
 * Please see the COPYING and CONTRIBUTORS files for details.
 */

/* DEBUG: section 55    HTTP Header */

#include "squid.h"
#include "base/Assure.h"
#include "base/CharacterSet.h"
#include "base/EnumIterator.h"
#include "base/Raw.h"
#include "base64.h"
#include "globals.h"
#include "http/ContentLengthInterpreter.h"
#include "HttpHdrCc.h"
#include "HttpHdrContRange.h"
#include "HttpHdrScTarget.h" // also includes HttpHdrSc.h
#include "HttpHeader.h"
#include "HttpHeaderFieldInfo.h"
#include "HttpHeaderStat.h"
#include "HttpHeaderTools.h"
#include "MemBuf.h"
#include "mgr/Registration.h"
#include "mime_header.h"
#include "sbuf/StringConvert.h"
#include "SquidConfig.h"
#include "StatHist.h"
#include "Store.h"
#include "StrList.h"
#include "time/gadgets.h"
#include "TimeOrTag.h"
#include "util.h"

#include <algorithm>
#include <array>

/* XXX: the whole set of API managing the entries vector should be rethought
 *      after the parse4r-ng effort is complete.
 */

/*
 * On naming conventions:
 *
 * HTTP/1.1 defines message-header as
 *
 * message-header = field-name ":" [ field-value ] CRLF
 * field-name     = token
 * field-value    = *( field-content | LWS )
 *
 * HTTP/1.1 does not give a name name a group of all message-headers in a message.
 * Squid 1.1 seems to refer to that group _plus_ start-line as "headers".
 *
 * HttpHeader is an object that represents all message-headers in a message.
 * HttpHeader does not manage start-line.
 *
 * HttpHeader is implemented as a collection of header "entries".
 * An entry is a (field_id, field_name, field_value) triplet.
 */

/*
 * local constants and vars
 */

// statistics counters for headers. clients must not allow Http::HdrType::BAD_HDR to be counted
std::vector<HttpHeaderFieldStat> headerStatsTable(Http::HdrType::enumEnd_);

/* request-only headers. Used for cachemgr */
static HttpHeaderMask RequestHeadersMask;   /* set run-time using RequestHeaders */

/* reply-only headers. Used for cachemgr */
static HttpHeaderMask ReplyHeadersMask;     /* set run-time using ReplyHeaders */

/* header accounting */
// NP: keep in sync with enum http_hdr_owner_type
static std::array<HttpHeaderStat, hoEnd> HttpHeaderStats = {{
        HttpHeaderStat(/*hoNone*/ "all", nullptr),
#if USE_HTCP
        HttpHeaderStat(/*hoHtcpReply*/ "HTCP reply", &ReplyHeadersMask),
#endif
        HttpHeaderStat(/*hoRequest*/ "request", &RequestHeadersMask),
        HttpHeaderStat(/*hoReply*/ "reply", &ReplyHeadersMask)
#if USE_OPENSSL
        , HttpHeaderStat(/*hoErrorDetail*/ "error detail templates", nullptr)
#endif
        /* hoEnd */
    }
};

static int HeaderEntryParsedCount = 0;

/*
 * forward declarations and local routines
 */

class StoreEntry;

// update parse statistics for header id; if error is true also account
// for errors and write to debug log what happened
static void httpHeaderNoteParsedEntry(Http::HdrType id, String const &value, bool error);
static void httpHeaderStatDump(const HttpHeaderStat * hs, StoreEntry * e);
/** store report about current header usage and other stats */
static void httpHeaderStoreReport(StoreEntry * e);

/*
 * Module initialization routines
 */

static void
httpHeaderRegisterWithCacheManager(void)
{
    Mgr::RegisterAction("http_headers",
                        "HTTP Header Statistics",
                        httpHeaderStoreReport, 0, 1);
}

void
httpHeaderInitModule(void)
{
    /* check that we have enough space for masks */
    assert(8 * sizeof(HttpHeaderMask) >= Http::HdrType::enumEnd_);

    // masks are needed for stats page still
    for (auto h : WholeEnum<Http::HdrType>()) {
        if (Http::HeaderLookupTable.lookup(h).request)
            CBIT_SET(RequestHeadersMask,h);
        if (Http::HeaderLookupTable.lookup(h).reply)
            CBIT_SET(ReplyHeadersMask,h);
    }

    assert(HttpHeaderStats[0].label && "httpHeaderInitModule() called via main()");
    assert(HttpHeaderStats[hoEnd-1].label && "HttpHeaderStats created with all elements");

    /* init dependent modules */
    httpHdrCcInitModule();
    httpHdrScInitModule();

    httpHeaderRegisterWithCacheManager();
}

/*
 * HttpHeader Implementation
 */

HttpHeader::HttpHeader(const http_hdr_owner_type anOwner): owner(anOwner), len(0), conflictingContentLength_(false)
{
    assert(anOwner > hoNone && anOwner < hoEnd);
    debugs(55, 7, "init-ing hdr: " << this << " owner: " << owner);
    entries.reserve(32);
    httpHeaderMaskInit(&mask, 0);
}

// XXX: Delete as unused, expensive, and violating copy semantics by skipping Warnings
HttpHeader::HttpHeader(const HttpHeader &other): owner(other.owner), len(other.len), conflictingContentLength_(false)
{
    entries.reserve(other.entries.capacity());
    httpHeaderMaskInit(&mask, 0);
    update(&other); // will update the mask as well
}

HttpHeader::~HttpHeader()
{
    clean();
}

// XXX: Delete as unused, expensive, and violating assignment semantics by skipping Warnings
HttpHeader &
HttpHeader::operator =(const HttpHeader &other)
{
    if (this != &other) {
        // we do not really care, but the caller probably does
        assert(owner == other.owner);
        clean();
        update(&other); // will update the mask as well
        len = other.len;
        conflictingContentLength_ = other.conflictingContentLength_;
        teUnsupported_ = other.teUnsupported_;
    }
    return *this;
}

void
HttpHeader::clean()
{

    assert(owner > hoNone && owner < hoEnd);
    debugs(55, 7, "cleaning hdr: " << this << " owner: " << owner);

    if (owner <= hoReply) {
        /*
         * An unfortunate bug.  The entries array is initialized
         * such that count is set to zero.  httpHeaderClean() seems to
         * be called both when 'hdr' is created, and destroyed.  Thus,
         * we accumulate a large number of zero counts for 'hdr' before
         * it is ever used.  Can't think of a good way to fix it, except
         * adding a state variable that indicates whether or not 'hdr'
         * has been used.  As a hack, just never count zero-sized header
         * arrays.
         */
        if (!entries.empty())
            HttpHeaderStats[owner].hdrUCountDistr.count(entries.size());

        ++ HttpHeaderStats[owner].destroyedCount;

        HttpHeaderStats[owner].busyDestroyedCount += entries.size() > 0;
    } // if (owner <= hoReply)

    for (HttpHeaderEntry *e : entries) {
        if (e == nullptr)
            continue;
        if (!Http::any_valid_header(e->id)) {
            debugs(55, DBG_CRITICAL, "ERROR: Squid BUG: invalid entry (" << e->id << "). Ignored.");
        } else {
            if (owner <= hoReply)
                HttpHeaderStats[owner].fieldTypeDistr.count(e->id);
            delete e;
        }
    }

    entries.clear();
    httpHeaderMaskInit(&mask, 0);
    len = 0;
    conflictingContentLength_ = false;
    teUnsupported_ = false;
}

/* append entries (also see httpHeaderUpdate) */
void
HttpHeader::append(const HttpHeader * src)
{
    assert(src);
    assert(src != this);
    debugs(55, 7, "appending hdr: " << this << " += " << src);

    for (auto e : src->entries) {
        if (e)
            addEntry(e->clone());
    }
}

bool
HttpHeader::needUpdate(HttpHeader const *fresh) const
{
    for (const auto e: fresh->entries) {
        if (!e || skipUpdateHeader(e->id))
            continue;
        String value;
        if (!hasNamed(e->name, &value) ||
                (value != fresh->getByName(e->name)))
            return true;
    }
    return false;
}

bool
HttpHeader::skipUpdateHeader(const Http::HdrType id) const
{
    return
        // TODO: Consider updating Vary headers after comparing the magnitude of
        // the required changes (and/or cache losses) with compliance gains.
        (id == Http::HdrType::VARY);
}

void
HttpHeader::update(HttpHeader const *fresh)
{
    assert(fresh);
    assert(this != fresh);

    const HttpHeaderEntry *e;
    HttpHeaderPos pos = HttpHeaderInitPos;

    while ((e = fresh->getEntry(&pos))) {
        /* deny bad guys (ok to check for Http::HdrType::OTHER) here */

        if (skipUpdateHeader(e->id))
            continue;

        if (e->id != Http::HdrType::OTHER)
            delById(e->id);
        else
            delByName(e->name);
    }

    pos = HttpHeaderInitPos;
    while ((e = fresh->getEntry(&pos))) {
        /* deny bad guys (ok to check for Http::HdrType::OTHER) here */

        if (skipUpdateHeader(e->id))
            continue;

        debugs(55, 7, "Updating header '" << Http::HeaderLookupTable.lookup(e->id).name << "' in cached entry");

        addEntry(e->clone());
    }
}

bool
HttpHeader::Isolate(const char **parse_start, size_t l, const char **blk_start, const char **blk_end)
{
    /*
     * parse_start points to the first line of HTTP message *headers*,
     * not including the request or status lines
     */
    const size_t end = headersEnd(*parse_start, l);

    if (end) {
        *blk_start = *parse_start;
        *blk_end = *parse_start + end - 1;
        assert(**blk_end == '\n');
        // Point blk_end to the first character after the last header field.
        // In other words, blk_end should point to the CR?LF header terminator.
        if (end > 1 && *(*blk_end - 1) == '\r')
            --(*blk_end);
        *parse_start += end;
    }
    return end;
}

int
HttpHeader::parse(const char *buf, size_t buf_len, bool atEnd, size_t &hdr_sz, Http::ContentLengthInterpreter &clen)
{
    const char *parse_start = buf;
    const char *blk_start, *blk_end;
    hdr_sz = 0;

    if (!Isolate(&parse_start, buf_len, &blk_start, &blk_end)) {
        // XXX: do not parse non-isolated headers even if the connection is closed.
        // Treat unterminated headers as "partial headers" framing errors.
        if (!atEnd)
            return 0;
        blk_start = parse_start;
        blk_end = blk_start + strlen(blk_start);
    }

    if (parse(blk_start, blk_end - blk_start, clen)) {
        hdr_sz = parse_start - buf;
        return 1;
    }
    return -1;
}

// XXX: callers treat this return as boolean.
// XXX: A better mechanism is needed to signal different types of error.
//      lexicon, syntax, semantics, validation, access policy - are all (ab)using 'return 0'
int
HttpHeader::parse(const char *header_start, size_t hdrLen, Http::ContentLengthInterpreter &clen)
{
    const char *field_ptr = header_start;
    const char *header_end = header_start + hdrLen; // XXX: remove
    int warnOnError = (Config.onoff.relaxed_header_parser <= 0 ? DBG_IMPORTANT : 2);

    assert(header_start && header_end);
    debugs(55, 7, "parsing hdr: (" << this << ")" << std::endl << getStringPrefix(header_start, hdrLen));
    ++ HttpHeaderStats[owner].parsedCount;

    char *nulpos;
    if ((nulpos = (char*)memchr(header_start, '\0', hdrLen))) {
        debugs(55, DBG_IMPORTANT, "WARNING: HTTP header contains NULL characters {" <<
               getStringPrefix(header_start, nulpos-header_start) << "}\nNULL\n{" << getStringPrefix(nulpos+1, hdrLen-(nulpos-header_start)-1));
        clean();
        return 0;
    }

    /* common format headers are "<name>:[ws]<value>" lines delimited by <CRLF>.
     * continuation lines start with a (single) space or tab */
    while (field_ptr < header_end) {
        const char *field_start = field_ptr;
        const char *field_end;

        const char *hasBareCr = nullptr;
        size_t lines = 0;
        do {
            const char *this_line = field_ptr;
            field_ptr = (const char *)memchr(field_ptr, '\n', header_end - field_ptr);
            ++lines;

            if (!field_ptr) {
                // missing <LF>
                clean();
                return 0;
            }

            field_end = field_ptr;

            ++field_ptr;    /* Move to next line */

            if (field_end > this_line && field_end[-1] == '\r') {
                --field_end;    /* Ignore CR LF */

                if (owner == hoRequest && field_end > this_line) {
                    bool cr_only = true;
                    for (const char *p = this_line; p < field_end && cr_only; ++p) {
                        if (*p != '\r')
                            cr_only = false;
                    }
                    if (cr_only) {
                        debugs(55, DBG_IMPORTANT, "SECURITY WARNING: Rejecting HTTP request with a CR+ "
                               "header field to prevent request smuggling attacks: {" <<
                               getStringPrefix(header_start, hdrLen) << "}");
                        clean();
                        return 0;
                    }
                }
            }

            /* Barf on stray CR characters */
            if (memchr(this_line, '\r', field_end - this_line)) {
                hasBareCr = "bare CR";
                debugs(55, warnOnError, "WARNING: suspicious CR characters in HTTP header {" <<
                       getStringPrefix(field_start, field_end-field_start) << "}");

                if (Config.onoff.relaxed_header_parser) {
                    char *p = (char *) this_line;   /* XXX Warning! This destroys original header content and violates specifications somewhat */

                    while ((p = (char *)memchr(p, '\r', field_end - p)) != nullptr) {
                        *p = ' ';
                        ++p;
                    }
                } else {
                    clean();
                    return 0;
                }
            }

            if (this_line + 1 == field_end && this_line > field_start) {
                debugs(55, warnOnError, "WARNING: Blank continuation line in HTTP header {" <<
                       getStringPrefix(header_start, hdrLen) << "}");
                clean();
                return 0;
            }
        } while (field_ptr < header_end && (*field_ptr == ' ' || *field_ptr == '\t'));

        if (field_start == field_end) {
            if (field_ptr < header_end) {
                debugs(55, warnOnError, "WARNING: unparsable HTTP header field near {" <<
                       getStringPrefix(field_start, hdrLen-(field_start-header_start)) << "}");
                clean();
                return 0;
            }

            break;      /* terminating blank line */
        }

        const auto e = HttpHeaderEntry::parse(field_start, field_end, owner);
        if (!e) {
            debugs(55, warnOnError, "WARNING: unparsable HTTP header field {" <<
                   getStringPrefix(field_start, field_end-field_start) << "}");
            debugs(55, warnOnError, " in {" << getStringPrefix(header_start, hdrLen) << "}");

            clean();
            return 0;
        }

        if (lines > 1 || hasBareCr) {
            const auto framingHeader = (e->id == Http::HdrType::CONTENT_LENGTH || e->id == Http::HdrType::TRANSFER_ENCODING);
            if (framingHeader) {
                if (!hasBareCr) // already warned about bare CRs
                    debugs(55, warnOnError, "WARNING: obs-fold in framing-sensitive " << e->name << ": " << e->value);
                delete e;
                clean();
                return 0;
            }
        }

        if (e->id == Http::HdrType::CONTENT_LENGTH && !clen.checkField(e->value)) {
            delete e;

            if (Config.onoff.relaxed_header_parser)
                continue; // clen has printed any necessary warnings

            clean();
            return 0;
        }

        addEntry(e);
    }

    if (clen.headerWideProblem) {
        debugs(55, warnOnError, "WARNING: " << clen.headerWideProblem <<
               " Content-Length field values in" <<
               Raw("header", header_start, hdrLen));
    }

    String rawTe;
    if (clen.prohibitedAndIgnored()) {
        // prohibitedAndIgnored() includes trailer header blocks
        // being parsed as a case to forbid/ignore these headers.

        // RFC 7230 section 3.3.2: A server MUST NOT send a Content-Length
        // header field in any response with a status code of 1xx (Informational)
        // or 204 (No Content). And RFC 7230 3.3.3#1 tells recipients to ignore
        // such Content-Lengths.
        if (delById(Http::HdrType::CONTENT_LENGTH))
            debugs(55, 3, "Content-Length is " << clen.prohibitedAndIgnored());

        // The same RFC 7230 3.3.3#1-based logic applies to Transfer-Encoding
        // banned by RFC 7230 section 3.3.1.
        if (delById(Http::HdrType::TRANSFER_ENCODING))
            debugs(55, 3, "Transfer-Encoding is " << clen.prohibitedAndIgnored());

    } else if (getByIdIfPresent(Http::HdrType::TRANSFER_ENCODING, &rawTe)) {
        // RFC 2616 section 4.4: ignore Content-Length with Transfer-Encoding
        // RFC 7230 section 3.3.3 #3: Transfer-Encoding overwrites Content-Length
        delById(Http::HdrType::CONTENT_LENGTH);
        // and clen state becomes irrelevant

        if (rawTe.caseCmp("chunked") == 0) {
            ; // leave header present for chunked() method
        } else if (rawTe.caseCmp("identity") == 0) { // deprecated. no coding
            delById(Http::HdrType::TRANSFER_ENCODING);
        } else {
            // This also rejects multiple encodings until we support them properly.
            debugs(55, warnOnError, "WARNING: unsupported Transfer-Encoding used by client: " << rawTe);
            teUnsupported_ = true;
        }

    } else if (clen.sawBad) {
        // ensure our callers do not accidentally see bad Content-Length values
        delById(Http::HdrType::CONTENT_LENGTH);
        conflictingContentLength_ = true; // TODO: Rename to badContentLength_.
    } else if (clen.needsSanitizing) {
        // RFC 7230 section 3.3.2: MUST either reject or ... [sanitize];
        // ensure our callers see a clean Content-Length value or none at all
        delById(Http::HdrType::CONTENT_LENGTH);
        if (clen.sawGood) {
            putInt64(Http::HdrType::CONTENT_LENGTH, clen.value);
            debugs(55, 5, "sanitized Content-Length to be " << clen.value);
        }
    }

    return 1;           /* even if no fields where found, it is a valid header */
}

/* packs all the entries using supplied packer */
void
HttpHeader::packInto(Packable * p, bool mask_sensitive_info) const
{
    HttpHeaderPos pos = HttpHeaderInitPos;
    const HttpHeaderEntry *e;
    assert(p);
    debugs(55, 7, this << " into " << p <<
           (mask_sensitive_info ? " while masking" : ""));
    /* pack all entries one by one */
    while ((e = getEntry(&pos))) {
        if (!mask_sensitive_info) {
            e->packInto(p);
            continue;
        }

        bool maskThisEntry = false;
        switch (e->id) {
        case Http::HdrType::AUTHORIZATION:
        case Http::HdrType::PROXY_AUTHORIZATION:
            maskThisEntry = true;
            break;

        case Http::HdrType::FTP_ARGUMENTS:
            if (const HttpHeaderEntry *cmd = findEntry(Http::HdrType::FTP_COMMAND))
                maskThisEntry = (cmd->value == "PASS");
            break;

        default:
            break;
        }
        if (maskThisEntry) {
            p->append(e->name.rawContent(), e->name.length());
            p->append(": ** NOT DISPLAYED **\r\n", 23);
        } else {
            e->packInto(p);
        }

    }
    /* Pack in the "special" entries */

    /* Cache-Control */
}

/* returns next valid entry */
HttpHeaderEntry *
HttpHeader::getEntry(HttpHeaderPos * pos) const
{
    assert(pos);
    assert(*pos >= HttpHeaderInitPos && *pos < static_cast<ssize_t>(entries.size()));

    for (++(*pos); *pos < static_cast<ssize_t>(entries.size()); ++(*pos)) {
        if (entries[*pos])
            return static_cast<HttpHeaderEntry*>(entries[*pos]);
    }

    return nullptr;
}

/*
 * returns a pointer to a specified entry if any
 * note that we return one entry so it does not make much sense to ask for
 * "list" headers
 */
HttpHeaderEntry *
HttpHeader::findEntry(Http::HdrType id) const
{
    assert(any_registered_header(id));
    assert(!Http::HeaderLookupTable.lookup(id).list);

    /* check mask first */

    if (!CBIT_TEST(mask, id))
        return nullptr;

    /* looks like we must have it, do linear search */
    for (auto e : entries) {
        if (e && e->id == id)
            return e;
    }

    /* hm.. we thought it was there, but it was not found */
    assert(false);
    return nullptr;        /* not reached */
}

/*
 * same as httpHeaderFindEntry
 */
HttpHeaderEntry *
HttpHeader::findLastEntry(Http::HdrType id) const
{
    assert(any_registered_header(id));
    assert(!Http::HeaderLookupTable.lookup(id).list);

    /* check mask first */
    if (!CBIT_TEST(mask, id))
        return nullptr;

    for (auto e = entries.rbegin(); e != entries.rend(); ++e) {
        if (*e && (*e)->id == id)
            return *e;
    }

    /* hm.. we thought it was there, but it was not found */
    assert(false);
    return nullptr; /* not reached */
}

int
HttpHeader::delByName(const SBuf &name)
{
    int count = 0;
    HttpHeaderPos pos = HttpHeaderInitPos;
    httpHeaderMaskInit(&mask, 0);   /* temporal inconsistency */
    debugs(55, 9, "deleting '" << name << "' fields in hdr " << this);

    while (const HttpHeaderEntry *e = getEntry(&pos)) {
        if (!e->name.caseCmp(name))
            delAt(pos, count);
        else
            CBIT_SET(mask, e->id);
    }

    return count;
}

/* deletes all entries with a given id, returns the #entries deleted */
int
HttpHeader::delById(Http::HdrType id)
{
    debugs(55, 8, this << " del-by-id " << id);
    assert(any_registered_header(id));

    if (!CBIT_TEST(mask, id))
        return 0;

    int count = 0;

    HttpHeaderPos pos = HttpHeaderInitPos;
    while (HttpHeaderEntry *e = getEntry(&pos)) {
        if (e->id == id)
            delAt(pos, count); // deletes e
    }

    CBIT_CLR(mask, id);
    assert(count);
    return count;
}

/*
 * deletes an entry at pos and leaves a gap; leaving a gap makes it
 * possible to iterate(search) and delete fields at the same time
 * NOTE: Does not update the header mask. Caller must follow up with
 * a call to refreshMask() if headers_deleted was incremented.
 */
void
HttpHeader::delAt(HttpHeaderPos pos, int &headers_deleted)
{
    HttpHeaderEntry *e;
    assert(pos >= HttpHeaderInitPos && pos < static_cast<ssize_t>(entries.size()));
    e = static_cast<HttpHeaderEntry*>(entries[pos]);
    entries[pos] = nullptr;
    /* decrement header length, allow for ": " and crlf */
    len -= e->name.length() + 2 + e->value.size() + 2;
    assert(len >= 0);
    delete e;
    ++headers_deleted;
}

/*
 * Compacts the header storage
 */
void
HttpHeader::compact()
{
    // TODO: optimize removal, or possibly make it so that's not needed.
    entries.erase( std::remove(entries.begin(), entries.end(), nullptr),
                   entries.end());
}

/*
 * Refreshes the header mask. Required after delAt() calls.
 */
void
HttpHeader::refreshMask()
{
    httpHeaderMaskInit(&mask, 0);
    debugs(55, 7, "refreshing the mask in hdr " << this);
    for (auto e : entries) {
        if (e)
            CBIT_SET(mask, e->id);
    }
}

/* appends an entry;
 * does not call e->clone() so one should not reuse "*e"
 */
void
HttpHeader::addEntry(HttpHeaderEntry * e)
{
    assert(e);
    assert(any_HdrType_enum_value(e->id));
    assert(e->name.length());

    debugs(55, 7, this << " adding entry: " << e->id << " at " << entries.size());

    if (e->id != Http::HdrType::BAD_HDR) {
        if (CBIT_TEST(mask, e->id)) {
            ++ headerStatsTable[e->id].repCount;
        } else {
            CBIT_SET(mask, e->id);
        }
    }

    entries.push_back(e);

    len += e->length();
}

<<<<<<< HEAD
/* inserts an entry;
 * does not call e->clone() so one should not reuse "*e"
 */
void
HttpHeader::insertEntry(HttpHeaderEntry * e)
{
    assert(e);
    assert(any_valid_header(e->id));

    debugs(55, 7, this << " adding entry: " << e->id << " at " << entries.size());

    // Http::HdrType::BAD_HDR is filtered out by assert_any_valid_header
    if (CBIT_TEST(mask, e->id)) {
        ++ headerStatsTable[e->id].repCount;
    } else {
        CBIT_SET(mask, e->id);
    }

    entries.insert(entries.begin(),e);

    len += e->length();
}

=======
>>>>>>> a93bb15b
bool
HttpHeader::getList(Http::HdrType id, String *s) const
{
    debugs(55, 9, this << " joining for id " << id);
    /* only fields from ListHeaders array can be "listed" */
    assert(Http::HeaderLookupTable.lookup(id).list);

    if (!CBIT_TEST(mask, id))
        return false;

    for (auto e: entries) {
        if (e && e->id == id)
            strListAdd(s, e->value.termedBuf(), ',');
    }

    /*
     * note: we might get an empty (size==0) string if there was an "empty"
     * header. This results in an empty length String, which may have a NULL
     * buffer.
     */
    /* temporary warning: remove it? (Is it useful for diagnostics ?) */
    if (!s->size())
        debugs(55, 3, "empty list header: " << Http::HeaderLookupTable.lookup(id).name << "(" << id << ")");
    else
        debugs(55, 6, this << ": joined for id " << id << ": " << s);

    return true;
}

/* return a list of entries with the same id separated by ',' and ws */
String
HttpHeader::getList(Http::HdrType id) const
{
    HttpHeaderEntry *e;
    HttpHeaderPos pos = HttpHeaderInitPos;
    debugs(55, 9, this << "joining for id " << id);
    /* only fields from ListHeaders array can be "listed" */
    assert(Http::HeaderLookupTable.lookup(id).list);

    if (!CBIT_TEST(mask, id))
        return String();

    String s;

    while ((e = getEntry(&pos))) {
        if (e->id == id)
            strListAdd(&s, e->value.termedBuf(), ',');
    }

    /*
     * note: we might get an empty (size==0) string if there was an "empty"
     * header. This results in an empty length String, which may have a NULL
     * buffer.
     */
    /* temporary warning: remove it? (Is it useful for diagnostics ?) */
    if (!s.size())
        debugs(55, 3, "empty list header: " << Http::HeaderLookupTable.lookup(id).name << "(" << id << ")");
    else
        debugs(55, 6, this << ": joined for id " << id << ": " << s);

    return s;
}

/* return a string or list of entries with the same id separated by ',' and ws */
String
HttpHeader::getStrOrList(Http::HdrType id) const
{
    HttpHeaderEntry *e;

    if (Http::HeaderLookupTable.lookup(id).list)
        return getList(id);

    if ((e = findEntry(id)))
        return e->value;

    return String();
}

/*
 * Returns the value of the specified header and/or an undefined String.
 */
String
HttpHeader::getByName(const char *name) const
{
    String result;
    // ignore presence: return undefined string if an empty header is present
    (void)hasNamed(name, strlen(name), &result);
    return result;
}

String
HttpHeader::getByName(const SBuf &name) const
{
    String result;
    // ignore presence: return undefined string if an empty header is present
    (void)hasNamed(name, &result);
    return result;
}

String
HttpHeader::getById(Http::HdrType id) const
{
    String result;
    (void)getByIdIfPresent(id, &result);
    return result;
}

bool
HttpHeader::hasNamed(const SBuf &s, String *result) const
{
    return hasNamed(s.rawContent(), s.length(), result);
}

bool
HttpHeader::getByIdIfPresent(Http::HdrType id, String *result) const
{
    if (id == Http::HdrType::BAD_HDR)
        return false;
    if (!has(id))
        return false;
    if (result)
        *result = getStrOrList(id);
    return true;
}

bool
HttpHeader::hasNamed(const char *name, unsigned int namelen, String *result) const
{
    Http::HdrType id;
    HttpHeaderPos pos = HttpHeaderInitPos;
    HttpHeaderEntry *e;

    assert(name);

    /* First try the quick path */
    id = Http::HeaderLookupTable.lookup(name,namelen).id;

    if (id != Http::HdrType::BAD_HDR) {
        if (getByIdIfPresent(id, result))
            return true;
    }

    /* Sorry, an unknown header name. Do linear search */
    bool found = false;
    while ((e = getEntry(&pos))) {
        if (e->id == Http::HdrType::OTHER && e->name.length() == namelen && e->name.caseCmp(name, namelen) == 0) {
            found = true;
            if (!result)
                break;
            strListAdd(result, e->value.termedBuf(), ',');
        }
    }

    return found;
}

/*
 * Returns a the value of the specified list member, if any.
 */
SBuf
HttpHeader::getByNameListMember(const char *name, const char *member, const char separator) const
{
    assert(name);
    const auto header = getByName(name);
    return ::getListMember(header, member, separator);
}

/*
 * returns a the value of the specified list member, if any.
 */
SBuf
HttpHeader::getListMember(Http::HdrType id, const char *member, const char separator) const
{
    assert(any_registered_header(id));
    const auto header = getStrOrList(id);
    return ::getListMember(header, member, separator);
}

/* test if a field is present */
int
HttpHeader::has(Http::HdrType id) const
{
    assert(any_registered_header(id));
    debugs(55, 9, this << " lookup for " << id);
    return CBIT_TEST(mask, id);
}

void
HttpHeader::addVia(const AnyP::ProtocolVersion &ver, const HttpHeader *from)
{
    // TODO: do not add Via header for messages where Squid itself
    // generated the message (i.e., Downloader or ESI) there should be no Via header added at all.

    if (Config.onoff.via) {
        SBuf buf;
        // RFC 7230 section 5.7.1.: protocol-name is omitted when
        // the received protocol is HTTP.
        if (ver.protocol > AnyP::PROTO_NONE && ver.protocol < AnyP::PROTO_UNKNOWN &&
                ver.protocol != AnyP::PROTO_HTTP && ver.protocol != AnyP::PROTO_HTTPS)
            buf.appendf("%s/", AnyP::ProtocolType_str[ver.protocol]);
        buf.appendf("%d.%d %s", ver.major, ver.minor, ThisCache);
        const HttpHeader *hdr = from ? from : this;
        SBuf strVia = StringToSBuf(hdr->getList(Http::HdrType::VIA));
        if (!strVia.isEmpty())
            strVia.append(", ", 2);
        strVia.append(buf);
        updateOrAddStr(Http::HdrType::VIA, strVia);
    }
}

void
HttpHeader::putInt(Http::HdrType id, int number)
{
    assert(any_registered_header(id));
    assert(Http::HeaderLookupTable.lookup(id).type == Http::HdrFieldType::ftInt);  /* must be of an appropriate type */
    assert(number >= 0);
    addEntry(new HttpHeaderEntry(id, SBuf(), xitoa(number)));
}

void
HttpHeader::putInt64(Http::HdrType id, int64_t number)
{
    assert(any_registered_header(id));
    assert(Http::HeaderLookupTable.lookup(id).type == Http::HdrFieldType::ftInt64);    /* must be of an appropriate type */
    assert(number >= 0);
    addEntry(new HttpHeaderEntry(id, SBuf(), xint64toa(number)));
}

void
HttpHeader::putTime(Http::HdrType id, time_t htime)
{
    assert(any_registered_header(id));
    assert(Http::HeaderLookupTable.lookup(id).type == Http::HdrFieldType::ftDate_1123);    /* must be of an appropriate type */
    assert(htime >= 0);
    addEntry(new HttpHeaderEntry(id, SBuf(), Time::FormatRfc1123(htime)));
}

void
HttpHeader::putStr(Http::HdrType id, const char *str)
{
    assert(any_registered_header(id));
    assert(Http::HeaderLookupTable.lookup(id).type == Http::HdrFieldType::ftStr);  /* must be of an appropriate type */
    assert(str);
    addEntry(new HttpHeaderEntry(id, SBuf(), str));
}

void
HttpHeader::putAuth(const char *auth_scheme, const char *realm)
{
    assert(auth_scheme && realm);
    httpHeaderPutStrf(this, Http::HdrType::WWW_AUTHENTICATE, "%s realm=\"%s\"", auth_scheme, realm);
}

void
HttpHeader::putCc(const HttpHdrCc &cc)
{
    /* remove old directives if any */
    delById(Http::HdrType::CACHE_CONTROL);
    /* pack into mb */
    MemBuf mb;
    mb.init();
    cc.packInto(&mb);
    /* put */
    addEntry(new HttpHeaderEntry(Http::HdrType::CACHE_CONTROL, SBuf(), mb.buf));
    /* cleanup */
    mb.clean();
}

void
HttpHeader::putContRange(const HttpHdrContRange * cr)
{
    assert(cr);
    /* remove old directives if any */
    delById(Http::HdrType::CONTENT_RANGE);
    /* pack into mb */
    MemBuf mb;
    mb.init();
    httpHdrContRangePackInto(cr, &mb);
    /* put */
    addEntry(new HttpHeaderEntry(Http::HdrType::CONTENT_RANGE, SBuf(), mb.buf));
    /* cleanup */
    mb.clean();
}

void
HttpHeader::putRange(const HttpHdrRange * range)
{
    assert(range);
    /* remove old directives if any */
    delById(Http::HdrType::RANGE);
    /* pack into mb */
    MemBuf mb;
    mb.init();
    range->packInto(&mb);
    /* put */
    addEntry(new HttpHeaderEntry(Http::HdrType::RANGE, SBuf(), mb.buf));
    /* cleanup */
    mb.clean();
}

void
HttpHeader::putSc(HttpHdrSc *sc)
{
    assert(sc);
    /* remove old directives if any */
    delById(Http::HdrType::SURROGATE_CONTROL);
    /* pack into mb */
    MemBuf mb;
    mb.init();
    sc->packInto(&mb);
    /* put */
    addEntry(new HttpHeaderEntry(Http::HdrType::SURROGATE_CONTROL, SBuf(), mb.buf));
    /* cleanup */
    mb.clean();
}

/* add extension header (these fields are not parsed/analyzed/joined, etc.) */
void
HttpHeader::putExt(const char *name, const char *value)
{
    assert(name && value);
    debugs(55, 8, this << " adds ext entry " << name << " : " << value);
    addEntry(new HttpHeaderEntry(Http::HdrType::OTHER, SBuf(name), value));
}

void
HttpHeader::updateOrAddStr(const Http::HdrType id, const SBuf &newValue)
{
    assert(any_registered_header(id));
    assert(Http::HeaderLookupTable.lookup(id).type == Http::HdrFieldType::ftStr);

    // XXX: HttpHeaderEntry::value suffers from String size limits
    Assure(newValue.length() < String::SizeMaxXXX());

    if (!CBIT_TEST(mask, id)) {
        auto newValueCopy = newValue; // until HttpHeaderEntry::value becomes SBuf
        addEntry(new HttpHeaderEntry(id, SBuf(), newValueCopy.c_str()));
        return;
    }

    auto foundSameName = false;
    for (auto &e: entries) {
        if (!e || e->id != id)
            continue;

        if (foundSameName) {
            // get rid of this repeated same-name entry
            delete e;
            e = nullptr;
            continue;
        }

        if (newValue.cmp(e->value.termedBuf()) != 0)
            e->value.assign(newValue.rawContent(), newValue.plength());

        foundSameName = true;
        // continue to delete any repeated same-name entries
    }
    assert(foundSameName);
    debugs(55, 5, "synced: " << Http::HeaderLookupTable.lookup(id).name << ": " << newValue);
}

int
HttpHeader::getInt(Http::HdrType id) const
{
    assert(any_registered_header(id));
    assert(Http::HeaderLookupTable.lookup(id).type == Http::HdrFieldType::ftInt);  /* must be of an appropriate type */
    HttpHeaderEntry *e;

    if ((e = findEntry(id)))
        return e->getInt();

    return -1;
}

int64_t
HttpHeader::getInt64(Http::HdrType id) const
{
    assert(any_registered_header(id));
    assert(Http::HeaderLookupTable.lookup(id).type == Http::HdrFieldType::ftInt64);    /* must be of an appropriate type */
    HttpHeaderEntry *e;

    if ((e = findEntry(id)))
        return e->getInt64();

    return -1;
}

time_t
HttpHeader::getTime(Http::HdrType id) const
{
    HttpHeaderEntry *e;
    time_t value = -1;
    assert(any_registered_header(id));
    assert(Http::HeaderLookupTable.lookup(id).type == Http::HdrFieldType::ftDate_1123);    /* must be of an appropriate type */

    if ((e = findEntry(id))) {
        value = Time::ParseRfc1123(e->value.termedBuf());
        httpHeaderNoteParsedEntry(e->id, e->value, value < 0);
    }

    return value;
}

/* sync with httpHeaderGetLastStr */
const char *
HttpHeader::getStr(Http::HdrType id) const
{
    HttpHeaderEntry *e;
    assert(any_registered_header(id));
    assert(Http::HeaderLookupTable.lookup(id).type == Http::HdrFieldType::ftStr);  /* must be of an appropriate type */

    if ((e = findEntry(id))) {
        httpHeaderNoteParsedEntry(e->id, e->value, false);  /* no errors are possible */
        return e->value.termedBuf();
    }

    return nullptr;
}

/* unusual */
const char *
HttpHeader::getLastStr(Http::HdrType id) const
{
    HttpHeaderEntry *e;
    assert(any_registered_header(id));
    assert(Http::HeaderLookupTable.lookup(id).type == Http::HdrFieldType::ftStr);  /* must be of an appropriate type */

    if ((e = findLastEntry(id))) {
        httpHeaderNoteParsedEntry(e->id, e->value, false);  /* no errors are possible */
        return e->value.termedBuf();
    }

    return nullptr;
}

HttpHdrCc *
HttpHeader::getCc() const
{
    if (!CBIT_TEST(mask, Http::HdrType::CACHE_CONTROL))
        return nullptr;

    String s;
    getList(Http::HdrType::CACHE_CONTROL, &s);

    HttpHdrCc *cc=new HttpHdrCc();

    if (!cc->parse(s)) {
        delete cc;
        cc = nullptr;
    }

    ++ HttpHeaderStats[owner].ccParsedCount;

    if (cc)
        httpHdrCcUpdateStats(cc, &HttpHeaderStats[owner].ccTypeDistr);

    httpHeaderNoteParsedEntry(Http::HdrType::CACHE_CONTROL, s, !cc);

    return cc;
}

HttpHdrRange *
HttpHeader::getRange() const
{
    HttpHdrRange *r = nullptr;
    HttpHeaderEntry *e;
    /* some clients will send "Request-Range" _and_ *matching* "Range"
     * who knows, some clients might send Request-Range only;
     * this "if" should work correctly in both cases;
     * hopefully no clients send mismatched headers! */

    if ((e = findEntry(Http::HdrType::RANGE)) ||
            (e = findEntry(Http::HdrType::REQUEST_RANGE))) {
        r = HttpHdrRange::ParseCreate(&e->value);
        httpHeaderNoteParsedEntry(e->id, e->value, !r);
    }

    return r;
}

HttpHdrSc *
HttpHeader::getSc() const
{
    if (!CBIT_TEST(mask, Http::HdrType::SURROGATE_CONTROL))
        return nullptr;

    String s;

    (void) getList(Http::HdrType::SURROGATE_CONTROL, &s);

    HttpHdrSc *sc = httpHdrScParseCreate(s);

    ++ HttpHeaderStats[owner].ccParsedCount;

    if (sc)
        sc->updateStats(&HttpHeaderStats[owner].scTypeDistr);

    httpHeaderNoteParsedEntry(Http::HdrType::SURROGATE_CONTROL, s, !sc);

    return sc;
}

HttpHdrContRange *
HttpHeader::getContRange() const
{
    HttpHdrContRange *cr = nullptr;
    HttpHeaderEntry *e;

    if ((e = findEntry(Http::HdrType::CONTENT_RANGE))) {
        cr = httpHdrContRangeParseCreate(e->value.termedBuf());
        httpHeaderNoteParsedEntry(e->id, e->value, !cr);
    }

    return cr;
}

SBuf
HttpHeader::getAuthToken(Http::HdrType id, const char *auth_scheme) const
{
    const char *field;
    int l;
    assert(auth_scheme);
    field = getStr(id);

    static const SBuf nil;
    if (!field)         /* no authorization field */
        return nil;

    l = strlen(auth_scheme);

    if (!l || strncasecmp(field, auth_scheme, l))   /* wrong scheme */
        return nil;

    field += l;

    if (!xisspace(*field))  /* wrong scheme */
        return nil;

    /* skip white space */
    for (; field && xisspace(*field); ++field);

    if (!*field)        /* no authorization cookie */
        return nil;

    const auto fieldLen = strlen(field);
    SBuf result;
    char *decodedAuthToken = result.rawAppendStart(BASE64_DECODE_LENGTH(fieldLen));
    struct base64_decode_ctx ctx;
    base64_decode_init(&ctx);
    size_t decodedLen = 0;
    if (!base64_decode_update(&ctx, &decodedLen, reinterpret_cast<uint8_t*>(decodedAuthToken), fieldLen, field) ||
            !base64_decode_final(&ctx)) {
        return nil;
    }
    result.rawAppendFinish(decodedAuthToken, decodedLen);
    return result;
}

ETag
HttpHeader::getETag(Http::HdrType id) const
{
    ETag etag = {nullptr, -1};
    HttpHeaderEntry *e;
    assert(Http::HeaderLookupTable.lookup(id).type == Http::HdrFieldType::ftETag);     /* must be of an appropriate type */

    if ((e = findEntry(id)))
        etagParseInit(&etag, e->value.termedBuf());

    return etag;
}

TimeOrTag
HttpHeader::getTimeOrTag(Http::HdrType id) const
{
    TimeOrTag tot;
    HttpHeaderEntry *e;
    assert(Http::HeaderLookupTable.lookup(id).type == Http::HdrFieldType::ftDate_1123_or_ETag);    /* must be of an appropriate type */
    memset(&tot, 0, sizeof(tot));

    if ((e = findEntry(id))) {
        const char *str = e->value.termedBuf();
        /* try as an ETag */

        if (etagParseInit(&tot.tag, str)) {
            tot.valid = tot.tag.str != nullptr;
            tot.time = -1;
        } else {
            /* or maybe it is time? */
            tot.time = Time::ParseRfc1123(str);
            tot.valid = tot.time >= 0;
            tot.tag.str = nullptr;
        }
    }

    assert(tot.time < 0 || !tot.tag.str);   /* paranoid */
    return tot;
}

/*
 * HttpHeaderEntry
 */

HttpHeaderEntry::HttpHeaderEntry(Http::HdrType anId, const SBuf &aName, const char *aValue)
{
    assert(any_HdrType_enum_value(anId));
    id = anId;

    if (id != Http::HdrType::OTHER)
        name = Http::HeaderLookupTable.lookup(id).name;
    else
        name = aName;

    value = aValue;

    if (id != Http::HdrType::BAD_HDR)
        ++ headerStatsTable[id].aliveCount;

    debugs(55, 9, "created HttpHeaderEntry " << this << ": '" << name << " : " << value );
}

HttpHeaderEntry::~HttpHeaderEntry()
{
    debugs(55, 9, "destroying entry " << this << ": '" << name << ": " << value << "'");

    if (id != Http::HdrType::BAD_HDR) {
        assert(headerStatsTable[id].aliveCount);
        -- headerStatsTable[id].aliveCount;
        id = Http::HdrType::BAD_HDR; // it already is BAD_HDR, no sense in resetting it
    }

}

/* parses and inits header entry, returns true/false */
HttpHeaderEntry *
HttpHeaderEntry::parse(const char *field_start, const char *field_end, const http_hdr_owner_type msgType)
{
    /* note: name_start == field_start */
    const char *name_end = (const char *)memchr(field_start, ':', field_end - field_start);
    int name_len = name_end ? name_end - field_start :0;
    const char *value_start = field_start + name_len + 1;   /* skip ':' */
    /* note: value_end == field_end */

    ++ HeaderEntryParsedCount;

    /* do we have a valid field name within this field? */

    if (!name_len || name_end > field_end)
        return nullptr;

    if (name_len > 65534) {
        /* String must be LESS THAN 64K and it adds a terminating NULL */
        // TODO: update this to show proper name_len in Raw markup, but not print all that
        debugs(55, 2, "ignoring huge header field (" << Raw("field_start", field_start, 100) << "...)");
        return nullptr;
    }

    /*
     * RFC 7230 section 3.2.4:
     * "No whitespace is allowed between the header field-name and colon.
     * ...
     *  A server MUST reject any received request message that contains
     *  whitespace between a header field-name and colon with a response code
     *  of 400 (Bad Request).  A proxy MUST remove any such whitespace from a
     *  response message before forwarding the message downstream."
     */
    if (xisspace(field_start[name_len - 1])) {

        if (msgType == hoRequest)
            return nullptr;

        // for now, also let relaxed parser remove this BWS from any non-HTTP messages
        const bool stripWhitespace = (msgType == hoReply) ||
                                     Config.onoff.relaxed_header_parser;
        if (!stripWhitespace)
            return nullptr; // reject if we cannot strip

        debugs(55, Config.onoff.relaxed_header_parser <= 0 ? 1 : 2,
               "WARNING: Whitespace after header name in '" << getStringPrefix(field_start, field_end-field_start) << "'");

        while (name_len > 0 && xisspace(field_start[name_len - 1]))
            --name_len;

        if (!name_len) {
            debugs(55, 2, "found header with only whitespace for name");
            return nullptr;
        }
    }

    /* RFC 7230 section 3.2:
     *
     *  header-field   = field-name ":" OWS field-value OWS
     *  field-name     = token
     *  token          = 1*TCHAR
     */
    for (const char *pos = field_start; pos < (field_start+name_len); ++pos) {
        if (!CharacterSet::TCHAR[*pos]) {
            debugs(55, 2, "found header with invalid characters in " <<
                   Raw("field-name", field_start, min(name_len,100)) << "...");
            return nullptr;
        }
    }

    /* now we know we can parse it */

    debugs(55, 9, "parsing HttpHeaderEntry: near '" <<  getStringPrefix(field_start, field_end-field_start) << "'");

    /* is it a "known" field? */
    Http::HdrType id = Http::HeaderLookupTable.lookup(field_start,name_len).id;
    debugs(55, 9, "got hdr-id=" << id);

    SBuf theName;

    String value;

    if (id == Http::HdrType::BAD_HDR)
        id = Http::HdrType::OTHER;

    /* set field name */
    if (id == Http::HdrType::OTHER)
        theName.append(field_start, name_len);
    else
        theName = Http::HeaderLookupTable.lookup(id).name;

    /* trim field value */
    while (value_start < field_end && xisspace(*value_start))
        ++value_start;

    while (value_start < field_end && xisspace(field_end[-1]))
        --field_end;

    if (field_end - value_start > 65534) {
        /* String must be LESS THAN 64K and it adds a terminating NULL */
        debugs(55, 2, "WARNING: found '" << theName << "' header of " << (field_end - value_start) << " bytes");
        return nullptr;
    }

    /* set field value */
    value.assign(value_start, field_end - value_start);

    if (id != Http::HdrType::BAD_HDR)
        ++ headerStatsTable[id].seenCount;

    debugs(55, 9, "parsed HttpHeaderEntry: '" << theName << ": " << value << "'");

    return new HttpHeaderEntry(id, theName, value.termedBuf());
}

HttpHeaderEntry *
HttpHeaderEntry::clone() const
{
    return new HttpHeaderEntry(id, name, value.termedBuf());
}

void
HttpHeaderEntry::packInto(Packable * p) const
{
    assert(p);
    p->append(name.rawContent(), name.length());
    p->append(": ", 2);
    p->append(value.rawBuf(), value.size());
    p->append("\r\n", 2);
}

int
HttpHeaderEntry::getInt() const
{
    int val = -1;
    int ok = httpHeaderParseInt(value.termedBuf(), &val);
    httpHeaderNoteParsedEntry(id, value, ok == 0);
    /* XXX: Should we check ok - ie
     * return ok ? -1 : value;
     */
    return val;
}

int64_t
HttpHeaderEntry::getInt64() const
{
    int64_t val = -1;
    const bool ok = httpHeaderParseOffset(value.termedBuf(), &val);
    httpHeaderNoteParsedEntry(id, value, !ok);
    return val; // remains -1 if !ok (XXX: bad method API)
}

static void
httpHeaderNoteParsedEntry(Http::HdrType id, String const &context, bool error)
{
    if (id != Http::HdrType::BAD_HDR)
        ++ headerStatsTable[id].parsCount;

    if (error) {
        if (id != Http::HdrType::BAD_HDR)
            ++ headerStatsTable[id].errCount;
        debugs(55, 2, "cannot parse hdr field: '" << Http::HeaderLookupTable.lookup(id).name << ": " << context << "'");
    }
}

/*
 * Reports
 */

/* tmp variable used to pass stat info to dumpers */
extern const HttpHeaderStat *dump_stat;     /* argh! */
const HttpHeaderStat *dump_stat = nullptr;

static void
httpHeaderFieldStatDumper(StoreEntry * sentry, int, double val, double, int count)
{
    const int id = static_cast<int>(val);
    const bool valid_id = Http::any_valid_header(static_cast<Http::HdrType>(id));
    const char *name = valid_id ? Http::HeaderLookupTable.lookup(static_cast<Http::HdrType>(id)).name : "INVALID";
    int visible = count > 0;
    /* for entries with zero count, list only those that belong to current type of message */

    if (!visible && valid_id && dump_stat->owner_mask)
        visible = CBIT_TEST(*dump_stat->owner_mask, id);

    if (visible)
        storeAppendPrintf(sentry, "%2d\t %-20s\t %5d\t %6.2f\n",
                          id, name, count, xdiv(count, dump_stat->busyDestroyedCount));
}

static void
httpHeaderFldsPerHdrDumper(StoreEntry * sentry, int idx, double val, double, int count)
{
    if (count)
        storeAppendPrintf(sentry, "%2d\t %5d\t %5d\t %6.2f\n",
                          idx, (int) val, count,
                          xpercent(count, dump_stat->destroyedCount));
}

static void
httpHeaderStatDump(const HttpHeaderStat * hs, StoreEntry * e)
{
    assert(hs);
    assert(e);

    if (!hs->owner_mask)
        return; // these HttpHeaderStat objects were not meant to be dumped here

    dump_stat = hs;
    storeAppendPrintf(e, "\nHeader Stats: %s\n", hs->label);
    storeAppendPrintf(e, "\nField type distribution\n");
    storeAppendPrintf(e, "%2s\t %-20s\t %5s\t %6s\n",
                      "id", "name", "count", "#/header");
    hs->fieldTypeDistr.dump(e, httpHeaderFieldStatDumper);
    storeAppendPrintf(e, "\nCache-control directives distribution\n");
    storeAppendPrintf(e, "%2s\t %-20s\t %5s\t %6s\n",
                      "id", "name", "count", "#/cc_field");
    hs->ccTypeDistr.dump(e, httpHdrCcStatDumper);
    storeAppendPrintf(e, "\nSurrogate-control directives distribution\n");
    storeAppendPrintf(e, "%2s\t %-20s\t %5s\t %6s\n",
                      "id", "name", "count", "#/sc_field");
    hs->scTypeDistr.dump(e, httpHdrScStatDumper);
    storeAppendPrintf(e, "\nNumber of fields per header distribution\n");
    storeAppendPrintf(e, "%2s\t %-5s\t %5s\t %6s\n",
                      "id", "#flds", "count", "%total");
    hs->hdrUCountDistr.dump(e, httpHeaderFldsPerHdrDumper);
    storeAppendPrintf(e, "\n");
    dump_stat = nullptr;
}

void
httpHeaderStoreReport(StoreEntry * e)
{
    assert(e);

    HttpHeaderStats[0].parsedCount =
        HttpHeaderStats[hoRequest].parsedCount + HttpHeaderStats[hoReply].parsedCount;
    HttpHeaderStats[0].ccParsedCount =
        HttpHeaderStats[hoRequest].ccParsedCount + HttpHeaderStats[hoReply].ccParsedCount;
    HttpHeaderStats[0].destroyedCount =
        HttpHeaderStats[hoRequest].destroyedCount + HttpHeaderStats[hoReply].destroyedCount;
    HttpHeaderStats[0].busyDestroyedCount =
        HttpHeaderStats[hoRequest].busyDestroyedCount + HttpHeaderStats[hoReply].busyDestroyedCount;

    for (const auto &stats: HttpHeaderStats)
        httpHeaderStatDump(&stats, e);

    /* field stats for all messages */
    storeAppendPrintf(e, "\nHttp Fields Stats (replies and requests)\n");

    storeAppendPrintf(e, "%2s\t %-25s\t %5s\t %6s\t %6s\n",
                      "id", "name", "#alive", "%err", "%repeat");

    // scan heaaderTable and output
    for (auto h : WholeEnum<Http::HdrType>()) {
        auto stats = headerStatsTable[h];
        storeAppendPrintf(e, "%2d\t %-25s\t %5d\t %6.3f\t %6.3f\n",
                          Http::HeaderLookupTable.lookup(h).id,
                          Http::HeaderLookupTable.lookup(h).name,
                          stats.aliveCount,
                          xpercent(stats.errCount, stats.parsCount),
                          xpercent(stats.repCount, stats.seenCount));
    }

    storeAppendPrintf(e, "Headers Parsed: %d + %d = %d\n",
                      HttpHeaderStats[hoRequest].parsedCount,
                      HttpHeaderStats[hoReply].parsedCount,
                      HttpHeaderStats[0].parsedCount);
    storeAppendPrintf(e, "Hdr Fields Parsed: %d\n", HeaderEntryParsedCount);
}

int
HttpHeader::hasListMember(Http::HdrType id, const char *member, const char separator) const
{
    int result = 0;
    const char *pos = nullptr;
    const char *item;
    int ilen;
    int mlen = strlen(member);

    assert(any_registered_header(id));

    String header (getStrOrList(id));

    while (strListGetItem(&header, separator, &item, &ilen, &pos)) {
        if (strncasecmp(item, member, mlen) == 0
                && (item[mlen] == '=' || item[mlen] == separator || item[mlen] == ';' || item[mlen] == '\0')) {
            result = 1;
            break;
        }
    }

    return result;
}

int
HttpHeader::hasByNameListMember(const char *name, const char *member, const char separator) const
{
    int result = 0;
    const char *pos = nullptr;
    const char *item;
    int ilen;
    int mlen = strlen(member);

    assert(name);

    String header (getByName(name));

    while (strListGetItem(&header, separator, &item, &ilen, &pos)) {
        if (strncasecmp(item, member, mlen) == 0
                && (item[mlen] == '=' || item[mlen] == separator || item[mlen] == ';' || item[mlen] == '\0')) {
            result = 1;
            break;
        }
    }

    return result;
}

void
HttpHeader::removeHopByHopEntries()
{
    removeConnectionHeaderEntries();

    const HttpHeaderEntry *e;
    HttpHeaderPos pos = HttpHeaderInitPos;
    int headers_deleted = 0;
    while ((e = getEntry(&pos))) {
        Http::HdrType id = e->id;
        if (Http::HeaderLookupTable.lookup(id).hopbyhop) {
            delAt(pos, headers_deleted);
            CBIT_CLR(mask, id);
        }
    }
}

void
HttpHeader::removeConnectionHeaderEntries()
{
    if (has(Http::HdrType::CONNECTION)) {
        /* anything that matches Connection list member will be deleted */
        String strConnection;

        (void) getList(Http::HdrType::CONNECTION, &strConnection);
        const HttpHeaderEntry *e;
        HttpHeaderPos pos = HttpHeaderInitPos;
        /*
         * think: on-average-best nesting of the two loops (hdrEntry
         * and strListItem) @?@
         */
        /*
         * maybe we should delete standard stuff ("keep-alive","close")
         * from strConnection first?
         */

        int headers_deleted = 0;
        while ((e = getEntry(&pos))) {
            if (strListIsMember(&strConnection, e->name, ','))
                delAt(pos, headers_deleted);
        }
        if (headers_deleted)
            refreshMask();
    }
}
<|MERGE_RESOLUTION|>--- conflicted
+++ resolved
@@ -755,32 +755,6 @@
     len += e->length();
 }
 
-<<<<<<< HEAD
-/* inserts an entry;
- * does not call e->clone() so one should not reuse "*e"
- */
-void
-HttpHeader::insertEntry(HttpHeaderEntry * e)
-{
-    assert(e);
-    assert(any_valid_header(e->id));
-
-    debugs(55, 7, this << " adding entry: " << e->id << " at " << entries.size());
-
-    // Http::HdrType::BAD_HDR is filtered out by assert_any_valid_header
-    if (CBIT_TEST(mask, e->id)) {
-        ++ headerStatsTable[e->id].repCount;
-    } else {
-        CBIT_SET(mask, e->id);
-    }
-
-    entries.insert(entries.begin(),e);
-
-    len += e->length();
-}
-
-=======
->>>>>>> a93bb15b
 bool
 HttpHeader::getList(Http::HdrType id, String *s) const
 {
