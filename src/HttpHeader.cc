
/*
 * $Id$
 *
 * DEBUG: section 55    HTTP Header
 * AUTHOR: Alex Rousskov
 *
 * SQUID Web Proxy Cache          http://www.squid-cache.org/
 * ----------------------------------------------------------
 *
 *  Squid is the result of efforts by numerous individuals from
 *  the Internet community; see the CONTRIBUTORS file for full
 *  details.   Many organizations have provided support for Squid's
 *  development; see the SPONSORS file for full details.  Squid is
 *  Copyrighted (C) 2001 by the Regents of the University of
 *  California; see the COPYRIGHT file for full details.  Squid
 *  incorporates software developed and/or copyrighted by other
 *  sources; see the CREDITS file for full details.
 *
 *  This program is free software; you can redistribute it and/or modify
 *  it under the terms of the GNU General Public License as published by
 *  the Free Software Foundation; either version 2 of the License, or
 *  (at your option) any later version.
 *
 *  This program is distributed in the hope that it will be useful,
 *  but WITHOUT ANY WARRANTY; without even the implied warranty of
 *  MERCHANTABILITY or FITNESS FOR A PARTICULAR PURPOSE.  See the
 *  GNU General Public License for more details.
 *
 *  You should have received a copy of the GNU General Public License
 *  along with this program; if not, write to the Free Software
 *  Foundation, Inc., 59 Temple Place, Suite 330, Boston, MA 02111, USA.
 *
 */

#include "squid.h"
#include "base64.h"
#include "HttpHdrContRange.h"
#include "HttpHdrSc.h"
#include "HttpHeader.h"
#include "MemBuf.h"
#include "mgr/Registration.h"
#include "rfc1123.h"
#include "Store.h"

/*
 * On naming conventions:
 *
 * HTTP/1.1 defines message-header as
 *
 * message-header = field-name ":" [ field-value ] CRLF
 * field-name     = token
 * field-value    = *( field-content | LWS )
 *
 * HTTP/1.1 does not give a name name a group of all message-headers in a message.
 * Squid 1.1 seems to refer to that group _plus_ start-line as "headers".
 *
 * HttpHeader is an object that represents all message-headers in a message.
 * HttpHeader does not manage start-line.
 *
 * HttpHeader is implemented as a collection of header "entries".
 * An entry is a (field_id, field_name, field_value) triplet.
 */


/*
 * local constants and vars
 */

/*
 * A table with major attributes for every known field.
 * We calculate name lengths and reorganize this array on start up.
 * After reorganization, field id can be used as an index to the table.
 */
static const HttpHeaderFieldAttrs HeadersAttrs[] = {
    {"Accept", HDR_ACCEPT, ftStr},

    {"Accept-Charset", HDR_ACCEPT_CHARSET, ftStr},
    {"Accept-Encoding", HDR_ACCEPT_ENCODING, ftStr},
    {"Accept-Language", HDR_ACCEPT_LANGUAGE, ftStr},
    {"Accept-Ranges", HDR_ACCEPT_RANGES, ftStr},
    {"Age", HDR_AGE, ftInt},
    {"Allow", HDR_ALLOW, ftStr},
    {"Authorization", HDR_AUTHORIZATION, ftStr},	/* for now */
    {"Cache-Control", HDR_CACHE_CONTROL, ftPCc},
    {"Connection", HDR_CONNECTION, ftStr},
    {"Content-Base", HDR_CONTENT_BASE, ftStr},
    {"Content-Disposition", HDR_CONTENT_DISPOSITION, ftStr},  /* for now */
    {"Content-Encoding", HDR_CONTENT_ENCODING, ftStr},
    {"Content-Language", HDR_CONTENT_LANGUAGE, ftStr},
    {"Content-Length", HDR_CONTENT_LENGTH, ftInt64},
    {"Content-Location", HDR_CONTENT_LOCATION, ftStr},
    {"Content-MD5", HDR_CONTENT_MD5, ftStr},	/* for now */
    {"Content-Range", HDR_CONTENT_RANGE, ftPContRange},
    {"Content-Type", HDR_CONTENT_TYPE, ftStr},
    {"Cookie", HDR_COOKIE, ftStr},
    {"Cookie2", HDR_COOKIE2, ftStr},
    {"Date", HDR_DATE, ftDate_1123},
    {"ETag", HDR_ETAG, ftETag},
    {"Expires", HDR_EXPIRES, ftDate_1123},
    {"Expect", HDR_EXPECT, ftStr},
    {"From", HDR_FROM, ftStr},
    {"Host", HDR_HOST, ftStr},
    {"If-Match", HDR_IF_MATCH, ftStr},	/* for now */
    {"If-Modified-Since", HDR_IF_MODIFIED_SINCE, ftDate_1123},
    {"If-None-Match", HDR_IF_NONE_MATCH, ftStr},	/* for now */
    {"If-Range", HDR_IF_RANGE, ftDate_1123_or_ETag},
    {"Keep-Alive", HDR_KEEP_ALIVE, ftStr},
    {"Last-Modified", HDR_LAST_MODIFIED, ftDate_1123},
    {"Link", HDR_LINK, ftStr},
    {"Location", HDR_LOCATION, ftStr},
    {"Max-Forwards", HDR_MAX_FORWARDS, ftInt64},
    {"Mime-Version", HDR_MIME_VERSION, ftStr},	/* for now */
    {"Pragma", HDR_PRAGMA, ftStr},
    {"Proxy-Authenticate", HDR_PROXY_AUTHENTICATE, ftStr},
    {"Proxy-Authentication-Info", HDR_PROXY_AUTHENTICATION_INFO, ftStr},
    {"Proxy-Authorization", HDR_PROXY_AUTHORIZATION, ftStr},
    {"Proxy-Connection", HDR_PROXY_CONNECTION, ftStr},
    {"Proxy-support", HDR_PROXY_SUPPORT, ftStr},
    {"Public", HDR_PUBLIC, ftStr},
    {"Range", HDR_RANGE, ftPRange},
    {"Referer", HDR_REFERER, ftStr},
    {"Request-Range", HDR_REQUEST_RANGE, ftPRange},	/* usually matches HDR_RANGE */
    {"Retry-After", HDR_RETRY_AFTER, ftStr},	/* for now (ftDate_1123 or ftInt!) */
    {"Server", HDR_SERVER, ftStr},
    {"Set-Cookie", HDR_SET_COOKIE, ftStr},
    {"Set-Cookie2", HDR_SET_COOKIE2, ftStr},
    {"TE", HDR_TE, ftStr},
    {"Title", HDR_TITLE, ftStr},
    {"Trailer", HDR_TRAILER, ftStr},
    {"Transfer-Encoding", HDR_TRANSFER_ENCODING, ftStr},
    {"Translate", HDR_TRANSLATE, ftStr},	/* for now. may need to crop */
    {"Unless-Modified-Since", HDR_UNLESS_MODIFIED_SINCE, ftStr},  /* for now ignore. may need to crop */
    {"Upgrade", HDR_UPGRADE, ftStr},	/* for now */
    {"User-Agent", HDR_USER_AGENT, ftStr},
    {"Vary", HDR_VARY, ftStr},	/* for now */
    {"Via", HDR_VIA, ftStr},	/* for now */
    {"Warning", HDR_WARNING, ftStr},	/* for now */
    {"WWW-Authenticate", HDR_WWW_AUTHENTICATE, ftStr},
    {"Authentication-Info", HDR_AUTHENTICATION_INFO, ftStr},
    {"X-Cache", HDR_X_CACHE, ftStr},
    {"X-Cache-Lookup", HDR_X_CACHE_LOOKUP, ftStr},
    {"X-Forwarded-For", HDR_X_FORWARDED_FOR, ftStr},
    {"X-Request-URI", HDR_X_REQUEST_URI, ftStr},
    {"X-Squid-Error", HDR_X_SQUID_ERROR, ftStr},
    {"Negotiate", HDR_NEGOTIATE, ftStr},
#if X_ACCELERATOR_VARY
    {"X-Accelerator-Vary", HDR_X_ACCELERATOR_VARY, ftStr},
#endif
#if USE_ADAPTATION
    {"X-Next-Services", HDR_X_NEXT_SERVICES, ftStr},
#endif
    {"Surrogate-Capability", HDR_SURROGATE_CAPABILITY, ftStr},
    {"Surrogate-Control", HDR_SURROGATE_CONTROL, ftPSc},
    {"Front-End-Https", HDR_FRONT_END_HTTPS, ftStr},
    {"Other:", HDR_OTHER, ftStr}	/* ':' will not allow matches */
};

static HttpHeaderFieldInfo *Headers = NULL;

http_hdr_type &operator++ (http_hdr_type &aHeader)
{
    int tmp = (int)aHeader;
    aHeader = (http_hdr_type)(++tmp);
    return aHeader;
}


/*
 * headers with field values defined as #(values) in HTTP/1.1
 * Headers that are currently not recognized, are commented out.
 */
static HttpHeaderMask ListHeadersMask;	/* set run-time using  ListHeadersArr */
static http_hdr_type ListHeadersArr[] = {
    HDR_ACCEPT,
    HDR_ACCEPT_CHARSET, HDR_ACCEPT_ENCODING, HDR_ACCEPT_LANGUAGE,
    HDR_ACCEPT_RANGES, HDR_ALLOW,
    HDR_CACHE_CONTROL,
    HDR_CONTENT_ENCODING,
    HDR_CONTENT_LANGUAGE,
    HDR_CONNECTION,
    HDR_EXPECT,
    HDR_IF_MATCH, HDR_IF_NONE_MATCH,
    HDR_LINK, HDR_PRAGMA,
    HDR_PROXY_CONNECTION,
    HDR_PROXY_SUPPORT,
    HDR_TRANSFER_ENCODING,
    HDR_UPGRADE,
    HDR_VARY,
    HDR_VIA,
    HDR_WARNING,
    HDR_WWW_AUTHENTICATE,
    HDR_AUTHENTICATION_INFO,
    HDR_PROXY_AUTHENTICATION_INFO,
    /* HDR_TE, HDR_TRAILER */
#if X_ACCELERATOR_VARY
    HDR_X_ACCELERATOR_VARY,
#endif
#if USE_ADAPTATION
    HDR_X_NEXT_SERVICES,
#endif
    HDR_SURROGATE_CAPABILITY,
    HDR_SURROGATE_CONTROL,
    HDR_X_FORWARDED_FOR
};

/* general-headers */
static http_hdr_type GeneralHeadersArr[] = {
    HDR_CACHE_CONTROL, HDR_CONNECTION, HDR_DATE, HDR_PRAGMA,
    HDR_TRANSFER_ENCODING,
    HDR_UPGRADE,
    /* HDR_TRAILER, */
    HDR_VIA,
};

/* entity-headers */
static http_hdr_type EntityHeadersArr[] = {
    HDR_ALLOW, HDR_CONTENT_BASE, HDR_CONTENT_ENCODING, HDR_CONTENT_LANGUAGE,
    HDR_CONTENT_LENGTH, HDR_CONTENT_LOCATION, HDR_CONTENT_MD5,
    HDR_CONTENT_RANGE, HDR_CONTENT_TYPE, HDR_ETAG, HDR_EXPIRES, HDR_LAST_MODIFIED, HDR_LINK,
    HDR_OTHER
};

static HttpHeaderMask ReplyHeadersMask;		/* set run-time using ReplyHeaders */
static http_hdr_type ReplyHeadersArr[] = {
    HDR_ACCEPT, HDR_ACCEPT_CHARSET, HDR_ACCEPT_ENCODING, HDR_ACCEPT_LANGUAGE,
    HDR_ACCEPT_RANGES, HDR_AGE,
    HDR_LOCATION, HDR_MAX_FORWARDS,
    HDR_MIME_VERSION, HDR_PUBLIC, HDR_RETRY_AFTER, HDR_SERVER, HDR_SET_COOKIE, HDR_SET_COOKIE2,
    HDR_VARY,
    HDR_WARNING, HDR_PROXY_CONNECTION, HDR_X_CACHE,
    HDR_X_CACHE_LOOKUP,
    HDR_X_REQUEST_URI,
#if X_ACCELERATOR_VARY
    HDR_X_ACCELERATOR_VARY,
#endif
#if USE_ADAPTATION
    HDR_X_NEXT_SERVICES,
#endif
    HDR_X_SQUID_ERROR,
    HDR_SURROGATE_CONTROL
};

static HttpHeaderMask RequestHeadersMask;	/* set run-time using RequestHeaders */
static http_hdr_type RequestHeadersArr[] = {
    HDR_AUTHORIZATION, HDR_FROM, HDR_HOST,
    HDR_IF_MATCH, HDR_IF_MODIFIED_SINCE, HDR_IF_NONE_MATCH,
    HDR_IF_RANGE, HDR_MAX_FORWARDS, HDR_PROXY_CONNECTION,
    HDR_PROXY_AUTHORIZATION, HDR_RANGE, HDR_REFERER, HDR_REQUEST_RANGE,
    HDR_USER_AGENT, HDR_X_FORWARDED_FOR, HDR_SURROGATE_CAPABILITY
};

static HttpHeaderMask HopByHopHeadersMask;
static http_hdr_type HopByHopHeadersArr[] = {
    HDR_CONNECTION, HDR_KEEP_ALIVE, /*HDR_PROXY_AUTHENTICATE,*/ HDR_PROXY_AUTHORIZATION,
    HDR_TE, HDR_TRAILER, HDR_TRANSFER_ENCODING, HDR_UPGRADE, HDR_PROXY_CONNECTION
};

/* header accounting */
static HttpHeaderStat HttpHeaderStats[] = {
    {"all"},
#if USE_HTCP
    {"HTCP reply"},
#endif
    {"request"},
    {"reply"}
};
static int HttpHeaderStatCount = countof(HttpHeaderStats);

static int HeaderEntryParsedCount = 0;

/*
 * local routines
 */

#define assert_eid(id) assert((id) >= 0 && (id) < HDR_ENUM_END)

static void httpHeaderNoteParsedEntry(http_hdr_type id, String const &value, int error);

static void httpHeaderStatInit(HttpHeaderStat * hs, const char *label);
static void httpHeaderStatDump(const HttpHeaderStat * hs, StoreEntry * e);

/*
 * Module initialization routines
 */

static void
httpHeaderRegisterWithCacheManager(void)
{
    Mgr::RegisterAction("http_headers",
                        "HTTP Header Statistics",
                        httpHeaderStoreReport, 0, 1);
}

void
httpHeaderInitModule(void)
{
    int i;
    /* check that we have enough space for masks */
    assert(8 * sizeof(HttpHeaderMask) >= HDR_ENUM_END);
    /* all headers must be described */
    assert(countof(HeadersAttrs) == HDR_ENUM_END);

    if (!Headers)
        Headers = httpHeaderBuildFieldsInfo(HeadersAttrs, HDR_ENUM_END);

    /* create masks */
    httpHeaderMaskInit(&ListHeadersMask, 0);

    httpHeaderCalcMask(&ListHeadersMask, ListHeadersArr, countof(ListHeadersArr));

    httpHeaderMaskInit(&ReplyHeadersMask, 0);

    httpHeaderCalcMask(&ReplyHeadersMask, ReplyHeadersArr, countof(ReplyHeadersArr));

    httpHeaderCalcMask(&ReplyHeadersMask, GeneralHeadersArr, countof(GeneralHeadersArr));

    httpHeaderCalcMask(&ReplyHeadersMask, EntityHeadersArr, countof(EntityHeadersArr));

    httpHeaderMaskInit(&RequestHeadersMask, 0);

    httpHeaderCalcMask(&RequestHeadersMask, RequestHeadersArr, countof(RequestHeadersArr));

    httpHeaderCalcMask(&RequestHeadersMask, GeneralHeadersArr, countof(GeneralHeadersArr));

    httpHeaderCalcMask(&RequestHeadersMask, EntityHeadersArr, countof(EntityHeadersArr));

    httpHeaderMaskInit(&HopByHopHeadersMask, 0);

    httpHeaderCalcMask(&HopByHopHeadersMask, HopByHopHeadersArr, countof(HopByHopHeadersArr));

    /* init header stats */
    assert(HttpHeaderStatCount == hoReply + 1);

    for (i = 0; i < HttpHeaderStatCount; i++)
        httpHeaderStatInit(HttpHeaderStats + i, HttpHeaderStats[i].label);

    HttpHeaderStats[hoRequest].owner_mask = &RequestHeadersMask;

    HttpHeaderStats[hoReply].owner_mask = &ReplyHeadersMask;

#if USE_HTCP

    HttpHeaderStats[hoHtcpReply].owner_mask = &ReplyHeadersMask;

#endif
    /* init dependent modules */
    httpHdrCcInitModule();

    httpHdrScInitModule();

    httpHeaderRegisterWithCacheManager();
}

void
httpHeaderCleanModule(void)
{
    httpHeaderDestroyFieldsInfo(Headers, HDR_ENUM_END);
    Headers = NULL;
    httpHdrCcCleanModule();
    httpHdrScCleanModule();
}

static void
httpHeaderStatInit(HttpHeaderStat * hs, const char *label)
{
    assert(hs);
    assert(label);
    memset(hs, 0, sizeof(HttpHeaderStat));
    hs->label = label;
    statHistEnumInit(&hs->hdrUCountDistr, 32);	/* not a real enum */
    statHistEnumInit(&hs->fieldTypeDistr, HDR_ENUM_END);
    statHistEnumInit(&hs->ccTypeDistr, CC_ENUM_END);
    statHistEnumInit(&hs->scTypeDistr, SC_ENUM_END);
}

/*
 * HttpHeader Implementation
 */

HttpHeader::HttpHeader() : owner (hoNone), len (0)
{
    httpHeaderMaskInit(&mask, 0);
}

HttpHeader::HttpHeader(const http_hdr_owner_type anOwner): owner(anOwner), len(0)
{
    assert(anOwner > hoNone && anOwner <= hoReply);
    debugs(55, 7, "init-ing hdr: " << this << " owner: " << owner);
    httpHeaderMaskInit(&mask, 0);
}

HttpHeader::HttpHeader(const HttpHeader &other): owner(other.owner), len(other.len)
{
    httpHeaderMaskInit(&mask, 0);
    update(&other, NULL); // will update the mask as well
}

HttpHeader::~HttpHeader()
{
    clean();
}

HttpHeader &
HttpHeader::operator =(const HttpHeader &other)
{
    if (this != &other) {
        // we do not really care, but the caller probably does
        assert(owner == other.owner);
        clean();
        update(&other, NULL); // will update the mask as well
        len = other.len;
    }
    return *this;
}

void
HttpHeader::clean()
{
    HttpHeaderPos pos = HttpHeaderInitPos;
    HttpHeaderEntry *e;

    assert(owner > hoNone && owner <= hoReply);
    debugs(55, 7, "cleaning hdr: " << this << " owner: " << owner);

    PROF_start(HttpHeaderClean);

    /*
     * An unfortunate bug.  The entries array is initialized
     * such that count is set to zero.  httpHeaderClean() seems to
     * be called both when 'hdr' is created, and destroyed.  Thus,
     * we accumulate a large number of zero counts for 'hdr' before
     * it is ever used.  Can't think of a good way to fix it, except
     * adding a state variable that indicates whether or not 'hdr'
     * has been used.  As a hack, just never count zero-sized header
     * arrays.
     */

    if (0 != entries.count)
        statHistCount(&HttpHeaderStats[owner].hdrUCountDistr, entries.count);

    HttpHeaderStats[owner].destroyedCount++;

    HttpHeaderStats[owner].busyDestroyedCount += entries.count > 0;

    while ((e = getEntry(&pos))) {
        /* tmp hack to try to avoid coredumps */

        if (e->id < 0 || e->id >= HDR_ENUM_END) {
            debugs(55, 0, "HttpHeader::clean BUG: entry[" << pos << "] is invalid (" << e->id << "). Ignored.");
        } else {
            statHistCount(&HttpHeaderStats[owner].fieldTypeDistr, e->id);
            /* yes, this deletion leaves us in an inconsistent state */
            delete e;
        }
    }
    entries.clean();
    httpHeaderMaskInit(&mask, 0);
<<<<<<< HEAD
    len = 0; // TODO: this line was missing for a while; do we need len at all?
=======
    len = 0;
>>>>>>> 5e5fa5b1
    PROF_stop(HttpHeaderClean);
}

/* append entries (also see httpHeaderUpdate) */
void
HttpHeader::append(const HttpHeader * src)
{
    const HttpHeaderEntry *e;
    HttpHeaderPos pos = HttpHeaderInitPos;
    assert(src);
    assert(src != this);
    debugs(55, 7, "appending hdr: " << this << " += " << src);

    while ((e = src->getEntry(&pos))) {
        addEntry(e->clone());
    }
}

/* use fresh entries to replace old ones */
void
httpHeaderUpdate(HttpHeader * old, const HttpHeader * fresh, const HttpHeaderMask * denied_mask)
{
    assert (old);
    old->update (fresh, denied_mask);
}

void
HttpHeader::update (HttpHeader const *fresh, HttpHeaderMask const *denied_mask)
{
    const HttpHeaderEntry *e;
    HttpHeaderPos pos = HttpHeaderInitPos;
    assert(fresh);
    assert(this != fresh);

    while ((e = fresh->getEntry(&pos))) {
        /* deny bad guys (ok to check for HDR_OTHER) here */

        if (denied_mask && CBIT_TEST(*denied_mask, e->id))
            continue;

        if (e->id != HDR_OTHER)
            delById(e->id);
        else
            delByName(e->name.termedBuf());
    }

    pos = HttpHeaderInitPos;
    while ((e = fresh->getEntry(&pos))) {
        /* deny bad guys (ok to check for HDR_OTHER) here */

        if (denied_mask && CBIT_TEST(*denied_mask, e->id))
            continue;

        debugs(55, 7, "Updating header '" << HeadersAttrs[e->id].name << "' in cached entry");

        addEntry(e->clone());
    }
}

/* just handy in parsing: resets and returns false */
int
HttpHeader::reset()
{
    clean();
    return 0;
}

int
HttpHeader::parse(const char *header_start, const char *header_end)
{
    const char *field_ptr = header_start;
    HttpHeaderEntry *e, *e2;

    PROF_start(HttpHeaderParse);

    assert(header_start && header_end);
    debugs(55, 7, "parsing hdr: (" << this << ")" << std::endl << getStringPrefix(header_start, header_end));
    HttpHeaderStats[owner].parsedCount++;

    char *nulpos;
    if ((nulpos = (char*)memchr(header_start, '\0', header_end - header_start))) {
        debugs(55, 1, "WARNING: HTTP header contains NULL characters {" <<
               getStringPrefix(header_start, nulpos) << "}\nNULL\n{" << getStringPrefix(nulpos+1, header_end));
        goto reset;
    }

    /* common format headers are "<name>:[ws]<value>" lines delimited by <CRLF>.
     * continuation lines start with a (single) space or tab */
    while (field_ptr < header_end) {
        const char *field_start = field_ptr;
        const char *field_end;

        do {
            const char *this_line = field_ptr;
            field_ptr = (const char *)memchr(field_ptr, '\n', header_end - field_ptr);

            if (!field_ptr)
                goto reset;	/* missing <LF> */

            field_end = field_ptr;

            field_ptr++;	/* Move to next line */

            if (field_end > this_line && field_end[-1] == '\r') {
                field_end--;	/* Ignore CR LF */

                if (owner == hoRequest && field_end > this_line) {
                    bool cr_only = true;
                    for (const char *p = this_line; p < field_end && cr_only; ++p) {
                        if (*p != '\r')
                            cr_only = false;
                    }
                    if (cr_only) {
                        debugs(55, 1, "WARNING: Rejecting HTTP request with a CR+ "
                               "header field to prevent request smuggling attacks: {" <<
                               getStringPrefix(header_start, header_end) << "}");
                        goto reset;
                    }
                }
            }

            /* Barf on stray CR characters */
            if (memchr(this_line, '\r', field_end - this_line)) {
                debugs(55, 1, "WARNING: suspicious CR characters in HTTP header {" <<
                       getStringPrefix(field_start, field_end) << "}");

                if (Config.onoff.relaxed_header_parser) {
                    char *p = (char *) this_line;	/* XXX Warning! This destroys original header content and violates specifications somewhat */

                    while ((p = (char *)memchr(p, '\r', field_end - p)) != NULL)
                        *p++ = ' ';
                } else
                    goto reset;
            }

            if (this_line + 1 == field_end && this_line > field_start) {
                debugs(55, 1, "WARNING: Blank continuation line in HTTP header {" <<
                       getStringPrefix(header_start, header_end) << "}");
                goto reset;
            }
        } while (field_ptr < header_end && (*field_ptr == ' ' || *field_ptr == '\t'));

        if (field_start == field_end) {
            if (field_ptr < header_end) {
                debugs(55, 1, "WARNING: unparseable HTTP header field near {" <<
                       getStringPrefix(field_start, header_end) << "}");
                goto reset;
            }

            break;		/* terminating blank line */
        }

        if ((e = HttpHeaderEntry::parse(field_start, field_end)) == NULL) {
            debugs(55, 1, "WARNING: unparseable HTTP header field {" <<
                   getStringPrefix(field_start, field_end) << "}");
            debugs(55, Config.onoff.relaxed_header_parser <= 0 ? 1 : 2,
                   " in {" << getStringPrefix(header_start, header_end) << "}");

            if (Config.onoff.relaxed_header_parser)
                continue;
            else
                goto reset;
        }

        if (e->id == HDR_CONTENT_LENGTH && (e2 = findEntry(e->id)) != NULL) {
//            if (e->value.cmp(e2->value.termedBuf()) != 0) {
            if (e->value != e2->value) {
                int64_t l1, l2;
                debugs(55, Config.onoff.relaxed_header_parser <= 0 ? 1 : 2,
                       "WARNING: found two conflicting content-length headers in {" << getStringPrefix(header_start, header_end) << "}");

                if (!Config.onoff.relaxed_header_parser) {
                    delete e;
                    goto reset;
                }

                if (!httpHeaderParseOffset(e->value.termedBuf(), &l1)) {
                    debugs(55, 1, "WARNING: Unparseable content-length '" << e->value << "'");
                    delete e;
                    continue;
                } else if (!httpHeaderParseOffset(e2->value.termedBuf(), &l2)) {
                    debugs(55, 1, "WARNING: Unparseable content-length '" << e2->value << "'");
                    delById(e2->id);
                } else if (l1 > l2) {
                    delById(e2->id);
                } else {
                    delete e;
                    continue;
                }
            } else {
                debugs(55, Config.onoff.relaxed_header_parser <= 0 ? 1 : 2,
                       "NOTICE: found double content-length header");

                if (Config.onoff.relaxed_header_parser) {
                    delete e;
                    continue;
                } else {
                    delete e;
                    goto reset;
                }
            }
        }

        if (e->id == HDR_OTHER && stringHasWhitespace(e->name.termedBuf())) {
            debugs(55, Config.onoff.relaxed_header_parser <= 0 ? 1 : 2,
                   "WARNING: found whitespace in HTTP header name {" <<
                   getStringPrefix(field_start, field_end) << "}");

            if (!Config.onoff.relaxed_header_parser) {
                delete e;
                goto reset;
            }
        }

        addEntry(e);
    }

    if (chunked()) {
        // RFC 2616 section 4.4: ignore Content-Length with Transfer-Encoding
        delById(HDR_CONTENT_LENGTH);
    }

    PROF_stop(HttpHeaderParse);
    return 1;			/* even if no fields where found, it is a valid header */
reset:
    PROF_stop(HttpHeaderParse);
    return reset();
}

/* packs all the entries using supplied packer */
void
HttpHeader::packInto(Packer * p) const
{
    HttpHeaderPos pos = HttpHeaderInitPos;
    const HttpHeaderEntry *e;
    assert(p);
    debugs(55, 7, "packing hdr: (" << this << ")");
    /* pack all entries one by one */
    while ((e = getEntry(&pos)))
        e->packInto(p);

    /* Pack in the "special" entries */

    /* Cache-Control */
}

/* returns next valid entry */
HttpHeaderEntry *
HttpHeader::getEntry(HttpHeaderPos * pos) const
{
    assert(pos);
    assert(*pos >= HttpHeaderInitPos && *pos < (ssize_t)entries.count);

    for ((*pos)++; *pos < (ssize_t)entries.count; (*pos)++) {
        if (entries.items[*pos])
            return (HttpHeaderEntry*)entries.items[*pos];
    }

    return NULL;
}

/*
 * returns a pointer to a specified entry if any
 * note that we return one entry so it does not make much sense to ask for
 * "list" headers
 */
HttpHeaderEntry *
HttpHeader::findEntry(http_hdr_type id) const
{
    HttpHeaderPos pos = HttpHeaderInitPos;
    HttpHeaderEntry *e;
    assert_eid(id);
    assert(!CBIT_TEST(ListHeadersMask, id));

    /* check mask first */

    if (!CBIT_TEST(mask, id))
        return NULL;

    /* looks like we must have it, do linear search */
    while ((e = getEntry(&pos))) {
        if (e->id == id)
            return e;
    }

    /* hm.. we thought it was there, but it was not found */
    assert(0);

    return NULL;		/* not reached */
}

/*
 * same as httpHeaderFindEntry
 */
HttpHeaderEntry *
HttpHeader::findLastEntry(http_hdr_type id) const
{
    HttpHeaderPos pos = HttpHeaderInitPos;
    HttpHeaderEntry *e;
    HttpHeaderEntry *result = NULL;
    assert_eid(id);
    assert(!CBIT_TEST(ListHeadersMask, id));

    /* check mask first */

    if (!CBIT_TEST(mask, id))
        return NULL;

    /* looks like we must have it, do linear search */
    while ((e = getEntry(&pos))) {
        if (e->id == id)
            result = e;
    }

    assert(result);		/* must be there! */
    return result;
}

/*
 * deletes all fields with a given name if any, returns #fields deleted;
 */
int
HttpHeader::delByName(const char *name)
{
    int count = 0;
    HttpHeaderPos pos = HttpHeaderInitPos;
    HttpHeaderEntry *e;
    httpHeaderMaskInit(&mask, 0);	/* temporal inconsistency */
    debugs(55, 9, "deleting '" << name << "' fields in hdr " << this);

    while ((e = getEntry(&pos))) {
        if (!e->name.caseCmp(name))
            delAt(pos, count);
        else
            CBIT_SET(mask, e->id);
    }

    return count;
}

/* deletes all entries with a given id, returns the #entries deleted */
int
HttpHeader::delById(http_hdr_type id)
{
    int count = 0;
    HttpHeaderPos pos = HttpHeaderInitPos;
    HttpHeaderEntry *e;
    debugs(55, 8, this << " del-by-id " << id);
    assert_eid(id);
    assert(id != HDR_OTHER);		/* does not make sense */

    if (!CBIT_TEST(mask, id))
        return 0;

    while ((e = getEntry(&pos))) {
        if (e->id == id)
            delAt(pos, count);
    }

    CBIT_CLR(mask, id);
    assert(count);
    return count;
}

/*
 * deletes an entry at pos and leaves a gap; leaving a gap makes it
 * possible to iterate(search) and delete fields at the same time
 * NOTE: Does not update the header mask. Caller must follow up with
 * a call to refreshMask() if headers_deleted was incremented.
 */
void
HttpHeader::delAt(HttpHeaderPos pos, int &headers_deleted)
{
    HttpHeaderEntry *e;
    assert(pos >= HttpHeaderInitPos && pos < (ssize_t)entries.count);
    e = (HttpHeaderEntry*)entries.items[pos];
    entries.items[pos] = NULL;
    /* decrement header length, allow for ": " and crlf */
    len -= e->name.size() + 2 + e->value.size() + 2;
    assert(len >= 0);
    delete e;
    ++headers_deleted;
}

/*
 * Compacts the header storage
 */
void
HttpHeader::compact()
{
    entries.prune(NULL);
}

/*
 * Refreshes the header mask. Required after delAt() calls.
 */
void
HttpHeader::refreshMask()
{
    httpHeaderMaskInit(&mask, 0);
    debugs(55, 7, "refreshing the mask in hdr " << this);
    HttpHeaderPos pos = HttpHeaderInitPos;
    while (HttpHeaderEntry *e = getEntry(&pos)) {
        CBIT_SET(mask, e->id);
    }
}

/* appends an entry;
 * does not call e->clone() so one should not reuse "*e"
 */
void
HttpHeader::addEntry(HttpHeaderEntry * e)
{
    assert(e);
    assert_eid(e->id);
    assert(e->name.size());

    debugs(55, 9, this << " adding entry: " << e->id << " at " <<
           entries.count);

    if (CBIT_TEST(mask, e->id))
        Headers[e->id].stat.repCount++;
    else
        CBIT_SET(mask, e->id);

    entries.push_back(e);

    /* increment header length, allow for ": " and crlf */
    len += e->name.size() + 2 + e->value.size() + 2;
}

/* inserts an entry;
 * does not call e->clone() so one should not reuse "*e"
 */
void
HttpHeader::insertEntry(HttpHeaderEntry * e)
{
    assert(e);
    assert_eid(e->id);

    debugs(55, 7, this << " adding entry: " << e->id << " at " <<
           entries.count);

    if (CBIT_TEST(mask, e->id))
        Headers[e->id].stat.repCount++;
    else
        CBIT_SET(mask, e->id);

    entries.insert(e);

    /* increment header length, allow for ": " and crlf */
    len += e->name.size() + 2 + e->value.size() + 2;
}

bool
HttpHeader::getList(http_hdr_type id, String *s) const
{
    HttpHeaderEntry *e;
    HttpHeaderPos pos = HttpHeaderInitPos;
    debugs(55, 9, this << " joining for id " << id);
    /* only fields from ListHeaders array can be "listed" */
    assert(CBIT_TEST(ListHeadersMask, id));

    if (!CBIT_TEST(mask, id))
        return false;

    while ((e = getEntry(&pos))) {
        if (e->id == id)
            strListAdd(s, e->value.termedBuf(), ',');
    }

    /*
     * note: we might get an empty (size==0) string if there was an "empty"
     * header. This results in an empty length String, which may have a NULL
     * buffer.
     */
    /* temporary warning: remove it? (Is it useful for diagnostics ?) */
    if (!s->size())
        debugs(55, 3, "empty list header: " << Headers[id].name << "(" << id << ")");
    else
        debugs(55, 6, this << ": joined for id " << id << ": " << s);

    return true;
}

/* return a list of entries with the same id separated by ',' and ws */
String
HttpHeader::getList(http_hdr_type id) const
{
    HttpHeaderEntry *e;
    HttpHeaderPos pos = HttpHeaderInitPos;
    debugs(55, 9, this << "joining for id " << id);
    /* only fields from ListHeaders array can be "listed" */
    assert(CBIT_TEST(ListHeadersMask, id));

    if (!CBIT_TEST(mask, id))
        return String();

    String s;

    while ((e = getEntry(&pos))) {
        if (e->id == id)
            strListAdd(&s, e->value.termedBuf(), ',');
    }

    /*
     * note: we might get an empty (size==0) string if there was an "empty"
     * header. This results in an empty length String, which may have a NULL
     * buffer.
     */
    /* temporary warning: remove it? (Is it useful for diagnostics ?) */
    if (!s.size())
        debugs(55, 3, "empty list header: " << Headers[id].name << "(" << id << ")");
    else
        debugs(55, 6, this << ": joined for id " << id << ": " << s);

    return s;
}

/* return a string or list of entries with the same id separated by ',' and ws */
String
HttpHeader::getStrOrList(http_hdr_type id) const
{
    HttpHeaderEntry *e;

    if (CBIT_TEST(ListHeadersMask, id))
        return getList(id);

    if ((e = findEntry(id)))
        return e->value;

    return String();
}

/*
 * Returns the value of the specified header.
 */
String
HttpHeader::getByName(const char *name) const
{
    http_hdr_type id;
    HttpHeaderPos pos = HttpHeaderInitPos;
    HttpHeaderEntry *e;

    assert(name);

    /* First try the quick path */
    id = httpHeaderIdByNameDef(name, strlen(name));

    if (id != -1)
        return getStrOrList(id);

    String result;

    /* Sorry, an unknown header name. Do linear search */
    while ((e = getEntry(&pos))) {
        if (e->id == HDR_OTHER && e->name.caseCmp(name) == 0) {
            strListAdd(&result, e->value.termedBuf(), ',');
        }
    }

    return result;
}

/*
 * Returns a the value of the specified list member, if any.
 */
String
HttpHeader::getByNameListMember(const char *name, const char *member, const char separator) const
{
    String header;
    const char *pos = NULL;
    const char *item;
    int ilen;
    int mlen = strlen(member);

    assert(name);

    header = getByName(name);

    String result;

    while (strListGetItem(&header, separator, &item, &ilen, &pos)) {
        if (strncmp(item, member, mlen) == 0 && item[mlen] == '=') {
            result.append(item + mlen + 1, ilen - mlen - 1);
            break;
        }
    }

    return result;
}

/*
 * returns a the value of the specified list member, if any.
 */
String
HttpHeader::getListMember(http_hdr_type id, const char *member, const char separator) const
{
    String header;
    const char *pos = NULL;
    const char *item;
    int ilen;
    int mlen = strlen(member);

    assert(id >= 0);

    header = getStrOrList(id);
    String result;

    while (strListGetItem(&header, separator, &item, &ilen, &pos)) {
        if (strncmp(item, member, mlen) == 0 && item[mlen] == '=') {
            result.append(item + mlen + 1, ilen - mlen - 1);
            break;
        }
    }

    header.clean();
    return result;
}

/* test if a field is present */
int
HttpHeader::has(http_hdr_type id) const
{
    assert_eid(id);
    assert(id != HDR_OTHER);
    debugs(55, 9, this << " lookup for " << id);
    return CBIT_TEST(mask, id);
}

void
HttpHeader::putInt(http_hdr_type id, int number)
{
    assert_eid(id);
    assert(Headers[id].type == ftInt);	/* must be of an appropriate type */
    assert(number >= 0);
    addEntry(new HttpHeaderEntry(id, NULL, xitoa(number)));
}

void
HttpHeader::putInt64(http_hdr_type id, int64_t number)
{
    assert_eid(id);
    assert(Headers[id].type == ftInt64);	/* must be of an appropriate type */
    assert(number >= 0);
    addEntry(new HttpHeaderEntry(id, NULL, xint64toa(number)));
}

void
HttpHeader::putTime(http_hdr_type id, time_t htime)
{
    assert_eid(id);
    assert(Headers[id].type == ftDate_1123);	/* must be of an appropriate type */
    assert(htime >= 0);
    addEntry(new HttpHeaderEntry(id, NULL, mkrfc1123(htime)));
}

void
HttpHeader::insertTime(http_hdr_type id, time_t htime)
{
    assert_eid(id);
    assert(Headers[id].type == ftDate_1123);	/* must be of an appropriate type */
    assert(htime >= 0);
    insertEntry(new HttpHeaderEntry(id, NULL, mkrfc1123(htime)));
}

void
HttpHeader::putStr(http_hdr_type id, const char *str)
{
    assert_eid(id);
    assert(Headers[id].type == ftStr);	/* must be of an appropriate type */
    assert(str);
    addEntry(new HttpHeaderEntry(id, NULL, str));
}

void
HttpHeader::putAuth(const char *auth_scheme, const char *realm)
{
    assert(auth_scheme && realm);
    httpHeaderPutStrf(this, HDR_WWW_AUTHENTICATE, "%s realm=\"%s\"", auth_scheme, realm);
}

void
HttpHeader::putCc(const HttpHdrCc * cc)
{
    MemBuf mb;
    Packer p;
    assert(cc);
    /* remove old directives if any */
    delById(HDR_CACHE_CONTROL);
    /* pack into mb */
    mb.init();
    packerToMemInit(&p, &mb);
    httpHdrCcPackInto(cc, &p);
    /* put */
    addEntry(new HttpHeaderEntry(HDR_CACHE_CONTROL, NULL, mb.buf));
    /* cleanup */
    packerClean(&p);
    mb.clean();
}

void
HttpHeader::putContRange(const HttpHdrContRange * cr)
{
    MemBuf mb;
    Packer p;
    assert(cr);
    /* remove old directives if any */
    delById(HDR_CONTENT_RANGE);
    /* pack into mb */
    mb.init();
    packerToMemInit(&p, &mb);
    httpHdrContRangePackInto(cr, &p);
    /* put */
    addEntry(new HttpHeaderEntry(HDR_CONTENT_RANGE, NULL, mb.buf));
    /* cleanup */
    packerClean(&p);
    mb.clean();
}

void
HttpHeader::putRange(const HttpHdrRange * range)
{
    MemBuf mb;
    Packer p;
    assert(range);
    /* remove old directives if any */
    delById(HDR_RANGE);
    /* pack into mb */
    mb.init();
    packerToMemInit(&p, &mb);
    range->packInto(&p);
    /* put */
    addEntry(new HttpHeaderEntry(HDR_RANGE, NULL, mb.buf));
    /* cleanup */
    packerClean(&p);
    mb.clean();
}

void
HttpHeader::putSc(HttpHdrSc *sc)
{
    MemBuf mb;
    Packer p;
    assert(sc);
    /* remove old directives if any */
    delById(HDR_SURROGATE_CONTROL);
    /* pack into mb */
    mb.init();
    packerToMemInit(&p, &mb);
    httpHdrScPackInto(sc, &p);
    /* put */
    addEntry(new HttpHeaderEntry(HDR_SURROGATE_CONTROL, NULL, mb.buf));
    /* cleanup */
    packerClean(&p);
    mb.clean();
}

void
HttpHeader::putWarning(const int code, const char *const text)
{
    char buf[512];
    snprintf(buf, sizeof(buf), "%i %s \"%s\"", code, visible_appname_string, text);
    putStr(HDR_WARNING, buf);
}

/* add extension header (these fields are not parsed/analyzed/joined, etc.) */
void
HttpHeader::putExt(const char *name, const char *value)
{
    assert(name && value);
    debugs(55, 8, this << " adds ext entry " << name << " : " << value);
    addEntry(new HttpHeaderEntry(HDR_OTHER, name, value));
}

int
HttpHeader::getInt(http_hdr_type id) const
{
    assert_eid(id);
    assert(Headers[id].type == ftInt);	/* must be of an appropriate type */
    HttpHeaderEntry *e;

    if ((e = findEntry(id)))
        return e->getInt();

    return -1;
}

int64_t
HttpHeader::getInt64(http_hdr_type id) const
{
    assert_eid(id);
    assert(Headers[id].type == ftInt64);	/* must be of an appropriate type */
    HttpHeaderEntry *e;

    if ((e = findEntry(id)))
        return e->getInt64();

    return -1;
}

time_t
HttpHeader::getTime(http_hdr_type id) const
{
    HttpHeaderEntry *e;
    time_t value = -1;
    assert_eid(id);
    assert(Headers[id].type == ftDate_1123);	/* must be of an appropriate type */

    if ((e = findEntry(id))) {
        value = parse_rfc1123(e->value.termedBuf());
        httpHeaderNoteParsedEntry(e->id, e->value, value < 0);
    }

    return value;
}

/* sync with httpHeaderGetLastStr */
const char *
HttpHeader::getStr(http_hdr_type id) const
{
    HttpHeaderEntry *e;
    assert_eid(id);
    assert(Headers[id].type == ftStr);	/* must be of an appropriate type */

    if ((e = findEntry(id))) {
        httpHeaderNoteParsedEntry(e->id, e->value, 0);	/* no errors are possible */
        return e->value.termedBuf();
    }

    return NULL;
}

/* unusual */
const char *
HttpHeader::getLastStr(http_hdr_type id) const
{
    HttpHeaderEntry *e;
    assert_eid(id);
    assert(Headers[id].type == ftStr);	/* must be of an appropriate type */

    if ((e = findLastEntry(id))) {
        httpHeaderNoteParsedEntry(e->id, e->value, 0);	/* no errors are possible */
        return e->value.termedBuf();
    }

    return NULL;
}

HttpHdrCc *
HttpHeader::getCc() const
{
    HttpHdrCc *cc;
    String s;

    if (!CBIT_TEST(mask, HDR_CACHE_CONTROL))
        return NULL;
    PROF_start(HttpHeader_getCc);

    getList(HDR_CACHE_CONTROL, &s);

    cc = httpHdrCcParseCreate(&s);

    HttpHeaderStats[owner].ccParsedCount++;

    if (cc)
        httpHdrCcUpdateStats(cc, &HttpHeaderStats[owner].ccTypeDistr);

    httpHeaderNoteParsedEntry(HDR_CACHE_CONTROL, s, !cc);

    PROF_stop(HttpHeader_getCc);

    return cc;
}

HttpHdrRange *
HttpHeader::getRange() const
{
    HttpHdrRange *r = NULL;
    HttpHeaderEntry *e;
    /* some clients will send "Request-Range" _and_ *matching* "Range"
     * who knows, some clients might send Request-Range only;
     * this "if" should work correctly in both cases;
     * hopefully no clients send mismatched headers! */

    if ((e = findEntry(HDR_RANGE)) ||
            (e = findEntry(HDR_REQUEST_RANGE))) {
        r = HttpHdrRange::ParseCreate(&e->value);
        httpHeaderNoteParsedEntry(e->id, e->value, !r);
    }

    return r;
}

HttpHdrSc *
HttpHeader::getSc() const
{
    if (!CBIT_TEST(mask, HDR_SURROGATE_CONTROL))
        return NULL;

    String s;

    (void) getList(HDR_SURROGATE_CONTROL, &s);

    HttpHdrSc *sc = httpHdrScParseCreate(&s);

    HttpHeaderStats[owner].ccParsedCount++;

    if (sc)
        httpHdrScUpdateStats(sc, &HttpHeaderStats[owner].scTypeDistr);

    httpHeaderNoteParsedEntry(HDR_SURROGATE_CONTROL, s, !sc);

    return sc;
}

HttpHdrContRange *
HttpHeader::getContRange() const
{
    HttpHdrContRange *cr = NULL;
    HttpHeaderEntry *e;

    if ((e = findEntry(HDR_CONTENT_RANGE))) {
        cr = httpHdrContRangeParseCreate(e->value.termedBuf());
        httpHeaderNoteParsedEntry(e->id, e->value, !cr);
    }

    return cr;
}

const char *
HttpHeader::getAuth(http_hdr_type id, const char *auth_scheme) const
{
    const char *field;
    int l;
    assert(auth_scheme);
    field = getStr(id);

    if (!field)			/* no authorization field */
        return NULL;

    l = strlen(auth_scheme);

    if (!l || strncasecmp(field, auth_scheme, l))	/* wrong scheme */
        return NULL;

    field += l;

    if (!xisspace(*field))	/* wrong scheme */
        return NULL;

    /* skip white space */
    field += xcountws(field);

    if (!*field)		/* no authorization cookie */
        return NULL;

    return base64_decode(field);
}

ETag
HttpHeader::getETag(http_hdr_type id) const
{
    ETag etag = {NULL, -1};
    HttpHeaderEntry *e;
    assert(Headers[id].type == ftETag);		/* must be of an appropriate type */

    if ((e = findEntry(id)))
        etagParseInit(&etag, e->value.termedBuf());

    return etag;
}

TimeOrTag
HttpHeader::getTimeOrTag(http_hdr_type id) const
{
    TimeOrTag tot;
    HttpHeaderEntry *e;
    assert(Headers[id].type == ftDate_1123_or_ETag);	/* must be of an appropriate type */
    memset(&tot, 0, sizeof(tot));

    if ((e = findEntry(id))) {
        const char *str = e->value.termedBuf();
        /* try as an ETag */

        if (etagParseInit(&tot.tag, str)) {
            tot.valid = tot.tag.str != NULL;
            tot.time = -1;
        } else {
            /* or maybe it is time? */
            tot.time = parse_rfc1123(str);
            tot.valid = tot.time >= 0;
            tot.tag.str = NULL;
        }
    }

    assert(tot.time < 0 || !tot.tag.str);	/* paranoid */
    return tot;
}

/*
 * HttpHeaderEntry
 */

HttpHeaderEntry::HttpHeaderEntry(http_hdr_type anId, const char *aName, const char *aValue)
{
    assert_eid(anId);
    id = anId;

    if (id != HDR_OTHER)
        name = Headers[id].name;
    else
        name = aName;

    value = aValue;

    Headers[id].stat.aliveCount++;

    debugs(55, 9, "created HttpHeaderEntry " << this << ": '" << name << " : " << value );
}

HttpHeaderEntry::~HttpHeaderEntry()
{
    assert_eid(id);
    debugs(55, 9, "destroying entry " << this << ": '" << name << ": " << value << "'");
    /* clean name if needed */

    if (id == HDR_OTHER)
        name.clean();

    value.clean();

    assert(Headers[id].stat.aliveCount);

    Headers[id].stat.aliveCount--;

    id = HDR_BAD_HDR;
}

/* parses and inits header entry, returns true/false */
HttpHeaderEntry *
HttpHeaderEntry::parse(const char *field_start, const char *field_end)
{
    /* note: name_start == field_start */
    const char *name_end = (const char *)memchr(field_start, ':', field_end - field_start);
    int name_len = name_end ? name_end - field_start :0;
    const char *value_start = field_start + name_len + 1;	/* skip ':' */
    /* note: value_end == field_end */

    HeaderEntryParsedCount++;

    /* do we have a valid field name within this field? */

    if (!name_len || name_end > field_end)
        return NULL;

    if (name_len > 65534) {
        /* String must be LESS THAN 64K and it adds a terminating NULL */
        debugs(55, 1, "WARNING: ignoring header name of " << name_len << " bytes");
        return NULL;
    }

    if (Config.onoff.relaxed_header_parser && xisspace(field_start[name_len - 1])) {
        debugs(55, Config.onoff.relaxed_header_parser <= 0 ? 1 : 2,
               "NOTICE: Whitespace after header name in '" << getStringPrefix(field_start, field_end) << "'");

        while (name_len > 0 && xisspace(field_start[name_len - 1]))
            name_len--;

        if (!name_len)
            return NULL;
    }

    /* now we know we can parse it */

    debugs(55, 9, "parsing HttpHeaderEntry: near '" <<  getStringPrefix(field_start, field_end) << "'");

    /* is it a "known" field? */
    http_hdr_type id = httpHeaderIdByName(field_start, name_len, Headers, HDR_ENUM_END);

    String name;

    String value;

    if (id < 0)
        id = HDR_OTHER;

    assert_eid(id);

    /* set field name */
    if (id == HDR_OTHER)
        name.limitInit(field_start, name_len);
    else
        name = Headers[id].name;

    /* trim field value */
    while (value_start < field_end && xisspace(*value_start))
        value_start++;

    while (value_start < field_end && xisspace(field_end[-1]))
        field_end--;

    if (field_end - value_start > 65534) {
        /* String must be LESS THAN 64K and it adds a terminating NULL */
        debugs(55, 1, "WARNING: ignoring '" << name << "' header of " << (field_end - value_start) << " bytes");

        if (id == HDR_OTHER)
            name.clean();

        return NULL;
    }

    /* set field value */
    value.limitInit(value_start, field_end - value_start);

    Headers[id].stat.seenCount++;

    debugs(55, 9, "parsed HttpHeaderEntry: '" << name << ": " << value << "'");

    return new HttpHeaderEntry(id, name.termedBuf(), value.termedBuf());
}

HttpHeaderEntry *
HttpHeaderEntry::clone() const
{
    return new HttpHeaderEntry(id, name.termedBuf(), value.termedBuf());
}

void
HttpHeaderEntry::packInto(Packer * p) const
{
    assert(p);
    packerAppend(p, name.rawBuf(), name.size());
    packerAppend(p, ": ", 2);
    packerAppend(p, value.rawBuf(), value.size());
    packerAppend(p, "\r\n", 2);
}

int
HttpHeaderEntry::getInt() const
{
    assert_eid (id);
    assert (Headers[id].type == ftInt);
    int val = -1;
    int ok = httpHeaderParseInt(value.termedBuf(), &val);
    httpHeaderNoteParsedEntry(id, value, !ok);
    /* XXX: Should we check ok - ie
     * return ok ? -1 : value;
     */
    return val;
}

int64_t
HttpHeaderEntry::getInt64() const
{
    assert_eid (id);
    assert (Headers[id].type == ftInt64);
    int64_t val = -1;
    int ok = httpHeaderParseOffset(value.termedBuf(), &val);
    httpHeaderNoteParsedEntry(id, value, !ok);
    /* XXX: Should we check ok - ie
     * return ok ? -1 : value;
     */
    return val;
}

static void
httpHeaderNoteParsedEntry(http_hdr_type id, String const &context, int error)
{
    Headers[id].stat.parsCount++;

    if (error) {
        Headers[id].stat.errCount++;
        debugs(55, 2, "cannot parse hdr field: '" << Headers[id].name << ": " << context << "'");
    }
}

/*
 * Reports
 */

/* tmp variable used to pass stat info to dumpers */
extern const HttpHeaderStat *dump_stat;		/* argh! */
const HttpHeaderStat *dump_stat = NULL;

void
httpHeaderFieldStatDumper(StoreEntry * sentry, int idx, double val, double size, int count)
{
    const int id = (int) val;
    const int valid_id = id >= 0 && id < HDR_ENUM_END;
    const char *name = valid_id ? Headers[id].name.termedBuf() : "INVALID";
    int visible = count > 0;
    /* for entries with zero count, list only those that belong to current type of message */

    if (!visible && valid_id && dump_stat->owner_mask)
        visible = CBIT_TEST(*dump_stat->owner_mask, id);

    if (visible)
        storeAppendPrintf(sentry, "%2d\t %-20s\t %5d\t %6.2f\n",
                          id, name, count, xdiv(count, dump_stat->busyDestroyedCount));
}

static void
httpHeaderFldsPerHdrDumper(StoreEntry * sentry, int idx, double val, double size, int count)
{
    if (count)
        storeAppendPrintf(sentry, "%2d\t %5d\t %5d\t %6.2f\n",
                          idx, (int) val, count,
                          xpercent(count, dump_stat->destroyedCount));
}


static void
httpHeaderStatDump(const HttpHeaderStat * hs, StoreEntry * e)
{
    assert(hs && e);

    dump_stat = hs;
    storeAppendPrintf(e, "\nHeader Stats: %s\n", hs->label);
    storeAppendPrintf(e, "\nField type distribution\n");
    storeAppendPrintf(e, "%2s\t %-20s\t %5s\t %6s\n",
                      "id", "name", "count", "#/header");
    statHistDump(&hs->fieldTypeDistr, e, httpHeaderFieldStatDumper);
    storeAppendPrintf(e, "\nCache-control directives distribution\n");
    storeAppendPrintf(e, "%2s\t %-20s\t %5s\t %6s\n",
                      "id", "name", "count", "#/cc_field");
    statHistDump(&hs->ccTypeDistr, e, httpHdrCcStatDumper);
    storeAppendPrintf(e, "\nSurrogate-control directives distribution\n");
    storeAppendPrintf(e, "%2s\t %-20s\t %5s\t %6s\n",
                      "id", "name", "count", "#/sc_field");
    statHistDump(&hs->scTypeDistr, e, httpHdrScStatDumper);
    storeAppendPrintf(e, "\nNumber of fields per header distribution\n");
    storeAppendPrintf(e, "%2s\t %-5s\t %5s\t %6s\n",
                      "id", "#flds", "count", "%total");
    statHistDump(&hs->hdrUCountDistr, e, httpHeaderFldsPerHdrDumper);
    dump_stat = NULL;
}

void
httpHeaderStoreReport(StoreEntry * e)
{
    int i;
    http_hdr_type ht;
    assert(e);

    HttpHeaderStats[0].parsedCount =
        HttpHeaderStats[hoRequest].parsedCount + HttpHeaderStats[hoReply].parsedCount;
    HttpHeaderStats[0].ccParsedCount =
        HttpHeaderStats[hoRequest].ccParsedCount + HttpHeaderStats[hoReply].ccParsedCount;
    HttpHeaderStats[0].destroyedCount =
        HttpHeaderStats[hoRequest].destroyedCount + HttpHeaderStats[hoReply].destroyedCount;
    HttpHeaderStats[0].busyDestroyedCount =
        HttpHeaderStats[hoRequest].busyDestroyedCount + HttpHeaderStats[hoReply].busyDestroyedCount;

    for (i = 1; i < HttpHeaderStatCount; i++) {
        httpHeaderStatDump(HttpHeaderStats + i, e);
        storeAppendPrintf(e, "%s\n", "<br>");
    }

    /* field stats for all messages */
    storeAppendPrintf(e, "\nHttp Fields Stats (replies and requests)\n");

    storeAppendPrintf(e, "%2s\t %-25s\t %5s\t %6s\t %6s\n",
                      "id", "name", "#alive", "%err", "%repeat");

    for (ht = (http_hdr_type)0; ht < HDR_ENUM_END; ++ht) {
        HttpHeaderFieldInfo *f = Headers + ht;
        storeAppendPrintf(e, "%2d\t %-25s\t %5d\t %6.3f\t %6.3f\n",
                          f->id, f->name.termedBuf(), f->stat.aliveCount,
                          xpercent(f->stat.errCount, f->stat.parsCount),
                          xpercent(f->stat.repCount, f->stat.seenCount));
    }

    storeAppendPrintf(e, "Headers Parsed: %d + %d = %d\n",
                      HttpHeaderStats[hoRequest].parsedCount,
                      HttpHeaderStats[hoReply].parsedCount,
                      HttpHeaderStats[0].parsedCount);
    storeAppendPrintf(e, "Hdr Fields Parsed: %d\n", HeaderEntryParsedCount);
}

http_hdr_type
httpHeaderIdByName(const char *name, size_t name_len, const HttpHeaderFieldInfo * info, int end)
{
    int i;

    for (i = 0; i < end; ++i) {
        if (name_len >= 0 && name_len != info[i].name.size())
            continue;

        if (!strncasecmp(name, info[i].name.termedBuf(),
                         name_len < 0 ? info[i].name.size() + 1 : name_len))
            return info[i].id;
    }

    return HDR_BAD_HDR;
}

http_hdr_type
httpHeaderIdByNameDef(const char *name, int name_len)
{
    if (!Headers)
        Headers = httpHeaderBuildFieldsInfo(HeadersAttrs, HDR_ENUM_END);

    return httpHeaderIdByName(name, name_len, Headers, HDR_ENUM_END);
}

const char *
httpHeaderNameById(int id)
{
    if (!Headers)
        Headers = httpHeaderBuildFieldsInfo(HeadersAttrs, HDR_ENUM_END);

    assert(id >= 0 && id < HDR_ENUM_END);

    return Headers[id].name.termedBuf();
}

int
HttpHeader::hasListMember(http_hdr_type id, const char *member, const char separator) const
{
    int result = 0;
    const char *pos = NULL;
    const char *item;
    int ilen;
    int mlen = strlen(member);

    assert(id >= 0);

    String header (getStrOrList(id));

    while (strListGetItem(&header, separator, &item, &ilen, &pos)) {
        if (strncasecmp(item, member, mlen) == 0
                && (item[mlen] == '=' || item[mlen] == separator || item[mlen] == ';' || item[mlen] == '\0')) {
            result = 1;
            break;
        }
    }

    return result;
}

int
HttpHeader::hasByNameListMember(const char *name, const char *member, const char separator) const
{
    int result = 0;
    const char *pos = NULL;
    const char *item;
    int ilen;
    int mlen = strlen(member);

    assert(name);

    String header (getByName(name));

    while (strListGetItem(&header, separator, &item, &ilen, &pos)) {
        if (strncasecmp(item, member, mlen) == 0
                && (item[mlen] == '=' || item[mlen] == separator || item[mlen] == ';' || item[mlen] == '\0')) {
            result = 1;
            break;
        }
    }

    return result;
}

void
HttpHeader::removeHopByHopEntries()
{
    removeConnectionHeaderEntries();

    const HttpHeaderEntry *e;
    HttpHeaderPos pos = HttpHeaderInitPos;
    int headers_deleted = 0;
    while ((e = getEntry(&pos))) {
        int id = e->id;
        if (CBIT_TEST(HopByHopHeadersMask, id)) {
            delAt(pos, headers_deleted);
            CBIT_CLR(mask, id);
        }
    }
}

void
HttpHeader::removeConnectionHeaderEntries()
{
    if (has(HDR_CONNECTION)) {
        /* anything that matches Connection list member will be deleted */
        String strConnection;

        (void) getList(HDR_CONNECTION, &strConnection);
        const HttpHeaderEntry *e;
        HttpHeaderPos pos = HttpHeaderInitPos;
        /*
         * think: on-average-best nesting of the two loops (hdrEntry
         * and strListItem) @?@
         */
        /*
         * maybe we should delete standard stuff ("keep-alive","close")
         * from strConnection first?
         */

        int headers_deleted = 0;
        while ((e = getEntry(&pos))) {
            if (strListIsMember(&strConnection, e->name.termedBuf(), ','))
                delAt(pos, headers_deleted);
        }
        if (headers_deleted)
            refreshMask();
    }
}<|MERGE_RESOLUTION|>--- conflicted
+++ resolved
@@ -456,11 +456,7 @@
     }
     entries.clean();
     httpHeaderMaskInit(&mask, 0);
-<<<<<<< HEAD
-    len = 0; // TODO: this line was missing for a while; do we need len at all?
-=======
     len = 0;
->>>>>>> 5e5fa5b1
     PROF_stop(HttpHeaderClean);
 }
 
