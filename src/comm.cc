--- conflicted
+++ resolved
@@ -55,7 +55,7 @@
 #if defined(_SQUID_CYGWIN_)
 #include <sys/ioctl.h>
 #endif
-#if HAVE_NETINET_TCP_H
+#ifdef HAVE_NETINET_TCP_H
 #include <netinet/tcp.h>
 #endif
 
@@ -237,7 +237,7 @@
 static comm_err_t commBind(int s, struct addrinfo &);
 static void commSetReuseAddr(int);
 static void commSetNoLinger(int);
-#if TCP_NODELAY
+#ifdef TCP_NODELAY
 static void commSetTcpNoDelay(int);
 #endif
 static void commSetTcpRcvbuf(int, int);
@@ -632,7 +632,7 @@
 int
 comm_set_tos(int fd, int tos)
 {
-#if IP_TOS
+#ifdef IP_TOS
     int x = setsockopt(fd, IPPROTO_IP, IP_TOS, (char *) &tos, sizeof(int));
     if (x < 0)
         debugs(50, 1, "comm_set_tos: setsockopt(IP_TOS) on FD " << fd << ": " << xstrerror());
@@ -646,7 +646,7 @@
 void
 comm_set_v6only(int fd, int tos)
 {
-#if IPV6_V6ONLY
+#ifdef IPV6_V6ONLY
     if (setsockopt(fd, IPPROTO_IPV6, IPV6_V6ONLY, (char *) &tos, sizeof(int)) < 0) {
         debugs(50, 1, "comm_open: setsockopt(IPV6_V6ONLY) " << (tos?"ON":"OFF") << " for FD " << fd << ": " << xstrerror());
     }
@@ -804,7 +804,7 @@
             PROF_stop(comm_open);
         }
 
-#if TCP_NODELAY
+#ifdef TCP_NODELAY
     if (sock_type == SOCK_STREAM)
         commSetTcpNoDelay(new_socket);
 
@@ -931,7 +931,7 @@
     if (F->flags.nonblocking)
         commSetNonBlocking(to);
 
-#if TCP_NODELAY
+#ifdef TCP_NODELAY
 
     if (F->flags.nodelay)
         commSetTcpNoDelay(to);
@@ -1686,7 +1686,7 @@
         debugs(50, 1, "commSetTcpRcvbuf: FD " << fd << ", SIZE " << size << ": " << xstrerror());
     if (setsockopt(fd, SOL_SOCKET, SO_SNDBUF, (char *) &size, sizeof(size)) < 0)
         debugs(50, 1, "commSetTcpRcvbuf: FD " << fd << ", SIZE " << size << ": " << xstrerror());
-#if TCP_WINDOW_CLAMP
+#ifdef TCP_WINDOW_CLAMP
     if (setsockopt(fd, SOL_TCP, TCP_WINDOW_CLAMP, (char *) &size, sizeof(size)) < 0)
         debugs(50, 1, "commSetTcpRcvbuf: FD " << fd << ", SIZE " << size << ": " << xstrerror());
 #endif
@@ -1770,7 +1770,7 @@
 void
 commSetCloseOnExec(int fd)
 {
-#if FD_CLOEXEC
+#ifdef FD_CLOEXEC
     int flags;
     int dummy = 0;
 
@@ -1787,7 +1787,7 @@
 #endif
 }
 
-#if TCP_NODELAY
+#ifdef TCP_NODELAY
 static void
 commSetTcpNoDelay(int fd)
 {
@@ -1805,20 +1805,20 @@
 commSetTcpKeepalive(int fd, int idle, int interval, int timeout)
 {
     int on = 1;
-#if TCP_KEEPCNT
+#ifdef TCP_KEEPCNT
     if (timeout && interval) {
         int count = (timeout + interval - 1) / interval;
         if (setsockopt(fd, IPPROTO_TCP, TCP_KEEPCNT, &count, sizeof(on)) < 0)
             debugs(5, 1, "commSetKeepalive: FD " << fd << ": " << xstrerror());
     }
 #endif
-#if TCP_KEEPIDLE
+#ifdef TCP_KEEPIDLE
     if (idle) {
         if (setsockopt(fd, IPPROTO_TCP, TCP_KEEPIDLE, &idle, sizeof(on)) < 0)
             debugs(5, 1, "commSetKeepalive: FD " << fd << ": " << xstrerror());
     }
 #endif
-#if TCP_KEEPINTVL
+#ifdef TCP_KEEPINTVL
     if (interval) {
         if (setsockopt(fd, IPPROTO_TCP, TCP_KEEPINTVL, &interval, sizeof(on)) < 0)
             debugs(5, 1, "commSetKeepalive: FD " << fd << ": " << xstrerror());
@@ -2003,7 +2003,7 @@
     case EALREADY:
 
     case EINTR:
-#if ERESTART
+#ifdef ERESTART
 
     case ERESTART:
 #endif
@@ -2104,172 +2104,6 @@
     }
 }
 
-<<<<<<< HEAD
-/*
- * New-style listen and accept routines
- *
- * Listen simply registers our interest in an FD for listening,
- * and accept takes a callback to call when an FD has been
- * accept()ed.
- */
-int
-comm_listen(int sock)
-{
-    int x;
-
-    if ((x = listen(sock, Squid_MaxFD >> 2)) < 0) {
-        debugs(50, 0, "comm_listen: listen(" << (Squid_MaxFD >> 2) << ", " << sock << "): " << xstrerror());
-        return x;
-    }
-
-    if (Config.accept_filter && strcmp(Config.accept_filter, "none") != 0) {
-#if SO_ACCEPTFILTER
-        struct accept_filter_arg afa;
-        bzero(&afa, sizeof(afa));
-        debugs(5, DBG_CRITICAL, "Installing accept filter '" << Config.accept_filter << "' on FD " << sock);
-        xstrncpy(afa.af_name, Config.accept_filter, sizeof(afa.af_name));
-        x = setsockopt(sock, SOL_SOCKET, SO_ACCEPTFILTER, &afa, sizeof(afa));
-        if (x < 0)
-            debugs(5, 0, "SO_ACCEPTFILTER '" << Config.accept_filter << "': '" << xstrerror());
-#elif TCP_DEFER_ACCEPT
-        int seconds = 30;
-        if (strncmp(Config.accept_filter, "data=", 5) == 0)
-            seconds = atoi(Config.accept_filter + 5);
-        x = setsockopt(sock, IPPROTO_TCP, TCP_DEFER_ACCEPT, &seconds, sizeof(seconds));
-        if (x < 0)
-            debugs(5, 0, "TCP_DEFER_ACCEPT '" << Config.accept_filter << "': '" << xstrerror());
-#else
-        debugs(5, 0, "accept_filter not supported on your OS");
-#endif
-    }
-
-    return sock;
-}
-
-void
-comm_accept(int fd, IOACB *handler, void *handler_data)
-{
-    debugs(5, 5, "comm_accept: FD " << fd << " handler: " << (void*)handler);
-    assert(isOpen(fd));
-
-    AsyncCall::Pointer call = commCbCall(5,5, "SomeCommAcceptHandler",
-                                         CommAcceptCbPtrFun(handler, handler_data));
-    fdc_table[fd].subscribe(call);
-}
-
-void
-comm_accept(int fd, AsyncCall::Pointer &call)
-{
-    debugs(5, 5, "comm_accept: FD " << fd << " AsyncCall: " << call);
-    assert(isOpen(fd));
-
-    fdc_table[fd].subscribe(call);
-}
-
-// Called when somebody wants to be notified when our socket accepts new
-// connection. We do not probe the FD until there is such interest.
-void
-AcceptFD::subscribe(AsyncCall::Pointer &call)
-{
-    /* make sure we're not pending! */
-    assert(!theCallback);
-    theCallback = call;
-
-#if OPTIMISTIC_IO
-    mayAcceptMore = true; // even if we failed to accept last time
-#endif
-
-    if (mayAcceptMore)
-        acceptNext();
-    else
-        commSetSelect(fd, COMM_SELECT_READ, comm_accept_try, NULL, 0);
-}
-
-bool
-AcceptFD::acceptOne()
-{
-    // If there is no callback and we accept, we will leak the accepted FD.
-    // When we are running out of FDs, there is often no callback.
-    if (!theCallback) {
-        debugs(5, 5, "AcceptFD::acceptOne orphaned: FD " << fd);
-        // XXX: can we remove this and similar "just in case" calls and
-        // either listen always or listen only when there is a callback?
-        if (!AcceptLimiter::Instance().deferring())
-            commSetSelect(fd, COMM_SELECT_READ, comm_accept_try, NULL, 0);
-        return false;
-    }
-
-    /*
-     * We don't worry about running low on FDs here.  Instead,
-     * httpAccept() will use AcceptLimiter if we reach the limit
-     * there.
-     */
-
-    /* Accept a new connection */
-    ConnectionDetail connDetails;
-    int newfd = comm_old_accept(fd, connDetails);
-
-    /* Check for errors */
-
-    if (newfd < 0) {
-        assert(theCallback != NULL);
-
-        if (newfd == COMM_NOMESSAGE) {
-            /* register interest again */
-            debugs(5, 5, HERE << "try later: FD " << fd <<
-                   " handler: " << *theCallback);
-            commSetSelect(fd, COMM_SELECT_READ, comm_accept_try, NULL, 0);
-            return false;
-        }
-
-        // A non-recoverable error; notify the caller */
-        notify(-1, COMM_ERROR, errno, connDetails);
-        return false;
-    }
-
-    assert(theCallback != NULL);
-    debugs(5, 5, "AcceptFD::acceptOne accepted: FD " << fd <<
-           " newfd: " << newfd << " from: " << connDetails.peer <<
-           " handler: " << *theCallback);
-    notify(newfd, COMM_OK, 0, connDetails);
-    return true;
-}
-
-void
-AcceptFD::acceptNext()
-{
-    mayAcceptMore = acceptOne();
-}
-
-void
-AcceptFD::notify(int newfd, comm_err_t errcode, int xerrno, const ConnectionDetail &connDetails)
-{
-    if (theCallback != NULL) {
-        typedef CommAcceptCbParams Params;
-        Params &params = GetCommParams<Params>(theCallback);
-        params.fd = fd;
-        params.nfd = newfd;
-        params.details = connDetails;
-        params.flag = errcode;
-        params.xerrno = xerrno;
-        ScheduleCallHere(theCallback);
-        theCallback = NULL;
-    }
-}
-
-/*
- * This callback is called whenever a filedescriptor is ready
- * to dupe itself and fob off an accept()ed connection
- */
-static void
-comm_accept_try(int fd, void *)
-{
-    assert(isOpen(fd));
-    fdc_table[fd].acceptNext();
-}
-
-=======
->>>>>>> 2ac6ce53
 void CommIO::Initialise()
 {
     /* Initialize done pipe signal */
