/*
 * DEBUG: section 05    Socket Functions
 * AUTHOR: Harvest Derived
 *
 * SQUID Web Proxy Cache          http://www.squid-cache.org/
 * ----------------------------------------------------------
 *
 *  Squid is the result of efforts by numerous individuals from
 *  the Internet community; see the CONTRIBUTORS file for full
 *  details.   Many organizations have provided support for Squid's
 *  development; see the SPONSORS file for full details.  Squid is
 *  Copyrighted (C) 2001 by the Regents of the University of
 *  California; see the COPYRIGHT file for full details.  Squid
 *  incorporates software developed and/or copyrighted by other
 *  sources; see the CREDITS file for full details.
 *
 *  This program is free software; you can redistribute it and/or modify
 *  it under the terms of the GNU General Public License as published by
 *  the Free Software Foundation; either version 2 of the License, or
 *  (at your option) any later version.
 *
 *  This program is distributed in the hope that it will be useful,
 *  but WITHOUT ANY WARRANTY; without even the implied warranty of
 *  MERCHANTABILITY or FITNESS FOR A PARTICULAR PURPOSE.  See the
 *  GNU General Public License for more details.
 *
 *  You should have received a copy of the GNU General Public License
 *  along with this program; if not, write to the Free Software
 *  Foundation, Inc., 59 Temple Place, Suite 330, Boston, MA 02111, USA.
 *
 *
 * Copyright (c) 2003, Robert Collins <robertc@squid-cache.org>
 */

#include "squid-old.h"
#include "base/AsyncCall.h"
#include "StoreIOBuffer.h"
#include "compat/cmsg.h"
#include "comm.h"
#include "event.h"
#include "fde.h"
#include "comm/AcceptLimiter.h"
#include "comm/comm_internal.h"
#include "comm/Connection.h"
#include "comm/IoCallback.h"
#include "comm/Loops.h"
#include "comm/Write.h"
#include "comm/TcpAcceptor.h"
#include "CommRead.h"
#include "MemBuf.h"
#include "pconn.h"
#include "SquidTime.h"
#include "CommCalls.h"
#include "DescriptorSet.h"
#include "icmp/net_db.h"
#include "ip/Address.h"
#include "ip/Intercept.h"
#include "ip/QosConfig.h"
#include "ip/tools.h"
#include "ClientInfo.h"
#include "StatCounters.h"
#if USE_SSL
#include "ssl/support.h"
#endif

#include "cbdata.h"
#if HAVE_WINSOCK2_H
#include <winsock2.h>
#endif
#ifdef HAVE_NETINET_TCP_H
#include <netinet/tcp.h>
#endif

/*
 * New C-like simple comm code. This stuff is a mess and doesn't really buy us anything.
 */

static void commStopHalfClosedMonitor(int fd);
static IOCB commHalfClosedReader;
static void comm_init_opened(const Comm::ConnectionPointer &conn, tos_t tos, nfmark_t nfmark, const char *note, struct addrinfo *AI);
static int comm_apply_flags(int new_socket, Ip::Address &addr, int flags, struct addrinfo *AI);

#if USE_DELAY_POOLS
CBDATA_CLASS_INIT(CommQuotaQueue);

static void commHandleWriteHelper(void * data);
#endif

/* STATIC */

static DescriptorSet *TheHalfClosed = NULL; /// the set of half-closed FDs
static bool WillCheckHalfClosed = false; /// true if check is scheduled
static EVH commHalfClosedCheck;
static void commPlanHalfClosedCheck();

static comm_err_t commBind(int s, struct addrinfo &);
static void commSetReuseAddr(int);
static void commSetNoLinger(int);
#ifdef TCP_NODELAY
static void commSetTcpNoDelay(int);
#endif
static void commSetTcpRcvbuf(int, int);

static MemAllocator *conn_close_pool = NULL;
fd_debug_t *fdd_table = NULL;

bool
isOpen(const int fd)
{
    return fd >= 0 && fd_table && fd_table[fd].flags.open != 0;
}

/**
 * Attempt a read
 *
 * If the read attempt succeeds or fails, call the callback.
 * Else, wait for another IO notification.
 */
void
commHandleRead(int fd, void *data)
{
    Comm::IoCallback *ccb = (Comm::IoCallback *) data;

    assert(data == COMMIO_FD_READCB(fd));
    assert(ccb->active());
    /* Attempt a read */
    ++ statCounter.syscalls.sock.reads;
    errno = 0;
    int retval;
    retval = FD_READ_METHOD(fd, ccb->buf, ccb->size);
    debugs(5, 3, "comm_read_try: FD " << fd << ", size " << ccb->size << ", retval " << retval << ", errno " << errno);

    if (retval < 0 && !ignoreErrno(errno)) {
        debugs(5, 3, "comm_read_try: scheduling COMM_ERROR");
        ccb->offset = 0;
        ccb->finish(COMM_ERROR, errno);
        return;
    };

    /* See if we read anything */
    /* Note - read 0 == socket EOF, which is a valid read */
    if (retval >= 0) {
        fd_bytes(fd, retval, FD_READ);
        ccb->offset = retval;
        ccb->finish(COMM_OK, errno);
        return;
    }

    /* Nope, register for some more IO */
    Comm::SetSelect(fd, COMM_SELECT_READ, commHandleRead, data, 0);
}

/**
 * Queue a read. handler/handler_data are called when the read
 * completes, on error, or on file descriptor close.
 */
void
comm_read(const Comm::ConnectionPointer &conn, char *buf, int size, AsyncCall::Pointer &callback)
{
    debugs(5, 5, "comm_read, queueing read for " << conn << "; asynCall " << callback);

    /* Make sure we are open and not closing */
    assert(Comm::IsConnOpen(conn));
    assert(!fd_table[conn->fd].closing());
    Comm::IoCallback *ccb = COMMIO_FD_READCB(conn->fd);

    // Make sure we are either not reading or just passively monitoring.
    // Active/passive conflicts are OK and simply cancel passive monitoring.
    if (ccb->active()) {
        // if the assertion below fails, we have an active comm_read conflict
        assert(fd_table[conn->fd].halfClosedReader != NULL);
        commStopHalfClosedMonitor(conn->fd);
        assert(!ccb->active());
    }
    ccb->conn = conn;

    /* Queue the read */
    ccb->setCallback(Comm::IOCB_READ, callback, (char *)buf, NULL, size);
    Comm::SetSelect(conn->fd, COMM_SELECT_READ, commHandleRead, ccb, 0);
}

/**
 * Empty the read buffers
 *
 * This is a magical routine that empties the read buffers.
 * Under some platforms (Linux) if a buffer has data in it before
 * you call close(), the socket will hang and take quite a while
 * to timeout.
 */
static void
comm_empty_os_read_buffers(int fd)
{
#if _SQUID_LINUX_
    /* prevent those nasty RST packets */
    char buf[SQUID_TCP_SO_RCVBUF];

    if (fd_table[fd].flags.nonblocking == 1) {
        while (FD_READ_METHOD(fd, buf, SQUID_TCP_SO_RCVBUF) > 0) {};
    }
#endif
}


/**
 * Return whether the FD has a pending completed callback.
 * NP: does not work.
 */
int
comm_has_pending_read_callback(int fd)
{
    assert(isOpen(fd));
    // XXX: We do not know whether there is a read callback scheduled.
    // This is used for pconn management that should probably be more
    // tightly integrated into comm to minimize the chance that a
    // closing pconn socket will be used for a new transaction.
    return false;
}

// Does comm check this fd for read readiness?
// Note that when comm is not monitoring, there can be a pending callback
// call, which may resume comm monitoring once fired.
bool
comm_monitors_read(int fd)
{
    assert(isOpen(fd));
    // Being active is usually the same as monitoring because we always
    // start monitoring the FD when we configure Comm::IoCallback for I/O
    // and we usually configure Comm::IoCallback for I/O when we starting
    // monitoring a FD for reading.
    return COMMIO_FD_READCB(fd)->active();
}

/**
 * Cancel a pending read. Assert that we have the right parameters,
 * and that there are no pending read events!
 *
 * XXX: We do not assert that there are no pending read events and
 * with async calls it becomes even more difficult.
 * The whole interface should be reworked to do callback->cancel()
 * instead of searching for places where the callback may be stored and
 * updating the state of those places.
 *
 * AHC Don't call the comm handlers?
 */
void
comm_read_cancel(int fd, IOCB *callback, void *data)
{
    if (!isOpen(fd)) {
        debugs(5, 4, "comm_read_cancel fails: FD " << fd << " closed");
        return;
    }

    Comm::IoCallback *cb = COMMIO_FD_READCB(fd);
    // TODO: is "active" == "monitors FD"?
    if (!cb->active()) {
        debugs(5, 4, "comm_read_cancel fails: FD " << fd << " inactive");
        return;
    }

    typedef CommCbFunPtrCallT<CommIoCbPtrFun> Call;
    Call *call = dynamic_cast<Call*>(cb->callback.getRaw());
    if (!call) {
        debugs(5, 4, "comm_read_cancel fails: FD " << fd << " lacks callback");
        return;
    }

    call->cancel("old comm_read_cancel");

    typedef CommIoCbParams Params;
    const Params &params = GetCommParams<Params>(cb->callback);

    /* Ok, we can be reasonably sure we won't lose any data here! */
    assert(call->dialer.handler == callback);
    assert(params.data == data);

    /* Delete the callback */
    cb->cancel("old comm_read_cancel");

    /* And the IO event */
    Comm::SetSelect(fd, COMM_SELECT_READ, NULL, NULL, 0);
}

void
comm_read_cancel(int fd, AsyncCall::Pointer &callback)
{
    callback->cancel("comm_read_cancel");

    if (!isOpen(fd)) {
        debugs(5, 4, "comm_read_cancel fails: FD " << fd << " closed");
        return;
    }

    Comm::IoCallback *cb = COMMIO_FD_READCB(fd);

    if (!cb->active()) {
        debugs(5, 4, "comm_read_cancel fails: FD " << fd << " inactive");
        return;
    }

    AsyncCall::Pointer call = cb->callback;
    assert(call != NULL); // XXX: should never fail (active() checks for callback==NULL)

    /* Ok, we can be reasonably sure we won't lose any data here! */
    assert(call == callback);

    /* Delete the callback */
    cb->cancel("comm_read_cancel");

    /* And the IO event */
    Comm::SetSelect(fd, COMM_SELECT_READ, NULL, NULL, 0);
}


/**
 * synchronous wrapper around udp socket functions
 */
int
comm_udp_recvfrom(int fd, void *buf, size_t len, int flags, Ip::Address &from)
{
    ++ statCounter.syscalls.sock.recvfroms;
    int x = 0;
    struct addrinfo *AI = NULL;

    debugs(5,8, "comm_udp_recvfrom: FD " << fd << " from " << from);

    assert( NULL == AI );

    from.InitAddrInfo(AI);

    x = Squid::recvfrom(fd, buf, len, flags, AI->ai_addr, &AI->ai_addrlen);

    from = *AI;

    from.FreeAddrInfo(AI);

    return x;
}

int
comm_udp_recv(int fd, void *buf, size_t len, int flags)
{
    Ip::Address nul;
    return comm_udp_recvfrom(fd, buf, len, flags, nul);
}

ssize_t
comm_udp_send(int s, const void *buf, size_t len, int flags)
{
    return Squid::send(s, static_cast<const char *>(buf), len, flags);
}


bool
comm_has_incomplete_write(int fd)
{
    assert(isOpen(fd));
    return COMMIO_FD_WRITECB(fd)->active();
}

/**
 * Queue a write. handler/handler_data are called when the write fully
 * completes, on error, or on file descriptor close.
 */

/* Return the local port associated with fd. */
unsigned short
comm_local_port(int fd)
{
    Ip::Address temp;
    struct addrinfo *addr = NULL;
    fde *F = &fd_table[fd];

    /* If the fd is closed already, just return */

    if (!F->flags.open) {
        debugs(5, 0, "comm_local_port: FD " << fd << " has been closed.");
        return 0;
    }

    if (F->local_addr.GetPort())
        return F->local_addr.GetPort();

    if (F->sock_family == AF_INET)
        temp.SetIPv4();

    temp.InitAddrInfo(addr);

<<<<<<< HEAD
    if (Squid::getsockname(fd, addr->ai_addr, &(addr->ai_addrlen)) ) {
        debugs(50, 1, "comm_local_port: Failed to retrieve TCP/UDP port number for socket: FD " << fd << ": " << xstrerror());
=======
    if (getsockname(fd, addr->ai_addr, &(addr->ai_addrlen)) ) {
        debugs(50, DBG_IMPORTANT, "comm_local_port: Failed to retrieve TCP/UDP port number for socket: FD " << fd << ": " << xstrerror());
>>>>>>> f68414c6
        temp.FreeAddrInfo(addr);
        return 0;
    }
    temp = *addr;

    temp.FreeAddrInfo(addr);

    if (F->local_addr.IsAnyAddr()) {
        /* save the whole local address, not just the port. */
        F->local_addr = temp;
    } else {
        F->local_addr.SetPort(temp.GetPort());
    }

    debugs(5, 6, "comm_local_port: FD " << fd << ": port " << F->local_addr.GetPort() << "(family=" << F->sock_family << ")");
    return F->local_addr.GetPort();
}

static comm_err_t
commBind(int s, struct addrinfo &inaddr)
{
    ++ statCounter.syscalls.sock.binds;

    if (bind(s, inaddr.ai_addr, inaddr.ai_addrlen) == 0) {
        debugs(50, 6, "commBind: bind socket FD " << s << " to " << fd_table[s].local_addr);
        return COMM_OK;
    }

    debugs(50, 0, "commBind: Cannot bind socket FD " << s << " to " << fd_table[s].local_addr << ": " << xstrerror());

    return COMM_ERROR;
}

/**
 * Create a socket. Default is blocking, stream (TCP) socket.  IO_TYPE
 * is OR of flags specified in comm.h. Defaults TOS
 */
int
comm_open(int sock_type,
          int proto,
          Ip::Address &addr,
          int flags,
          const char *note)
{
    return comm_openex(sock_type, proto, addr, flags, 0, 0, note);
}

void
comm_open_listener(int sock_type,
                   int proto,
                   Comm::ConnectionPointer &conn,
                   const char *note)
{
    /* all listener sockets require bind() */
    conn->flags |= COMM_DOBIND;

    /* attempt native enabled port. */
    conn->fd = comm_openex(sock_type, proto, conn->local, conn->flags, 0, 0, note);
}

int
comm_open_listener(int sock_type,
                   int proto,
                   Ip::Address &addr,
                   int flags,
                   const char *note)
{
    int sock = -1;

    /* all listener sockets require bind() */
    flags |= COMM_DOBIND;

    /* attempt native enabled port. */
    sock = comm_openex(sock_type, proto, addr, flags, 0, 0, note);

    return sock;
}

static bool
limitError(int const anErrno)
{
    return anErrno == ENFILE || anErrno == EMFILE;
}

void
comm_set_v6only(int fd, int tos)
{
#ifdef IPV6_V6ONLY
    if (setsockopt(fd, IPPROTO_IPV6, IPV6_V6ONLY, (char *) &tos, sizeof(int)) < 0) {
        debugs(50, DBG_IMPORTANT, "comm_open: setsockopt(IPV6_V6ONLY) " << (tos?"ON":"OFF") << " for FD " << fd << ": " << xstrerror());
    }
#else
    debugs(50, 0, "WARNING: comm_open: setsockopt(IPV6_V6ONLY) not supported on this platform");
#endif /* sockopt */
}

/**
 * Set the socket IP_TRANSPARENT option for Linux TPROXY v4 support.
 */
void
comm_set_transparent(int fd)
{
#if defined(IP_TRANSPARENT)
    int tos = 1;
    if (setsockopt(fd, SOL_IP, IP_TRANSPARENT, (char *) &tos, sizeof(int)) < 0) {
        debugs(50, DBG_IMPORTANT, "comm_open: setsockopt(IP_TRANSPARENT) on FD " << fd << ": " << xstrerror());
    } else {
        /* mark the socket as having transparent options */
        fd_table[fd].flags.transparent = 1;
    }
#else
    debugs(50, DBG_CRITICAL, "WARNING: comm_open: setsockopt(IP_TRANSPARENT) not supported on this platform");
#endif /* sockopt */
}

/**
 * Create a socket. Default is blocking, stream (TCP) socket.  IO_TYPE
 * is OR of flags specified in defines.h:COMM_*
 */
int
comm_openex(int sock_type,
            int proto,
            Ip::Address &addr,
            int flags,
            tos_t tos,
            nfmark_t nfmark,
            const char *note)
{
    int new_socket;
    struct addrinfo *AI = NULL;

    PROF_start(comm_open);
    /* Create socket for accepting new connections. */
    ++ statCounter.syscalls.sock.sockets;

    /* Setup the socket addrinfo details for use */
    addr.GetAddrInfo(AI);
    AI->ai_socktype = sock_type;
    AI->ai_protocol = proto;

    debugs(50, 3, "comm_openex: Attempt open socket for: " << addr );

    new_socket = socket(AI->ai_family, AI->ai_socktype, AI->ai_protocol);

    /* under IPv6 there is the possibility IPv6 is present but disabled. */
    /* try again as IPv4-native if possible */
    if ( new_socket < 0 && Ip::EnableIpv6 && addr.IsIPv6() && addr.SetIPv4() ) {
        /* attempt to open this IPv4-only. */
        addr.FreeAddrInfo(AI);
        /* Setup the socket addrinfo details for use */
        addr.GetAddrInfo(AI);
        AI->ai_socktype = sock_type;
        AI->ai_protocol = proto;
        debugs(50, 3, "comm_openex: Attempt fallback open socket for: " << addr );
        new_socket = socket(AI->ai_family, AI->ai_socktype, AI->ai_protocol);
        debugs(50, 2, HERE << "attempt open " << note << " socket on: " << addr);
    }

    if (new_socket < 0) {
        /* Increase the number of reserved fd's if calls to socket()
         * are failing because the open file table is full.  This
         * limits the number of simultaneous clients */

        if (limitError(errno)) {
            debugs(50, DBG_IMPORTANT, "comm_open: socket failure: " << xstrerror());
            fdAdjustReserved();
        } else {
            debugs(50, DBG_CRITICAL, "comm_open: socket failure: " << xstrerror());
        }

        addr.FreeAddrInfo(AI);

        PROF_stop(comm_open);
        return -1;
    }

    // XXX: temporary for the transition. comm_openex will eventually have a conn to play with.
    Comm::ConnectionPointer conn = new Comm::Connection;
    conn->local = addr;
    conn->fd = new_socket;

    debugs(50, 3, "comm_openex: Opened socket " << conn << " : family=" << AI->ai_family << ", type=" << AI->ai_socktype << ", protocol=" << AI->ai_protocol );

    /* set TOS if needed */
    if (tos)
        Ip::Qos::setSockTos(conn, tos);

    /* set netfilter mark if needed */
    if (nfmark)
        Ip::Qos::setSockNfmark(conn, nfmark);

    if ( Ip::EnableIpv6&IPV6_SPECIAL_SPLITSTACK && addr.IsIPv6() )
        comm_set_v6only(conn->fd, 1);

    /* Windows Vista supports Dual-Sockets. BUT defaults them to V6ONLY. Turn it OFF. */
    /* Other OS may have this administratively disabled for general use. Same deal. */
    if ( Ip::EnableIpv6&IPV6_SPECIAL_V4MAPPING && addr.IsIPv6() )
        comm_set_v6only(conn->fd, 0);

    comm_init_opened(conn, tos, nfmark, note, AI);
    new_socket = comm_apply_flags(conn->fd, addr, flags, AI);

    addr.FreeAddrInfo(AI);

    PROF_stop(comm_open);

    // XXX transition only. prevent conn from closing the new FD on function exit.
    conn->fd = -1;
    return new_socket;
}

/// update FD tables after a local or remote (IPC) comm_openex();
void
comm_init_opened(const Comm::ConnectionPointer &conn,
                 tos_t tos,
                 nfmark_t nfmark,
                 const char *note,
                 struct addrinfo *AI)
{
    assert(Comm::IsConnOpen(conn));
    assert(AI);

    /* update fdstat */
    debugs(5, 5, HERE << conn << " is a new socket");

    assert(!isOpen(conn->fd)); // NP: global isOpen checks the fde entry for openness not the Comm::Connection
    fd_open(conn->fd, FD_SOCKET, note);

    fdd_table[conn->fd].close_file = NULL;
    fdd_table[conn->fd].close_line = 0;

    fde *F = &fd_table[conn->fd];
    F->local_addr = conn->local;
    F->tosToServer = tos;

    F->nfmarkToServer = nfmark;

    F->sock_family = AI->ai_family;
}

/// apply flags after a local comm_open*() call;
/// returns new_socket or -1 on error
static int
comm_apply_flags(int new_socket,
                 Ip::Address &addr,
                 int flags,
                 struct addrinfo *AI)
{
    assert(new_socket >= 0);
    assert(AI);
    const int sock_type = AI->ai_socktype;

    if (!(flags & COMM_NOCLOEXEC))
        commSetCloseOnExec(new_socket);

    if ((flags & COMM_REUSEADDR))
        commSetReuseAddr(new_socket);

    if (addr.GetPort() > (unsigned short) 0) {
#if _SQUID_WINDOWS_
        if (sock_type != SOCK_DGRAM)
#endif
            commSetNoLinger(new_socket);

        if (opt_reuseaddr)
            commSetReuseAddr(new_socket);
    }

    /* MUST be done before binding or face OS Error: "(99) Cannot assign requested address"... */
    if ((flags & COMM_TRANSPARENT)) {
        comm_set_transparent(new_socket);
    }

    if ( (flags & COMM_DOBIND) || addr.GetPort() > 0 || !addr.IsAnyAddr() ) {
        if ( !(flags & COMM_DOBIND) && addr.IsAnyAddr() )
            debugs(5, DBG_IMPORTANT,"WARNING: Squid is attempting to bind() port " << addr << " without being a listener.");
        if ( addr.IsNoAddr() )
            debugs(5,0,"CRITICAL: Squid is attempting to bind() port " << addr << "!!");

        if (commBind(new_socket, *AI) != COMM_OK) {
            comm_close(new_socket);
            return -1;
        }
    }

    if (flags & COMM_NONBLOCKING)
        if (commSetNonBlocking(new_socket) == COMM_ERROR) {
            comm_close(new_socket);
            return -1;
        }

#ifdef TCP_NODELAY
    if (sock_type == SOCK_STREAM)
        commSetTcpNoDelay(new_socket);

#endif

    if (Config.tcpRcvBufsz > 0 && sock_type == SOCK_STREAM)
        commSetTcpRcvbuf(new_socket, Config.tcpRcvBufsz);

    return new_socket;
}

void
comm_import_opened(const Comm::ConnectionPointer &conn,
                   const char *note,
                   struct addrinfo *AI)
{
    debugs(5, 2, HERE << conn);
    assert(Comm::IsConnOpen(conn));
    assert(AI);

    comm_init_opened(conn, 0, 0, note, AI);

    if (!(conn->flags & COMM_NOCLOEXEC))
        fd_table[conn->fd].flags.close_on_exec = 1;

    if (conn->local.GetPort() > (unsigned short) 0) {
#if _SQUID_WINDOWS_
        if (AI->ai_socktype != SOCK_DGRAM)
#endif
            fd_table[conn->fd].flags.nolinger = 1;
    }

    if ((conn->flags & COMM_TRANSPARENT))
        fd_table[conn->fd].flags.transparent = 1;

    if (conn->flags & COMM_NONBLOCKING)
        fd_table[conn->fd].flags.nonblocking = 1;

#ifdef TCP_NODELAY
    if (AI->ai_socktype == SOCK_STREAM)
        fd_table[conn->fd].flags.nodelay = 1;
#endif

    /* no fd_table[fd].flags. updates needed for these conditions:
     * if ((flags & COMM_REUSEADDR)) ...
     * if ((flags & COMM_DOBIND) ...) ...
     */
}

// XXX: now that raw-FD timeouts are only unset for pipes and files this SHOULD be a no-op.
// With handler already unset. Leaving this present until that can be verified for all code paths.
void
commUnsetFdTimeout(int fd)
{
    debugs(5, 3, HERE << "Remove timeout for FD " << fd);
    assert(fd >= 0);
    assert(fd < Squid_MaxFD);
    fde *F = &fd_table[fd];
    assert(F->flags.open);

    F->timeoutHandler = NULL;
    F->timeout = 0;
}

int
commSetConnTimeout(const Comm::ConnectionPointer &conn, int timeout, AsyncCall::Pointer &callback)
{
    debugs(5, 3, HERE << conn << " timeout " << timeout);
    assert(Comm::IsConnOpen(conn));
    assert(conn->fd < Squid_MaxFD);
    fde *F = &fd_table[conn->fd];
    assert(F->flags.open);

    if (timeout < 0) {
        F->timeoutHandler = NULL;
        F->timeout = 0;
    } else {
        if (callback != NULL) {
            typedef CommTimeoutCbParams Params;
            Params &params = GetCommParams<Params>(callback);
            params.conn = conn;
            F->timeoutHandler = callback;
        }

        F->timeout = squid_curtime + (time_t) timeout;
    }

    return F->timeout;
}

int
commUnsetConnTimeout(const Comm::ConnectionPointer &conn)
{
    debugs(5, 3, HERE << "Remove timeout for " << conn);
    AsyncCall::Pointer nil;
    return commSetConnTimeout(conn, -1, nil);
}

int
comm_connect_addr(int sock, const Ip::Address &address)
{
    comm_err_t status = COMM_OK;
    fde *F = &fd_table[sock];
    int x = 0;
    int err = 0;
    socklen_t errlen;
    struct addrinfo *AI = NULL;
    PROF_start(comm_connect_addr);

    assert(address.GetPort() != 0);

    debugs(5, 9, HERE << "connecting socket FD " << sock << " to " << address << " (want family: " << F->sock_family << ")");

    /* Handle IPv6 over IPv4-only socket case.
     * this case must presently be handled here since the GetAddrInfo asserts on bad mappings.
     * NP: because commResetFD is private to ConnStateData we have to return an error and
     *     trust its handled properly.
     */
    if (F->sock_family == AF_INET && !address.IsIPv4()) {
        errno = ENETUNREACH;
        return COMM_ERR_PROTOCOL;
    }

    /* Handle IPv4 over IPv6-only socket case.
     * This case is presently handled here as it's both a known case and it's
     * uncertain what error will be returned by the IPv6 stack in such case. It's
     * possible this will also be handled by the errno checks below after connect()
     * but needs carefull cross-platform verification, and verifying the address
     * condition here is simple.
     */
    if (!F->local_addr.IsIPv4() && address.IsIPv4()) {
        errno = ENETUNREACH;
        return COMM_ERR_PROTOCOL;
    }

    address.GetAddrInfo(AI, F->sock_family);

    /* Establish connection. */
    errno = 0;

    if (!F->flags.called_connect) {
        F->flags.called_connect = 1;
        ++ statCounter.syscalls.sock.connects;

        x = connect(sock, AI->ai_addr, AI->ai_addrlen);

        // XXX: ICAP code refuses callbacks during a pending comm_ call
        // Async calls development will fix this.
        if (x == 0) {
            x = -1;
            errno = EINPROGRESS;
        }

        if (x < 0) {
            debugs(5,5, "comm_connect_addr: sock=" << sock << ", addrinfo( " <<
                   " flags=" << AI->ai_flags <<
                   ", family=" << AI->ai_family <<
                   ", socktype=" << AI->ai_socktype <<
                   ", protocol=" << AI->ai_protocol <<
                   ", &addr=" << AI->ai_addr <<
                   ", addrlen=" << AI->ai_addrlen <<
                   " )" );
            debugs(5, 9, "connect FD " << sock << ": (" << x << ") " << xstrerror());
            debugs(14,9, "connecting to: " << address );
        }
    } else {
#if _SQUID_NEWSOS6_
        /* Makoto MATSUSHITA <matusita@ics.es.osaka-u.ac.jp> */

        connect(sock, AI->ai_addr, AI->ai_addrlen);

        if (errno == EINVAL) {
            errlen = sizeof(err);
            x = getsockopt(sock, SOL_SOCKET, SO_ERROR, &err, &errlen);

            if (x >= 0)
                errno = x;
        }

#else
        errlen = sizeof(err);

        x = Squid::getsockopt(sock, SOL_SOCKET, SO_ERROR, &err, &errlen);

        if (x == 0)
            errno = err;

#if _SQUID_SOLARIS_
        /*
        * Solaris 2.4's socket emulation doesn't allow you
        * to determine the error from a failed non-blocking
        * connect and just returns EPIPE.  Create a fake
        * error message for connect.   -- fenner@parc.xerox.com
        */
        if (x < 0 && errno == EPIPE)
            errno = ENOTCONN;

#endif
#endif

    }

    /* Squid seems to be working fine without this code. With this code,
     * we leak memory on many connect requests because of EINPROGRESS.
     * If you find that this code is needed, please file a bug report. */
#if 0
#if _SQUID_LINUX_
    /* 2007-11-27:
     * Linux Debian replaces our allocated AI pointer with garbage when
     * connect() fails. This leads to segmentation faults deallocating
     * the system-allocated memory when we go to clean up our pointer.
     * HACK: is to leak the memory returned since we can't deallocate.
     */
    if (errno != 0) {
        AI = NULL;
    }
#endif
#endif

    address.FreeAddrInfo(AI);

    PROF_stop(comm_connect_addr);

    if (errno == 0 || errno == EISCONN)
        status = COMM_OK;
    else if (ignoreErrno(errno))
        status = COMM_INPROGRESS;
    else if (errno == EAFNOSUPPORT || errno == EINVAL)
        return COMM_ERR_PROTOCOL;
    else
        return COMM_ERROR;

    address.NtoA(F->ipaddr, MAX_IPSTRLEN);

    F->remote_port = address.GetPort(); /* remote_port is HS */

    if (status == COMM_OK) {
        debugs(5, DBG_DATA, "comm_connect_addr: FD " << sock << " connected to " << address);
    } else if (status == COMM_INPROGRESS) {
        debugs(5, DBG_DATA, "comm_connect_addr: FD " << sock << " connection pending");
    }

    return status;
}

void
commCallCloseHandlers(int fd)
{
    fde *F = &fd_table[fd];
    debugs(5, 5, "commCallCloseHandlers: FD " << fd);

    while (F->closeHandler != NULL) {
        AsyncCall::Pointer call = F->closeHandler;
        F->closeHandler = call->Next();
        call->setNext(NULL);
        // If call is not canceled schedule it for execution else ignore it
        if (!call->canceled()) {
            debugs(5, 5, "commCallCloseHandlers: ch->handler=" << call);
            ScheduleCallHere(call);
        }
    }
}

#if LINGERING_CLOSE
static void
commLingerClose(int fd, void *unused)
{
    LOCAL_ARRAY(char, buf, 1024);
    int n;
    n = FD_READ_METHOD(fd, buf, 1024);

    if (n < 0)
        debugs(5, 3, "commLingerClose: FD " << fd << " read: " << xstrerror());

    comm_close(fd);
}

static void
commLingerTimeout(const FdeCbParams &params)
{
    debugs(5, 3, "commLingerTimeout: FD " << params.fd);
    comm_close(params.fd);
}

/*
 * Inspired by apache
 */
void
comm_lingering_close(int fd)
{
#if USE_SSL
    if (fd_table[fd].ssl)
        ssl_shutdown_method(fd_table[fd].ssl);
#endif

    if (shutdown(fd, 1) < 0) {
        comm_close(fd);
        return;
    }

    fd_note(fd, "lingering close");
    AsyncCall::Pointer call = commCbCall(5,4, "commLingerTimeout", FdeCbPtrFun(commLingerTimeout, NULL));

    debugs(5, 3, HERE << "FD " << fd << " timeout " << timeout);
    assert(fd_table[fd].flags.open);
    if (callback != NULL) {
        typedef FdeCbParams Params;
        Params &params = GetCommParams<Params>(callback);
        params.fd = fd;
        fd_table[fd].timeoutHandler = callback;
        fd_table[fd].timeout = squid_curtime + static_cast<time_t>(10);
    }

    Comm::SetSelect(fd, COMM_SELECT_READ, commLingerClose, NULL, 0);
}

#endif

/**
 * enable linger with time of 0 so that when the socket is
 * closed, TCP generates a RESET
 */
void
comm_reset_close(const Comm::ConnectionPointer &conn)
{
    struct linger L;
    L.l_onoff = 1;
    L.l_linger = 0;

    if (setsockopt(conn->fd, SOL_SOCKET, SO_LINGER, (char *) &L, sizeof(L)) < 0)
        debugs(50, DBG_CRITICAL, "ERROR: Closing " << conn << " with TCP RST: " << xstrerror());

    conn->close();
}

// Legacy close function.
void
old_comm_reset_close(int fd)
{
    struct linger L;
    L.l_onoff = 1;
    L.l_linger = 0;

    if (setsockopt(fd, SOL_SOCKET, SO_LINGER, (char *) &L, sizeof(L)) < 0)
        debugs(50, DBG_CRITICAL, "ERROR: Closing FD " << fd << " with TCP RST: " << xstrerror());

    comm_close(fd);
}

#if USE_SSL
void
commStartSslClose(const FdeCbParams &params)
{
    assert(&fd_table[params.fd].ssl);
    ssl_shutdown_method(fd_table[params.fd].ssl);
}
#endif

void
comm_close_complete(const FdeCbParams &params)
{
#if USE_SSL
    fde *F = &fd_table[params.fd];

    if (F->ssl) {
        SSL_free(F->ssl);
        F->ssl = NULL;
    }

    if (F->dynamicSslContext) {
        SSL_CTX_free(F->dynamicSslContext);
        F->dynamicSslContext = NULL;
    }
#endif
    fd_close(params.fd);		/* update fdstat */
    close(params.fd);

    ++ statCounter.syscalls.sock.closes;

    /* When one connection closes, give accept() a chance, if need be */
    Comm::AcceptLimiter::Instance().kick();
}

/*
 * Close the socket fd.
 *
 * + call write handlers with ERR_CLOSING
 * + call read handlers with ERR_CLOSING
 * + call closing handlers
 *
 * NOTE: COMM_ERR_CLOSING will NOT be called for CommReads' sitting in a
 * DeferredReadManager.
 */
void
_comm_close(int fd, char const *file, int line)
{
    debugs(5, 3, "comm_close: start closing FD " << fd);
    assert(fd >= 0);
    assert(fd < Squid_MaxFD);

    fde *F = &fd_table[fd];
    fdd_table[fd].close_file = file;
    fdd_table[fd].close_line = line;

    if (F->closing())
        return;

    /* XXX: is this obsolete behind F->closing() ? */
    if ( (shutting_down || reconfiguring) && (!F->flags.open || F->type == FD_FILE))
        return;

    /* The following fails because ipc.c is doing calls to pipe() to create sockets! */
    if (!isOpen(fd)) {
        debugs(50, DBG_IMPORTANT, HERE << "BUG 3556: FD " << fd << " is not an open socket.");
        // XXX: do we need to run close(fd) or fd_close(fd) here?
        return;
    }

    assert(F->type != FD_FILE);

    PROF_start(comm_close);

    F->flags.close_request = 1;

#if USE_SSL
    if (F->ssl) {
        AsyncCall::Pointer startCall=commCbCall(5,4, "commStartSslClose",
                                                FdeCbPtrFun(commStartSslClose, NULL));
        FdeCbParams &startParams = GetCommParams<FdeCbParams>(startCall);
        startParams.fd = fd;
        ScheduleCallHere(startCall);
    }
#endif

    // a half-closed fd may lack a reader, so we stop monitoring explicitly
    if (commHasHalfClosedMonitor(fd))
        commStopHalfClosedMonitor(fd);
    commUnsetFdTimeout(fd);

    // notify read/write handlers after canceling select reservations, if any
    if (COMMIO_FD_WRITECB(fd)->active()) {
        Comm::SetSelect(fd, COMM_SELECT_WRITE, NULL, NULL, 0);
        COMMIO_FD_WRITECB(fd)->finish(COMM_ERR_CLOSING, errno);
    }
    if (COMMIO_FD_READCB(fd)->active()) {
        Comm::SetSelect(fd, COMM_SELECT_READ, NULL, NULL, 0);
        COMMIO_FD_READCB(fd)->finish(COMM_ERR_CLOSING, errno);
    }

#if USE_DELAY_POOLS
    if (ClientInfo *clientInfo = F->clientInfo) {
        if (clientInfo->selectWaiting) {
            clientInfo->selectWaiting = false;
            // kick queue or it will get stuck as commWriteHandle is not called
            clientInfo->kickQuotaQueue();
        }
    }
#endif

    commCallCloseHandlers(fd);

    if (F->pconn.uses && F->pconn.pool)
        F->pconn.pool->noteUses(F->pconn.uses);

    comm_empty_os_read_buffers(fd);


    AsyncCall::Pointer completeCall=commCbCall(5,4, "comm_close_complete",
                                    FdeCbPtrFun(comm_close_complete, NULL));
    FdeCbParams &completeParams = GetCommParams<FdeCbParams>(completeCall);
    completeParams.fd = fd;
    // must use async call to wait for all callbacks
    // scheduled before comm_close() to finish
    ScheduleCallHere(completeCall);

    PROF_stop(comm_close);
}

/* Send a udp datagram to specified TO_ADDR. */
int
comm_udp_sendto(int fd,
                const Ip::Address &to_addr,
                const void *buf,
                int len)
{
    int x = 0;
    struct addrinfo *AI = NULL;

    PROF_start(comm_udp_sendto);
    ++ statCounter.syscalls.sock.sendtos;

    debugs(50, 3, "comm_udp_sendto: Attempt to send UDP packet to " << to_addr <<
           " using FD " << fd << " using Port " << comm_local_port(fd) );

    /* BUG: something in the above macro appears to occasionally be setting AI to garbage. */
    /* AYJ: 2007-08-27 : or was it because I wasn't then setting 'fd_table[fd].sock_family' to fill properly. */
    assert( NULL == AI );

    to_addr.GetAddrInfo(AI, fd_table[fd].sock_family);

    x = Squid::sendto(fd, buf, len, 0, AI->ai_addr, AI->ai_addrlen);

    to_addr.FreeAddrInfo(AI);

    PROF_stop(comm_udp_sendto);

    if (x >= 0)
        return x;

#if _SQUID_LINUX_

    if (ECONNREFUSED != errno)
#endif

        debugs(50, DBG_IMPORTANT, "comm_udp_sendto: FD " << fd << ", (family=" << fd_table[fd].sock_family << ") " << to_addr << ": " << xstrerror());

    return COMM_ERROR;
}

void
comm_add_close_handler(int fd, CLCB * handler, void *data)
{
    debugs(5, 5, "comm_add_close_handler: FD " << fd << ", handler=" <<
           handler << ", data=" << data);

    AsyncCall::Pointer call=commCbCall(5,4, "SomeCloseHandler",
                                       CommCloseCbPtrFun(handler, data));
    comm_add_close_handler(fd, call);
}

void
comm_add_close_handler(int fd, AsyncCall::Pointer &call)
{
    debugs(5, 5, "comm_add_close_handler: FD " << fd << ", AsyncCall=" << call);

    /*TODO:Check for a similar scheduled AsyncCall*/
//    for (c = fd_table[fd].closeHandler; c; c = c->next)
//        assert(c->handler != handler || c->data != data);

    call->setNext(fd_table[fd].closeHandler);

    fd_table[fd].closeHandler = call;
}


// remove function-based close handler
void
comm_remove_close_handler(int fd, CLCB * handler, void *data)
{
    assert (isOpen(fd));
    /* Find handler in list */
    debugs(5, 5, "comm_remove_close_handler: FD " << fd << ", handler=" <<
           handler << ", data=" << data);

    AsyncCall::Pointer p, prev = NULL;
    for (p = fd_table[fd].closeHandler; p != NULL; prev = p, p = p->Next()) {
        typedef CommCbFunPtrCallT<CommCloseCbPtrFun> Call;
        const Call *call = dynamic_cast<const Call*>(p.getRaw());
        if (!call) // method callbacks have their own comm_remove_close_handler
            continue;

        typedef CommCloseCbParams Params;
        const Params &params = GetCommParams<Params>(p);
        if (call->dialer.handler == handler && params.data == data)
            break;		/* This is our handler */
    }

    // comm_close removes all close handlers so our handler may be gone
    if (p != NULL) {
        p->dequeue(fd_table[fd].closeHandler, prev);
        p->cancel("comm_remove_close_handler");
    }
}

// remove method-based close handler
void
comm_remove_close_handler(int fd, AsyncCall::Pointer &call)
{
    assert (isOpen(fd));
    debugs(5, 5, "comm_remove_close_handler: FD " << fd << ", AsyncCall=" << call);

    // comm_close removes all close handlers so our handler may be gone
    AsyncCall::Pointer p, prev = NULL;
    for (p = fd_table[fd].closeHandler; p != NULL && p != call; prev = p, p = p->Next());

    if (p != NULL)
        p->dequeue(fd_table[fd].closeHandler, prev);
    call->cancel("comm_remove_close_handler");
}

static void
commSetNoLinger(int fd)
{

    struct linger L;
    L.l_onoff = 0;		/* off */
    L.l_linger = 0;

    if (setsockopt(fd, SOL_SOCKET, SO_LINGER, (char *) &L, sizeof(L)) < 0)
        debugs(50, 0, "commSetNoLinger: FD " << fd << ": " << xstrerror());

    fd_table[fd].flags.nolinger = 1;
}

static void
commSetReuseAddr(int fd)
{
    int on = 1;

    if (setsockopt(fd, SOL_SOCKET, SO_REUSEADDR, (char *) &on, sizeof(on)) < 0)
        debugs(50, DBG_IMPORTANT, "commSetReuseAddr: FD " << fd << ": " << xstrerror());
}

static void
commSetTcpRcvbuf(int fd, int size)
{
    if (setsockopt(fd, SOL_SOCKET, SO_RCVBUF, (char *) &size, sizeof(size)) < 0)
        debugs(50, DBG_IMPORTANT, "commSetTcpRcvbuf: FD " << fd << ", SIZE " << size << ": " << xstrerror());
    if (setsockopt(fd, SOL_SOCKET, SO_SNDBUF, (char *) &size, sizeof(size)) < 0)
        debugs(50, DBG_IMPORTANT, "commSetTcpRcvbuf: FD " << fd << ", SIZE " << size << ": " << xstrerror());
#ifdef TCP_WINDOW_CLAMP
    if (setsockopt(fd, SOL_TCP, TCP_WINDOW_CLAMP, (char *) &size, sizeof(size)) < 0)
        debugs(50, DBG_IMPORTANT, "commSetTcpRcvbuf: FD " << fd << ", SIZE " << size << ": " << xstrerror());
#endif
}

int
commSetNonBlocking(int fd)
{
#if !_SQUID_WINDOWS_
    int flags;
    int dummy = 0;
#endif
#if _SQUID_WINDOWS_
    int nonblocking = TRUE;

#if _SQUID_CYGWIN_
    if (fd_table[fd].type != FD_PIPE) {
#endif

        if (Squid::ioctl(fd, FIONBIO, &nonblocking) < 0) {
            debugs(50, 0, "commSetNonBlocking: FD " << fd << ": " << xstrerror() << " " << fd_table[fd].type);
            return COMM_ERROR;
        }

#if _SQUID_CYGWIN_
    } else {
#endif
#endif
#if !_SQUID_WINDOWS_

        if ((flags = fcntl(fd, F_GETFL, dummy)) < 0) {
            debugs(50, 0, "FD " << fd << ": fcntl F_GETFL: " << xstrerror());
            return COMM_ERROR;
        }

        if (fcntl(fd, F_SETFL, flags | SQUID_NONBLOCK) < 0) {
            debugs(50, 0, "commSetNonBlocking: FD " << fd << ": " << xstrerror());
            return COMM_ERROR;
        }

#endif
#if _SQUID_CYGWIN_
    }
#endif
    fd_table[fd].flags.nonblocking = 1;

    return 0;
}

int
commUnsetNonBlocking(int fd)
{
#if _SQUID_WINDOWS_
    int nonblocking = FALSE;

    if (ioctlsocket(fd, FIONBIO, (unsigned long *) &nonblocking) < 0) {
#else
    int flags;
    int dummy = 0;

    if ((flags = fcntl(fd, F_GETFL, dummy)) < 0) {
        debugs(50, 0, "FD " << fd << ": fcntl F_GETFL: " << xstrerror());
        return COMM_ERROR;
    }

    if (fcntl(fd, F_SETFL, flags & (~SQUID_NONBLOCK)) < 0) {
#endif
        debugs(50, 0, "commUnsetNonBlocking: FD " << fd << ": " << xstrerror());
        return COMM_ERROR;
    }

    fd_table[fd].flags.nonblocking = 0;
    return 0;
}

void
commSetCloseOnExec(int fd)
{
#ifdef FD_CLOEXEC
    int flags;
    int dummy = 0;

    if ((flags = fcntl(fd, F_GETFD, dummy)) < 0) {
        debugs(50, 0, "FD " << fd << ": fcntl F_GETFD: " << xstrerror());
        return;
    }

    if (fcntl(fd, F_SETFD, flags | FD_CLOEXEC) < 0)
        debugs(50, 0, "FD " << fd << ": set close-on-exec failed: " << xstrerror());

    fd_table[fd].flags.close_on_exec = 1;

#endif
}

#ifdef TCP_NODELAY
static void
commSetTcpNoDelay(int fd)
{
    int on = 1;

    if (setsockopt(fd, IPPROTO_TCP, TCP_NODELAY, (char *) &on, sizeof(on)) < 0)
        debugs(50, DBG_IMPORTANT, "commSetTcpNoDelay: FD " << fd << ": " << xstrerror());

    fd_table[fd].flags.nodelay = 1;
}

#endif

void
commSetTcpKeepalive(int fd, int idle, int interval, int timeout)
{
    int on = 1;
#ifdef TCP_KEEPCNT
    if (timeout && interval) {
        int count = (timeout + interval - 1) / interval;
        if (setsockopt(fd, IPPROTO_TCP, TCP_KEEPCNT, &count, sizeof(on)) < 0)
            debugs(5, DBG_IMPORTANT, "commSetKeepalive: FD " << fd << ": " << xstrerror());
    }
#endif
#ifdef TCP_KEEPIDLE
    if (idle) {
        if (setsockopt(fd, IPPROTO_TCP, TCP_KEEPIDLE, &idle, sizeof(on)) < 0)
            debugs(5, DBG_IMPORTANT, "commSetKeepalive: FD " << fd << ": " << xstrerror());
    }
#endif
#ifdef TCP_KEEPINTVL
    if (interval) {
        if (setsockopt(fd, IPPROTO_TCP, TCP_KEEPINTVL, &interval, sizeof(on)) < 0)
            debugs(5, DBG_IMPORTANT, "commSetKeepalive: FD " << fd << ": " << xstrerror());
    }
#endif
    if (setsockopt(fd, SOL_SOCKET, SO_KEEPALIVE, (char *) &on, sizeof(on)) < 0)
        debugs(5, DBG_IMPORTANT, "commSetKeepalive: FD " << fd << ": " << xstrerror());
}

void
comm_init(void)
{
    fd_table =(fde *) xcalloc(Squid_MaxFD, sizeof(fde));
    fdd_table = (fd_debug_t *)xcalloc(Squid_MaxFD, sizeof(fd_debug_t));

    /* make sure the accept() socket FIFO delay queue exists */
    Comm::AcceptLimiter::Instance();

    // make sure the IO pending callback table exists
    Comm::CallbackTableInit();

    /* XXX account fd_table */
    /* Keep a few file descriptors free so that we don't run out of FD's
     * after accepting a client but before it opens a socket or a file.
     * Since Squid_MaxFD can be as high as several thousand, don't waste them */
    RESERVED_FD = min(100, Squid_MaxFD / 4);

    conn_close_pool = memPoolCreate("close_handler", sizeof(close_handler));

    TheHalfClosed = new DescriptorSet;

    /* setup the select loop module */
    Comm::SelectLoopInit();
}

void
comm_exit(void)
{
    delete TheHalfClosed;
    TheHalfClosed = NULL;

    safe_free(fd_table);
    safe_free(fdd_table);
    Comm::CallbackTableDestruct();
}

#if USE_DELAY_POOLS
// called when the queue is done waiting for the client bucket to fill
void
commHandleWriteHelper(void * data)
{
    CommQuotaQueue *queue = static_cast<CommQuotaQueue*>(data);
    assert(queue);

    ClientInfo *clientInfo = queue->clientInfo;
    // ClientInfo invalidates queue if freed, so if we got here through,
    // evenAdd cbdata protections, everything should be valid and consistent
    assert(clientInfo);
    assert(clientInfo->hasQueue());
    assert(clientInfo->hasQueue(queue));
    assert(!clientInfo->selectWaiting);
    assert(clientInfo->eventWaiting);
    clientInfo->eventWaiting = false;

    do {
        // check that the head descriptor is still relevant
        const int head = clientInfo->quotaPeekFd();
        Comm::IoCallback *ccb = COMMIO_FD_WRITECB(head);

        if (fd_table[head].clientInfo == clientInfo &&
                clientInfo->quotaPeekReserv() == ccb->quotaQueueReserv &&
                !fd_table[head].closing()) {

            // wait for the head descriptor to become ready for writing
            Comm::SetSelect(head, COMM_SELECT_WRITE, Comm::HandleWrite, ccb, 0);
            clientInfo->selectWaiting = true;
            return;
        }

        clientInfo->quotaDequeue(); // remove the no longer relevant descriptor
        // and continue looking for a relevant one
    } while (clientInfo->hasQueue());

    debugs(77,3, HERE << "emptied queue");
}

bool
ClientInfo::hasQueue() const
{
    assert(quotaQueue);
    return !quotaQueue->empty();
}

bool
ClientInfo::hasQueue(const CommQuotaQueue *q) const
{
    assert(quotaQueue);
    return quotaQueue == q;
}

/// returns the first descriptor to be dequeued
int
ClientInfo::quotaPeekFd() const
{
    assert(quotaQueue);
    return quotaQueue->front();
}

/// returns the reservation ID of the first descriptor to be dequeued
unsigned int
ClientInfo::quotaPeekReserv() const
{
    assert(quotaQueue);
    return quotaQueue->outs + 1;
}

/// queues a given fd, creating the queue if necessary; returns reservation ID
unsigned int
ClientInfo::quotaEnqueue(int fd)
{
    assert(quotaQueue);
    return quotaQueue->enqueue(fd);
}

/// removes queue head
void
ClientInfo::quotaDequeue()
{
    assert(quotaQueue);
    quotaQueue->dequeue();
}

void
ClientInfo::kickQuotaQueue()
{
    if (!eventWaiting && !selectWaiting && hasQueue()) {
        // wait at least a second if the bucket is empty
        const double delay = (bucketSize < 1.0) ? 1.0 : 0.0;
        eventAdd("commHandleWriteHelper", &commHandleWriteHelper,
                 quotaQueue, delay, 0, true);
        eventWaiting = true;
    }
}

/// calculates how much to write for a single dequeued client
int
ClientInfo::quotaForDequed()
{
    /* If we have multiple clients and give full bucketSize to each client then
     * clt1 may often get a lot more because clt1->clt2 time distance in the
     * select(2) callback order may be a lot smaller than cltN->clt1 distance.
     * We divide quota evenly to be more fair. */

    if (!rationedCount) {
        rationedCount = quotaQueue->size() + 1;

        // The delay in ration recalculation _temporary_ deprives clients from
        // bytes that should have trickled in while rationedCount was positive.
        refillBucket();

        // Rounding errors do not accumulate here, but we round down to avoid
        // negative bucket sizes after write with rationedCount=1.
        rationedQuota = static_cast<int>(floor(bucketSize/rationedCount));
        debugs(77,5, HERE << "new rationedQuota: " << rationedQuota <<
               '*' << rationedCount);
    }

    --rationedCount;
    debugs(77,7, HERE << "rationedQuota: " << rationedQuota <<
           " rations remaining: " << rationedCount);

    // update 'last seen' time to prevent clientdb GC from dropping us
    last_seen = squid_curtime;
    return rationedQuota;
}

///< adds bytes to the quota bucket based on the rate and passed time
void
ClientInfo::refillBucket()
{
    // all these times are in seconds, with double precision
    const double currTime = current_dtime;
    const double timePassed = currTime - prevTime;

    // Calculate allowance for the time passed. Use double to avoid
    // accumulating rounding errors for small intervals. For example, always
    // adding 1 byte instead of 1.4 results in 29% bandwidth allocation error.
    const double gain = timePassed * writeSpeedLimit;

    debugs(77,5, HERE << currTime << " clt" << (const char*)hash.key << ": " <<
           bucketSize << " + (" << timePassed << " * " << writeSpeedLimit <<
           " = " << gain << ')');

    // to further combat error accumulation during micro updates,
    // quit before updating time if we cannot add at least one byte
    if (gain < 1.0)
        return;

    prevTime = currTime;

    // for "first" connections, drain initial fat before refilling but keep
    // updating prevTime to avoid bursts after the fat is gone
    if (bucketSize > bucketSizeLimit) {
        debugs(77,4, HERE << "not refilling while draining initial fat");
        return;
    }

    bucketSize += gain;

    // obey quota limits
    if (bucketSize > bucketSizeLimit)
        bucketSize = bucketSizeLimit;
}

void
ClientInfo::setWriteLimiter(const int aWriteSpeedLimit, const double anInitialBurst, const double aHighWatermark)
{
    debugs(77,5, HERE << "Write limits for " << (const char*)hash.key <<
           " speed=" << aWriteSpeedLimit << " burst=" << anInitialBurst <<
           " highwatermark=" << aHighWatermark);

    // set or possibly update traffic shaping parameters
    writeLimitingActive = true;
    writeSpeedLimit = aWriteSpeedLimit;
    bucketSizeLimit = aHighWatermark;

    // but some members should only be set once for a newly activated bucket
    if (firstTimeConnection) {
        firstTimeConnection = false;

        assert(!selectWaiting);
        assert(!quotaQueue);
        quotaQueue = new CommQuotaQueue(this);

        bucketSize = anInitialBurst;
        prevTime = current_dtime;
    }
}

CommQuotaQueue::CommQuotaQueue(ClientInfo *info): clientInfo(info),
        ins(0), outs(0)
{
    assert(clientInfo);
}

CommQuotaQueue::~CommQuotaQueue()
{
    assert(!clientInfo); // ClientInfo should clear this before destroying us
}

/// places the given fd at the end of the queue; returns reservation ID
unsigned int
CommQuotaQueue::enqueue(int fd)
{
    debugs(77,5, HERE << "clt" << (const char*)clientInfo->hash.key <<
           ": FD " << fd << " with qqid" << (ins+1) << ' ' << fds.size());
    fds.push_back(fd);
    return ++ins;
}

/// removes queue head
void
CommQuotaQueue::dequeue()
{
    assert(!fds.empty());
    debugs(77,5, HERE << "clt" << (const char*)clientInfo->hash.key <<
           ": FD " << fds.front() << " with qqid" << (outs+1) << ' ' <<
           fds.size());
    fds.pop_front();
    ++outs;
}
#endif

/*
 * hm, this might be too general-purpose for all the places we'd
 * like to use it.
 */
int
ignoreErrno(int ierrno)
{
    switch (ierrno) {

    case EINPROGRESS:

    case EWOULDBLOCK:
#if EAGAIN != EWOULDBLOCK

    case EAGAIN:
#endif

    case EALREADY:

    case EINTR:
#ifdef ERESTART

    case ERESTART:
#endif

        return 1;

    default:
        return 0;
    }

    /* NOTREACHED */
}

void
commCloseAllSockets(void)
{
    int fd;
    fde *F = NULL;

    for (fd = 0; fd <= Biggest_FD; ++fd) {
        F = &fd_table[fd];

        if (!F->flags.open)
            continue;

        if (F->type != FD_SOCKET)
            continue;

        if (F->flags.ipc)	/* don't close inter-process sockets */
            continue;

        if (F->timeoutHandler != NULL) {
            AsyncCall::Pointer callback = F->timeoutHandler;
            F->timeoutHandler = NULL;
            debugs(5, 5, "commCloseAllSockets: FD " << fd << ": Calling timeout handler");
            ScheduleCallHere(callback);
        } else {
            debugs(5, 5, "commCloseAllSockets: FD " << fd << ": calling comm_reset_close()");
            old_comm_reset_close(fd);
        }
    }
}

static bool
AlreadyTimedOut(fde *F)
{
    if (!F->flags.open)
        return true;

    if (F->timeout == 0)
        return true;

    if (F->timeout > squid_curtime)
        return true;

    return false;
}

static bool
writeTimedOut(int fd)
{
    if (!COMMIO_FD_WRITECB(fd)->active())
        return false;

    if ((squid_curtime - fd_table[fd].writeStart) < Config.Timeout.write)
        return false;

    return true;
}

void
checkTimeouts(void)
{
    int fd;
    fde *F = NULL;
    AsyncCall::Pointer callback;

    for (fd = 0; fd <= Biggest_FD; ++fd) {
        F = &fd_table[fd];

        if (writeTimedOut(fd)) {
            // We have an active write callback and we are timed out
            debugs(5, 5, "checkTimeouts: FD " << fd << " auto write timeout");
            Comm::SetSelect(fd, COMM_SELECT_WRITE, NULL, NULL, 0);
            COMMIO_FD_WRITECB(fd)->finish(COMM_ERROR, ETIMEDOUT);
        } else if (AlreadyTimedOut(F))
            continue;

        debugs(5, 5, "checkTimeouts: FD " << fd << " Expired");

        if (F->timeoutHandler != NULL) {
            debugs(5, 5, "checkTimeouts: FD " << fd << ": Call timeout handler");
            callback = F->timeoutHandler;
            F->timeoutHandler = NULL;
            ScheduleCallHere(callback);
        } else {
            debugs(5, 5, "checkTimeouts: FD " << fd << ": Forcing comm_close()");
            comm_close(fd);
        }
    }
}

<<<<<<< HEAD
void CommIO::Initialise()
{
    /* Initialize done pipe signal */
    int DonePipe[2];
    if (Squid::pipe(DonePipe)) {}
    DoneFD = DonePipe[1];
    DoneReadFD = DonePipe[0];
    fd_open(DoneReadFD, FD_PIPE, "async-io completetion event: main");
    fd_open(DoneFD, FD_PIPE, "async-io completetion event: threads");
    commSetNonBlocking(DoneReadFD);
    commSetNonBlocking(DoneFD);
    Comm::SetSelect(DoneReadFD, COMM_SELECT_READ, NULLFDHandler, NULL, 0);
    Initialised = true;
}

void CommIO::NotifyIOClose()
{
    /* Close done pipe signal */
    FlushPipe();
    close(DoneFD);
    close(DoneReadFD);
    fd_close(DoneFD);
    fd_close(DoneReadFD);
    Initialised = false;
}

bool CommIO::Initialised = false;
bool CommIO::DoneSignalled = false;
int CommIO::DoneFD = -1;
int CommIO::DoneReadFD = -1;

void
CommIO::FlushPipe()
{
    char buf[256];
    FD_READ_METHOD(DoneReadFD, buf, sizeof(buf));
}

void
CommIO::NULLFDHandler(int fd, void *data)
{
    FlushPipe();
    Comm::SetSelect(fd, COMM_SELECT_READ, NULLFDHandler, NULL, 0);
}

void
CommIO::ResetNotifications()
{
    if (DoneSignalled) {
        FlushPipe();
        DoneSignalled = false;
    }
}

=======
>>>>>>> f68414c6
/// Start waiting for a possibly half-closed connection to close
// by scheduling a read callback to a monitoring handler that
// will close the connection on read errors.
void
commStartHalfClosedMonitor(int fd)
{
    debugs(5, 5, HERE << "adding FD " << fd << " to " << *TheHalfClosed);
    assert(isOpen(fd));
    assert(!commHasHalfClosedMonitor(fd));
    (void)TheHalfClosed->add(fd); // could also assert the result
    commPlanHalfClosedCheck(); // may schedule check if we added the first FD
}

static
void
commPlanHalfClosedCheck()
{
    if (!WillCheckHalfClosed && !TheHalfClosed->empty()) {
        eventAdd("commHalfClosedCheck", &commHalfClosedCheck, NULL, 1.0, 1);
        WillCheckHalfClosed = true;
    }
}

/// iterates over all descriptors that may need half-closed tests and
/// calls comm_read for those that do; re-schedules the check if needed
static
void
commHalfClosedCheck(void *)
{
    debugs(5, 5, HERE << "checking " << *TheHalfClosed);

    typedef DescriptorSet::const_iterator DSCI;
    const DSCI end = TheHalfClosed->end();
    for (DSCI i = TheHalfClosed->begin(); i != end; ++i) {
        Comm::ConnectionPointer c = new Comm::Connection; // XXX: temporary. make HalfClosed a list of these.
        c->fd = *i;
        if (!fd_table[c->fd].halfClosedReader) { // not reading already
            AsyncCall::Pointer call = commCbCall(5,4, "commHalfClosedReader",
                                                 CommIoCbPtrFun(&commHalfClosedReader, NULL));
            comm_read(c, NULL, 0, call);
            fd_table[c->fd].halfClosedReader = call;
        } else
            c->fd = -1; // XXX: temporary. prevent c replacement erase closing listed FD
    }

    WillCheckHalfClosed = false; // as far as we know
    commPlanHalfClosedCheck(); // may need to check again
}

/// checks whether we are waiting for possibly half-closed connection to close
// We are monitoring if the read handler for the fd is the monitoring handler.
bool
commHasHalfClosedMonitor(int fd)
{
    return TheHalfClosed->has(fd);
}

/// stop waiting for possibly half-closed connection to close
static void
commStopHalfClosedMonitor(int const fd)
{
    debugs(5, 5, HERE << "removing FD " << fd << " from " << *TheHalfClosed);

    // cancel the read if one was scheduled
    AsyncCall::Pointer reader = fd_table[fd].halfClosedReader;
    if (reader != NULL)
        comm_read_cancel(fd, reader);
    fd_table[fd].halfClosedReader = NULL;

    TheHalfClosed->del(fd);
}

/// I/O handler for the possibly half-closed connection monitoring code
static void
commHalfClosedReader(const Comm::ConnectionPointer &conn, char *, size_t size, comm_err_t flag, int, void *)
{
    // there cannot be more data coming in on half-closed connections
    assert(size == 0);
    assert(conn != NULL);
    assert(commHasHalfClosedMonitor(conn->fd)); // or we would have canceled the read

    fd_table[conn->fd].halfClosedReader = NULL; // done reading, for now

    // nothing to do if fd is being closed
    if (flag == COMM_ERR_CLOSING)
        return;

    // if read failed, close the connection
    if (flag != COMM_OK) {
        debugs(5, 3, HERE << "closing " << conn);
        conn->close();
        return;
    }

    // continue waiting for close or error
    commPlanHalfClosedCheck(); // make sure this fd will be checked again
}


CommRead::CommRead() : conn(NULL), buf(NULL), len(0), callback(NULL) {}

CommRead::CommRead(const Comm::ConnectionPointer &c, char *buf_, int len_, AsyncCall::Pointer &callback_)
        : conn(c), buf(buf_), len(len_), callback(callback_) {}

DeferredRead::DeferredRead () : theReader(NULL), theContext(NULL), theRead(), cancelled(false) {}

DeferredRead::DeferredRead (DeferrableRead *aReader, void *data, CommRead const &aRead) : theReader(aReader), theContext (data), theRead(aRead), cancelled(false) {}

DeferredReadManager::~DeferredReadManager()
{
    flushReads();
    assert (deferredReads.empty());
}

/* explicit instantiation required for some systems */

/// \cond AUTODOCS-IGNORE
template cbdata_type CbDataList<DeferredRead>::CBDATA_CbDataList;
/// \endcond

void
DeferredReadManager::delayRead(DeferredRead const &aRead)
{
    debugs(5, 3, "Adding deferred read on " << aRead.theRead.conn);
    CbDataList<DeferredRead> *temp = deferredReads.push_back(aRead);

    // We have to use a global function as a closer and point to temp
    // instead of "this" because DeferredReadManager is not a job and
    // is not even cbdata protected
    // XXX: and yet we use cbdata protection functions on it??
    AsyncCall::Pointer closer = commCbCall(5,4,
                                           "DeferredReadManager::CloseHandler",
                                           CommCloseCbPtrFun(&CloseHandler, temp));
    comm_add_close_handler(aRead.theRead.conn->fd, closer);
    temp->element.closer = closer; // remeber so that we can cancel
}

void
DeferredReadManager::CloseHandler(const CommCloseCbParams &params)
{
    if (!cbdataReferenceValid(params.data))
        return;

    CbDataList<DeferredRead> *temp = (CbDataList<DeferredRead> *)params.data;

    temp->element.closer = NULL;
    temp->element.markCancelled();
}

DeferredRead
DeferredReadManager::popHead(CbDataListContainer<DeferredRead> &deferredReads)
{
    assert (!deferredReads.empty());

    DeferredRead &read = deferredReads.head->element;

    // NOTE: at this point the connection has been paused/stalled for an unknown
    //       amount of time. We must re-validate that it is active and usable.

    // If the connection has been closed already. Cancel this read.
    if (!Comm::IsConnOpen(read.theRead.conn)) {
        if (read.closer != NULL) {
            read.closer->cancel("Connection closed before.");
            read.closer = NULL;
        }
        read.markCancelled();
    }

    if (!read.cancelled) {
        comm_remove_close_handler(read.theRead.conn->fd, read.closer);
        read.closer = NULL;
    }

    DeferredRead result = deferredReads.pop_front();

    return result;
}

void
DeferredReadManager::kickReads(int const count)
{
    /* if we had CbDataList::size() we could consolidate this and flushReads */

    if (count < 1) {
        flushReads();
        return;
    }

    size_t remaining = count;

    while (!deferredReads.empty() && remaining) {
        DeferredRead aRead = popHead(deferredReads);
        kickARead(aRead);

        if (!aRead.cancelled)
            --remaining;
    }
}

void
DeferredReadManager::flushReads()
{
    CbDataListContainer<DeferredRead> reads;
    reads = deferredReads;
    deferredReads = CbDataListContainer<DeferredRead>();

    // XXX: For fairness this SHOULD randomize the order
    while (!reads.empty()) {
        DeferredRead aRead = popHead(reads);
        kickARead(aRead);
    }
}

void
DeferredReadManager::kickARead(DeferredRead const &aRead)
{
    if (aRead.cancelled)
        return;

    if (Comm::IsConnOpen(aRead.theRead.conn) && fd_table[aRead.theRead.conn->fd].closing())
        return;

    debugs(5, 3, "Kicking deferred read on " << aRead.theRead.conn);

    aRead.theReader(aRead.theContext, aRead.theRead);
}

void
DeferredRead::markCancelled()
{
    cancelled = true;
}

int
CommSelectEngine::checkEvents(int timeout)
{
    static time_t last_timeout = 0;

    /* No, this shouldn't be here. But it shouldn't be in each comm handler. -adrian */
    if (squid_curtime > last_timeout) {
        last_timeout = squid_curtime;
        checkTimeouts();
    }

    switch (Comm::DoSelect(timeout)) {

    case COMM_OK:

    case COMM_TIMEOUT:
        return 0;

    case COMM_IDLE:

    case COMM_SHUTDOWN:
        return EVENT_IDLE;

    case COMM_ERROR:
        return EVENT_ERROR;

    default:
        fatal_dump("comm.cc: Internal error -- this should never happen.");
        return EVENT_ERROR;
    };
}

/// Create a unix-domain socket (UDS) that only supports FD_MSGHDR I/O.
int
comm_open_uds(int sock_type,
              int proto,
              struct sockaddr_un* addr,
              int flags)
{
    // TODO: merge with comm_openex() when Ip::Address becomes NetAddress

    int new_socket;

    PROF_start(comm_open);
    /* Create socket for accepting new connections. */
    ++ statCounter.syscalls.sock.sockets;

    /* Setup the socket addrinfo details for use */
    struct addrinfo AI;
    AI.ai_flags = 0;
    AI.ai_family = PF_UNIX;
    AI.ai_socktype = sock_type;
    AI.ai_protocol = proto;
    AI.ai_addrlen = SUN_LEN(addr);
    AI.ai_addr = (sockaddr*)addr;
    AI.ai_canonname = NULL;
    AI.ai_next = NULL;

    debugs(50, 3, HERE << "Attempt open socket for: " << addr->sun_path);

    if ((new_socket = socket(AI.ai_family, AI.ai_socktype, AI.ai_protocol)) < 0) {
        /* Increase the number of reserved fd's if calls to socket()
         * are failing because the open file table is full.  This
         * limits the number of simultaneous clients */

        if (limitError(errno)) {
            debugs(50, DBG_IMPORTANT, HERE << "socket failure: " << xstrerror());
            fdAdjustReserved();
        } else {
            debugs(50, DBG_CRITICAL, HERE << "socket failure: " << xstrerror());
        }

        PROF_stop(comm_open);
        return -1;
    }

    debugs(50, 3, HERE "Opened UDS FD " << new_socket << " : family=" << AI.ai_family << ", type=" << AI.ai_socktype << ", protocol=" << AI.ai_protocol);

    /* update fdstat */
    debugs(50, 5, HERE << "FD " << new_socket << " is a new socket");

    assert(!isOpen(new_socket));
    fd_open(new_socket, FD_MSGHDR, NULL);

    fdd_table[new_socket].close_file = NULL;

    fdd_table[new_socket].close_line = 0;

    fd_table[new_socket].sock_family = AI.ai_family;

    if (!(flags & COMM_NOCLOEXEC))
        commSetCloseOnExec(new_socket);

    if (flags & COMM_REUSEADDR)
        commSetReuseAddr(new_socket);

    if (flags & COMM_NONBLOCKING) {
        if (commSetNonBlocking(new_socket) != COMM_OK) {
            comm_close(new_socket);
            PROF_stop(comm_open);
            return -1;
        }
    }

    if (flags & COMM_DOBIND) {
        if (commBind(new_socket, AI) != COMM_OK) {
            comm_close(new_socket);
            PROF_stop(comm_open);
            return -1;
        }
    }

#ifdef TCP_NODELAY
    if (sock_type == SOCK_STREAM)
        commSetTcpNoDelay(new_socket);

#endif

    if (Config.tcpRcvBufsz > 0 && sock_type == SOCK_STREAM)
        commSetTcpRcvbuf(new_socket, Config.tcpRcvBufsz);

    PROF_stop(comm_open);

    return new_socket;
}<|MERGE_RESOLUTION|>--- conflicted
+++ resolved
@@ -385,13 +385,8 @@
 
     temp.InitAddrInfo(addr);
 
-<<<<<<< HEAD
     if (Squid::getsockname(fd, addr->ai_addr, &(addr->ai_addrlen)) ) {
-        debugs(50, 1, "comm_local_port: Failed to retrieve TCP/UDP port number for socket: FD " << fd << ": " << xstrerror());
-=======
-    if (getsockname(fd, addr->ai_addr, &(addr->ai_addrlen)) ) {
         debugs(50, DBG_IMPORTANT, "comm_local_port: Failed to retrieve TCP/UDP port number for socket: FD " << fd << ": " << xstrerror());
->>>>>>> f68414c6
         temp.FreeAddrInfo(addr);
         return 0;
     }
@@ -1828,63 +1823,6 @@
     }
 }
 
-<<<<<<< HEAD
-void CommIO::Initialise()
-{
-    /* Initialize done pipe signal */
-    int DonePipe[2];
-    if (Squid::pipe(DonePipe)) {}
-    DoneFD = DonePipe[1];
-    DoneReadFD = DonePipe[0];
-    fd_open(DoneReadFD, FD_PIPE, "async-io completetion event: main");
-    fd_open(DoneFD, FD_PIPE, "async-io completetion event: threads");
-    commSetNonBlocking(DoneReadFD);
-    commSetNonBlocking(DoneFD);
-    Comm::SetSelect(DoneReadFD, COMM_SELECT_READ, NULLFDHandler, NULL, 0);
-    Initialised = true;
-}
-
-void CommIO::NotifyIOClose()
-{
-    /* Close done pipe signal */
-    FlushPipe();
-    close(DoneFD);
-    close(DoneReadFD);
-    fd_close(DoneFD);
-    fd_close(DoneReadFD);
-    Initialised = false;
-}
-
-bool CommIO::Initialised = false;
-bool CommIO::DoneSignalled = false;
-int CommIO::DoneFD = -1;
-int CommIO::DoneReadFD = -1;
-
-void
-CommIO::FlushPipe()
-{
-    char buf[256];
-    FD_READ_METHOD(DoneReadFD, buf, sizeof(buf));
-}
-
-void
-CommIO::NULLFDHandler(int fd, void *data)
-{
-    FlushPipe();
-    Comm::SetSelect(fd, COMM_SELECT_READ, NULLFDHandler, NULL, 0);
-}
-
-void
-CommIO::ResetNotifications()
-{
-    if (DoneSignalled) {
-        FlushPipe();
-        DoneSignalled = false;
-    }
-}
-
-=======
->>>>>>> f68414c6
 /// Start waiting for a possibly half-closed connection to close
 // by scheduling a read callback to a monitoring handler that
 // will close the connection on read errors.
