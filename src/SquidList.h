--- conflicted
+++ resolved
@@ -34,11 +34,7 @@
 
 class link_list
 {
-<<<<<<< HEAD
-    public:
-=======
 public:
->>>>>>> c3b37972
     void *ptr;
     link_list *next;
 };
