/*
 * SQUID Web Proxy Cache          http://www.squid-cache.org/
 * ----------------------------------------------------------
 *
 *  Squid is the result of efforts by numerous individuals from
 *  the Internet community; see the CONTRIBUTORS file for full
 *  details.   Many organizations have provided support for Squid's
 *  development; see the SPONSORS file for full details.  Squid is
 *  Copyrighted (C) 2001 by the Regents of the University of
 *  California; see the COPYRIGHT file for full details.  Squid
 *  incorporates software developed and/or copyrighted by other
 *  sources; see the CREDITS file for full details.
 *
 *  This program is free software; you can redistribute it and/or modify
 *  it under the terms of the GNU General Public License as published by
 *  the Free Software Foundation; either version 2 of the License, or
 *  (at your option) any later version.
 *
 *  This program is distributed in the hope that it will be useful,
 *  but WITHOUT ANY WARRANTY; without even the implied warranty of
 *  MERCHANTABILITY or FITNESS FOR A PARTICULAR PURPOSE.  See the
 *  GNU General Public License for more details.
 *
 *  You should have received a copy of the GNU General Public License
 *  along with this program; if not, write to the Free Software
 *  Foundation, Inc., 59 Temple Place, Suite 330, Boston, MA 02111, USA.
 *
 */
#ifndef SQUID_STRUCTS_H
#define SQUID_STRUCTS_H

#include "config.h"
#include "RefCount.h"
#include "cbdata.h"
#include "dlink.h"
#include "err_type.h"

/* needed for the global config */
#include "HttpHeader.h"

/* for ICP_END */
#include "icp_opcode.h"

#define PEER_MULTICAST_SIBLINGS 1

struct acl_name_list {
    char name[ACL_NAME_SZ];
    acl_name_list *next;
};

struct acl_deny_info_list {
    err_type err_page_id;
    char *err_page_name;
    acl_name_list *acl_list;
    acl_deny_info_list *next;
};


class acl_access;

struct _header_mangler {
    acl_access *access_list;
    char *replacement;
};

class ACLChecklist;

#if SQUID_SNMP

struct _snmp_request_t {
    u_char *buf;
    u_char *outbuf;
    int len;
    int sock;
    long reqid;
    int outlen;

    Ip::Address from;

    struct snmp_pdu *PDU;
    ACLChecklist *acl_checklist;
    u_char *community;

    struct snmp_session session;
};

#endif

class ACLList;

struct acl_address {
    acl_address *next;
    ACLList *aclList;

    Ip::Address addr;
};

struct acl_tos {
    acl_tos *next;
    ACLList *aclList;
    int tos;
};

struct acl_size_t {
    acl_size_t *next;
    ACLList *aclList;
    int64_t size;
};

struct ushortlist {
    u_short i;
    ushortlist *next;
};

struct relist {
    char *pattern;
    regex_t regex;
    relist *next;
};

#if DELAY_POOLS
#include "DelayConfig.h"
#endif

#if USE_ICMP
#include "icmp/IcmpConfig.h"
#endif

#include "HelperChildConfig.h"

/* forward decl for SquidConfig, see RemovalPolicy.h */

class RemovalPolicySettings;
class external_acl;
class Store;

struct SquidConfig {

    struct {
        /* These should be for the Store::Root instance.
        * this needs pluggable parsing to be done smoothly.
        */
        int highWaterMark;
        int lowWaterMark;
    } Swap;
    size_t memMaxSize;

    struct {
        int64_t min;
        int pct;
        int64_t max;
    } quickAbort;
    int64_t readAheadGap;
    RemovalPolicySettings *replPolicy;
    RemovalPolicySettings *memPolicy;
#if HTTP_VIOLATIONS
    time_t negativeTtl;
#endif
    time_t negativeDnsTtl;
    time_t positiveDnsTtl;
    time_t shutdownLifetime;
    time_t backgroundPingRate;

    struct {
        time_t read;
        time_t write;
        time_t lifetime;
        time_t connect;
        time_t forward;
        time_t peer_connect;
        time_t request;
        time_t persistent_request;
        time_t pconn;
        time_t siteSelect;
        time_t deadPeer;
        int icp_query;		/* msec */
        int icp_query_max;	/* msec */
        int icp_query_min;	/* msec */
        int mcast_icp_query;	/* msec */

#if !USE_DNSSERVERS

        time_t idns_retransmit;
        time_t idns_query;
#endif

    } Timeout;
    size_t maxRequestHeaderSize;
    int64_t maxRequestBodySize;
    int64_t maxChunkedRequestBodySize;
    size_t maxReplyHeaderSize;
    acl_size_t *ReplyBodySize;

    struct {
        u_short icp;
#if USE_HTCP

        u_short htcp;
#endif
#if SQUID_SNMP

        u_short snmp;
#endif
    } Port;

    struct {
        http_port_list *http;
#if USE_SSL

        https_port_list *https;
#endif

    } Sockaddr;
#if SQUID_SNMP

    struct {
        char *configFile;
        char *agentInfo;
    } Snmp;
#endif
#if USE_WCCP

    struct {
        Ip::Address router;
        Ip::Address address;
        int version;
    } Wccp;
#endif
#if USE_WCCPv2

    struct {
        Ip::Address_list *router;
        Ip::Address address;
        int forwarding_method;
        int return_method;
        int assignment_method;
        int weight;
        int rebuildwait;
        void *info;
    } Wccp2;
#endif

#if USE_ICMP
    IcmpConfig pinger;
#endif

    char *as_whois_server;

    struct {
        char *store;
        char *swap;
#if USE_USERAGENT_LOG

        char *useragent;
#endif
#if USE_REFERER_LOG

        char *referer;
#endif
#if WIP_FWD_LOG

        char *forward;
#endif

        logformat *logformats;

        customlog *accesslogs;

#if ICAP_CLIENT
        customlog *icaplogs;
#endif

        int rotateNumber;
    } Log;
    char *adminEmail;
    char *EmailFrom;
    char *EmailProgram;
    char *effectiveUser;
    char *visible_appname_string;
    char *effectiveGroup;

    struct {
#if USE_DNSSERVERS
        char *dnsserver;
#endif

        wordlist *redirect;
#if USE_UNLINKD

        char *unlinkd;
#endif

        char *diskd;
#if USE_SSL

        char *ssl_password;
#endif

    } Program;
#if USE_DNSSERVERS

    HelperChildConfig dnsChildren;
#endif

    HelperChildConfig redirectChildren;
    time_t authenticateGCInterval;
    time_t authenticateTTL;
    time_t authenticateIpTTL;

    struct {
        char *surrogate_id;
    } Accel;
    char *appendDomain;
    size_t appendDomainLen;
    char *pidFilename;
    char *netdbFilename;
    char *mimeTablePathname;
    char *etcHostsPath;
    char *visibleHostname;
    char *uniqueHostname;
    wordlist *hostnameAliases;
    char *errHtmlText;

    struct {
        char *host;
        char *file;
        time_t period;
        u_short port;
    } Announce;

    struct {

        Ip::Address udp_incoming;
        Ip::Address udp_outgoing;
#if SQUID_SNMP
        Ip::Address snmp_incoming;
        Ip::Address snmp_outgoing;
#endif
        /* FIXME INET6 : this should really be a CIDR value */
        Ip::Address client_netmask;
    } Addrs;
    size_t tcpRcvBufsz;
    size_t udpMaxHitObjsz;
    wordlist *hierarchy_stoplist;
    wordlist *mcast_group_list;
    wordlist *dns_nameservers;
    peer *peers;
    int npeers;

    struct {
        int size;
        int low;
        int high;
    } ipcache;

    struct {
        int size;
    } fqdncache;
    int minDirectHops;
    int minDirectRtt;
    cachemgr_passwd *passwd_list;

    struct {
        int objectsPerBucket;
        int64_t avgObjectSize;
        int64_t maxObjectSize;
        int64_t minObjectSize;
        size_t maxInMemObjSize;
    } Store;

    struct {
        int high;
        int low;
        time_t period;
    } Netdb;

    struct {
        int log_udp;
        int res_defnames;
        int anonymizer;
        int client_db;
        int query_icmp;
        int icp_hit_stale;
        int buffered_logs;
        int common_log;
        int log_mime_hdrs;
        int log_fqdn;
        int announce;
        int mem_pools;
        int test_reachability;
        int half_closed_clients;
        int refresh_all_ims;
#if HTTP_VIOLATIONS

        int reload_into_ims;
        int ignore_expect_100;
#endif

        int offline;
        int redir_rewrites_host;
        int prefer_direct;
        int nonhierarchical_direct;
        int strip_query_terms;
        int redirector_bypass;
        int ignore_unknown_nameservers;
        int client_pconns;
        int server_pconns;
        int error_pconns;
#if USE_CACHE_DIGESTS

        int digest_generation;
#endif

        int log_ip_on_direct;
        int ie_refresh;
        int vary_ignore_expire;
        int pipeline_prefetch;
        int surrogate_is_remote;
        int request_entities;
        int detect_broken_server_pconns;
        int balance_on_multiple_ip;
        int relaxed_header_parser;
        int check_hostnames;
        int allow_underscore;
        int via;
        int emailErrData;
        int httpd_suppress_version_string;
        int global_internal_static;
        int dns_require_A;

#if FOLLOW_X_FORWARDED_FOR
        int acl_uses_indirect_client;
        int delay_pool_uses_indirect_client;
        int log_uses_indirect_client;
#if LINUX_NETFILTER
        int tproxy_uses_indirect_client;
#endif
#endif /* FOLLOW_X_FORWARDED_FOR */

        int WIN32_IpAddrChangeMonitor;
        int memory_cache_first;
        int memory_cache_disk;
    } onoff;

    int forward_max_tries;

    class ACL *aclList;

    struct {
        acl_access *http;
        acl_access *adapted_http;
        acl_access *icp;
        acl_access *miss;
        acl_access *NeverDirect;
        acl_access *AlwaysDirect;
        acl_access *ASlists;
        acl_access *noCache;
        acl_access *log;
#if SQUID_SNMP

        acl_access *snmp;
#endif
#if HTTP_VIOLATIONS
        acl_access *brokenPosts;
#endif
        acl_access *redirector;
        acl_access *reply;
        acl_address *outgoing_address;
        acl_tos *outgoing_tos;
        acl_tos *clientside_tos;
#if USE_HTCP

        acl_access *htcp;
        acl_access *htcp_clr;
#endif

#if USE_SSL
        acl_access *ssl_bump;
#endif
#if FOLLOW_X_FORWARDED_FOR
        acl_access *followXFF;
#endif /* FOLLOW_X_FORWARDED_FOR */

#if ICAP_CLIENT
        acl_access* icap;
#endif
    } accessList;
    acl_deny_info_list *denyInfoList;

    struct {
        size_t list_width;
        int list_wrap;
        char *anon_user;
        int passive;
        int epsv_all;
        int epsv;
        int sanitycheck;
        int telnet;
    } Ftp;
    refresh_t *Refresh;

    struct _cacheSwap {
        RefCount<class Store> *swapDirs;
        int n_allocated;
        int n_configured;
    } cacheSwap;
    /*
     * I'm sick of having to keep doing this ..
     */
#define INDEXSD(i)   (Config.cacheSwap.swapDirs[(i)].getRaw())

    struct {
        char *directory;
        int use_short_names;
    } icons;
    char *errorDirectory;
#if USE_ERR_LOCALES
    char *errorDefaultLanguage;
    int errorLogMissingLanguages;
#endif
    char *errorStylesheet;

    struct {
        int maxtries;
        int onerror;
    } retry;

    struct {
        size_t limit;
    } MemPools;
#if DELAY_POOLS

    DelayConfig Delay;
#endif

    struct {
        int icp_average;
        int dns_average;
        int http_average;
        int icp_min_poll;
        int dns_min_poll;
        int http_min_poll;
    } comm_incoming;
    int max_open_disk_fds;
    int uri_whitespace;
    acl_size_t *rangeOffsetLimit;
#if MULTICAST_MISS_STREAM

    struct {

        Ip::Address addr;
        int ttl;
        unsigned short port;
        char *encode_key;
    } mcast_miss;
#endif

    /* one access list per header type we know of */
    header_mangler request_header_access[HDR_ENUM_END];
    /* one access list per header type we know of */
    header_mangler reply_header_access[HDR_ENUM_END];
    char *coredump_dir;
    char *chroot_dir;
#if USE_CACHE_DIGESTS

    struct {
        int bits_per_entry;
        time_t rebuild_period;
        time_t rewrite_period;
        size_t swapout_chunk_size;
        int rebuild_chunk_percentage;
    } digest;
#endif
#if USE_SSL

    struct {
        int unclean_shutdown;
        char *ssl_engine;
    } SSL;
#endif

    wordlist *ext_methods;

    struct {
        int high_rptm;
        int high_pf;
        size_t high_memory;
    } warnings;
    char *store_dir_select_algorithm;
    int sleep_after_fork;	/* microseconds */
    time_t minimum_expiry_time;	/* seconds */
    external_acl *externalAclHelperList;

#if USE_SSL

    struct {
        char *cert;
        char *key;
        int version;
        char *options;
        char *cipher;
        char *cafile;
        char *capath;
        char *crlfile;
        char *flags;
        acl_access *cert_error;
        SSL_CTX *sslContext;
    } ssl_client;
#endif

    char *accept_filter;
    int umask;
<<<<<<< HEAD
    int workers;
=======
    int max_filedescriptors;
>>>>>>> 38075550

#if USE_LOADABLE_MODULES
    wordlist *loadable_module_names;
#endif

    int client_ip_max_connections;
};

SQUIDCEXTERN SquidConfig Config;

struct SquidConfig2 {
    struct {
        int enable_purge;
        int mangle_request_headers;
    } onoff;
    uid_t effectiveUserID;
    gid_t effectiveGroupID;
};

SQUIDCEXTERN SquidConfig2 Config2;

struct _close_handler {
    PF *handler;
    void *data;
    close_handler *next;
};

struct _dread_ctrl {
    int fd;
    off_t offset;
    int req_len;
    char *buf;
    int end_of_file;
    DRCB *handler;
    void *client_data;
};

struct _dwrite_q {
    off_t file_offset;
    char *buf;
    size_t len;
    size_t buf_offset;
    dwrite_q *next;
    FREE *free_func;
};


/* ETag support is rudimantal;
 * this struct is likely to change
 * Note: "str" points to memory in HttpHeaderEntry (for now)
 *       so ETags should be used as tmp variables only (for now) */

struct _ETag {
    const char *str;		/* quoted-string */
    int weak;			/* true if it is a weak validator */
};

struct _fde_disk {
    DWCB *wrt_handle;
    void *wrt_handle_data;
    dwrite_q *write_q;
    dwrite_q *write_q_tail;
    off_t offset;
};

struct _fileMap {
    int max_n_files;
    int n_files_in_map;
    int toggle;
    int nwords;
    unsigned long *file_map;
};

/*
 * Note: HttpBody is used only for messages with a small content that is
 * known a priory (e.g., error messages).
 */

class MemBuf;

struct _HttpBody {
    /* private */
    MemBuf *mb;
};

#include "SquidString.h"
/* http header extention field */

class HttpHdrExtField
{
    String name;		/* field-name  from HTTP/1.1 (no column after name) */
    String value;		/* field-value from HTTP/1.1 */
};

/* http cache control header field */

class HttpHdrCc
{

public:
    int mask;
    int max_age;
    int s_maxage;
    int max_stale;
    String other;
};

/* some fields can hold either time or etag specs (e.g. If-Range) */

struct _TimeOrTag {
    ETag tag;			/* entity tag */
    time_t time;
    int valid;			/* true if struct is usable */
};

/* per field statistics */

class HttpHeaderFieldStat
{

public:
    HttpHeaderFieldStat() : aliveCount(0), seenCount(0), parsCount(0), errCount(0), repCount(0) {}

    int aliveCount;		/* created but not destroyed (count) */
    int seenCount;		/* #fields we've seen */
    int parsCount;		/* #parsing attempts */
    int errCount;		/* #pasring errors */
    int repCount;		/* #repetitons */
};

/* compiled version of HttpHeaderFieldAttrs plus stats */

class HttpHeaderFieldInfo
{

public:
    HttpHeaderFieldInfo() : id (HDR_ACCEPT), type (ftInvalid) {}

    http_hdr_type id;
    String name;
    field_type type;
    HttpHeaderFieldStat stat;
};

struct _http_state_flags {
    unsigned int proxying:1;
    unsigned int keepalive:1;
    unsigned int only_if_cached:1;
    unsigned int headers_parsed:1;
    unsigned int front_end_https:2;
    unsigned int originpeer:1;
    unsigned int keepalive_broken:1;
    unsigned int abuse_detected:1;
    unsigned int request_sent:1;
    unsigned int do_next_read:1;
    unsigned int consume_body_data:1;
    unsigned int chunked:1;
};

struct _ipcache_addrs {
    Ip::Address *in_addrs;
    unsigned char *bad_mask;
    unsigned char count;
    unsigned char cur;
    unsigned char badcount;
};

struct _domain_ping {
    char *domain;
    int do_ping;		/* boolean */
    domain_ping *next;
};

struct _domain_type {
    char *domain;
    peer_t type;
    domain_type *next;
};

#if USE_CACHE_DIGESTS

/* statistics for cache digests and other hit "predictors" */

struct _cd_guess_stats {
    /* public, read-only */
    int true_hits;
    int false_hits;
    int true_misses;
    int false_misses;
    int close_hits;		/* tmp, remove it later */
};

#endif

class PeerDigest;

struct peer {
    u_int index;
    char *name;
    char *host;
    peer_t type;

    Ip::Address in_addr;

    struct {
        int pings_sent;
        int pings_acked;
        int fetches;
        int rtt;
        int ignored_replies;
        int n_keepalives_sent;
        int n_keepalives_recv;
        time_t probe_start;
        time_t last_query;
        time_t last_reply;
        time_t last_connect_failure;
        time_t last_connect_probe;
        int logged_state;	/* so we can print dead/revived msgs */
        int conn_open;		/* current opened connections */
    } stats;

    struct {
        int version;
        int counts[ICP_END+1];
        u_short port;
    } icp;

#if USE_HTCP
    struct {
        double version;
        int counts[2];
        u_short port;
    } htcp;
#endif

    u_short http_port;
    domain_ping *peer_domain;
    domain_type *typelist;
    acl_access *access;

    struct {
        unsigned int proxy_only:1;
        unsigned int no_query:1;
        unsigned int background_ping:1;
        unsigned int no_digest:1;
        unsigned int default_parent:1;
        unsigned int roundrobin:1;
        unsigned int weighted_roundrobin:1;
        unsigned int mcast_responder:1;
        unsigned int closest_only:1;
#if USE_HTCP
        unsigned int htcp:1;
        unsigned int htcp_oldsquid:1;
        unsigned int htcp_no_clr:1;
        unsigned int htcp_no_purge_clr:1;
        unsigned int htcp_only_clr:1;
        unsigned int htcp_forward_clr:1;
#endif
        unsigned int no_netdb_exchange:1;
#if DELAY_POOLS
        unsigned int no_delay:1;
#endif
        unsigned int allow_miss:1;
        unsigned int carp:1;
        unsigned int userhash:1;
        unsigned int sourcehash:1;
        unsigned int originserver:1;
        unsigned int no_tproxy:1;
#if PEER_MULTICAST_SIBLINGS
        unsigned int mcast_siblings:1;
#endif
    } options;

    int weight;
    int basetime;

    struct {
        double avg_n_members;
        int n_times_counted;
        int n_replies_expected;
        int ttl;
        int id;

        struct {
            unsigned int count_event_pending:1;
            unsigned int counting:1;
        } flags;
    } mcast;
#if USE_CACHE_DIGESTS

    PeerDigest *digest;
    char *digest_url;
#endif

    int tcp_up;			/* 0 if a connect() fails */

    Ip::Address addresses[10];
    int n_addresses;
    int rr_count;
    peer *next;
    int test_fd;

    struct {
        unsigned int hash;
        double load_multiplier;
        double load_factor;	/* normalized weight value */
    } carp;

    struct {
        unsigned int hash;
        double load_multiplier;
        double load_factor;	/* normalized weight value */
    } userhash;

    struct {
        unsigned int hash;
        double load_multiplier;
        double load_factor;	/* normalized weight value */
    } sourcehash;

    char *login;		/* Proxy authorization */
    time_t connect_timeout;
    int connect_fail_limit;
    int max_conn;
    char *domain;		/* Forced domain */
#if USE_SSL

    int use_ssl;
    char *sslcert;
    char *sslkey;
    int sslversion;
    char *ssloptions;
    char *sslcipher;
    char *sslcafile;
    char *sslcapath;
    char *sslcrlfile;
    char *sslflags;
    char *ssldomain;
    SSL_CTX *sslContext;
    SSL_SESSION *sslSession;
#endif

    int front_end_https;
    int connection_auth;
};

struct _net_db_name {
    hash_link hash;		/* must be first */
    net_db_name *next;
    netdbEntry *net_db_entry;
};

struct _net_db_peer {
    const char *peername;
    double hops;
    double rtt;
    time_t expires;
};

struct _netdbEntry {
    hash_link hash;		/* must be first */
    char network[MAX_IPSTRLEN];
    int pings_sent;
    int pings_recv;
    double hops;
    double rtt;
    time_t next_ping_time;
    time_t last_use_time;
    int link_count;
    net_db_name *hosts;
    net_db_peer *peers;
    int n_peers_alloc;
    int n_peers;
};


struct _iostats {

    struct {
        int reads;
        int reads_deferred;
        int read_hist[16];
        int writes;
        int write_hist[16];
    }

    Http, Ftp, Gopher;
};


struct request_flags {
    request_flags(): range(0),nocache(0),ims(0),auth(0),cachable(0),hierarchical(0),loopdetect(0),proxy_keepalive(0),proxying(0),refresh(0),redirected(0),need_validation(0),accelerated(0),ignore_cc(0),intercepted(0),spoof_client_ip(0),internal(0),internalclient(0),must_keepalive(0),destinationIPLookedUp_(0) {
#if HTTP_VIOLATIONS
        nocache_hack = 0;
#endif
#if FOLLOW_X_FORWARDED_FOR
        done_follow_x_forwarded_for = 0;
#endif /* FOLLOW_X_FORWARDED_FOR */
    }

    unsigned int range:1;
    unsigned int nocache:1;
    unsigned int ims:1;
    unsigned int auth:1;
    unsigned int cachable:1;
    unsigned int hierarchical:1;
    unsigned int loopdetect:1;
    unsigned int proxy_keepalive:1;
unsigned int proxying:
    1;	/* this should be killed, also in httpstateflags */
    unsigned int refresh:1;
    unsigned int redirected:1;
    unsigned int need_validation:1;
#if HTTP_VIOLATIONS
    unsigned int nocache_hack:1;	/* for changing/ignoring no-cache requests */
#endif
    unsigned int accelerated:1;
    unsigned int ignore_cc:1;
    unsigned int intercepted:1;  /**< transparently intercepted request */
    unsigned int spoof_client_ip:1;  /**< spoof client ip if possible */
    unsigned int internal:1;
    unsigned int internalclient:1;
    unsigned int must_keepalive:1;
    unsigned int connection_auth:1; /** Request wants connection oriented auth */
    unsigned int connection_auth_disabled:1; /** Connection oriented auth can not be supported */
    unsigned int connection_proxy_auth:1; /** Request wants connection oriented auth */
    unsigned int pinned:1;      /* Request sent on a pinned connection */
    unsigned int auth_sent:1;   /* Authentication forwarded */
    unsigned int no_direct:1;	/* Deny direct forwarding unless overriden by always_direct. Used in accelerator mode */

    // When adding new flags, please update cloneAdaptationImmune() as needed.

    bool resetTCP() const;
    void setResetTCP();
    void clearResetTCP();
    void destinationIPLookupCompleted();
    bool destinationIPLookedUp() const;

    // returns a partial copy of the flags that includes only those flags
    // that are safe for a related (e.g., ICAP-adapted) request to inherit
    request_flags cloneAdaptationImmune() const;

#if FOLLOW_X_FORWARDED_FOR
    unsigned int done_follow_x_forwarded_for;
#endif /* FOLLOW_X_FORWARDED_FOR */
private:

    unsigned int reset_tcp:1;
    unsigned int destinationIPLookedUp_:1;
};

struct _link_list {
    void *ptr;

    struct _link_list *next;
};

struct _cachemgr_passwd {
    char *passwd;
    wordlist *actions;
    cachemgr_passwd *next;
};

struct _refresh_t {
    const char *pattern;
    regex_t compiled_pattern;
    time_t min;
    double pct;
    time_t max;
    refresh_t *next;

    struct {
        unsigned int icase:1;
        unsigned int refresh_ims:1;
        unsigned int store_stale:1;
#if HTTP_VIOLATIONS
        unsigned int override_expire:1;
        unsigned int override_lastmod:1;
        unsigned int reload_into_ims:1;
        unsigned int ignore_reload:1;
        unsigned int ignore_no_cache:1;
        unsigned int ignore_no_store:1;
        unsigned int ignore_must_revalidate:1;
        unsigned int ignore_private:1;
        unsigned int ignore_auth:1;
#endif
    } flags;
};

/*
 * "very generic" histogram;
 * see important comments on hbase_f restrictions in StatHist.c
 */

struct _StatHist {
    int *bins;
    int capacity;
    double min;
    double max;
    double scale;
    hbase_f *val_in;		/* e.g., log() for log-based histogram */
    hbase_f *val_out;		/* e.g., exp() for log based histogram */
};

/*
 * if you add a field to StatCounters,
 * you MUST sync statCountersInitSpecial, statCountersClean, and statCountersCopy
 */

struct _StatCounters {

    struct {
        int clients;
        int requests;
        int hits;
        int mem_hits;
        int disk_hits;
        int errors;
        kb_t kbytes_in;
        kb_t kbytes_out;
        kb_t hit_kbytes_out;
        StatHist miss_svc_time;
        StatHist nm_svc_time;
        StatHist nh_svc_time;
        StatHist hit_svc_time;
        StatHist all_svc_time;
    } client_http;

    struct {

        struct {
            int requests;
            int errors;
            kb_t kbytes_in;
            kb_t kbytes_out;
        } all , http, ftp, other;
    } server;

    struct {
        int pkts_sent;
        int queries_sent;
        int replies_sent;
        int pkts_recv;
        int queries_recv;
        int replies_recv;
        int hits_sent;
        int hits_recv;
        int replies_queued;
        int replies_dropped;
        kb_t kbytes_sent;
        kb_t q_kbytes_sent;
        kb_t r_kbytes_sent;
        kb_t kbytes_recv;
        kb_t q_kbytes_recv;
        kb_t r_kbytes_recv;
        StatHist query_svc_time;
        StatHist reply_svc_time;
        int query_timeouts;
        int times_used;
    } icp;

    struct {
        int pkts_sent;
        int pkts_recv;
    } htcp;

    struct {
        int requests;
    } unlink;

    struct {
        StatHist svc_time;
    } dns;

    struct {
        int times_used;
        kb_t kbytes_sent;
        kb_t kbytes_recv;
        kb_t memory;
        int msgs_sent;
        int msgs_recv;
#if USE_CACHE_DIGESTS

        cd_guess_stats guess;
#endif

        StatHist on_xition_count;
    } cd;

    struct {
        int times_used;
    } netdb;
    int page_faults;
    unsigned long int select_loops;
    int select_fds;
    double select_time;
    double cputime;

    struct timeval timestamp;
    StatHist comm_icp_incoming;
    StatHist comm_dns_incoming;
    StatHist comm_http_incoming;
    StatHist select_fds_hist;

    struct {
        struct {
            int opens;
            int closes;
            int reads;
            int writes;
            int seeks;
            int unlinks;
        } disk;

        struct {
            int accepts;
            int sockets;
            int connects;
            int binds;
            int closes;
            int reads;
            int writes;
            int recvfroms;
            int sendtos;
        } sock;
        int selects;
    } syscalls;
    int aborted_requests;

    struct {
        int files_cleaned;
        int outs;
        int ins;
    } swap;
};

/* per header statistics */

struct _HttpHeaderStat {
    const char *label;
    HttpHeaderMask *owner_mask;

    StatHist hdrUCountDistr;
    StatHist fieldTypeDistr;
    StatHist ccTypeDistr;
    StatHist scTypeDistr;

    int parsedCount;
    int ccParsedCount;
    int scParsedCount;
    int destroyedCount;
    int busyDestroyedCount;
};


struct _CacheDigest {
    /* public, read-only */
    char *mask;			/* bit mask */
    int mask_size;		/* mask size in bytes */
    int capacity;		/* expected maximum for .count, not a hard limit */
    int bits_per_entry;		/* number of bits allocated for each entry from capacity */
    int count;			/* number of digested entries */
    int del_count;		/* number of deletions performed so far */
};


struct _store_rebuild_data {
    int objcount;		/* # objects successfully reloaded */
    int expcount;		/* # objects expired */
    int scancount;		/* # entries scanned or read from state file */
    int clashcount;		/* # swapfile clashes avoided */
    int dupcount;		/* # duplicates purged */
    int cancelcount;		/* # SWAP_LOG_DEL objects purged */
    int invalid;		/* # bad lines */
    int badflags;		/* # bad e->flags */
    int bad_log_op;
    int zero_object_sz;
};

class logformat_token;

struct _logformat {
    char *name;
    logformat_token *format;
    logformat *next;
};

class Logfile;

struct _customlog {
    char *filename;
    ACLList *aclList;
    logformat *logFormat;
    Logfile *logfile;
    customlog *next;
    customlog_type type;
};

#endif /* SQUID_STRUCTS_H */<|MERGE_RESOLUTION|>--- conflicted
+++ resolved
@@ -610,11 +610,8 @@
 
     char *accept_filter;
     int umask;
-<<<<<<< HEAD
+    int max_filedescriptors;
     int workers;
-=======
-    int max_filedescriptors;
->>>>>>> 38075550
 
 #if USE_LOADABLE_MODULES
     wordlist *loadable_module_names;
