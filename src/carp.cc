--- conflicted
+++ resolved
@@ -57,15 +57,13 @@
 
     /* find out which peers we have */
 
-<<<<<<< HEAD
-    for (const auto &p: CurrentCachePeers()) {
-=======
     RawCachePeers rawCarpPeers;
-    for (auto p = Config.peers; p; p = p->next) {
+    for (const auto &peer: CurrentCachePeers()) {
+        const auto p = peer.get();
+
         if (!cbdataReferenceValid(p))
             continue;
 
->>>>>>> 8319d478
         if (!p->options.carp)
             continue;
 
@@ -82,24 +80,9 @@
     if (rawCarpPeers.empty())
         return;
 
-<<<<<<< HEAD
-    carp_peers = (CachePeer **)xcalloc(n_carp_peers, sizeof(*carp_peers));
-
-    auto P = carp_peers;
-    /* Build a list of the found peers and calculate hashes and load factors */
-    for (const auto &peer: CurrentCachePeers()) {
-        const auto p = peer.get();
-
-        if (!p->options.carp)
-            continue;
-
-        if (p->weight == 0)
-            continue;
-
-=======
     /* calculate hashes and load factors */
     for (const auto p: rawCarpPeers) {
->>>>>>> 8319d478
+
         /* calculate this peers hash */
         p->carp.hash = 0;
 
@@ -138,11 +121,7 @@
 
     for (size_t k = 1; k <= K; ++k) {
         double Kk1 = (double) (K - k + 1);
-<<<<<<< HEAD
-        const auto p = carp_peers[k - 1];
-=======
         const auto p = rawCarpPeers[k - 1];
->>>>>>> 8319d478
         p->carp.load_multiplier = (Kk1 * (p->carp.load_factor - P_last)) / Xn;
         p->carp.load_multiplier += pow(X_last, Kk1);
         p->carp.load_multiplier = pow(p->carp.load_multiplier, 1.0 / Kk1);
@@ -242,23 +221,15 @@
                       "Factor",
                       "Actual");
 
-<<<<<<< HEAD
-    for (const auto &p: CurrentCachePeers())
-=======
     for (const auto &p: TheCarpPeers) {
         if (!p)
             continue;
->>>>>>> 8319d478
         sumfetches += p->stats.fetches;
     }
 
-<<<<<<< HEAD
-    for (const auto &p: CurrentCachePeers()) {
-=======
     for (const auto &p: TheCarpPeers) {
         if (!p)
             continue;
->>>>>>> 8319d478
         storeAppendPrintf(sentry, "%24s %10x %10f %10f %10f\n",
                           p->name, p->carp.hash,
                           p->carp.load_multiplier,
