--- conflicted
+++ resolved
@@ -6,7 +6,6 @@
 #include "HttpHeader.h"
 #include "RefCount.h"
 #include "SquidString.h"
-#include "adaptation/DynamicGroupCfg.h"
 
 namespace Adaptation
 {
@@ -44,8 +43,6 @@
     /// returns true, fills the value, and resets iff next services were set
     bool extractNextServices(String &value);
 
-<<<<<<< HEAD
-=======
     /// store the last meta header fields received from the adaptation service
     void recordMeta(const HttpHeader *lm);
 
@@ -55,7 +52,6 @@
     /// All REQMOD and RESPMOD meta headers merged. Last field wins conflicts.
     HttpHeader allMeta;
 
->>>>>>> ba752c5b
     /// sets future services for the Adaptation::AccessCheck to notice
     void setFutureServices(const DynamicGroupCfg &services);
 
