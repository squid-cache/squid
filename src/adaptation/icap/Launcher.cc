--- conflicted
+++ resolved
@@ -141,14 +141,8 @@
         return true;
 
     ACLFilledChecklist *cl =
-<<<<<<< HEAD
         new ACLFilledChecklist(TheConfig.repeat, info.icapRequest);
-    cl->reply = info.icapReply;
-    HTTPMSGLOCK(cl->reply);
-=======
-        new ACLFilledChecklist(TheConfig.repeat, info.icapRequest, dash_str);
     cl->updateReply(info.icapReply);
->>>>>>> e5827d49
 
     bool result = cl->fastCheck().allowed();
     delete cl;
