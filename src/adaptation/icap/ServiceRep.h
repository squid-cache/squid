
/*
 * $Id$
 *
 *
 * SQUID Web Proxy Cache          http://www.squid-cache.org/
 * ----------------------------------------------------------
 *
 *  Squid is the result of efforts by numerous individuals from
 *  the Internet community; see the CONTRIBUTORS file for full
 *  details.   Many organizations have provided support for Squid's
 *  development; see the SPONSORS file for full details.  Squid is
 *  Copyrighted (C) 2001 by the Regents of the University of
 *  California; see the COPYRIGHT file for full details.  Squid
 *  incorporates software developed and/or copyrighted by other
 *  sources; see the CREDITS file for full details.
 *
 *  This program is free software; you can redistribute it and/or modify
 *  it under the terms of the GNU General Public License as published by
 *  the Free Software Foundation; either version 2 of the License, or
 *  (at your option) any later version.
 *
 *  This program is distributed in the hope that it will be useful,
 *  but WITHOUT ANY WARRANTY; without even the implied warranty of
 *  MERCHANTABILITY or FITNESS FOR A PARTICULAR PURPOSE.  See the
 *  GNU General Public License for more details.
 *
 *  You should have received a copy of the GNU General Public License
 *  along with this program; if not, write to the Free Software
 *  Foundation, Inc., 59 Temple Place, Suite 330, Boston, MA 02111, USA.
 *
 */

#ifndef SQUID_ICAPSERVICEREP_H
#define SQUID_ICAPSERVICEREP_H

#include "cbdata.h"
#include "FadingCounter.h"
#include "adaptation/Service.h"
#include "adaptation/forward.h"
#include "adaptation/Initiator.h"
#include "adaptation/icap/Elements.h"
#include "base/AsyncJobCalls.h"
#include "comm.h"
#include "pconn.h"
#include <deque>

namespace Adaptation
{
namespace Icap
{

class Options;
class OptXact;

/* The ICAP service representative maintains information about a single ICAP
   service that Squid communicates with. The representative initiates OPTIONS
   requests to the service to keep cached options fresh. One ICAP server may
   host many ICAP services. */

/*
 * A service with a fresh cached OPTIONS response and without many failures
 * is an "up" service. All other services are "down". A service is "probed"
 * if we tried to get an OPTIONS response from it and succeeded or failed.
 * A probed down service is called "broken".
 *
 * The number of failures required to bring an up service down is determined
 * by icap_service_failure_limit in squid.conf.
 *
 * As a bootstrapping mechanism, ICAP transactions wait for an unprobed
 * service to get a fresh OPTIONS response (see the callWhenReady method).
 * The waiting callback is called when the OPTIONS transaction completes,
 * even if the service is now broken.
 *
 * We do not initiate ICAP transactions with a broken service, but will
 * eventually retry to fetch its options in hope to bring the service up.
 *
 * A service that should no longer be used after Squid reconfiguration is
 * treated as if it does not have a fresh cached OPTIONS response. We do
 * not try to fetch fresh options for such a service. It should be
 * auto-destroyed by refcounting when no longer used.
 */


class ServiceRep : public RefCountable, public Adaptation::Service,
        public Adaptation::Initiator
{

public:
    typedef RefCount<ServiceRep> Pointer;

public:
    explicit ServiceRep(const ServiceConfigPointer &aConfig);
    virtual ~ServiceRep();

    virtual void finalize();

    void invalidate(); // call when the service is no longer needed or valid

    virtual bool probed() const; // see comments above
    virtual bool up() const; // see comments above
    bool availableForNew() const; ///< a new transaction may start communicating with the service
    bool availableForOld() const; ///< a transaction notified about connection slot availability may start communicating with the service

    virtual Initiate *makeXactLauncher(HttpMsg *virginHeader, HttpRequest *virginCause);

    void callWhenAvailable(AsyncCall::Pointer &cb, bool priority = false);
    void callWhenReady(AsyncCall::Pointer &cb);

    // the methods below can only be called on an up() service
    bool wantsUrl(const String &urlPath) const;
    bool wantsPreview(const String &urlPath, size_t &wantedSize) const;
    bool allows204() const;
    bool allows206() const;
<<<<<<< HEAD
    int getConnection(bool isRetriable, bool &isReused);
    void putConnection(int fd, bool isReusable, bool sendReset, const char *comment);
    void noteConnectionUse(int fd);
=======
    Comm::ConnectionPointer getConnection(bool isRetriable, bool &isReused);
    void putConnection(const Comm::ConnectionPointer &conn, bool isReusable, const char *comment);
    void noteConnectionUse(const Comm::ConnectionPointer &conn);
    void noteConnectionFailed(const char *comment);
>>>>>>> 04c47380

    void noteFailure(); // called by transactions to report service failure

    void noteNewWaiter() {theAllWaiters++;} ///< New xaction waiting for service to be up or available
    void noteGoneWaiter(); ///< An xaction is not waiting any more for service to be available
    bool existWaiters() const {return (theAllWaiters > 0);} ///< if there are xactions waiting for the service to be available

    //AsyncJob virtual methods
    virtual bool doneAll() const { return Adaptation::Initiator::doneAll() && false;}
    virtual void callException(const std::exception &e);

    virtual void detach();
    virtual bool detached() const;

public: // treat these as private, they are for callbacks only
    void noteTimeToUpdate();
    void noteTimeToNotify();

    // receive either an ICAP OPTIONS response header or an abort message
    virtual void noteAdaptationAnswer(const Answer &answer);

private:
    // stores Prepare() callback info

    struct Client {
        Pointer service; // one for each client to preserve service
        AsyncCall::Pointer callback;
    };

    typedef Vector<Client> Clients;
    // TODO: rename to theUpWaiters
    Clients theClients; // all clients waiting for a call back

    Options *theOptions;
    CbcPointer<Adaptation::Initiate> theOptionsFetcher; // pending ICAP OPTIONS transaction
    time_t theLastUpdate; // time the options were last updated

    /// FIFO queue of xactions waiting for a connection slot and not yet notified
    /// about it; xaction is removed when notification is scheduled
    std::deque<Client> theNotificationWaiters;
    int theBusyConns;   ///< number of connections given to active transactions
    /// number of xactions waiting for a connection slot (notified and not)
    /// the number is decreased after the xaction receives notification
    int theAllWaiters;
    int theMaxConnections; ///< the maximum allowed connections to the service
    // TODO: use a better type like the FadingCounter for connOverloadReported
    mutable bool connOverloadReported; ///< whether we reported exceeding theMaxConnections
    IdleConnList *theIdleConns; ///< idle persistent connection pool

    FadingCounter theSessionFailures;
    const char *isSuspended; // also stores suspension reason for debugging

    bool notifying; // may be true in any state except for the initial
    bool updateScheduled; // time-based options update has been scheduled

private:
    ICAP::Method parseMethod(const char *) const;
    ICAP::VectPoint parseVectPoint(const char *) const;

    void suspend(const char *reason);

    bool hasOptions() const;
    bool needNewOptions() const;
    time_t optionsFetchTime() const;

    void scheduleUpdate(time_t when);
    void scheduleNotification();

    void startGettingOptions();
    void handleNewOptions(Options *newOptions);
    void changeOptions(Options *newOptions);
    void checkOptions();

    void announceStatusChange(const char *downPhrase, bool important) const;

    /// Set the maximum allowed connections for the service
    void setMaxConnections();
    /// The number of connections which excess the Max-Connections limit
    int excessConnections() const;
    /**
     * The available connections slots to the ICAP server
     \return the available slots, or -1 if there is no limit on allowed connections
     */
    int availableConnections() const;
    /**
     * If there are xactions waiting for the service to be available, notify
     * as many xactions as the available connections slots.
     */
    void busyCheckpoint();

    const char *status() const;

    mutable bool wasAnnouncedUp; // prevent sequential same-state announcements
    bool isDetached;
    CBDATA_CLASS2(ServiceRep);
};

class ModXact;
/// Custom dialer to call Service::noteNewWaiter and noteGoneWaiter
/// to maintain Service idea of waiting and being-notified transactions.
class ConnWaiterDialer: public NullaryMemFunT<ModXact>
{
public:
    typedef NullaryMemFunT<ModXact> Parent;
    ServiceRep::Pointer theService;
    ConnWaiterDialer(const CbcPointer<ModXact> &xact, Parent::Method aHandler);
    ConnWaiterDialer(const Adaptation::Icap::ConnWaiterDialer &aConnWaiter);
    ~ConnWaiterDialer();
};

} // namespace Icap
} // namespace Adaptation

#endif /* SQUID_ICAPSERVICEREP_H */<|MERGE_RESOLUTION|>--- conflicted
+++ resolved
@@ -112,16 +112,10 @@
     bool wantsPreview(const String &urlPath, size_t &wantedSize) const;
     bool allows204() const;
     bool allows206() const;
-<<<<<<< HEAD
-    int getConnection(bool isRetriable, bool &isReused);
-    void putConnection(int fd, bool isReusable, bool sendReset, const char *comment);
-    void noteConnectionUse(int fd);
-=======
     Comm::ConnectionPointer getConnection(bool isRetriable, bool &isReused);
-    void putConnection(const Comm::ConnectionPointer &conn, bool isReusable, const char *comment);
+    void putConnection(const Comm::ConnectionPointer &conn, bool isReusable, bool sendReset, const char *comment);
     void noteConnectionUse(const Comm::ConnectionPointer &conn);
     void noteConnectionFailed(const char *comment);
->>>>>>> 04c47380
 
     void noteFailure(); // called by transactions to report service failure
 
