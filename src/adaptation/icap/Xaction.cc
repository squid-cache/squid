/*
 * DEBUG: section 93    ICAP (RFC 3507) Client
 */

#include "squid.h"
#include "comm.h"
#include "comm/Connection.h"
#include "comm/ConnOpener.h"
#include "CommCalls.h"
#include "HttpMsg.h"
#include "adaptation/icap/Xaction.h"
#include "adaptation/icap/Launcher.h"
#include "adaptation/icap/Config.h"
#include "base/TextException.h"
#include "pconn.h"
#include "HttpRequest.h"
#include "HttpReply.h"
#include "acl/FilledChecklist.h"
#include "icap_log.h"
#include "fde.h"
#include "SquidTime.h"

static PconnPool *icapPconnPool = new PconnPool("ICAP Servers");


//CBDATA_NAMESPACED_CLASS_INIT(Adaptation::Icap, Xaction);

Adaptation::Icap::Xaction::Xaction(const char *aTypeName,
                                   Adaptation::Icap::ServiceRep::Pointer &aService):
        AsyncJob(aTypeName),
        Adaptation::Initiate(aTypeName),
        icapRequest(NULL),
        icapReply(NULL),
        attempts(0),
        connection(NULL),
        theService(aService),
        commBuf(NULL), commBufSize(0),
        commEof(false),
        reuseConnection(true),
        isRetriable(true),
        isRepeatable(true),
        ignoreLastWrite(false),
        connector(NULL), reader(NULL), writer(NULL), closer(NULL)
{
    debugs(93,3, typeName << " constructed, this=" << this <<
           " [icapx" << id << ']'); // we should not call virtual status() here
    icapRequest = HTTPMSGLOCK(new HttpRequest);
    icap_tr_start = current_time;
}

Adaptation::Icap::Xaction::~Xaction()
{
    debugs(93,3, typeName << " destructed, this=" << this <<
           " [icapx" << id << ']'); // we should not call virtual status() here
    HTTPMSGUNLOCK(icapRequest);
    HTTPMSGUNLOCK(icapReply);
}

Adaptation::Icap::ServiceRep &
Adaptation::Icap::Xaction::service()
{
    Must(theService != NULL);
    return *theService;
}

void Adaptation::Icap::Xaction::disableRetries()
{
    debugs(93,5, typeName << (isRetriable ? " from now on" : " still") <<
           " cannot be retried " << status());
    isRetriable = false;
}

void Adaptation::Icap::Xaction::disableRepeats(const char *reason)
{
    debugs(93,5, typeName << (isRepeatable ? " from now on" : " still") <<
           " cannot be repeated because " << reason << status());
    isRepeatable = false;
}

void Adaptation::Icap::Xaction::start()
{
    Adaptation::Initiate::start();

    readBuf.init(SQUID_TCP_SO_RCVBUF, SQUID_TCP_SO_RCVBUF);
    commBuf = (char*)memAllocBuf(SQUID_TCP_SO_RCVBUF, &commBufSize);
    // make sure maximum readBuf space does not exceed commBuf size
    Must(static_cast<size_t>(readBuf.potentialSpaceSize()) <= commBufSize);
}

// TODO: obey service-specific, OPTIONS-reported connection limit
void Adaptation::Icap::Xaction::openConnection()
{
    Ip::Address client_addr;

    Must(!haveConnection());

    const Adaptation::Service &s = service();

    if (!TheConfig.reuse_connections)
        disableRetries(); // this will also safely drain pconn pool

    connection = new Comm::Connection;

    /* NP: set these here because it applies whether a pconn or a new conn is used */

    // TODO: Avoid blocking lookup if s.cfg().host is a hostname
    connection->remote = s.cfg().host.termedBuf();
    connection->remote.SetPort(s.cfg().port);

    // TODO: check whether NULL domain is appropriate here
    connection->fd = icapPconnPool->pop(s.cfg().host.termedBuf(), s.cfg().port, NULL, client_addr, isRetriable);
    if (connection->isOpen()) {
        debugs(93,3, HERE << "reused pconn FD " << connection->fd);

        // fake the connect callback
        // TODO: can we sync call Adaptation::Icap::Xaction::noteCommConnected here instead?
        typedef CommCbMemFunT<Adaptation::Icap::Xaction, CommConnectCbParams> Dialer;
<<<<<<< HEAD
        Dialer dialer(this, &Adaptation::Icap::Xaction::noteCommConnected);
        dialer.params.fd = connection->fd;
=======
        CbcPointer<Xaction> self(this);
        Dialer dialer(self, &Adaptation::Icap::Xaction::noteCommConnected);
        dialer.params.fd = connection;
>>>>>>> 4633314e
        dialer.params.flag = COMM_OK;
        // fake other parameters by copying from the existing connection
        connector = asyncCall(93,3, "Adaptation::Icap::Xaction::noteCommConnected", dialer);
        ScheduleCallHere(connector);
        return;
    }

    disableRetries(); // we only retry pconn failures

<<<<<<< HEAD
    typedef CommCbMemFunT<Adaptation::Icap::Xaction, CommConnectCbParams> ConnectDialer;
    connector = asyncCall(93,3, "Adaptation::Icap::Xaction::noteCommConnected",
                          ConnectDialer(this, &Adaptation::Icap::Xaction::noteCommConnected));

    Comm::ConnOpener *cs = new Comm::ConnOpener(connection, connector, TheConfig.connect_timeout(service().cfg().bypass));
    cs->setHost(s.cfg().host.termedBuf());
    AsyncJob::AsyncStart(cs);
=======
    Ip::Address outgoing;
    if (!Ip::EnableIpv6 && !outgoing.SetIPv4()) {
        debugs(31, DBG_CRITICAL, "ERROR: IPv6 is disabled. " << outgoing << " is not an IPv4 address.");
        dieOnConnectionFailure(); // throws
    }
    /* split-stack for now requires default IPv4-only socket */
    if (Ip::EnableIpv6&IPV6_SPECIAL_SPLITSTACK && outgoing.IsAnyAddr() && !s.cfg().ipv6) {
        outgoing.SetIPv4();
    }

    connection = comm_open(SOCK_STREAM, 0, outgoing,
                           COMM_NONBLOCKING, s.cfg().uri.termedBuf());

    if (connection < 0)
        dieOnConnectionFailure(); // throws

    debugs(93,3, typeName << " opens connection to " << s.cfg().host << ":" << s.cfg().port);

    // TODO: service bypass status may differ from that of a transaction
    typedef CommCbMemFunT<Adaptation::Icap::Xaction, CommTimeoutCbParams> TimeoutDialer;
    AsyncCall::Pointer timeoutCall = JobCallback(93, 5,
                                     TimeoutDialer, this, Adaptation::Icap::Xaction::noteCommTimedout);
    commSetTimeout(connection, TheConfig.connect_timeout(
                       service().cfg().bypass), timeoutCall);

    typedef CommCbMemFunT<Adaptation::Icap::Xaction, CommCloseCbParams> CloseDialer;
    closer = JobCallback(93, 5,
                         CloseDialer, this, Adaptation::Icap::Xaction::noteCommClosed);
    comm_add_close_handler(connection, closer);

    typedef CommCbMemFunT<Adaptation::Icap::Xaction, CommConnectCbParams> ConnectDialer;
    connector = JobCallback(93,3,
                            ConnectDialer, this, Adaptation::Icap::Xaction::noteCommConnected);
    commConnectStart(connection, s.cfg().host.termedBuf(), s.cfg().port, connector);
>>>>>>> 4633314e
}

/*
 * This event handler is necessary to work around the no-rentry policy
 * of Adaptation::Icap::Xaction::callStart()
 */
#if 0
void
Adaptation::Icap::Xaction::reusedConnection(void *data)
{
    debugs(93, 5, HERE << "reused connection");
    Adaptation::Icap::Xaction *x = (Adaptation::Icap::Xaction*)data;
    x->noteCommConnected(COMM_OK);
}
#endif

void Adaptation::Icap::Xaction::closeConnection()
{
    if (haveConnection()) {

        if (closer != NULL) {
            comm_remove_close_handler(connection->fd, closer);
            closer = NULL;
        }

        cancelRead(); // may not work

        if (reuseConnection && !doneWithIo()) {
            //status() adds leading spaces.
            debugs(93,5, HERE << "not reusing pconn due to pending I/O" << status());
            reuseConnection = false;
        }

        if (reuseConnection) {
            Ip::Address client_addr;
            //status() adds leading spaces.
            debugs(93,3, HERE << "pushing pconn" << status());
            AsyncCall::Pointer call = NULL;
            commSetTimeout(connection->fd, -1, call);
            icapPconnPool->push(connection->fd, theService->cfg().host.termedBuf(),
                                theService->cfg().port, NULL, client_addr);
            disableRetries();
            connection->fd = -1; // prevent premature real closing.
        } else {
            //status() adds leading spaces.
            debugs(93,3, HERE << "closing pconn" << status());
            // comm_close will clear timeout
            connection->close();
        }

        writer = NULL;
        reader = NULL;
        connector = NULL;
        connection = NULL;
    }
}

// connection with the ICAP service established
void Adaptation::Icap::Xaction::noteCommConnected(const CommConnectCbParams &io)
{
    if (io.flag == COMM_TIMEOUT) {
        handleCommTimedout();
        return;
    }

    Must(connector != NULL);
    connector = NULL;

    if (io.flag != COMM_OK)
        dieOnConnectionFailure(); // throws

    typedef CommCbMemFunT<Adaptation::Icap::Xaction, CommCloseCbParams> CloseDialer;
    closer =  asyncCall(93, 5, "Adaptation::Icap::Xaction::noteCommClosed",
                        CloseDialer(this,&Adaptation::Icap::Xaction::noteCommClosed));
    comm_add_close_handler(io.conn->fd, closer);

    fd_table[io.conn->fd].noteUse(icapPconnPool);

    handleCommConnected();
}

void Adaptation::Icap::Xaction::dieOnConnectionFailure()
{
    debugs(93, 2, HERE << typeName <<
           " failed to connect to " << service().cfg().uri);
    throw TexcHere("cannot connect to the ICAP service");
}

void Adaptation::Icap::Xaction::scheduleWrite(MemBuf &buf)
{
    Must(haveConnection());

    // comm module will free the buffer
    typedef CommCbMemFunT<Adaptation::Icap::Xaction, CommIoCbParams> Dialer;
    writer = JobCallback(93,3,
                         Dialer, this, Adaptation::Icap::Xaction::noteCommWrote);

    comm_write_mbuf(connection->fd, &buf, writer);
    updateTimeout();
}

void Adaptation::Icap::Xaction::noteCommWrote(const CommIoCbParams &io)
{
    Must(writer != NULL);
    writer = NULL;

    if (ignoreLastWrite) {
        // a hack due to comm inability to cancel a pending write
        ignoreLastWrite = false;
        debugs(93, 7, HERE << "ignoring last write; status: " << io.flag);
    } else {
        Must(io.flag == COMM_OK);
        al.icap.bytesSent += io.size;
        updateTimeout();
        handleCommWrote(io.size);
    }
}

// communication timeout with the ICAP service
void Adaptation::Icap::Xaction::noteCommTimedout(const CommTimeoutCbParams &io)
{
    handleCommTimedout();
}

void Adaptation::Icap::Xaction::handleCommTimedout()
{
    debugs(93, 2, HERE << typeName << " failed: timeout with " <<
           theService->cfg().methodStr() << " " <<
           theService->cfg().uri << status());
    reuseConnection = false;
    throw TexcHere(connector != NULL ?
                   "timed out while connecting to the ICAP service" :
                   "timed out while talking to the ICAP service");
}

// unexpected connection close while talking to the ICAP service
void Adaptation::Icap::Xaction::noteCommClosed(const CommCloseCbParams &io)
{
    closer = NULL;
    handleCommClosed();
}

void Adaptation::Icap::Xaction::handleCommClosed()
{
    mustStop("ICAP service connection externally closed");
}

void Adaptation::Icap::Xaction::callException(const std::exception  &e)
{
    setOutcome(xoError);
    service().noteFailure();
    Adaptation::Initiate::callException(e);
}


void Adaptation::Icap::Xaction::callEnd()
{
    if (doneWithIo()) {
        debugs(93, 5, HERE << typeName << " done with I/O" << status());
        closeConnection();
    }
    Adaptation::Initiate::callEnd(); // may destroy us
}

bool Adaptation::Icap::Xaction::doneAll() const
{
    return !connector && !reader && !writer && Adaptation::Initiate::doneAll();
}

void Adaptation::Icap::Xaction::updateTimeout()
{
    Must(haveConnection());

    if (reader != NULL || writer != NULL) {
        // restart the timeout before each I/O
        // XXX: why does Config.Timeout lacks a write timeout?
        // TODO: service bypass status may differ from that of a transaction
        typedef CommCbMemFunT<Adaptation::Icap::Xaction, CommTimeoutCbParams> TimeoutDialer;
        AsyncCall::Pointer call = JobCallback(93,5,
                                              TimeoutDialer, this, Adaptation::Icap::Xaction::noteCommTimedout);

        commSetTimeout(connection->fd,
                       TheConfig.io_timeout(service().cfg().bypass), call);
    } else {
        // clear timeout when there is no I/O
        // Do we need a lifetime timeout?
        AsyncCall::Pointer call = NULL;
        commSetTimeout(connection->fd, -1, call);
    }
}

void Adaptation::Icap::Xaction::scheduleRead()
{
    Must(haveConnection());
    Must(!reader);
    Must(readBuf.hasSpace());

    /*
     * See comments in Adaptation::Icap::Xaction.h about why we use commBuf
     * here instead of reading directly into readBuf.buf.
     */
    typedef CommCbMemFunT<Adaptation::Icap::Xaction, CommIoCbParams> Dialer;
    reader = JobCallback(93,3,
                         Dialer, this, Adaptation::Icap::Xaction::noteCommRead);

    comm_read(connection->fd, commBuf, readBuf.spaceSize(), reader);
    updateTimeout();
}

// comm module read a portion of the ICAP response for us
void Adaptation::Icap::Xaction::noteCommRead(const CommIoCbParams &io)
{
    Must(reader != NULL);
    reader = NULL;

    Must(io.flag == COMM_OK);
    Must(io.size >= 0);

    al.icap.bytesRead+=io.size;

    updateTimeout();

    debugs(93, 3, HERE << "read " << io.size << " bytes");

    /*
     * See comments in Adaptation::Icap::Xaction.h about why we use commBuf
     * here instead of reading directly into readBuf.buf.
     */

    if (io.size > 0) {
        readBuf.append(commBuf, io.size);
        disableRetries(); // because pconn did not fail
    } else {
        reuseConnection = false;
        commEof = true;
    }

    handleCommRead(io.size);
}

void Adaptation::Icap::Xaction::cancelRead()
{
    if (reader != NULL) {
        Must(haveConnection());
        comm_read_cancel(connection->fd, reader);
        reader = NULL;
    }
}

bool Adaptation::Icap::Xaction::parseHttpMsg(HttpMsg *msg)
{
    debugs(93, 5, HERE << "have " << readBuf.contentSize() << " head bytes to parse");

    http_status error = HTTP_STATUS_NONE;
    const bool parsed = msg->parse(&readBuf, commEof, &error);
    Must(parsed || !error); // success or need more data

    if (!parsed) {	// need more data
        Must(mayReadMore());
        msg->reset();
        return false;
    }

    readBuf.consume(msg->hdr_sz);
    return true;
}

bool Adaptation::Icap::Xaction::mayReadMore() const
{
    return !doneReading() && // will read more data
           readBuf.hasSpace();  // have space for more data
}

bool Adaptation::Icap::Xaction::doneReading() const
{
    return commEof;
}

bool Adaptation::Icap::Xaction::doneWriting() const
{
    return !writer;
}

bool Adaptation::Icap::Xaction::doneWithIo() const
{
    return haveConnection() &&
           !connector && !reader && !writer && // fast checks, some redundant
           doneReading() && doneWriting();
}

bool Adaptation::Icap::Xaction::haveConnection() const
{
    return connection != NULL && connection->isOpen();
}

// initiator aborted
void Adaptation::Icap::Xaction::noteInitiatorAborted()
{

    if (theInitiator.set()) {
        clearInitiator();
        mustStop("initiator aborted");
    }

}

void Adaptation::Icap::Xaction::setOutcome(const Adaptation::Icap::XactOutcome &xo)
{
    if (al.icap.outcome != xoUnknown) {
        debugs(93, 3, HERE << "Warning: reseting outcome: from " <<
               al.icap.outcome << " to " << xo);
    } else {
        debugs(93, 4, HERE << xo);
    }
    al.icap.outcome = xo;
}

// This 'last chance' method is called before a 'done' transaction is deleted.
// It is wrong to call virtual methods from a destructor. Besides, this call
// indicates that the transaction will terminate as planned.
void Adaptation::Icap::Xaction::swanSong()
{
    // kids should sing first and then call the parent method.

    closeConnection(); // TODO: rename because we do not always close

    if (!readBuf.isNull())
        readBuf.clean();

    if (commBuf)
        memFreeBuf(commBufSize, commBuf);

    tellQueryAborted();

    maybeLog();

    Adaptation::Initiate::swanSong();
}

void Adaptation::Icap::Xaction::tellQueryAborted()
{
    if (theInitiator.set()) {
        Adaptation::Icap::XactAbortInfo abortInfo(icapRequest, icapReply,
                retriable(), repeatable());
        Launcher *launcher = dynamic_cast<Launcher*>(theInitiator.get());
        // launcher may be nil if initiator is invalid
        CallJobHere1(91,5, CbcPointer<Launcher>(launcher),
                     Launcher, noteXactAbort, abortInfo);
        clearInitiator();
    }
}


void Adaptation::Icap::Xaction::maybeLog()
{
    if (IcapLogfileStatus == LOG_ENABLE) {
        ACLChecklist *checklist = new ACLFilledChecklist(::Config.accessList.icap, al.request, dash_str);
        if (!::Config.accessList.icap || checklist->fastCheck()) {
            finalizeLogInfo();
            icapLogLog(&al, checklist);
        }
        accessLogFreeMemory(&al);
        delete checklist;
    }
}

void Adaptation::Icap::Xaction::finalizeLogInfo()
{
    //prepare log data
    al.icp.opcode = ICP_INVALID;

    const Adaptation::Icap::ServiceRep &s = service();
    al.icap.hostAddr = s.cfg().host.termedBuf();
    al.icap.serviceName = s.cfg().key;
    al.icap.reqUri = s.cfg().uri;

    al.icap.ioTime = tvSubMsec(icap_tio_start, icap_tio_finish);
    al.icap.trTime = tvSubMsec(icap_tr_start, current_time);

    al.icap.request = HTTPMSGLOCK(icapRequest);
    if (icapReply) {
        al.icap.reply = HTTPMSGLOCK(icapReply);
        al.icap.resStatus = icapReply->sline.status;
    }
}

// returns a temporary string depicting transaction status, for debugging
const char *Adaptation::Icap::Xaction::status() const
{
    static MemBuf buf;
    buf.reset();

    buf.append(" [", 2);

    fillPendingStatus(buf);
    buf.append("/", 1);
    fillDoneStatus(buf);

    buf.Printf(" icapx%d]", id);

    buf.terminate();

    return buf.content();
}

void Adaptation::Icap::Xaction::fillPendingStatus(MemBuf &buf) const
{
    if (haveConnection()) {
        buf.Printf("FD %d", connection->fd);

        if (writer != NULL)
            buf.append("w", 1);

        if (reader != NULL)
            buf.append("r", 1);

        buf.append(";", 1);
    }
}

void Adaptation::Icap::Xaction::fillDoneStatus(MemBuf &buf) const
{
    if (haveConnection() && commEof)
        buf.Printf("Comm(%d)", connection->fd);

    if (stopReason != NULL)
        buf.Printf("Stopped");
}

bool Adaptation::Icap::Xaction::fillVirginHttpHeader(MemBuf &buf) const
{
    return false;
}<|MERGE_RESOLUTION|>--- conflicted
+++ resolved
@@ -25,8 +25,7 @@
 
 //CBDATA_NAMESPACED_CLASS_INIT(Adaptation::Icap, Xaction);
 
-Adaptation::Icap::Xaction::Xaction(const char *aTypeName,
-                                   Adaptation::Icap::ServiceRep::Pointer &aService):
+Adaptation::Icap::Xaction::Xaction(const char *aTypeName, Adaptation::Icap::ServiceRep::Pointer &aService):
         AsyncJob(aTypeName),
         Adaptation::Initiate(aTypeName),
         icapRequest(NULL),
@@ -115,14 +114,9 @@
         // fake the connect callback
         // TODO: can we sync call Adaptation::Icap::Xaction::noteCommConnected here instead?
         typedef CommCbMemFunT<Adaptation::Icap::Xaction, CommConnectCbParams> Dialer;
-<<<<<<< HEAD
-        Dialer dialer(this, &Adaptation::Icap::Xaction::noteCommConnected);
-        dialer.params.fd = connection->fd;
-=======
         CbcPointer<Xaction> self(this);
         Dialer dialer(self, &Adaptation::Icap::Xaction::noteCommConnected);
-        dialer.params.fd = connection;
->>>>>>> 4633314e
+        dialer.params.fd = connection->fd;
         dialer.params.flag = COMM_OK;
         // fake other parameters by copying from the existing connection
         connector = asyncCall(93,3, "Adaptation::Icap::Xaction::noteCommConnected", dialer);
@@ -132,50 +126,11 @@
 
     disableRetries(); // we only retry pconn failures
 
-<<<<<<< HEAD
     typedef CommCbMemFunT<Adaptation::Icap::Xaction, CommConnectCbParams> ConnectDialer;
-    connector = asyncCall(93,3, "Adaptation::Icap::Xaction::noteCommConnected",
-                          ConnectDialer(this, &Adaptation::Icap::Xaction::noteCommConnected));
-
+    connector = JobCallback(93,3, ConnectDialer, this, Adaptation::Icap::Xaction::noteCommConnected);
     Comm::ConnOpener *cs = new Comm::ConnOpener(connection, connector, TheConfig.connect_timeout(service().cfg().bypass));
     cs->setHost(s.cfg().host.termedBuf());
     AsyncJob::AsyncStart(cs);
-=======
-    Ip::Address outgoing;
-    if (!Ip::EnableIpv6 && !outgoing.SetIPv4()) {
-        debugs(31, DBG_CRITICAL, "ERROR: IPv6 is disabled. " << outgoing << " is not an IPv4 address.");
-        dieOnConnectionFailure(); // throws
-    }
-    /* split-stack for now requires default IPv4-only socket */
-    if (Ip::EnableIpv6&IPV6_SPECIAL_SPLITSTACK && outgoing.IsAnyAddr() && !s.cfg().ipv6) {
-        outgoing.SetIPv4();
-    }
-
-    connection = comm_open(SOCK_STREAM, 0, outgoing,
-                           COMM_NONBLOCKING, s.cfg().uri.termedBuf());
-
-    if (connection < 0)
-        dieOnConnectionFailure(); // throws
-
-    debugs(93,3, typeName << " opens connection to " << s.cfg().host << ":" << s.cfg().port);
-
-    // TODO: service bypass status may differ from that of a transaction
-    typedef CommCbMemFunT<Adaptation::Icap::Xaction, CommTimeoutCbParams> TimeoutDialer;
-    AsyncCall::Pointer timeoutCall = JobCallback(93, 5,
-                                     TimeoutDialer, this, Adaptation::Icap::Xaction::noteCommTimedout);
-    commSetTimeout(connection, TheConfig.connect_timeout(
-                       service().cfg().bypass), timeoutCall);
-
-    typedef CommCbMemFunT<Adaptation::Icap::Xaction, CommCloseCbParams> CloseDialer;
-    closer = JobCallback(93, 5,
-                         CloseDialer, this, Adaptation::Icap::Xaction::noteCommClosed);
-    comm_add_close_handler(connection, closer);
-
-    typedef CommCbMemFunT<Adaptation::Icap::Xaction, CommConnectCbParams> ConnectDialer;
-    connector = JobCallback(93,3,
-                            ConnectDialer, this, Adaptation::Icap::Xaction::noteCommConnected);
-    commConnectStart(connection, s.cfg().host.termedBuf(), s.cfg().port, connector);
->>>>>>> 4633314e
 }
 
 /*
@@ -270,9 +225,7 @@
 
     // comm module will free the buffer
     typedef CommCbMemFunT<Adaptation::Icap::Xaction, CommIoCbParams> Dialer;
-    writer = JobCallback(93,3,
-                         Dialer, this, Adaptation::Icap::Xaction::noteCommWrote);
-
+    writer = JobCallback(93, 3, Dialer, this, Adaptation::Icap::Xaction::noteCommWrote);
     comm_write_mbuf(connection->fd, &buf, writer);
     updateTimeout();
 }
@@ -354,11 +307,8 @@
         // XXX: why does Config.Timeout lacks a write timeout?
         // TODO: service bypass status may differ from that of a transaction
         typedef CommCbMemFunT<Adaptation::Icap::Xaction, CommTimeoutCbParams> TimeoutDialer;
-        AsyncCall::Pointer call = JobCallback(93,5,
-                                              TimeoutDialer, this, Adaptation::Icap::Xaction::noteCommTimedout);
-
-        commSetTimeout(connection->fd,
-                       TheConfig.io_timeout(service().cfg().bypass), call);
+        AsyncCall::Pointer call = JobCallback(93, 5, TimeoutDialer, this, Adaptation::Icap::Xaction::noteCommTimedout);
+        commSetTimeout(connection->fd, TheConfig.io_timeout(service().cfg().bypass), call);
     } else {
         // clear timeout when there is no I/O
         // Do we need a lifetime timeout?
@@ -378,9 +328,7 @@
      * here instead of reading directly into readBuf.buf.
      */
     typedef CommCbMemFunT<Adaptation::Icap::Xaction, CommIoCbParams> Dialer;
-    reader = JobCallback(93,3,
-                         Dialer, this, Adaptation::Icap::Xaction::noteCommRead);
-
+    reader = JobCallback(93, 3, Dialer, this, Adaptation::Icap::Xaction::noteCommRead);
     comm_read(connection->fd, commBuf, readBuf.spaceSize(), reader);
     updateTimeout();
 }
