/*
 * DEBUG: section 93    ICAP (RFC 3507) Client
 */

#include "squid.h"
#include "comm.h"
#include "comm/Connection.h"
#include "comm/ConnOpener.h"
#include "comm/Write.h"
#include "CommCalls.h"
#include "HttpMsg.h"
#include "adaptation/icap/Xaction.h"
#include "adaptation/icap/Launcher.h"
#include "adaptation/icap/Config.h"
#include "base/TextException.h"
#include "pconn.h"
#include "HttpRequest.h"
#include "HttpReply.h"
#include "acl/FilledChecklist.h"
#include "icap_log.h"
#include "fde.h"
#include "SquidTime.h"
#include "err_detail_type.h"


//CBDATA_NAMESPACED_CLASS_INIT(Adaptation::Icap, Xaction);

Adaptation::Icap::Xaction::Xaction(const char *aTypeName, Adaptation::Icap::ServiceRep::Pointer &aService):
        AsyncJob(aTypeName),
        Adaptation::Initiate(aTypeName),
        icapRequest(NULL),
        icapReply(NULL),
        attempts(0),
        connection(NULL),
        theService(aService),
        commBuf(NULL), commBufSize(0),
        commEof(false),
        reuseConnection(true),
        isRetriable(true),
        isRepeatable(true),
        ignoreLastWrite(false),
        connector(NULL), reader(NULL), writer(NULL), closer(NULL)
{
    debugs(93,3, typeName << " constructed, this=" << this <<
           " [icapx" << id << ']'); // we should not call virtual status() here
    icapRequest = HTTPMSGLOCK(new HttpRequest);
    icap_tr_start = current_time;
}

Adaptation::Icap::Xaction::~Xaction()
{
    debugs(93,3, typeName << " destructed, this=" << this <<
           " [icapx" << id << ']'); // we should not call virtual status() here
    HTTPMSGUNLOCK(icapRequest);
}

Adaptation::Icap::ServiceRep &
Adaptation::Icap::Xaction::service()
{
    Must(theService != NULL);
    return *theService;
}

void Adaptation::Icap::Xaction::disableRetries()
{
    debugs(93,5, typeName << (isRetriable ? " from now on" : " still") <<
           " cannot be retried " << status());
    isRetriable = false;
}

void Adaptation::Icap::Xaction::disableRepeats(const char *reason)
{
    debugs(93,5, typeName << (isRepeatable ? " from now on" : " still") <<
           " cannot be repeated because " << reason << status());
    isRepeatable = false;
}

void Adaptation::Icap::Xaction::start()
{
    Adaptation::Initiate::start();

    readBuf.init(SQUID_TCP_SO_RCVBUF, SQUID_TCP_SO_RCVBUF);
    commBuf = (char*)memAllocBuf(SQUID_TCP_SO_RCVBUF, &commBufSize);
    // make sure maximum readBuf space does not exceed commBuf size
    Must(static_cast<size_t>(readBuf.potentialSpaceSize()) <= commBufSize);
}

// TODO: obey service-specific, OPTIONS-reported connection limit
void
Adaptation::Icap::Xaction::openConnection()
{
<<<<<<< HEAD
    Must(!haveConnection());
=======
    Must(connection < 0);
>>>>>>> 9055f14b

    Adaptation::Icap::ServiceRep &s = service();

    if (!TheConfig.reuse_connections)
        disableRetries(); // this will also safely drain pconn pool

<<<<<<< HEAD
    connection = new Comm::Connection;

    /* NP: set these here because it applies whether a pconn or a new conn is used */

    // TODO: Avoid blocking lookup if s.cfg().host is a hostname
    connection->remote = s.cfg().host.termedBuf();
    connection->remote.SetPort(s.cfg().port);

    // TODO: check whether NULL domain is appropriate here
    icapPconnPool->pop(connection, NULL, isRetriable);
    if (connection->isOpen()) {
        debugs(93,3, HERE << "reused pconn " << connection);
=======
    bool wasReused = false;
    connection = s.getConnection(isRetriable, wasReused);
    if (connection < 0)
        dieOnConnectionFailure(); // throws

    if (wasReused) {
        // Set comm Close handler
        typedef CommCbMemFunT<Adaptation::Icap::Xaction, CommCloseCbParams> CloseDialer;
        closer =  asyncCall(93, 5, "Adaptation::Icap::Xaction::noteCommClosed",
                            CloseDialer(this,&Adaptation::Icap::Xaction::noteCommClosed));
        comm_add_close_handler(connection, closer);
>>>>>>> 9055f14b

        // fake the connect callback
        // TODO: can we sync call Adaptation::Icap::Xaction::noteCommConnected here instead?
        typedef CommCbMemFunT<Adaptation::Icap::Xaction, CommConnectCbParams> Dialer;
        CbcPointer<Xaction> self(this);
        Dialer dialer(self, &Adaptation::Icap::Xaction::noteCommConnected);
        dialer.params.conn = connection;
        dialer.params.flag = COMM_OK;
        // fake other parameters by copying from the existing connection
        connector = asyncCall(93,3, "Adaptation::Icap::Xaction::noteCommConnected", dialer);
        ScheduleCallHere(connector);
        return;
    }

    disableRetries(); // we only retry pconn failures

<<<<<<< HEAD
    typedef CommCbMemFunT<Adaptation::Icap::Xaction, CommConnectCbParams> ConnectDialer;
    connector = JobCallback(93,3, ConnectDialer, this, Adaptation::Icap::Xaction::noteCommConnected);
    Comm::ConnOpener *cs = new Comm::ConnOpener(connection, connector, TheConfig.connect_timeout(service().cfg().bypass));
    cs->setHost(s.cfg().host.termedBuf());
    AsyncJob::Start(cs);
=======

    debugs(93,3, typeName << " opens connection to " << s.cfg().host.termedBuf() << ":" << s.cfg().port);

    // TODO: service bypass status may differ from that of a transaction
    typedef CommCbMemFunT<Adaptation::Icap::Xaction, CommTimeoutCbParams> TimeoutDialer;
    AsyncCall::Pointer timeoutCall =  asyncCall(93, 5, "Adaptation::Icap::Xaction::noteCommTimedout",
                                      TimeoutDialer(this,&Adaptation::Icap::Xaction::noteCommTimedout));

    commSetTimeout(connection, TheConfig.connect_timeout(
                       service().cfg().bypass), timeoutCall);

    typedef CommCbMemFunT<Adaptation::Icap::Xaction, CommCloseCbParams> CloseDialer;
    closer =  asyncCall(93, 5, "Adaptation::Icap::Xaction::noteCommClosed",
                        CloseDialer(this,&Adaptation::Icap::Xaction::noteCommClosed));
    comm_add_close_handler(connection, closer);

    typedef CommCbMemFunT<Adaptation::Icap::Xaction, CommConnectCbParams> ConnectDialer;
    connector = asyncCall(93,3, "Adaptation::Icap::Xaction::noteCommConnected",
                          ConnectDialer(this, &Adaptation::Icap::Xaction::noteCommConnected));
    commConnectStart(connection, s.cfg().host.termedBuf(), s.cfg().port, connector);
>>>>>>> 9055f14b
}

/*
 * This event handler is necessary to work around the no-rentry policy
 * of Adaptation::Icap::Xaction::callStart()
 */
#if 0
void
Adaptation::Icap::Xaction::reusedConnection(void *data)
{
    debugs(93, 5, HERE << "reused connection");
    Adaptation::Icap::Xaction *x = (Adaptation::Icap::Xaction*)data;
    x->noteCommConnected(COMM_OK);
}
#endif

void Adaptation::Icap::Xaction::closeConnection()
{
    if (haveConnection()) {

        if (closer != NULL) {
            comm_remove_close_handler(connection->fd, closer);
            closer = NULL;
        }

        cancelRead(); // may not work

        if (reuseConnection && !doneWithIo()) {
            //status() adds leading spaces.
            debugs(93,5, HERE << "not reusing pconn due to pending I/O" << status());
            reuseConnection = false;
        }

<<<<<<< HEAD
        if (reuseConnection) {
            //status() adds leading spaces.
            debugs(93,3, HERE << "pushing pconn" << status());
            commUnsetConnTimeout(connection);
            icapPconnPool->push(connection, NULL);
            disableRetries();
        } else {
            //status() adds leading spaces.
            debugs(93,3, HERE << "closing pconn" << status());
            connection->close();
        }
=======
        if (reuseConnection)
            disableRetries();

        Adaptation::Icap::ServiceRep &s = service();
        s.putConnection(connection, reuseConnection, status());
>>>>>>> 9055f14b

        writer = NULL;
        reader = NULL;
        connector = NULL;
        connection = NULL;
    }
}

// connection with the ICAP service established
void Adaptation::Icap::Xaction::noteCommConnected(const CommConnectCbParams &io)
{
    if (io.flag == COMM_TIMEOUT) {
        handleCommTimedout();
        return;
    }

    Must(connector != NULL);
    connector = NULL;

    if (io.flag != COMM_OK)
        dieOnConnectionFailure(); // throws

<<<<<<< HEAD
    typedef CommCbMemFunT<Adaptation::Icap::Xaction, CommCloseCbParams> CloseDialer;
    closer =  asyncCall(93, 5, "Adaptation::Icap::Xaction::noteCommClosed",
                        CloseDialer(this,&Adaptation::Icap::Xaction::noteCommClosed));
    comm_add_close_handler(io.conn->fd, closer);

    fd_table[io.conn->fd].noteUse(icapPconnPool);
=======
    service().noteConnectionUse(connection);
>>>>>>> 9055f14b

    handleCommConnected();
}

void Adaptation::Icap::Xaction::dieOnConnectionFailure()
{
    debugs(93, 2, HERE << typeName <<
           " failed to connect to " << service().cfg().uri);
    detailError(ERR_DETAIL_ICAP_XACT_START);
    throw TexcHere("cannot connect to the ICAP service");
}

void Adaptation::Icap::Xaction::scheduleWrite(MemBuf &buf)
{
    Must(haveConnection());

    // comm module will free the buffer
    typedef CommCbMemFunT<Adaptation::Icap::Xaction, CommIoCbParams> Dialer;
    writer = JobCallback(93, 3,
                         Dialer, this, Adaptation::Icap::Xaction::noteCommWrote);

    Comm::Write(connection, &buf, writer);
    updateTimeout();
}

void Adaptation::Icap::Xaction::noteCommWrote(const CommIoCbParams &io)
{
    Must(writer != NULL);
    writer = NULL;

    if (ignoreLastWrite) {
        // a hack due to comm inability to cancel a pending write
        ignoreLastWrite = false;
        debugs(93, 7, HERE << "ignoring last write; status: " << io.flag);
    } else {
        Must(io.flag == COMM_OK);
        al.icap.bytesSent += io.size;
        updateTimeout();
        handleCommWrote(io.size);
    }
}

// communication timeout with the ICAP service
void Adaptation::Icap::Xaction::noteCommTimedout(const CommTimeoutCbParams &io)
{
    handleCommTimedout();
}

void Adaptation::Icap::Xaction::handleCommTimedout()
{
    debugs(93, 2, HERE << typeName << " failed: timeout with " <<
           theService->cfg().methodStr() << " " <<
           theService->cfg().uri << status());
    reuseConnection = false;
    const bool whileConnecting = connector != NULL;
    closeConnection(); // so that late Comm callbacks do not disturb bypass
    throw TexcHere(whileConnecting ?
                   "timed out while connecting to the ICAP service" :
                   "timed out while talking to the ICAP service");
}

// unexpected connection close while talking to the ICAP service
void Adaptation::Icap::Xaction::noteCommClosed(const CommCloseCbParams &io)
{
    closer = NULL;
    handleCommClosed();
}

void Adaptation::Icap::Xaction::handleCommClosed()
{
    detailError(ERR_DETAIL_ICAP_XACT_CLOSE);
    mustStop("ICAP service connection externally closed");
}

void Adaptation::Icap::Xaction::callException(const std::exception  &e)
{
    setOutcome(xoError);
    service().noteFailure();
    Adaptation::Initiate::callException(e);
}


void Adaptation::Icap::Xaction::callEnd()
{
    if (doneWithIo()) {
        debugs(93, 5, HERE << typeName << " done with I/O" << status());
        closeConnection();
    }
    Adaptation::Initiate::callEnd(); // may destroy us
}

bool Adaptation::Icap::Xaction::doneAll() const
{
    return !connector && !reader && !writer && Adaptation::Initiate::doneAll();
}

void Adaptation::Icap::Xaction::updateTimeout()
{
    Must(haveConnection());

    if (reader != NULL || writer != NULL) {
        // restart the timeout before each I/O
        // XXX: why does Config.Timeout lacks a write timeout?
        // TODO: service bypass status may differ from that of a transaction
        typedef CommCbMemFunT<Adaptation::Icap::Xaction, CommTimeoutCbParams> TimeoutDialer;
        AsyncCall::Pointer call = JobCallback(93, 5, TimeoutDialer, this, Adaptation::Icap::Xaction::noteCommTimedout);
        commSetConnTimeout(connection, TheConfig.io_timeout(service().cfg().bypass), call);
    } else {
        // clear timeout when there is no I/O
        // Do we need a lifetime timeout?
        commUnsetConnTimeout(connection);
    }
}

void Adaptation::Icap::Xaction::scheduleRead()
{
    Must(haveConnection());
    Must(!reader);
    Must(readBuf.hasSpace());

    /*
     * See comments in Adaptation::Icap::Xaction.h about why we use commBuf
     * here instead of reading directly into readBuf.buf.
     */
    typedef CommCbMemFunT<Adaptation::Icap::Xaction, CommIoCbParams> Dialer;
    reader = JobCallback(93, 3,
                         Dialer, this, Adaptation::Icap::Xaction::noteCommRead);

    comm_read(connection, commBuf, readBuf.spaceSize(), reader);
    updateTimeout();
}

// comm module read a portion of the ICAP response for us
void Adaptation::Icap::Xaction::noteCommRead(const CommIoCbParams &io)
{
    Must(reader != NULL);
    reader = NULL;

    Must(io.flag == COMM_OK);

    if (!io.size) {
        commEof = true;
        reuseConnection = false;

        // detect a pconn race condition: eof on the first pconn read
        if (!al.icap.bytesRead && retriable()) {
            setOutcome(xoRace);
            mustStop("pconn race");
            return;
        }
    } else {

        al.icap.bytesRead+=io.size;

        updateTimeout();

        debugs(93, 3, HERE << "read " << io.size << " bytes");

        /*
         * See comments in Adaptation::Icap::Xaction.h about why we use commBuf
         * here instead of reading directly into readBuf.buf.
         */

        readBuf.append(commBuf, io.size);
        disableRetries(); // because pconn did not fail
    }

    handleCommRead(io.size);
}

void Adaptation::Icap::Xaction::cancelRead()
{
    if (reader != NULL) {
        Must(haveConnection());
        comm_read_cancel(connection->fd, reader);
        reader = NULL;
    }
}

bool Adaptation::Icap::Xaction::parseHttpMsg(HttpMsg *msg)
{
    debugs(93, 5, HERE << "have " << readBuf.contentSize() << " head bytes to parse");

    http_status error = HTTP_STATUS_NONE;
    const bool parsed = msg->parse(&readBuf, commEof, &error);
    Must(parsed || !error); // success or need more data

    if (!parsed) {	// need more data
        Must(mayReadMore());
        msg->reset();
        return false;
    }

    readBuf.consume(msg->hdr_sz);
    return true;
}

bool Adaptation::Icap::Xaction::mayReadMore() const
{
    return !doneReading() && // will read more data
           readBuf.hasSpace();  // have space for more data
}

bool Adaptation::Icap::Xaction::doneReading() const
{
    return commEof;
}

bool Adaptation::Icap::Xaction::doneWriting() const
{
    return !writer;
}

bool Adaptation::Icap::Xaction::doneWithIo() const
{
    return haveConnection() &&
           !connector && !reader && !writer && // fast checks, some redundant
           doneReading() && doneWriting();
}

bool Adaptation::Icap::Xaction::haveConnection() const
{
    return connection != NULL && connection->isOpen();
}

// initiator aborted
void Adaptation::Icap::Xaction::noteInitiatorAborted()
{

    if (theInitiator.set()) {
        clearInitiator();
        detailError(ERR_DETAIL_ICAP_INIT_GONE);
        mustStop("initiator aborted");
    }

}

void Adaptation::Icap::Xaction::setOutcome(const Adaptation::Icap::XactOutcome &xo)
{
    if (al.icap.outcome != xoUnknown) {
        debugs(93, 3, HERE << "Warning: reseting outcome: from " <<
               al.icap.outcome << " to " << xo);
    } else {
        debugs(93, 4, HERE << xo);
    }
    al.icap.outcome = xo;
}

// This 'last chance' method is called before a 'done' transaction is deleted.
// It is wrong to call virtual methods from a destructor. Besides, this call
// indicates that the transaction will terminate as planned.
void Adaptation::Icap::Xaction::swanSong()
{
    // kids should sing first and then call the parent method.

    closeConnection(); // TODO: rename because we do not always close

    if (!readBuf.isNull())
        readBuf.clean();

    if (commBuf)
        memFreeBuf(commBufSize, commBuf);

    tellQueryAborted();

    maybeLog();

    Adaptation::Initiate::swanSong();
}

void Adaptation::Icap::Xaction::tellQueryAborted()
{
    if (theInitiator.set()) {
        Adaptation::Icap::XactAbortInfo abortInfo(icapRequest, icapReply,
                retriable(), repeatable());
        Launcher *launcher = dynamic_cast<Launcher*>(theInitiator.get());
        // launcher may be nil if initiator is invalid
        CallJobHere1(91,5, CbcPointer<Launcher>(launcher),
                     Launcher, noteXactAbort, abortInfo);
        clearInitiator();
    }
}


void Adaptation::Icap::Xaction::maybeLog()
{
    if (IcapLogfileStatus == LOG_ENABLE) {
        ACLChecklist *checklist = new ACLFilledChecklist(::Config.accessList.icap, al.request, dash_str);
        if (!::Config.accessList.icap || checklist->fastCheck()) {
            finalizeLogInfo();
            icapLogLog(&al, checklist);
        }
        accessLogFreeMemory(&al);
        delete checklist;
    }
}

void Adaptation::Icap::Xaction::finalizeLogInfo()
{
    //prepare log data
    al.icp.opcode = ICP_INVALID;

    const Adaptation::Icap::ServiceRep &s = service();
    al.icap.hostAddr = s.cfg().host.termedBuf();
    al.icap.serviceName = s.cfg().key;
    al.icap.reqUri = s.cfg().uri;

    al.icap.ioTime = tvSubMsec(icap_tio_start, icap_tio_finish);
    al.icap.trTime = tvSubMsec(icap_tr_start, current_time);

    al.icap.request = HTTPMSGLOCK(icapRequest);
    if (icapReply) {
        al.icap.reply = HTTPMSGLOCK(icapReply);
        al.icap.resStatus = icapReply->sline.status;
    }
}

// returns a temporary string depicting transaction status, for debugging
const char *Adaptation::Icap::Xaction::status() const
{
    static MemBuf buf;
    buf.reset();

    buf.append(" [", 2);

    fillPendingStatus(buf);
    buf.append("/", 1);
    fillDoneStatus(buf);

    buf.Printf(" %s%u]", id.Prefix, id.value);

    buf.terminate();

    return buf.content();
}

void Adaptation::Icap::Xaction::fillPendingStatus(MemBuf &buf) const
{
    if (haveConnection()) {
        buf.Printf("FD %d", connection->fd);

        if (writer != NULL)
            buf.append("w", 1);

        if (reader != NULL)
            buf.append("r", 1);

        buf.append(";", 1);
    }
}

void Adaptation::Icap::Xaction::fillDoneStatus(MemBuf &buf) const
{
    if (haveConnection() && commEof)
        buf.Printf("Comm(%d)", connection->fd);

    if (stopReason != NULL)
        buf.Printf("Stopped");
}

bool Adaptation::Icap::Xaction::fillVirginHttpHeader(MemBuf &buf) const
{
    return false;
}<|MERGE_RESOLUTION|>--- conflicted
+++ resolved
@@ -89,43 +89,22 @@
 void
 Adaptation::Icap::Xaction::openConnection()
 {
-<<<<<<< HEAD
     Must(!haveConnection());
-=======
-    Must(connection < 0);
->>>>>>> 9055f14b
 
     Adaptation::Icap::ServiceRep &s = service();
 
     if (!TheConfig.reuse_connections)
         disableRetries(); // this will also safely drain pconn pool
 
-<<<<<<< HEAD
-    connection = new Comm::Connection;
-
-    /* NP: set these here because it applies whether a pconn or a new conn is used */
-
-    // TODO: Avoid blocking lookup if s.cfg().host is a hostname
-    connection->remote = s.cfg().host.termedBuf();
-    connection->remote.SetPort(s.cfg().port);
-
-    // TODO: check whether NULL domain is appropriate here
-    icapPconnPool->pop(connection, NULL, isRetriable);
-    if (connection->isOpen()) {
-        debugs(93,3, HERE << "reused pconn " << connection);
-=======
     bool wasReused = false;
     connection = s.getConnection(isRetriable, wasReused);
-    if (connection < 0)
-        dieOnConnectionFailure(); // throws
-
-    if (wasReused) {
+
+    if (wasReused && Comm::IsConnOpen(connection)) {
         // Set comm Close handler
         typedef CommCbMemFunT<Adaptation::Icap::Xaction, CommCloseCbParams> CloseDialer;
         closer =  asyncCall(93, 5, "Adaptation::Icap::Xaction::noteCommClosed",
                             CloseDialer(this,&Adaptation::Icap::Xaction::noteCommClosed));
-        comm_add_close_handler(connection, closer);
->>>>>>> 9055f14b
+        comm_add_close_handler(connection->fd, closer);
 
         // fake the connect callback
         // TODO: can we sync call Adaptation::Icap::Xaction::noteCommConnected here instead?
@@ -142,34 +121,27 @@
 
     disableRetries(); // we only retry pconn failures
 
-<<<<<<< HEAD
+    // Attempt to open a new connection...
+    debugs(93,3, typeName << " opens connection to " << s.cfg().host.termedBuf() << ":" << s.cfg().port);
+
+    // TODO: service bypass status may differ from that of a transaction
+    typedef CommCbMemFunT<Adaptation::Icap::Xaction, CommTimeoutCbParams> TimeoutDialer;
+    AsyncCall::Pointer timeoutCall =  asyncCall(93, 5, "Adaptation::Icap::Xaction::noteCommTimedout",
+                                      TimeoutDialer(this,&Adaptation::Icap::Xaction::noteCommTimedout));
+
+    commSetTimeout(connection->fd, TheConfig.connect_timeout(
+                       service().cfg().bypass), timeoutCall);
+
+    typedef CommCbMemFunT<Adaptation::Icap::Xaction, CommCloseCbParams> CloseDialer;
+    closer =  asyncCall(93, 5, "Adaptation::Icap::Xaction::noteCommClosed",
+                        CloseDialer(this,&Adaptation::Icap::Xaction::noteCommClosed));
+    comm_add_close_handler(connection->fd, closer);
+
     typedef CommCbMemFunT<Adaptation::Icap::Xaction, CommConnectCbParams> ConnectDialer;
     connector = JobCallback(93,3, ConnectDialer, this, Adaptation::Icap::Xaction::noteCommConnected);
     Comm::ConnOpener *cs = new Comm::ConnOpener(connection, connector, TheConfig.connect_timeout(service().cfg().bypass));
     cs->setHost(s.cfg().host.termedBuf());
     AsyncJob::Start(cs);
-=======
-
-    debugs(93,3, typeName << " opens connection to " << s.cfg().host.termedBuf() << ":" << s.cfg().port);
-
-    // TODO: service bypass status may differ from that of a transaction
-    typedef CommCbMemFunT<Adaptation::Icap::Xaction, CommTimeoutCbParams> TimeoutDialer;
-    AsyncCall::Pointer timeoutCall =  asyncCall(93, 5, "Adaptation::Icap::Xaction::noteCommTimedout",
-                                      TimeoutDialer(this,&Adaptation::Icap::Xaction::noteCommTimedout));
-
-    commSetTimeout(connection, TheConfig.connect_timeout(
-                       service().cfg().bypass), timeoutCall);
-
-    typedef CommCbMemFunT<Adaptation::Icap::Xaction, CommCloseCbParams> CloseDialer;
-    closer =  asyncCall(93, 5, "Adaptation::Icap::Xaction::noteCommClosed",
-                        CloseDialer(this,&Adaptation::Icap::Xaction::noteCommClosed));
-    comm_add_close_handler(connection, closer);
-
-    typedef CommCbMemFunT<Adaptation::Icap::Xaction, CommConnectCbParams> ConnectDialer;
-    connector = asyncCall(93,3, "Adaptation::Icap::Xaction::noteCommConnected",
-                          ConnectDialer(this, &Adaptation::Icap::Xaction::noteCommConnected));
-    commConnectStart(connection, s.cfg().host.termedBuf(), s.cfg().port, connector);
->>>>>>> 9055f14b
 }
 
 /*
@@ -203,25 +175,11 @@
             reuseConnection = false;
         }
 
-<<<<<<< HEAD
-        if (reuseConnection) {
-            //status() adds leading spaces.
-            debugs(93,3, HERE << "pushing pconn" << status());
-            commUnsetConnTimeout(connection);
-            icapPconnPool->push(connection, NULL);
-            disableRetries();
-        } else {
-            //status() adds leading spaces.
-            debugs(93,3, HERE << "closing pconn" << status());
-            connection->close();
-        }
-=======
         if (reuseConnection)
             disableRetries();
 
         Adaptation::Icap::ServiceRep &s = service();
         s.putConnection(connection, reuseConnection, status());
->>>>>>> 9055f14b
 
         writer = NULL;
         reader = NULL;
@@ -244,16 +202,13 @@
     if (io.flag != COMM_OK)
         dieOnConnectionFailure(); // throws
 
-<<<<<<< HEAD
     typedef CommCbMemFunT<Adaptation::Icap::Xaction, CommCloseCbParams> CloseDialer;
     closer =  asyncCall(93, 5, "Adaptation::Icap::Xaction::noteCommClosed",
                         CloseDialer(this,&Adaptation::Icap::Xaction::noteCommClosed));
     comm_add_close_handler(io.conn->fd, closer);
 
-    fd_table[io.conn->fd].noteUse(icapPconnPool);
-=======
+// ??    fd_table[io.conn->fd].noteUse(icapPconnPool);
     service().noteConnectionUse(connection);
->>>>>>> 9055f14b
 
     handleCommConnected();
 }
