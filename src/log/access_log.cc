/*
 * Copyright (C) 1996-2023 The Squid Software Foundation and contributors
 *
 * Squid software is distributed under GPLv2+ license and includes
 * contributions from numerous individuals and organizations.
 * Please see the COPYING and CONTRIBUTORS files for details.
 */

/* DEBUG: section 46    Access Log */

#include "squid.h"
#include "AccessLogEntry.h"
#include "acl/Checklist.h"
#include "sbuf/Algorithms.h"
#if USE_ADAPTATION
#include "adaptation/Config.h"
#endif
#include "base/PackableStream.h"
#include "CachePeer.h"
#include "error/Detail.h"
#include "errorpage.h"
#include "format/Token.h"
#include "globals.h"
#include "hier_code.h"
#include "HttpReply.h"
#include "HttpRequest.h"
#include "log/access_log.h"
#include "log/Config.h"
#include "log/CustomLog.h"
#include "log/File.h"
#include "log/Formats.h"
#include "MemBuf.h"
#include "mgr/Registration.h"
#include "rfc1738.h"
#include "sbuf/SBuf.h"
#include "SquidConfig.h"
#include "Store.h"

#if USE_SQUID_EUI
#include "eui/Eui48.h"
#include "eui/Eui64.h"
#endif

#include <unordered_map>

<<<<<<< HEAD
#if HEADERS_LOG
static Logfile *headerslog = nullptr;
#endif

#if MULTICAST_MISS_STREAM
static int mcast_miss_fd = -1;

static struct sockaddr_in mcast_miss_to;
static void mcast_encode(unsigned int *, size_t, const unsigned int *);
#endif

=======
>>>>>>> fcab7ad5
#if USE_FORW_VIA_DB

using HeaderValueCountsElement = std::pair<const SBuf, uint64_t>;
/// counts the number of header field value occurrences
using HeaderValueCounts = std::unordered_map<SBuf, uint64_t, std::hash<SBuf>, std::equal_to<SBuf>, PoolingAllocator<HeaderValueCountsElement> >;

/// counts the number of HTTP Via header field value occurrences
static HeaderValueCounts TheViaCounts;
/// counts the number of HTTP X-Forwarded-For header field value occurrences
static HeaderValueCounts TheForwardedCounts;

static OBJH fvdbDumpVia;
static OBJH fvdbDumpForwarded;
static void fvdbClear(void);
static void fvdbRegisterWithCacheManager();
#endif

int LogfileStatus = LOG_DISABLE;

void
accessLogLogTo(CustomLog *log, const AccessLogEntryPointer &al, ACLChecklist *checklist)
{

    if (al->url.isEmpty())
        al->url = Format::Dash;

    if (!al->http.content_type || *al->http.content_type == '\0')
        al->http.content_type = dash_str;

    if (al->hier.host[0] == '\0')
        xstrncpy(al->hier.host, dash_str, SQUIDHOSTNAMELEN);

    for (; log; log = log->next) {
        if (log->aclList && checklist && !checklist->fastCheck(log->aclList).allowed())
            continue;

        // The special-case "none" type has no logfile object set
        if (log->type == Log::Format::CLF_NONE)
            return;

        if (log->logfile) {
            logfileLineStart(log->logfile);

            switch (log->type) {

            case Log::Format::CLF_SQUID:
                Log::Format::SquidNative(al, log->logfile);
                break;

            case Log::Format::CLF_COMBINED:
                Log::Format::HttpdCombined(al, log->logfile);
                break;

            case Log::Format::CLF_COMMON:
                Log::Format::HttpdCommon(al, log->logfile);
                break;

            case Log::Format::CLF_REFERER:
                Log::Format::SquidReferer(al, log->logfile);
                break;

            case Log::Format::CLF_USERAGENT:
                Log::Format::SquidUserAgent(al, log->logfile);
                break;

            case Log::Format::CLF_CUSTOM:
                Log::Format::SquidCustom(al, log);
                break;

#if ICAP_CLIENT
            case Log::Format::CLF_ICAP_SQUID:
                Log::Format::SquidIcap(al, log->logfile);
                break;
#endif

            default:
                fatalf("Unknown log format %d\n", log->type);
                break;
            }

            logfileLineEnd(log->logfile);
        }

        // NP:  WTF?  if _any_ log line has no checklist ignore the following ones?
        if (!checklist)
            break;
    }
}

void
accessLogLog(const AccessLogEntryPointer &al, ACLChecklist *checklist)
{
    if (LogfileStatus != LOG_ENABLE)
        return;

    accessLogLogTo(Config.Log.accesslogs, al, checklist);
}

void
accessLogRotate(void)
{
    CustomLog *log;
#if USE_FORW_VIA_DB

    fvdbClear();
#endif

    for (log = Config.Log.accesslogs; log; log = log->next) {
        log->rotate();
    }
}

void
accessLogClose(void)
{
    CustomLog *log;

    for (log = Config.Log.accesslogs; log; log = log->next) {
        if (log->logfile) {
            logfileClose(log->logfile);
            log->logfile = nullptr;
        }
    }
<<<<<<< HEAD

#if HEADERS_LOG

    logfileClose(headerslog);

    headerslog = nullptr;

#endif
=======
>>>>>>> fcab7ad5
}

HierarchyLogEntry::HierarchyLogEntry() :
    code(HIER_NONE),
    cd_lookup(LOOKUP_NONE),
    n_choices(0),
    n_ichoices(0),
    peer_reply_status(Http::scNone),
    tcpServer(nullptr),
    bodyBytesRead(-1)
{
    memset(host, '\0', SQUIDHOSTNAMELEN);
    memset(cd_host, '\0', SQUIDHOSTNAMELEN);

    peer_select_start.tv_sec =0;
    peer_select_start.tv_usec =0;

    store_complete_stop.tv_sec =0;
    store_complete_stop.tv_usec =0;

    clearPeerNotes();

    totalResponseTime_.tv_sec = -1;
    totalResponseTime_.tv_usec = 0;

    firstConnStart_.tv_sec = 0;
    firstConnStart_.tv_usec = 0;
}

void
HierarchyLogEntry::resetPeerNotes(const Comm::ConnectionPointer &server, const char *requestedHost)
{
    clearPeerNotes();

    tcpServer = server;
    if (tcpServer == nullptr) {
        code = HIER_NONE;
        xstrncpy(host, requestedHost, sizeof(host));
    } else {
        code = tcpServer->peerType;

        if (tcpServer->getPeer()) {
            // went to peer, log peer host name
            xstrncpy(host, tcpServer->getPeer()->name, sizeof(host));
        } else {
            xstrncpy(host, requestedHost, sizeof(host));
        }
    }
}

/// forget previous notePeerRead() and notePeerWrite() calls (if any)
void
HierarchyLogEntry::clearPeerNotes()
{
    peer_last_read_.tv_sec = 0;
    peer_last_read_.tv_usec = 0;

    peer_last_write_.tv_sec = 0;
    peer_last_write_.tv_usec = 0;

    bodyBytesRead = -1;
}

void
HierarchyLogEntry::notePeerRead()
{
    peer_last_read_ = current_time;
}

void
HierarchyLogEntry::notePeerWrite()
{
    peer_last_write_ = current_time;
}

void
HierarchyLogEntry::startPeerClock()
{
    if (!firstConnStart_.tv_sec)
        firstConnStart_ = current_time;
}

void
HierarchyLogEntry::stopPeerClock(const bool force)
{
    debugs(46, 5, "First connection started: " << firstConnStart_ <<
           ", current total response time value: " << (totalResponseTime_.tv_sec * 1000 +  totalResponseTime_.tv_usec/1000) <<
           (force ? ", force fixing" : ""));
    if (!force && totalResponseTime_.tv_sec != -1)
        return;

    if (firstConnStart_.tv_sec)
        tvSub(totalResponseTime_, firstConnStart_, current_time);
}

bool
HierarchyLogEntry::peerResponseTime(struct timeval &responseTime)
{
    // no I/O whatsoever
    if (peer_last_write_.tv_sec <= 0 && peer_last_read_.tv_sec <= 0)
        return false;

    // accommodate read without (completed) write
    const auto last_write = peer_last_write_.tv_sec > 0 ?
                            peer_last_write_ : peer_last_read_;

    // accommodate write without (completed) read
    const auto last_read = peer_last_read_.tv_sec > 0 ?
                           peer_last_read_ : peer_last_write_;

    tvSub(responseTime, last_write, last_read);
    // The peer response time (%<pt) stopwatch is currently defined to start
    // when we wrote the entire request. Thus, if we wrote something after the
    // last read, report zero peer response time.
    if (responseTime.tv_sec < 0) {
        responseTime.tv_sec = 0;
        responseTime.tv_usec = 0;
    }

    return true;
}

bool
HierarchyLogEntry::totalResponseTime(struct timeval &responseTime)
{
    // This should not really happen, but there may be rare code
    // paths that lead to FwdState discarded (or transaction logged)
    // without (or before) a stopPeerClock() call.
    if (firstConnStart_.tv_sec && totalResponseTime_.tv_sec == -1)
        stopPeerClock(false);

    responseTime = totalResponseTime_;
    return responseTime.tv_sec >= 0 && responseTime.tv_usec >= 0;
}

static void
accessLogRegisterWithCacheManager(void)
{
#if USE_FORW_VIA_DB
    fvdbRegisterWithCacheManager();
#endif
}

void
accessLogInit(void)
{
    CustomLog *log;

    accessLogRegisterWithCacheManager();

#if USE_ADAPTATION
    Log::TheConfig.hasAdaptToken = false;
#endif
#if ICAP_CLIENT
    Log::TheConfig.hasIcapToken = false;
#endif

    for (log = Config.Log.accesslogs; log; log = log->next) {
        if (log->type == Log::Format::CLF_NONE)
            continue;

        log->logfile = logfileOpen(log->filename, log->bufferSize, log->fatal);

        LogfileStatus = LOG_ENABLE;

#if USE_ADAPTATION
        for (Format::Token * curr_token = (log->logFormat?log->logFormat->format:nullptr); curr_token; curr_token = curr_token->next) {
            if (curr_token->type == Format::LFT_ADAPTATION_SUM_XACT_TIMES ||
                    curr_token->type == Format::LFT_ADAPTATION_ALL_XACT_TIMES ||
                    curr_token->type == Format::LFT_ADAPTATION_LAST_HEADER ||
                    curr_token->type == Format::LFT_ADAPTATION_LAST_HEADER_ELEM ||
                    curr_token->type == Format::LFT_ADAPTATION_LAST_ALL_HEADERS||
                    (curr_token->type == Format::LFT_NOTE && !Adaptation::Config::metaHeaders.empty())) {
                Log::TheConfig.hasAdaptToken = true;
            }
#if ICAP_CLIENT
            if (curr_token->type == Format::LFT_ICAP_TOTAL_TIME) {
                Log::TheConfig.hasIcapToken = true;
            }
#endif
        }
#endif
    }
}

#if USE_FORW_VIA_DB

static void
fvdbRegisterWithCacheManager(void)
{
    Mgr::RegisterAction("via_headers", "Via Request Headers", fvdbDumpVia, 0, 1);
    Mgr::RegisterAction("forw_headers", "X-Forwarded-For Request Headers",
                        fvdbDumpForwarded, 0, 1);
}

void
fvdbCountVia(const SBuf &headerValue)
{
    ++TheViaCounts[headerValue];
}

void
fvdbCountForwarded(const SBuf &key)
{
    ++TheForwardedCounts[key];
}

static void
fvdbDumpCounts(StoreEntry &e, const HeaderValueCounts &counts)
{
    PackableStream os(e);
    for (const auto &i : counts)
        os << std::setw(9) << i.second << ' ' << i.first << "\n";
}

static void
fvdbDumpVia(StoreEntry * e)
{
    assert(e);
    fvdbDumpCounts(*e, TheViaCounts);
}

static void
fvdbDumpForwarded(StoreEntry * e)
{
    assert(e);
    fvdbDumpCounts(*e, TheForwardedCounts);
}

static void
fvdbClear(void)
{
    TheViaCounts.clear();
    TheForwardedCounts.clear();
}

#endif
<<<<<<< HEAD

#if MULTICAST_MISS_STREAM
/*
 * From http://www.io.com/~paulhart/game/algorithms/tea.html
 *
 * size of 'ibuf' must be a multiple of 2.
 * size of 'key' must be 4.
 * 'ibuf' is modified in place, encrypted data is written in
 * network byte order.
 */
static void
mcast_encode(unsigned int *ibuf, size_t isize, const unsigned int *key)
{
    unsigned int y;
    unsigned int z;
    unsigned int sum;
    const unsigned int delta = 0x9e3779b9;
    unsigned int n = 32;
    const unsigned int k0 = htonl(key[0]);
    const unsigned int k1 = htonl(key[1]);
    const unsigned int k2 = htonl(key[2]);
    const unsigned int k3 = htonl(key[3]);
    int i;

    for (i = 0; i < isize; i += 2) {
        y = htonl(ibuf[i]);
        z = htonl(ibuf[i + 1]);
        sum = 0;

        for (n = 32; n; --n) {
            sum += delta;
            y += (z << 4) + (k0 ^ z) + (sum ^ (z >> 5)) + k1;
            z += (y << 4) + (k2 ^ y) + (sum ^ (y >> 5)) + k3;
        }

        ibuf[i] = htonl(y);
        ibuf[i + 1] = htonl(z);
    }
}

#endif

#if HEADERS_LOG
void
headersLog(int cs, int pq, const HttpRequestMethod& method, void *data)
{
    HttpReply *rep;
    HttpRequest *req;
    unsigned short magic = 0;
    unsigned char M = (unsigned char) m;
    char *hmask;
    int ccmask = 0;

    if (0 == pq) {
        /* reply */
        rep = data;
        req = nullptr;
        magic = 0x0050;
        hmask = rep->header.mask;

        if (rep->cache_control)
            ccmask = rep->cache_control->mask;
    } else {
        /* request */
        req = data;
        rep = nullptr;
        magic = 0x0051;
        hmask = req->header.mask;

        if (req->cache_control)
            ccmask = req->cache_control->mask;
    }

    if (0 == cs) {
        /* client */
        magic |= 0x4300;
    } else {
        /* server */
        magic |= 0x5300;
    }

    magic = htons(magic);
    ccmask = htonl(ccmask);

    unsigned short S = 0;
    if (0 == pq)
        S = static_cast<unsigned short>(rep->sline.status());

    logfileWrite(headerslog, &magic, sizeof(magic));
    logfileWrite(headerslog, &M, sizeof(M));
    logfileWrite(headerslog, &S, sizeof(S));
    logfileWrite(headerslog, hmask, sizeof(HttpHeaderMask));
    logfileWrite(headerslog, &ccmask, sizeof(int));
}

#endif
=======
>>>>>>> fcab7ad5
<|MERGE_RESOLUTION|>--- conflicted
+++ resolved
@@ -43,20 +43,6 @@
 
 #include <unordered_map>
 
-<<<<<<< HEAD
-#if HEADERS_LOG
-static Logfile *headerslog = nullptr;
-#endif
-
-#if MULTICAST_MISS_STREAM
-static int mcast_miss_fd = -1;
-
-static struct sockaddr_in mcast_miss_to;
-static void mcast_encode(unsigned int *, size_t, const unsigned int *);
-#endif
-
-=======
->>>>>>> fcab7ad5
 #if USE_FORW_VIA_DB
 
 using HeaderValueCountsElement = std::pair<const SBuf, uint64_t>;
@@ -180,17 +166,6 @@
             log->logfile = nullptr;
         }
     }
-<<<<<<< HEAD
-
-#if HEADERS_LOG
-
-    logfileClose(headerslog);
-
-    headerslog = nullptr;
-
-#endif
-=======
->>>>>>> fcab7ad5
 }
 
 HierarchyLogEntry::HierarchyLogEntry() :
@@ -428,102 +403,3 @@
 }
 
 #endif
-<<<<<<< HEAD
-
-#if MULTICAST_MISS_STREAM
-/*
- * From http://www.io.com/~paulhart/game/algorithms/tea.html
- *
- * size of 'ibuf' must be a multiple of 2.
- * size of 'key' must be 4.
- * 'ibuf' is modified in place, encrypted data is written in
- * network byte order.
- */
-static void
-mcast_encode(unsigned int *ibuf, size_t isize, const unsigned int *key)
-{
-    unsigned int y;
-    unsigned int z;
-    unsigned int sum;
-    const unsigned int delta = 0x9e3779b9;
-    unsigned int n = 32;
-    const unsigned int k0 = htonl(key[0]);
-    const unsigned int k1 = htonl(key[1]);
-    const unsigned int k2 = htonl(key[2]);
-    const unsigned int k3 = htonl(key[3]);
-    int i;
-
-    for (i = 0; i < isize; i += 2) {
-        y = htonl(ibuf[i]);
-        z = htonl(ibuf[i + 1]);
-        sum = 0;
-
-        for (n = 32; n; --n) {
-            sum += delta;
-            y += (z << 4) + (k0 ^ z) + (sum ^ (z >> 5)) + k1;
-            z += (y << 4) + (k2 ^ y) + (sum ^ (y >> 5)) + k3;
-        }
-
-        ibuf[i] = htonl(y);
-        ibuf[i + 1] = htonl(z);
-    }
-}
-
-#endif
-
-#if HEADERS_LOG
-void
-headersLog(int cs, int pq, const HttpRequestMethod& method, void *data)
-{
-    HttpReply *rep;
-    HttpRequest *req;
-    unsigned short magic = 0;
-    unsigned char M = (unsigned char) m;
-    char *hmask;
-    int ccmask = 0;
-
-    if (0 == pq) {
-        /* reply */
-        rep = data;
-        req = nullptr;
-        magic = 0x0050;
-        hmask = rep->header.mask;
-
-        if (rep->cache_control)
-            ccmask = rep->cache_control->mask;
-    } else {
-        /* request */
-        req = data;
-        rep = nullptr;
-        magic = 0x0051;
-        hmask = req->header.mask;
-
-        if (req->cache_control)
-            ccmask = req->cache_control->mask;
-    }
-
-    if (0 == cs) {
-        /* client */
-        magic |= 0x4300;
-    } else {
-        /* server */
-        magic |= 0x5300;
-    }
-
-    magic = htons(magic);
-    ccmask = htonl(ccmask);
-
-    unsigned short S = 0;
-    if (0 == pq)
-        S = static_cast<unsigned short>(rep->sline.status());
-
-    logfileWrite(headerslog, &magic, sizeof(magic));
-    logfileWrite(headerslog, &M, sizeof(M));
-    logfileWrite(headerslog, &S, sizeof(S));
-    logfileWrite(headerslog, hmask, sizeof(HttpHeaderMask));
-    logfileWrite(headerslog, &ccmask, sizeof(int));
-}
-
-#endif
-=======
->>>>>>> fcab7ad5
