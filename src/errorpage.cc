/*
 * Copyright (C) 1996-2023 The Squid Software Foundation and contributors
 *
 * Squid software is distributed under GPLv2+ license and includes
 * contributions from numerous individuals and organizations.
 * Please see the COPYING and CONTRIBUTORS files for details.
 */

/* DEBUG: section 04    Error Generation */

#include "squid.h"
#include "AccessLogEntry.h"
#include "cache_cf.h"
#include "clients/forward.h"
#include "comm/Connection.h"
#include "comm/Write.h"
#include "error/Detail.h"
#include "error/SysErrorDetail.h"
#include "errorpage.h"
#include "fde.h"
#include "format/Format.h"
#include "fs_io.h"
#include "html_quote.h"
#include "HttpHeaderTools.h"
#include "HttpReply.h"
#include "HttpRequest.h"
#include "MemBuf.h"
#include "MemObject.h"
#include "rfc1738.h"
#include "sbuf/Stream.h"
#include "SquidConfig.h"
#include "Store.h"
#include "tools.h"
#include "wordlist.h"
#if USE_AUTH
#include "auth/UserRequest.h"
#endif
#if USE_OPENSSL
#include "ssl/ErrorDetailManager.h"
#endif

#include <array>

/**
 \defgroup ErrorPageInternal Error Page Internals
 \ingroup ErrorPageAPI
 *
 \section ErrorPagesAbstract Abstract:
 *   These routines are used to generate error messages to be
 *   sent to clients.  The error type is used to select between
 *   the various message formats. (formats are stored in the
 *   Config.errorDirectory)
 */

#if !defined(DEFAULT_SQUID_ERROR_DIR)
/** Where to look for errors if config path fails.
 \note Please use ./configure --datadir=/path instead of patching
 */
#define DEFAULT_SQUID_ERROR_DIR   DEFAULT_SQUID_DATA_DIR"/errors"
#endif

/// \ingroup ErrorPageInternal
CBDATA_CLASS_INIT(ErrorState);

const SBuf ErrorState::LogformatMagic("@Squid{");

/* local types */

/// an error page created from admin-configurable metadata (e.g. deny_info)
class ErrorDynamicPageInfo {
public:
    ErrorDynamicPageInfo(const int anId, const char *aName, const SBuf &aCfgLocation);
    ~ErrorDynamicPageInfo() { xfree(page_name); }

    /// error_text[] index for response body (unused in redirection responses)
    int id;

    /// Primary deny_info parameter:
    /// * May start with an HTTP status code.
    /// * Either a well-known error page name, a filename, or a redirect URL.
    char *page_name;

    /// admin-configured HTTP Location header value for redirection responses
    const char *uri;

    /// admin-configured name for the error page template (custom or standard)
    const char *filename;

    /// deny_info directive position in squid.conf (for reporting)
    SBuf cfgLocation;

    // XXX: Misnamed. Not just for redirects.
    /// admin-configured HTTP status code
    Http::StatusCode page_redirect;

private:
    // no copying of any kind
    ErrorDynamicPageInfo(ErrorDynamicPageInfo &&) = delete;
};

namespace ErrorPage {

/// state and parameters shared by several ErrorState::compile*() methods
class Build
{
public:
    SBuf output; ///< compilation result
    const char *input = nullptr; ///< template bytes that need to be compiled
    bool building_deny_info_url = false; ///< whether we compile deny_info URI
    bool allowRecursion = false; ///< whether top-level compile() calls are OK
};

/// pretty-prints error page/deny_info building error
class BuildErrorPrinter
{
public:
    BuildErrorPrinter(const SBuf &anInputLocation, int aPage, const char *aMsg, const char *aNear): inputLocation(anInputLocation), page_id(aPage), msg(aMsg), near(aNear) {}

    /// reports error details (for admin-visible exceptions and debugging)
    std::ostream &print(std::ostream &) const;

    /// print() helper to report where the error was found
    std::ostream &printLocation(std::ostream &os) const;

    /* saved constructor parameters */
    const SBuf &inputLocation;
    const int page_id;
    const char *msg;
    const char *near;
};

static inline std::ostream &
operator <<(std::ostream &os, const BuildErrorPrinter &context)
{
    return context.print(os);
}

static const char *IsDenyInfoUri(const int page_id);

static void ImportStaticErrorText(const int page_id, const char *text, const SBuf &inputLocation);
static void ValidateStaticError(const int page_id, const SBuf &inputLocation);

} // namespace ErrorPage

/* local constant and vars */

/// an error page (or a part of an error page) with hard-coded template text
class HardCodedError {
public:
    err_type type; ///< identifies the error (or a special error template part)
    const char *text; ///< a string literal containing the error template
};

/// error messages that cannot be configured/customized externally
static const std::array<HardCodedError, 7> HardCodedErrors = {
    {
        {
            ERR_SQUID_SIGNATURE,
            "\n<br>\n"
            "<hr>\n"
            "<div id=\"footer\">\n"
            "Generated %T by %h (%s)\n"
            "</div>\n"
            "</body></html>\n"
        },
        {
            TCP_RESET,
            "reset"
        },
        {
            ERR_CLIENT_GONE,
            "unexpected client disconnect"
        },
        {
            ERR_SECURE_ACCEPT_FAIL,
            "secure accept fail"
        },
        {
            ERR_REQUEST_START_TIMEOUT,
            "request start timedout"
        },
        {
            ERR_REQUEST_PARSE_TIMEOUT,
            "request parse timedout"
        },
        {
            ERR_RELAY_REMOTE,
            "relay server response"
        }
    }
};

/// \ingroup ErrorPageInternal
static std::vector<ErrorDynamicPageInfo *> ErrorDynamicPages;

/* local prototypes */

/// \ingroup ErrorPageInternal
static char **error_text = nullptr;

/// \ingroup ErrorPageInternal
static int error_page_count = 0;

/// \ingroup ErrorPageInternal
static MemBuf error_stylesheet;

static const char *errorFindHardText(err_type type);
static IOCB errorSendComplete;

/// \ingroup ErrorPageInternal
/// manages an error page template
class ErrorPageFile: public TemplateFile
{
public:
    ErrorPageFile(const char *name, const err_type code) : TemplateFile(name, code) {}

    /// The template text data read from disk
    const char *text() { return template_.c_str(); }

protected:
    void setDefault() override {
        template_ = "Internal Error: Missing Template ";
        template_.append(templateName.termedBuf());
    }
};

/// \ingroup ErrorPageInternal
static err_type &
operator++ (err_type &anErr)
{
    int tmp = (int)anErr;
    anErr = (err_type)(++tmp);
    return anErr;
}

/// \ingroup ErrorPageInternal
static int
operator -(err_type const &anErr, err_type const &anErr2)
{
    return (int)anErr - (int)anErr2;
}

/// \return deny_info URL if the given page is a deny_info page with a URL
/// \return nullptr otherwise
static const char *
ErrorPage::IsDenyInfoUri(const int page_id)
{
    if (ERR_MAX <= page_id && page_id < error_page_count)
        return ErrorDynamicPages.at(page_id - ERR_MAX)->uri; // may be nil
    return nullptr;
}

void
errorInitialize(void)
{
    using ErrorPage::ImportStaticErrorText;

    err_type i;
    const char *text;
    error_page_count = ERR_MAX + ErrorDynamicPages.size();
    error_text = static_cast<char **>(xcalloc(error_page_count, sizeof(char *)));

    for (i = ERR_NONE, ++i; i < error_page_count; ++i) {
        safe_free(error_text[i]);

        if ((text = errorFindHardText(i))) {
            /**\par
             * Index any hard-coded error text into defaults.
             */
            static const SBuf builtIn("built-in");
            ImportStaticErrorText(i, text, builtIn);

        } else if (i < ERR_MAX) {
            /**\par
             * Index precompiled fixed template files from one of two sources:
             *  (a) default language translation directory (error_default_language)
             *  (b) admin specified custom directory (error_directory)
             */
            ErrorPageFile errTmpl(err_type_str[i], i);
            errTmpl.loadDefault();
            ImportStaticErrorText(i, errTmpl.text(), errTmpl.filename);
        } else {
            /** \par
             * Index any unknown file names used by deny_info.
             */
            ErrorDynamicPageInfo *info = ErrorDynamicPages.at(i - ERR_MAX);
            assert(info && info->id == i && info->page_name);

            if (info->filename) {
                /** But only if they are not redirection URL. */
                ErrorPageFile errTmpl(info->filename, ERR_MAX);
                errTmpl.loadDefault();
                ImportStaticErrorText(i, errTmpl.text(), errTmpl.filename);
            } else {
                assert(info->uri);
                ErrorPage::ValidateStaticError(i, info->cfgLocation);
            }
        }
    }

    error_stylesheet.reset();

    // look for and load stylesheet into global MemBuf for it.
    if (Config.errorStylesheet) {
        ErrorPageFile tmpl("StylesSheet", ERR_MAX);
        tmpl.loadFromFile(Config.errorStylesheet);
        error_stylesheet.appendf("%s",tmpl.text());
    }

#if USE_OPENSSL
    Ssl::errorDetailInitialize();
#endif
}

void
errorClean(void)
{
    if (error_text) {
        int i;

        for (i = ERR_NONE + 1; i < error_page_count; ++i)
            safe_free(error_text[i]);

        safe_free(error_text);
    }

    while (!ErrorDynamicPages.empty()) {
        delete ErrorDynamicPages.back();
        ErrorDynamicPages.pop_back();
    }

    error_page_count = 0;

#if USE_OPENSSL
    Ssl::errorDetailClean();
#endif
}

/// \ingroup ErrorPageInternal
static const char *
errorFindHardText(err_type type)
{
    for (const auto &m: HardCodedErrors) {
        if (m.type == type)
            return m.text;
    }
    return nullptr;
}

TemplateFile::TemplateFile(const char *name, const err_type code): silent(false), wasLoaded(false), templateName(name), templateCode(code)
{
    assert(name);
}

void
TemplateFile::loadDefault()
{
    if (loaded()) // already loaded?
        return;

    /** test error_directory configured location */
    if (Config.errorDirectory) {
        char path[MAXPATHLEN];
        snprintf(path, sizeof(path), "%s/%s", Config.errorDirectory, templateName.termedBuf());
        loadFromFile(path);
    }

#if USE_ERR_LOCALES
    /** test error_default_language location */
    if (!loaded() && Config.errorDefaultLanguage) {
        if (!tryLoadTemplate(Config.errorDefaultLanguage)) {
            debugs(1, (templateCode < TCP_RESET ? DBG_CRITICAL : 3), "ERROR: Unable to load default error language files. Reset to backups.");
        }
    }
#endif

    /* test default location if failed (templates == English translation base templates) */
    if (!loaded()) {
        tryLoadTemplate("templates");
    }

    /* giving up if failed */
    if (!loaded()) {
        debugs(1, (templateCode < TCP_RESET ? DBG_CRITICAL : 3), "WARNING: failed to find or read error text file " << templateName);
        template_.clear();
        setDefault();
        wasLoaded = true;
    }
}

bool
TemplateFile::tryLoadTemplate(const char *lang)
{
    assert(lang);

    char path[MAXPATHLEN];
    /* TODO: prep the directory path string to prevent snprintf ... */
    snprintf(path, sizeof(path), "%s/%s/%s",
             DEFAULT_SQUID_ERROR_DIR, lang, templateName.termedBuf());
    path[MAXPATHLEN-1] = '\0';

    if (loadFromFile(path))
        return true;

#if HAVE_GLOB
    if ( strlen(lang) == 2) {
        /* TODO glob the error directory for sub-dirs matching: <tag> '-*'   */
        /* use first result. */
        debugs(4,2, "wildcard fallback errors not coded yet.");
    }
#endif

    return false;
}

bool
TemplateFile::loadFromFile(const char *path)
{
    int fd;
    char buf[4096];
    ssize_t len;

    if (loaded()) // already loaded?
        return true;

    fd = file_open(path, O_RDONLY | O_TEXT);

    if (fd < 0) {
        /* with dynamic locale negotiation we may see some failures before a success. */
        if (!silent && templateCode < TCP_RESET) {
            int xerrno = errno;
            debugs(4, DBG_CRITICAL, "ERROR: loading file '" << path << "': " << xstrerr(xerrno));
        }
        wasLoaded = false;
        return wasLoaded;
    }

    template_.clear();
    while ((len = FD_READ_METHOD(fd, buf, sizeof(buf))) > 0) {
        template_.append(buf, len);
    }

    if (len < 0) {
        int xerrno = errno;
        file_close(fd);
        debugs(4, DBG_CRITICAL, MYNAME << "ERROR: failed to fully read: '" << path << "': " << xstrerr(xerrno));
        wasLoaded = false;
        return false;
    }

    file_close(fd);

    filename = SBuf(path);

    if (!parse()) {
        debugs(4, DBG_CRITICAL, "ERROR: parsing error in template file: " << path);
        wasLoaded = false;
        return false;
    }

    wasLoaded = true;
    return wasLoaded;
}

bool strHdrAcptLangGetItem(const String &hdr, char *lang, int langLen, size_t &pos)
{
    while (pos < hdr.size()) {

        /* skip any initial whitespace. */
        while (pos < hdr.size() && xisspace(hdr[pos]))
            ++pos;

        /*
         * Header value format:
         *  - sequence of whitespace delimited tags
         *  - each tag may suffix with ';'.* which we can ignore.
         *  - IFF a tag contains only two characters we can wildcard ANY translations matching: <it> '-'? .*
         *    with preference given to an exact match.
         */
        bool invalid_byte = false;
        char *dt = lang;
        while (pos < hdr.size() && hdr[pos] != ';' && hdr[pos] != ',' && !xisspace(hdr[pos]) && dt < (lang + (langLen -1)) ) {
            if (!invalid_byte) {
#if USE_HTTP_VIOLATIONS
                // if accepting violations we may as well accept some broken browsers
                //  which may send us the right code, wrong ISO formatting.
                if (hdr[pos] == '_')
                    *dt = '-';
                else
#endif
                    *dt = xtolower(hdr[pos]);
                // valid codes only contain A-Z, hyphen (-) and *
                if (*dt != '-' && *dt != '*' && (*dt < 'a' || *dt > 'z') )
                    invalid_byte = true;
                else
                    ++dt; // move to next destination byte.
            }
            ++pos;
        }
        *dt = '\0'; // nul-terminated the filename content string before system use.

        // if we terminated the tag on garbage or ';' we need to skip to the next ',' or end of header.
        while (pos < hdr.size() && hdr[pos] != ',')
            ++pos;

        if (pos < hdr.size() && hdr[pos] == ',')
            ++pos;

        debugs(4, 9, "STATE: lang=" << lang << ", pos=" << pos << ", buf='" << ((pos < hdr.size()) ? hdr.substr(pos,hdr.size()) : "") << "'");

        /* if we found anything we might use, try it. */
        if (*lang != '\0' && !invalid_byte)
            return true;
    }
    return false;
}

bool
TemplateFile::loadFor(const HttpRequest *request)
{
    String hdr;

#if USE_ERR_LOCALES
    if (loaded()) // already loaded?
        return true;

    if (!request || !request->header.getList(Http::HdrType::ACCEPT_LANGUAGE, &hdr))
        return false;

    char lang[256];
    size_t pos = 0; // current parsing position in header string

    debugs(4, 6, "Testing Header: '" << hdr << "'");

    while ( strHdrAcptLangGetItem(hdr, lang, 256, pos) ) {

        /* wildcard uses the configured default language */
        if (lang[0] == '*' && lang[1] == '\0') {
            debugs(4, 6, "Found language '" << lang << "'. Using configured default.");
            return false;
        }

        debugs(4, 6, "Found language '" << lang << "', testing for available template");

        if (tryLoadTemplate(lang)) {
            /* store the language we found for the Content-Language reply header */
            errLanguage = lang;
            break;
        } else if (Config.errorLogMissingLanguages) {
            debugs(4, DBG_IMPORTANT, "WARNING: Error Pages Missing Language: " << lang);
        }
    }
#else
    (void)request;
#endif

    return loaded();
}

ErrorDynamicPageInfo::ErrorDynamicPageInfo(const int anId, const char *aName, const SBuf &aCfgLocation):
    id(anId),
    page_name(xstrdup(aName)),
    uri(nullptr),
    filename(nullptr),
    cfgLocation(aCfgLocation),
    page_redirect(static_cast<Http::StatusCode>(atoi(page_name)))
{
    const char *filenameOrUri = nullptr;
    if (xisdigit(*page_name)) {
        if (const char *statusCodeEnd = strchr(page_name, ':'))
            filenameOrUri = statusCodeEnd + 1;
    } else {
        assert(!page_redirect);
        filenameOrUri = page_name;
    }

    // Guessed uri, filename, or both values may be nil or malformed.
    // They are validated later.
    if (!page_redirect) {
        if (filenameOrUri && strchr(filenameOrUri, ':')) // looks like a URL
            uri = filenameOrUri;
        else
            filename = filenameOrUri;
    }
    else if (page_redirect/100 == 3) {
        // redirects imply a URL
        uri = filenameOrUri;
    } else {
        // non-redirects imply an error page name
        filename = filenameOrUri;
    }

    const auto info = this; // source code change reduction hack
    // TODO: Move and refactor to avoid self_destruct()s in reconfigure.

    /* WARNING on redirection status:
     * 2xx are permitted, but not documented officially.
     * - might be useful for serving static files (PAC etc) in special cases
     * 3xx require a URL suitable for Location: header.
     * - the current design does not allow for a Location: URI as well as a local file template
     *   although this possibility is explicitly permitted in the specs.
     * 4xx-5xx require a local file template.
     * - sending Location: on these codes with no body is invalid by the specs.
     * - current result is Squid crashing or XSS problems as dynamic deny_info load random disk files.
     * - a future redesign of the file loading may result in loading remote objects sent inline as local body.
     */
    if (info->page_redirect == Http::scNone)
        ; // special case okay.
    else if (info->page_redirect < 200 || info->page_redirect > 599) {
        // out of range
        debugs(0, DBG_CRITICAL, "FATAL: status " << info->page_redirect << " is not valid on '" << page_name << "'");
        self_destruct();
    } else if ( /* >= 200 && */ info->page_redirect < 300 && strchr(&(page_name[4]), ':')) {
        // 2xx require a local template file
        debugs(0, DBG_CRITICAL, "FATAL: status " << info->page_redirect << " requires a template on '" << page_name << "'");
        self_destruct();
    } else if (info->page_redirect >= 300 && info->page_redirect <= 399 && !strchr(&(page_name[4]), ':')) {
        // 3xx require an absolute URL
        debugs(0, DBG_CRITICAL, "FATAL: status " << info->page_redirect << " requires a URL on '" << page_name << "'");
        self_destruct();
    } else if (info->page_redirect >= 400 /* && <= 599 */ && strchr(&(page_name[4]), ':')) {
        // 4xx/5xx require a local template file
        debugs(0, DBG_CRITICAL, "FATAL: status " << info->page_redirect << " requires a template on '" << page_name << "'");
        self_destruct();
    }
    // else okay.
}

/// \ingroup ErrorPageInternal
static int
errorPageId(const char *page_name)
{
    for (int i = 0; i < ERR_MAX; ++i) {
        if (strcmp(err_type_str[i], page_name) == 0)
            return i;
    }

    for (size_t j = 0; j < ErrorDynamicPages.size(); ++j) {
        if (strcmp(ErrorDynamicPages[j]->page_name, page_name) == 0)
            return j + ERR_MAX;
    }

    return ERR_NONE;
}

err_type
errorReservePageId(const char *page_name, const SBuf &cfgLocation)
{
    int id = errorPageId(page_name);

    if (id == ERR_NONE) {
        id = ERR_MAX + ErrorDynamicPages.size();
        const auto info = new ErrorDynamicPageInfo(id, page_name, cfgLocation);
        ErrorDynamicPages.push_back(info);
    }

    return (err_type)id;
}

/// \ingroup ErrorPageInternal
const char *
errorPageName(int pageId)
{
    if (pageId >= ERR_NONE && pageId < ERR_MAX)     /* common case */
        return err_type_str[pageId];

    if (pageId >= ERR_MAX && pageId - ERR_MAX < (ssize_t)ErrorDynamicPages.size())
        return ErrorDynamicPages[pageId - ERR_MAX]->page_name;

    return "ERR_UNKNOWN";   /* should not happen */
}

ErrorState *
ErrorState::NewForwarding(err_type type, HttpRequestPointer &request, const AccessLogEntry::Pointer &ale)
{
    const Http::StatusCode status = (request && request->flags.needValidation) ?
                                    Http::scGatewayTimeout : Http::scServiceUnavailable;
    return new ErrorState(type, status, request.getRaw(), ale);
}

ErrorState::ErrorState(err_type t) :
    type(t),
    page_id(t),
    callback(nullptr)
{
}

ErrorState::ErrorState(err_type t, Http::StatusCode status, HttpRequest * req, const AccessLogEntry::Pointer &anAle) :
    ErrorState(t)
{
    if (page_id >= ERR_MAX && ErrorDynamicPages[page_id - ERR_MAX]->page_redirect != Http::scNone)
        httpStatus = ErrorDynamicPages[page_id - ERR_MAX]->page_redirect;
    else
        httpStatus = status;

    if (req) {
        request = req;
        src_addr = req->client_addr;
    }

    ale = anAle;
}

ErrorState::ErrorState(HttpRequest * req, HttpReply *errorReply) :
    ErrorState(ERR_RELAY_REMOTE)
{
    Must(errorReply);
    response_ = errorReply;
    httpStatus = errorReply->sline.status();

    if (req) {
        request = req;
        src_addr = req->client_addr;
    }
}

void
errorAppendEntry(StoreEntry * entry, ErrorState * err)
{
    assert(entry->mem_obj != nullptr);
    assert (entry->isEmpty());
    debugs(4, 4, "storing " << err << " in " << *entry);

    if (entry->store_status != STORE_PENDING) {
        debugs(4, 2, "Skipping error page due to store_status: " << entry->store_status);
        /*
         * If the entry is not STORE_PENDING, then no clients
         * care about it, and we don't need to generate an
         * error message
         */
        assert(EBIT_TEST(entry->flags, ENTRY_ABORTED));
        assert(entry->mem_obj->nclients == 0);
        delete err;
        return;
    }

    if (err->page_id == TCP_RESET) {
        if (err->request) {
            debugs(4, 2, "RSTing this reply");
            err->request->flags.resetTcp = true;
        }
    }

    entry->storeErrorResponse(err->BuildHttpReply());
    delete err;
}

void
errorSend(const Comm::ConnectionPointer &conn, ErrorState * err)
{
    debugs(4, 3, conn << ", err=" << err);
    assert(Comm::IsConnOpen(conn));

    HttpReplyPointer rep(err->BuildHttpReply());

    MemBuf *mb = rep->pack();
    AsyncCall::Pointer call = commCbCall(78, 5, "errorSendComplete",
                                         CommIoCbPtrFun(&errorSendComplete, err));
    Comm::Write(conn, mb, call);
    delete mb;
}

/**
 \ingroup ErrorPageAPI
 *
 * Called by commHandleWrite() after data has been written
 * to the client socket.
 *
 \note If there is a callback, the callback is responsible for
 *     closing the FD, otherwise we do it ourselves.
 */
static void
errorSendComplete(const Comm::ConnectionPointer &conn, char *, size_t size, Comm::Flag errflag, int, void *data)
{
    ErrorState *err = static_cast<ErrorState *>(data);
    debugs(4, 3, conn << ", size=" << size);

    if (errflag != Comm::ERR_CLOSING) {
        if (err->callback) {
            debugs(4, 3, "errorSendComplete: callback");
            err->callback(conn->fd, err->callback_data, size);
        } else {
            debugs(4, 3, "errorSendComplete: comm_close");
            conn->close();
        }
    }

    delete err;
}

ErrorState::~ErrorState()
{
    safe_free(redirect_url);
    safe_free(url);
    safe_free(request_hdrs);
    wordlistDestroy(&ftp.server_msg);
    safe_free(ftp.request);
    safe_free(ftp.reply);
    safe_free(err_msg);
#if USE_ERR_LOCALES
    if (err_language != Config.errorDefaultLanguage)
#endif
        safe_free(err_language);
}

int
ErrorState::Dump(MemBuf * mb)
{
    MemBuf str;
    char ntoabuf[MAX_IPSTRLEN];

    str.reset();
    /* email subject line */
    str.appendf("CacheErrorInfo - %s", errorPageName(type));
    mb->appendf("?subject=%s", rfc1738_escape_part(str.buf));
    str.reset();
    /* email body */
    str.appendf("CacheHost: %s\r\n", getMyHostname());
    /* - Err Msgs */
    str.appendf("ErrPage: %s\r\n", errorPageName(type));

    if (xerrno) {
        str.appendf("Err: (%d) %s\r\n", xerrno, strerror(xerrno));
    } else {
        str.append("Err: [none]\r\n", 13);
    }
#if USE_AUTH
    if (auth_user_request.getRaw() && auth_user_request->denyMessage())
        str.appendf("Auth ErrMsg: %s\r\n", auth_user_request->denyMessage());
#endif
    if (dnsError)
        str.appendf("DNS ErrMsg: " SQUIDSBUFPH "\r\n", SQUIDSBUFPRINT(*dnsError));

    /* - TimeStamp */
    str.appendf("TimeStamp: %s\r\n\r\n", Time::FormatRfc1123(squid_curtime));

    /* - IP stuff */
    str.appendf("ClientIP: %s\r\n", src_addr.toStr(ntoabuf,MAX_IPSTRLEN));

    if (request && request->hier.host[0] != '\0') {
        str.appendf("ServerIP: %s\r\n", request->hier.host);
    }

    str.append("\r\n", 2);
    /* - HTTP stuff */
    str.append("HTTP Request:\r\n", 15);
    if (request) {
        str.appendf(SQUIDSBUFPH " " SQUIDSBUFPH " %s/%d.%d\n",
                    SQUIDSBUFPRINT(request->method.image()),
                    SQUIDSBUFPRINT(request->url.path()),
                    AnyP::ProtocolType_str[request->http_ver.protocol],
                    request->http_ver.major, request->http_ver.minor);
        request->header.packInto(&str);
    }

    str.append("\r\n", 2);
    /* - FTP stuff */

    if (ftp.request) {
        str.appendf("FTP Request: %s\r\n", ftp.request);
        str.appendf("FTP Reply: %s\r\n", (ftp.reply? ftp.reply:"[none]"));
        str.append("FTP Msg: ", 9);
        wordlistCat(ftp.server_msg, &str);
        str.append("\r\n", 2);
    }

    str.append("\r\n", 2);
    mb->appendf("&body=%s", rfc1738_escape_part(str.buf));
    str.clean();
    return 0;
}

/// \ingroup ErrorPageInternal
#define CVT_BUF_SZ 512

void
ErrorState::compileLogformatCode(Build &build)
{
    assert(LogformatMagic.cmp(build.input, LogformatMagic.length()) == 0);

    try {
        const auto logformat = build.input + LogformatMagic.length();

        // Logformat supports undocumented "external" encoding specifications
        // like [%>h] or "%<a". To preserve the possibility of extending
        // @Squid{} syntax to non-logformat sequences, we require logformat
        // sequences to start with '%'. This restriction does not limit
        // logformat quoting abilities. TODO: Deprecate "external" encoding?
        if (*logformat != '%')
            throw TexcHere("logformat expressions that do not start with % are not supported");

        static MemBuf result;
        result.reset();
        const auto logformatLen = Format::AssembleOne(logformat, result, ale);
        assert(logformatLen > 0);
        const auto closure = logformat + logformatLen;
        if (*closure != '}')
            throw TexcHere("Missing closing brace (})");
        build.output.append(result.content(), result.contentSize());
        build.input = closure + 1;
        return;
    } catch (...) {
        noteBuildError("Bad @Squid{logformat} sequence", build.input);
    }

    // we cannot recover reliably so stop interpreting the rest of input
    const auto remainingSize = strlen(build.input);
    build.output.append(build.input, remainingSize);
    build.input += remainingSize;
}

void
ErrorState::compileLegacyCode(Build &build)
{
    static MemBuf mb;
    const char *p = nullptr;   /* takes priority over mb if set */
    int do_quote = 1;
    int no_urlescape = 0;       /* if true then item is NOT to be further URL-encoded */
    char ntoabuf[MAX_IPSTRLEN];

    mb.reset();

    const auto &building_deny_info_url = build.building_deny_info_url; // a change reduction hack

    const auto letter = build.input[1];

    switch (letter) {

    case 'a':
#if USE_AUTH
        if (request && request->auth_user_request)
            p = request->auth_user_request->username();
        if (!p)
#endif
            p = "-";
        break;

    case 'A':
        // TODO: When/if we get ALE here, pass it as well
        if (const auto addr = FindListeningPortAddress(request.getRaw(), nullptr))
            mb.appendf("%s", addr->toStr(ntoabuf, MAX_IPSTRLEN));
        else
            p = "-";
        break;

    case 'b':
        mb.appendf("%u", getMyPort());
        break;

    case 'B':
        if (building_deny_info_url) break;
        if (request) {
            const SBuf &tmp = Ftp::UrlWith2f(request.getRaw());
            mb.append(tmp.rawContent(), tmp.length());
        } else
            p = "[no URL]";
        break;

    case 'c':
        if (building_deny_info_url) break;
        p = errorPageName(type);
        break;

    case 'D':
        if (!build.allowRecursion)
            p = "%D";  // if recursion is not allowed, do not convert
        else if (detail) {
            auto rawDetail = detail->verbose(request);
            // XXX: Performance regression. c_str() reallocates
            const auto compiledDetail = compileBody(rawDetail.c_str(), false);
            mb.append(compiledDetail.rawContent(), compiledDetail.length());
            do_quote = 0;
        }
        if (!mb.contentSize())
            mb.append("[No Error Detail]", 17);
        break;

    case 'e':
        mb.appendf("%d", xerrno);
        break;

    case 'E':
        if (xerrno)
            mb.appendf("(%d) %s", xerrno, strerror(xerrno));
        else
            mb.append("[No Error]", 10);
        break;

    case 'f':
        if (building_deny_info_url) break;
        /* FTP REQUEST LINE */
        if (ftp.request)
            p = ftp.request;
        else
            p = "nothing";
        break;

    case 'F':
        if (building_deny_info_url) break;
        /* FTP REPLY LINE */
        if (ftp.reply)
            p = ftp.reply;
        else
            p = "nothing";
        break;

    case 'g':
        if (building_deny_info_url) break;
        /* FTP SERVER RESPONSE */
        if (ftp.listing) {
            mb.append(ftp.listing->content(), ftp.listing->contentSize());
            do_quote = 0;
        } else if (ftp.server_msg) {
            wordlistCat(ftp.server_msg, &mb);
        }
        break;

    case 'h':
        mb.appendf("%s", getMyHostname());
        break;

    case 'H':
        if (request) {
            if (request->hier.host[0] != '\0') // if non-empty string.
                p = request->hier.host;
            else
                p = request->url.host();
        } else if (!building_deny_info_url)
            p = "[unknown host]";
        break;

    case 'i':
        mb.appendf("%s", src_addr.toStr(ntoabuf,MAX_IPSTRLEN));
        break;

    case 'I':
        if (request && request->hier.tcpServer)
            p = request->hier.tcpServer->remote.toStr(ntoabuf,MAX_IPSTRLEN);
        else if (!building_deny_info_url)
            p = "[unknown]";
        break;

    case 'l':
        if (building_deny_info_url) break;
        mb.append(error_stylesheet.content(), error_stylesheet.contentSize());
        do_quote = 0;
        break;

    case 'L':
        if (building_deny_info_url) break;
        if (Config.errHtmlText) {
            mb.appendf("%s", Config.errHtmlText);
            do_quote = 0;
        } else
            p = "[not available]";
        break;

    case 'm':
        if (building_deny_info_url) break;
#if USE_AUTH
        if (auth_user_request.getRaw())
            p = auth_user_request->denyMessage("[not available]");
        else
            p = "[not available]";
#else
        p = "-";
#endif
        break;

    case 'M':
        if (request) {
            const SBuf &m = request->method.image();
            mb.append(m.rawContent(), m.length());
        } else if (!building_deny_info_url)
            p = "[unknown method]";
        break;

    case 'O':
        if (!building_deny_info_url)
            do_quote = 0;
        [[fallthrough]];
    case 'o':
        p = request ? request->extacl_message.termedBuf() : external_acl_message;
        if (!p && !building_deny_info_url)
            p = "[not available]";
        break;

    case 'p':
        if (request && request->url.port()) {
            mb.appendf("%hu", *request->url.port());
        } else if (!building_deny_info_url) {
            p = "[unknown port]";
        }
        break;

    case 'P':
        if (request) {
            const SBuf &m = request->url.getScheme().image();
            mb.append(m.rawContent(), m.length());
        } else if (!building_deny_info_url) {
            p = "[unknown protocol]";
        }
        break;

    case 'R':
        if (building_deny_info_url) {
            if (request != nullptr) {
                const SBuf &tmp = request->url.path();
                mb.append(tmp.rawContent(), tmp.length());
                no_urlescape = 1;
            } else
                p = "[no request]";
            break;
        }
        if (request) {
            mb.appendf(SQUIDSBUFPH " " SQUIDSBUFPH " %s/%d.%d\n",
                       SQUIDSBUFPRINT(request->method.image()),
                       SQUIDSBUFPRINT(request->url.path()),
                       AnyP::ProtocolType_str[request->http_ver.protocol],
                       request->http_ver.major, request->http_ver.minor);
            request->header.packInto(&mb, true); //hide authorization data
        } else if (request_hdrs) {
            p = request_hdrs;
        } else {
            p = "[no request]";
        }
        break;

    case 's':
        /* for backward compat we make %s show the full URL. Drop this in some future release. */
        if (building_deny_info_url) {
            if (request) {
                const SBuf &tmp = request->effectiveRequestUri();
                mb.append(tmp.rawContent(), tmp.length());
            } else
                p = url;
            debugs(0, DBG_CRITICAL, "WARNING: deny_info now accepts coded tags. Use %u to get the full URL instead of %s");
        } else
            p = visible_appname_string;
        break;

    case 'S':
        if (building_deny_info_url) {
            p = visible_appname_string;
            break;
        }
        /* signature may contain %-escapes, recursion */
        if (page_id != ERR_SQUID_SIGNATURE) {
            const int saved_id = page_id;
            page_id = ERR_SQUID_SIGNATURE;
            const auto signature = buildBody();
            mb.append(signature.rawContent(), signature.length());
            page_id = saved_id;
            do_quote = 0;
        } else {
            /* wow, somebody put %S into ERR_SIGNATURE, stop recursion */
            p = "[%S]";
        }
        break;

    case 't':
        mb.appendf("%s", Time::FormatHttpd(squid_curtime));
        break;

    case 'T':
        mb.appendf("%s", Time::FormatRfc1123(squid_curtime));
        break;

    case 'U':
        /* Using the fake-https version of absolute-URI so error pages see https:// */
        /* even when the url-path cannot be shown as more than '*' */
        if (request)
            p = urlCanonicalFakeHttps(request.getRaw());
        else if (url)
            p = url;
        else if (!building_deny_info_url)
            p = "[no URL]";
        break;

    case 'u':
        if (request) {
            const SBuf &tmp = request->effectiveRequestUri();
            mb.append(tmp.rawContent(), tmp.length());
        } else if (url)
            p = url;
        else if (!building_deny_info_url)
            p = "[no URL]";
        break;

    case 'w':
        if (Config.adminEmail)
            mb.appendf("%s", Config.adminEmail);
        else if (!building_deny_info_url)
            p = "[unknown]";
        break;

    case 'W':
        if (building_deny_info_url) break;
        if (Config.adminEmail && Config.onoff.emailErrData)
            Dump(&mb);
        no_urlescape = 1;
        break;

    case 'x':
        if (detail) {
            const auto brief = detail->brief();
            mb.append(brief.rawContent(), brief.length());
        } else if (!building_deny_info_url) {
            p = "[Unknown Error Code]";
        }
        break;

    case 'z':
        if (building_deny_info_url) break;
        if (dnsError)
            p = dnsError->c_str();
        else if (ftp.cwd_msg)
            p = ftp.cwd_msg;
        else
            p = "[unknown]";
        break;

    case 'Z':
        if (building_deny_info_url) break;
        if (err_msg)
            p = err_msg;
        else
            p = "[unknown]";
        break;

    case '%':
        p = "%";
        break;

    default:
        if (building_deny_info_url)
            bypassBuildErrorXXX("Unsupported deny_info %code", build.input);
        else if (letter != ';')
            bypassBuildErrorXXX("Unsupported error page %code", build.input);
        // else too many "font-size: 100%;" template errors to report

        mb.append(build.input, 2);
        do_quote = 0;
        break;
    }

    if (!p)
        p = mb.buf;     /* do not use mb after this assignment! */

    assert(p);

    debugs(4, 3, "%" << letter << " --> '" << p << "'" );

    if (do_quote)
        p = html_quote(p);

    if (building_deny_info_url && !no_urlescape)
        p = rfc1738_escape_part(p);

    // TODO: Optimize by replacing mb with direct build.output usage.
    build.output.append(p, strlen(p));
    build.input += 2;
}

void
ErrorState::validate()
{
    if (const auto urlTemplate = ErrorPage::IsDenyInfoUri(page_id)) {
        (void)compile(urlTemplate, true, true);
    } else {
        assert(page_id > ERR_NONE);
        assert(page_id < error_page_count);
        (void)compileBody(error_text[page_id], true);
    }
}

HttpReply *
ErrorState::BuildHttpReply()
{
    if (response_)
        return response_.getRaw();

    HttpReply *rep = new HttpReply;
    const char *name = errorPageName(page_id);
    /* no LMT for error pages; error pages expire immediately */

    if (const auto urlTemplate = ErrorPage::IsDenyInfoUri(page_id)) {
        /* Redirection */
        Http::StatusCode status = Http::scFound;
        // Use configured 3xx reply status if set.
        if (name[0] == '3')
            status = httpStatus;
        else {
            // Use 307 for HTTP/1.1 non-GET/HEAD requests.
            if (request && request->method != Http::METHOD_GET && request->method != Http::METHOD_HEAD && request->http_ver >= Http::ProtocolVersion(1,1))
                status = Http::scTemporaryRedirect;
        }

        rep->setHeaders(status, nullptr, "text/html;charset=utf-8", 0, 0, -1);

        if (request) {
            auto location = compile(urlTemplate, true, true);
            rep->header.putStr(Http::HdrType::LOCATION, location.c_str());
        }

        httpHeaderPutStrf(&rep->header, Http::HdrType::X_SQUID_ERROR, "%d %s", httpStatus, "Access Denied");
    } else {
        const auto body = buildBody();
        rep->setHeaders(httpStatus, nullptr, "text/html;charset=utf-8", body.length(), 0, -1);
        /*
         * include some information for downstream caches. Implicit
         * replaceable content. This isn't quite sufficient. xerrno is not
         * necessarily meaningful to another system, so we really should
         * expand it. Additionally, we should identify ourselves. Someone
         * might want to know. Someone _will_ want to know OTOH, the first
         * X-CACHE-MISS entry should tell us who.
         */
        httpHeaderPutStrf(&rep->header, Http::HdrType::X_SQUID_ERROR, "%s %d", name, xerrno);

#if USE_ERR_LOCALES
        /*
         * If error page auto-negotiate is enabled in any way, send the Vary.
         * RFC 2616 section 13.6 and 14.44 says MAY and SHOULD do this.
         * We have even better reasons though:
         * see https://wiki.squid-cache.org/KnowledgeBase/VaryNotCaching
         */
        if (!Config.errorDirectory) {
            /* We 'negotiated' this ONLY from the Accept-Language. */
            static const SBuf acceptLanguage("Accept-Language");
            rep->header.updateOrAddStr(Http::HdrType::VARY, acceptLanguage);
        }

        /* add the Content-Language header according to RFC section 14.12 */
        if (err_language) {
            rep->header.putStr(Http::HdrType::CONTENT_LANGUAGE, err_language);
        } else
#endif /* USE_ERROR_LOCALES */
        {
            /* default templates are in English */
            /* language is known unless error_directory override used */
            if (!Config.errorDirectory)
                rep->header.putStr(Http::HdrType::CONTENT_LANGUAGE, "en");
        }

        rep->body.set(body);
    }

    // Make sure error codes get back to the client side for logging and
    // error tracking.
    if (request) {
<<<<<<< HEAD
        if (detail)
            request->detailError(type, detail);
        if (const auto errnoDetail = SysErrorDetail::NewIfAny(xerrno))
            request->detailError(type, errnoDetail);
    } else if (ale) {
        if (detail)
            ale->updateError(Error(type, detail));
        if (const auto errnoDetail = SysErrorDetail::NewIfAny(xerrno))
            ale->updateError(Error(type, errnoDetail));
=======
        request->error.update(type, detail);
        request->error.update(SysErrorDetail::NewIfAny(xerrno));
    } else if (ale) {
        Error err(type, detail);
        err.update(SysErrorDetail::NewIfAny(xerrno));
        ale->updateError(err);
>>>>>>> 1d85cad0
    }

    return rep;
}

SBuf
ErrorState::buildBody()
{
    assert(page_id > ERR_NONE && page_id < error_page_count);

#if USE_ERR_LOCALES
    /** error_directory option in squid.conf overrides translations.
     * Custom errors are always found either in error_directory or the templates directory.
     * Otherwise locate the Accept-Language header
     */
    if (!Config.errorDirectory && page_id < ERR_MAX) {
        if (err_language && err_language != Config.errorDefaultLanguage)
            safe_free(err_language);

        ErrorPageFile localeTmpl(err_type_str[page_id], static_cast<err_type>(page_id));
        if (localeTmpl.loadFor(request.getRaw())) {
            inputLocation = localeTmpl.filename;
            assert(localeTmpl.language());
            err_language = xstrdup(localeTmpl.language());
            return compileBody(localeTmpl.text(), true);
        }
    }
#endif /* USE_ERR_LOCALES */

    /** \par
     * If client-specific error templates are not enabled or available.
     * fall back to the old style squid.conf settings.
     */
#if USE_ERR_LOCALES
    if (!Config.errorDirectory)
        err_language = Config.errorDefaultLanguage;
#endif
    debugs(4, 2, "No existing error page language negotiated for " << this << ". Using default error file.");
    return compileBody(error_text[page_id], true);
}

SBuf
ErrorState::compileBody(const char *input, bool allowRecursion)
{
    return compile(input, false, allowRecursion);
}

SBuf
ErrorState::compile(const char *input, bool building_deny_info_url, bool allowRecursion)
{
    assert(input);

    Build build;
    build.building_deny_info_url = building_deny_info_url;
    build.allowRecursion = allowRecursion;
    build.input = input;

    auto blockStart = build.input;
    while (const auto letter = *build.input) {
        if (letter == '%') {
            build.output.append(blockStart, build.input - blockStart);
            compileLegacyCode(build);
            blockStart = build.input;
        }
        else if (letter == '@' && LogformatMagic.cmp(build.input, LogformatMagic.length()) == 0) {
            build.output.append(blockStart, build.input - blockStart);
            compileLogformatCode(build);
            blockStart = build.input;
        } else {
            ++build.input;
        }
    }
    build.output.append(blockStart, build.input - blockStart);
    return build.output;
}

/// react to a compile() error
/// \param msg  description of what went wrong
/// \param near  approximate start of the problematic input
/// \param  forceBypass whether detection of this error was introduced late,
/// after old configurations containing this error could have been
/// successfully validated and deployed (i.e. the admin may not be
/// able to fix this newly detected but old problem quickly)
void
ErrorState::noteBuildError_(const char *msg, const char *near, const bool forceBypass)
{
    using ErrorPage::BuildErrorPrinter;
    const auto runtime = !starting_up;
    if (runtime || forceBypass) {
        // swallow this problem because the admin may not be (and/or the page
        // building code is not) ready to handle throwing consequences

        static unsigned int seenErrors = 0;
        ++seenErrors;

        const auto debugLevel =
            (seenErrors > 100) ? DBG_DATA:
            (starting_up || reconfiguring) ? DBG_CRITICAL:
            3; // most other errors have been reported as configuration errors

        // Error fatality depends on the error context: Reconfiguration errors
        // are, like startup ones, DBG_CRITICAL but will never become FATAL.
        if (starting_up && seenErrors <= 10)
            debugs(4, debugLevel, "WARNING: The following configuration error will be fatal in future Squid versions");

        debugs(4, debugLevel, "ERROR: " << BuildErrorPrinter(inputLocation, page_id, msg, near));
    } else {
        throw TexcHere(ToSBuf(BuildErrorPrinter(inputLocation, page_id, msg, near)));
    }
}

/* ErrorPage::BuildErrorPrinter */

std::ostream &
ErrorPage::BuildErrorPrinter::printLocation(std::ostream &os) const {
    if (!inputLocation.isEmpty())
        return os << inputLocation;

    if (page_id < ERR_NONE || page_id >= error_page_count)
        return os << "[error page " << page_id << "]"; // should not happen

    if (page_id < ERR_MAX)
        return os << err_type_str[page_id];

    return os << "deny_info " << ErrorDynamicPages.at(page_id - ERR_MAX)->page_name;
}

std::ostream &
ErrorPage::BuildErrorPrinter::print(std::ostream &os) const {
    printLocation(os) << ": " << msg << " near ";

    // TODO: Add support for prefix printing to Raw
    const size_t maxContextLength = 15; // plus "..."
    if (strlen(near) > maxContextLength) {
        os.write(near, maxContextLength);
        os << "...";
    } else {
        os << near;
    }

    // XXX: We should not be converting (inner) exception to text if we are
    // going to throw again. See "add arbitrary (re)thrower-supplied details"
    // TODO in TextException.h for a long-term in-catcher solution.
    if (std::current_exception())
        os << "\n    additional info: " << CurrentException;

    return os;
}

/// add error page template to the global index
static void
ErrorPage::ImportStaticErrorText(const int page_id, const char *text, const SBuf &inputLocation)
{
    assert(!error_text[page_id]);
    error_text[page_id] = xstrdup(text);
    ValidateStaticError(page_id, inputLocation);
}

/// validate static error page
static void
ErrorPage::ValidateStaticError(const int page_id, const SBuf &inputLocation)
{
    // Supplying nil ALE pointer limits validation to logformat %code
    // recognition by Format::Token::parse(). This is probably desirable
    // because actual %code assembly is slow and should not affect validation
    // when our ALE cannot have any real data (this code is not associated
    // with any real transaction).
    ErrorState anErr(err_type(page_id), Http::scNone, nullptr, nullptr);
    anErr.inputLocation = inputLocation;
    anErr.validate();
}

std::ostream &
operator <<(std::ostream &os, const ErrorState *err)
{
    if (err)
        os << errorPageName(err->page_id);
    else
        os << "[none]";
    return os;
}
<|MERGE_RESOLUTION|>--- conflicted
+++ resolved
@@ -1348,24 +1348,12 @@
     // Make sure error codes get back to the client side for logging and
     // error tracking.
     if (request) {
-<<<<<<< HEAD
-        if (detail)
-            request->detailError(type, detail);
-        if (const auto errnoDetail = SysErrorDetail::NewIfAny(xerrno))
-            request->detailError(type, errnoDetail);
-    } else if (ale) {
-        if (detail)
-            ale->updateError(Error(type, detail));
-        if (const auto errnoDetail = SysErrorDetail::NewIfAny(xerrno))
-            ale->updateError(Error(type, errnoDetail));
-=======
         request->error.update(type, detail);
         request->error.update(SysErrorDetail::NewIfAny(xerrno));
     } else if (ale) {
         Error err(type, detail);
         err.update(SysErrorDetail::NewIfAny(xerrno));
         ale->updateError(err);
->>>>>>> 1d85cad0
     }
 
     return rep;
