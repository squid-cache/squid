--- conflicted
+++ resolved
@@ -589,222 +589,6 @@
     return false;
 }
 
-<<<<<<< HEAD
-=======
-int
-AuthDigestUserRequest::authenticated() const
-{
-    if (credentials() == Ok)
-        return 1;
-
-    return 0;
-}
-
-/** log a digest user in
- */
-void
-AuthDigestUserRequest::authenticate(HttpRequest * request, ConnStateData * conn, http_hdr_type type)
-{
-    AuthUser *auth_user;
-    AuthDigestUserRequest *digest_request;
-    digest_user_h *digest_user;
-
-    HASHHEX SESSIONKEY;
-    HASHHEX HA2 = "";
-    HASHHEX Response;
-
-    assert(authUser() != NULL);
-    auth_user = authUser();
-
-    digest_user = dynamic_cast < digest_user_h * >(auth_user);
-
-    assert(digest_user != NULL);
-
-    /* if the check has corrupted the user, just return */
-
-    if (credentials() == Failed) {
-        return;
-    }
-
-    digest_request = this;
-
-    /* do we have the HA1 */
-
-    if (!digest_user->HA1created) {
-        credentials(Pending);
-        return;
-    }
-
-    if (digest_request->nonce == NULL) {
-        /* this isn't a nonce we issued */
-        credentials(Failed);
-        return;
-    }
-
-    DigestCalcHA1(digest_request->algorithm, NULL, NULL, NULL,
-                  authenticateDigestNonceNonceb64(digest_request->nonce),
-                  digest_request->cnonce,
-                  digest_user->HA1, SESSIONKEY);
-    DigestCalcResponse(SESSIONKEY, authenticateDigestNonceNonceb64(digest_request->nonce),
-                       digest_request->nc, digest_request->cnonce, digest_request->qop,
-                       RequestMethodStr(request->method), digest_request->uri, HA2, Response);
-
-    debugs(29, 9, "\nResponse = '" << digest_request->response << "'\nsquid is = '" << Response << "'");
-
-    if (strcasecmp(digest_request->response, Response) != 0) {
-        if (!digest_request->flags.helper_queried) {
-            /* Query the helper in case the password has changed */
-            digest_request->flags.helper_queried = 1;
-            digest_request->credentials_ok = Pending;
-            return;
-        }
-
-        if (digestConfig.PostWorkaround && request->method != METHOD_GET) {
-            /* Ugly workaround for certain very broken browsers using the
-             * wrong method to calculate the request-digest on POST request.
-             * This should be deleted once Digest authentication becomes more
-             * widespread and such broken browsers no longer are commonly
-             * used.
-             */
-            DigestCalcResponse(SESSIONKEY, authenticateDigestNonceNonceb64(digest_request->nonce),
-                               digest_request->nc, digest_request->cnonce, digest_request->qop,
-                               RequestMethodStr(METHOD_GET), digest_request->uri, HA2, Response);
-
-            if (strcasecmp(digest_request->response, Response)) {
-                credentials(Failed);
-                digest_request->flags.invalid_password = 1;
-                digest_request->setDenyMessage("Incorrect password");
-                return;
-            } else {
-                const char *useragent = request->header.getStr(HDR_USER_AGENT);
-
-                static IpAddress last_broken_addr;
-                static int seen_broken_client = 0;
-
-                if (!seen_broken_client) {
-                    last_broken_addr.SetNoAddr();
-                    seen_broken_client = 1;
-                }
-
-                if (last_broken_addr != request->client_addr) {
-                    debugs(29, 1, "\nDigest POST bug detected from " <<
-                           request->client_addr << " using '" <<
-                           (useragent ? useragent : "-") <<
-                           "'. Please upgrade browser. See Bug #630 for details.");
-
-                    last_broken_addr = request->client_addr;
-                }
-            }
-        } else {
-            credentials(Failed);
-            digest_request->flags.invalid_password = 1;
-            digest_request->setDenyMessage("Incorrect password");
-            return;
-        }
-
-        /* check for stale nonce */
-        if (!authDigestNonceIsValid(digest_request->nonce, digest_request->nc)) {
-            debugs(29, 3, "authenticateDigestAuthenticateuser: user '" << digest_user->username() << "' validated OK but nonce stale");
-            credentials(Failed);
-            digest_request->setDenyMessage("Stale nonce");
-            return;
-        }
-    }
-
-    credentials(Ok);
-
-    /* password was checked and did match */
-    debugs(29, 4, "authenticateDigestAuthenticateuser: user '" << digest_user->username() << "' validated OK");
-
-    /* auth_user is now linked, we reset these values
-     * after external auth occurs anyway */
-    auth_user->expiretime = current_time.tv_sec;
-    return;
-}
-
-int
-AuthDigestUserRequest::module_direction()
-{
-    switch (credentials()) {
-
-    case Unchecked:
-        return -1;
-
-    case Ok:
-
-        return 0;
-
-    case Pending:
-        return -1;
-
-    case Failed:
-
-        /* send new challenge */
-        return 1;
-    }
-
-    return -2;
-}
-
-/* add the [proxy]authorisation header */
-void
-AuthDigestUserRequest::addHeader(HttpReply * rep, int accel)
-{
-    http_hdr_type type;
-
-    /* don't add to authentication error pages */
-
-    if ((!accel && rep->sline.status == HTTP_PROXY_AUTHENTICATION_REQUIRED)
-            || (accel && rep->sline.status == HTTP_UNAUTHORIZED))
-        return;
-
-    type = accel ? HDR_AUTHENTICATION_INFO : HDR_PROXY_AUTHENTICATION_INFO;
-
-#if WAITING_FOR_TE
-    /* test for http/1.1 transfer chunked encoding */
-    if (chunkedtest)
-        return;
-
-#endif
-
-    if ((digestConfig.authenticate) && authDigestNonceLastRequest(nonce)) {
-        flags.authinfo_sent = 1;
-        debugs(29, 9, "authDigestAddHead: Sending type:" << type << " header: 'nextnonce=\"" << authenticateDigestNonceNonceb64(nonce) << "\"");
-        httpHeaderPutStrf(&rep->header, type, "nextnonce=\"%s\"", authenticateDigestNonceNonceb64(nonce));
-    }
-}
-
-#if WAITING_FOR_TE
-/* add the [proxy]authorisation header */
-void
-AuthDigestUserRequest::addTrailer(HttpReply * rep, int accel)
-{
-    int type;
-
-    if (!auth_user_request)
-        return;
-
-
-    /* has the header already been send? */
-    if (flags.authinfo_sent)
-        return;
-
-    /* don't add to authentication error pages */
-    if ((!accel && rep->sline.status == HTTP_PROXY_AUTHENTICATION_REQUIRED)
-            || (accel && rep->sline.status == HTTP_UNAUTHORIZED))
-        return;
-
-    type = accel ? HDR_AUTHENTICATION_INFO : HDR_PROXY_AUTHENTICATION_INFO;
-
-    if ((digestConfig.authenticate) && authDigestNonceLastRequest(nonce)) {
-        debugs(29, 9, "authDigestAddTrailer: Sending type:" << type << " header: 'nextnonce=\"" << authenticateDigestNonceNonceb64(nonce) << "\"");
-        httpTrailerPutStrf(&rep->header, type, "nextnonce=\"%s\"", authenticateDigestNonceNonceb64(nonce));
-    }
-}
-
-#endif
-
->>>>>>> 4f61c82e
 /* add the [www-|Proxy-]authenticate header on a 407 or 401 reply */
 void
 AuthDigestConfig::fixHeader(AuthUserRequest::Pointer auth_user_request, HttpReply *rep, http_hdr_type hdrType, HttpRequest * request)
