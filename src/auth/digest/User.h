/*
 * Copyright (C) 1996-2025 The Squid Software Foundation and contributors
 *
 * Squid software is distributed under GPLv2+ license and includes
 * contributions from numerous individuals and organizations.
 * Please see the COPYING and CONTRIBUTORS files for details.
 */

#ifndef SQUID_SRC_AUTH_DIGEST_USER_H
#define SQUID_SRC_AUTH_DIGEST_USER_H

#if HAVE_AUTH_MODULE_DIGEST

#include "auth/digest/Config.h"
#include "auth/User.h"
#include "rfc2617.h"

namespace Auth
{
namespace Digest
{

/** User credentials for the Digest authentication protocol */
class User : public Auth::User
{
    MEMPROXY_CLASS(Auth::Digest::User);

public:
    User(Auth::SchemeConfig *, const char *requestRealm);
<<<<<<< HEAD
    virtual ~User();
    int authenticated() const;
    virtual Auth::Ttl ttl() const override;
=======
    ~User() override;
    int32_t ttl() const override;
>>>>>>> b8af615e

    /* Auth::User API */
    static CbcPointer<Auth::CredentialsCache> Cache();
    void addToNameCache() override;

    HASH HA1;
    int HA1created;

    /* what nonces have been allocated to this user */
    dlink_list nonces;

    digest_nonce_h * currentNonce();
};

} // namespace Digest
} // namespace Auth

#endif /* HAVE_AUTH_MODULE_DIGEST */
#endif /* SQUID_SRC_AUTH_DIGEST_USER_H */
<|MERGE_RESOLUTION|>--- conflicted
+++ resolved
@@ -27,14 +27,9 @@
 
 public:
     User(Auth::SchemeConfig *, const char *requestRealm);
-<<<<<<< HEAD
-    virtual ~User();
+    ~User() override;
     int authenticated() const;
-    virtual Auth::Ttl ttl() const override;
-=======
-    ~User() override;
-    int32_t ttl() const override;
->>>>>>> b8af615e
+    Auth::Ttl ttl() const override;
 
     /* Auth::User API */
     static CbcPointer<Auth::CredentialsCache> Cache();
