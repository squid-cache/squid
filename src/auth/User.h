--- conflicted
+++ resolved
@@ -135,8 +135,4 @@
 } // namespace Auth
 
 #endif /* USE_AUTH */
-<<<<<<< HEAD
-#endif /* SQUID_AUTH_USER_H */
-=======
-#endif /* SQUID_SRC_AUTH_USER_H */
->>>>>>> b8af615e
+#endif /* SQUID_SRC_AUTH_USER_H */