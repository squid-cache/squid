--- conflicted
+++ resolved
@@ -92,14 +92,8 @@
 
     /* Manage list of IPs using this username */
     void clearIp();
-<<<<<<< HEAD
-    void removeIp(IpAddress);
-    void addIp(IpAddress);
-=======
     void removeIp(Ip::Address);
     void addIp(Ip::Address);
-    _SQUID_INLINE_ void addRequest(AuthUserRequest *);
->>>>>>> 843084d5
 
 #if USER_REQUEST_LOOP_DEAD
 protected:
