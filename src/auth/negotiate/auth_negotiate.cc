--- conflicted
+++ resolved
@@ -99,14 +99,10 @@
 {
     authnegotiate_initialised = 0;
 
-<<<<<<< HEAD
     if (negotiateauthenticators) {
         helperStatefulShutdown(negotiateauthenticators);
-        helperStatefulFree(negotiateauthenticators);
-        negotiateauthenticators = NULL;
-    }
-
-=======
+    }
+
     if (!shutting_down)
         return;
 
@@ -119,7 +115,6 @@
 void
 AuthNegotiateConfig::done()
 {
->>>>>>> fd7b53a4
     if (authenticate)
         wordlistDestroy(&authenticate);
 }
@@ -141,11 +136,7 @@
 
 }
 
-<<<<<<< HEAD
-AuthNegotiateConfig::AuthNegotiateConfig() : authenticateChildren(5), keep_alive(1), authenticate(NULL)
-=======
-AuthNegotiateConfig::AuthNegotiateConfig() : authenticateChildren(20,0,1,1), keep_alive(1)
->>>>>>> fd7b53a4
+AuthNegotiateConfig::AuthNegotiateConfig() : authenticateChildren(20,0,1,1), keep_alive(1), authenticate(NULL)
 { }
 
 void
