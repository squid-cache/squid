--- conflicted
+++ resolved
@@ -238,11 +238,7 @@
 #else
 #include <cstdlib>
 int
-<<<<<<< HEAD
-main(int, char **)
-=======
 main(int, char *[])
->>>>>>> 77a1b3fd
 {
     return -1;
 }
