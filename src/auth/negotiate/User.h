/*
 * Copyright (C) 1996-2025 The Squid Software Foundation and contributors
 *
 * Squid software is distributed under GPLv2+ license and includes
 * contributions from numerous individuals and organizations.
 * Please see the COPYING and CONTRIBUTORS files for details.
 */

#ifndef SQUID_SRC_AUTH_NEGOTIATE_USER_H
#define SQUID_SRC_AUTH_NEGOTIATE_USER_H

#if HAVE_AUTH_MODULE_NEGOTIATE

#include "auth/User.h"

namespace Auth
{

class SchemeConfig;

namespace Negotiate
{

/** User credentials for the Negotiate authentication protocol */
class User : public Auth::User
{
    MEMPROXY_CLASS(Auth::Negotiate::User);

public:
    User(Auth::SchemeConfig *, const char *requestRealm);
<<<<<<< HEAD
    virtual ~User();
    virtual Auth::Ttl ttl() const override;
=======
    ~User() override;
    int32_t ttl() const override;
>>>>>>> b8af615e

    /* Auth::User API */
    static CbcPointer<Auth::CredentialsCache> Cache();
    void addToNameCache() override;

    dlink_list proxy_auth_list;
};

} // namespace Negotiate
} // namespace Auth

#endif /* HAVE_AUTH_MODULE_NEGOTIATE */
#endif /* SQUID_SRC_AUTH_NEGOTIATE_USER_H */
<|MERGE_RESOLUTION|>--- conflicted
+++ resolved
@@ -28,13 +28,8 @@
 
 public:
     User(Auth::SchemeConfig *, const char *requestRealm);
-<<<<<<< HEAD
-    virtual ~User();
-    virtual Auth::Ttl ttl() const override;
-=======
     ~User() override;
-    int32_t ttl() const override;
->>>>>>> b8af615e
+    Auth::Ttl ttl() const override;
 
     /* Auth::User API */
     static CbcPointer<Auth::CredentialsCache> Cache();
