/*
 * Copyright (C) 1996-2025 The Squid Software Foundation and contributors
 *
 * Squid software is distributed under GPLv2+ license and includes
 * contributions from numerous individuals and organizations.
 * Please see the COPYING and CONTRIBUTORS files for details.
 */

/* DEBUG: section 29    Negotiate Authenticator */

/* The functions in this file handle authentication.
 * They DO NOT perform access control or auditing.
 * See acl.c for access control and client_side.c for auditing */

#include "squid.h"
#include "auth/Gadgets.h"
#include "auth/negotiate/Config.h"
#include "auth/negotiate/Scheme.h"
#include "auth/negotiate/User.h"
#include "auth/negotiate/UserRequest.h"
#include "auth/State.h"
#include "cache_cf.h"
#include "client_side.h"
#include "helper.h"
#include "http/Stream.h"
#include "HttpHeaderTools.h"
#include "HttpReply.h"
#include "HttpRequest.h"
#include "mgr/Registration.h"
#include "Store.h"
#include "wordlist.h"

static AUTHSSTATS authenticateNegotiateStats;

Helper::StatefulClientPointer negotiateauthenticators;

static hash_table *proxy_auth_cache = nullptr;

void
Auth::Negotiate::Config::rotateHelpers()
{
    /* schedule closure of existing helpers */
    if (negotiateauthenticators) {
        helperStatefulShutdown(negotiateauthenticators);
    }

    /* NP: dynamic helper restart will ensure they start up again as needed. */
}

void
Auth::Negotiate::Config::done()
{
    Auth::SchemeConfig::done();

    if (negotiateauthenticators) {
        helperStatefulShutdown(negotiateauthenticators);
    }

    if (!shutting_down)
        return;

    negotiateauthenticators = nullptr;

    if (authenticateProgram)
        wordlistDestroy(&authenticateProgram);

    debugs(29, DBG_IMPORTANT, "Reconfigure: Negotiate authentication configuration cleared.");
}

const char *
Auth::Negotiate::Config::type() const
{
    return Auth::Negotiate::Scheme::GetInstance()->type();
}

/**
 * Initialize helpers and the like for this auth scheme.
 * Called AFTER parsing the config file
 */
void
Auth::Negotiate::Config::init(Auth::SchemeConfig *)
{
    if (authenticateProgram) {

        activate();

        if (negotiateauthenticators == nullptr)
            negotiateauthenticators = statefulhelper::Make("negotiateauthenticator");

        if (!proxy_auth_cache)
            proxy_auth_cache = hash_create((HASHCMP *) strcmp, 7921, hash_string);

        assert(proxy_auth_cache);

        negotiateauthenticators->cmdline = authenticateProgram;

        negotiateauthenticators->childs.updateLimits(authenticateChildren);

        negotiateauthenticators->ipc_type = IPC_STREAM;

        negotiateauthenticators->openSessions();
    }
}

void
Auth::Negotiate::Config::registerWithCacheManager(void)
{
    Mgr::RegisterAction("negotiateauthenticator",
                        "Negotiate User Authenticator Stats",
                        authenticateNegotiateStats, 0, 1);
}

bool
<<<<<<< HEAD
Auth::Negotiate::Config::configured() const
{
    if (authenticateProgram && (authenticateChildren.n_max != 0)) {
        debugs(29, 9, "returning configured");
        return true;
    }

    debugs(29, 9, "returning unconfigured");
    return false;
=======
Auth::Negotiate::Config::active() const
{
    return authnegotiate_initialised == 1;
>>>>>>> 0b514968
}

void
Auth::Negotiate::Config::fixHeader(Auth::UserRequest::Pointer auth_user_request, HttpReply *rep, Http::HdrType reqType, HttpRequest * request)
{
    if (!authenticateProgram)
        return;

    /* Need keep-alive */
    if (!request->flags.proxyKeepalive && request->flags.mustKeepalive)
        return;

    /* New request, no user details */
    if (auth_user_request == nullptr) {
        debugs(29, 9, "Sending type:" << reqType << " header: 'Negotiate'");
        httpHeaderPutStrf(&rep->header, reqType, "Negotiate");

        if (!keep_alive) {
            /* drop the connection */
            rep->header.delByName("keep-alive");
            request->flags.proxyKeepalive = false;
        }
    } else {
        Auth::Negotiate::UserRequest *negotiate_request = dynamic_cast<Auth::Negotiate::UserRequest *>(auth_user_request.getRaw());
        assert(negotiate_request != nullptr);

        switch (negotiate_request->user()->credentials()) {

        case Auth::Failed:
            /* here it makes sense to drop the connection, as auth is
             * tied to it, even if MAYBE the client could handle it - Kinkie */
            rep->header.delByName("keep-alive");
            request->flags.proxyKeepalive = false;
            [[fallthrough]];

        case Auth::Ok:
            /* Special case: authentication finished OK but disallowed by ACL.
             * Need to start over to give the client another chance.
             */
            if (negotiate_request->server_blob) {
                debugs(29, 9, "Sending type:" << reqType << " header: 'Negotiate " << negotiate_request->server_blob << "'");
                httpHeaderPutStrf(&rep->header, reqType, "Negotiate %s", negotiate_request->server_blob);
                safe_free(negotiate_request->server_blob);
            } else {
                debugs(29, 9, "Connection authenticated");
                httpHeaderPutStrf(&rep->header, reqType, "Negotiate");
            }
            break;

        case Auth::Unchecked:
            /* semantic change: do not drop the connection.
             * 2.5 implementation used to keep it open - Kinkie */
            debugs(29, 9, "Sending type:" << reqType << " header: 'Negotiate'");
            httpHeaderPutStrf(&rep->header, reqType, "Negotiate");
            break;

        case Auth::Handshake:
            /* we're waiting for a response from the client. Pass it the blob */
            debugs(29, 9, "Sending type:" << reqType << " header: 'Negotiate " << negotiate_request->server_blob << "'");
            httpHeaderPutStrf(&rep->header, reqType, "Negotiate %s", negotiate_request->server_blob);
            safe_free(negotiate_request->server_blob);
            break;

        default:
            debugs(29, DBG_CRITICAL, "ERROR: Negotiate auth fixHeader: state " << negotiate_request->user()->credentials() << ".");
            fatal("unexpected state in AuthenticateNegotiateFixErrorHeader.\n");
        }
    }
}

static void
authenticateNegotiateStats(StoreEntry * sentry)
{
    if (negotiateauthenticators)
        negotiateauthenticators->packStatsInto(sentry, "Negotiate Authenticator Statistics");
}

/*
 * Decode a Negotiate [Proxy-]Auth string, placing the results in the passed
 * Auth_user structure.
 */
Auth::UserRequest::Pointer
Auth::Negotiate::Config::decode(char const *proxy_auth, const HttpRequest *, const char *aRequestRealm)
{
    Auth::Negotiate::User *newUser = new Auth::Negotiate::User(Auth::SchemeConfig::Find("negotiate"), aRequestRealm);
    Auth::UserRequest *auth_user_request = new Auth::Negotiate::UserRequest();
    assert(auth_user_request->user() == nullptr);

    auth_user_request->user(newUser);
    auth_user_request->user()->auth_type = Auth::AUTH_NEGOTIATE;

    auth_user_request->user()->BuildUserKey(proxy_auth, aRequestRealm);

    /* all we have to do is identify that it's Negotiate - the helper does the rest */
    debugs(29, 9, "decode Negotiate authentication");
    return auth_user_request;
}
<|MERGE_RESOLUTION|>--- conflicted
+++ resolved
@@ -111,21 +111,9 @@
 }
 
 bool
-<<<<<<< HEAD
-Auth::Negotiate::Config::configured() const
-{
-    if (authenticateProgram && (authenticateChildren.n_max != 0)) {
-        debugs(29, 9, "returning configured");
-        return true;
-    }
-
-    debugs(29, 9, "returning unconfigured");
-    return false;
-=======
 Auth::Negotiate::Config::active() const
 {
     return authnegotiate_initialised == 1;
->>>>>>> 0b514968
 }
 
 void
