/*
 * Copyright (C) 1996-2025 The Squid Software Foundation and contributors
 *
 * Squid software is distributed under GPLv2+ license and includes
 * contributions from numerous individuals and organizations.
 * Please see the COPYING and CONTRIBUTORS files for details.
 */

/* DEBUG: section 29    NTLM Authenticator */

/* The functions in this file handle authentication.
 * They DO NOT perform access control or auditing.
 * See acl.c for access control and client_side.c for auditing */

#include "squid.h"
#include "auth/Gadgets.h"
#include "auth/ntlm/Config.h"
#include "auth/ntlm/Scheme.h"
#include "auth/ntlm/User.h"
#include "auth/ntlm/UserRequest.h"
#include "auth/State.h"
#include "cache_cf.h"
#include "client_side.h"
#include "helper.h"
#include "http/Stream.h"
#include "HttpHeaderTools.h"
#include "HttpReply.h"
#include "HttpRequest.h"
#include "mgr/Registration.h"
#include "Store.h"
#include "wordlist.h"

/* NTLM Scheme */
static AUTHSSTATS authenticateNTLMStats;

Helper::StatefulClientPointer ntlmauthenticators;

static hash_table *proxy_auth_cache = nullptr;

void
Auth::Ntlm::Config::rotateHelpers()
{
    /* schedule closure of existing helpers */
    if (ntlmauthenticators) {
        helperStatefulShutdown(ntlmauthenticators);
    }

    /* NP: dynamic helper restart will ensure they start up again as needed. */
}

/* free any allocated configuration details */
void
Auth::Ntlm::Config::done()
{
    Auth::SchemeConfig::done();

    if (ntlmauthenticators) {
        helperStatefulShutdown(ntlmauthenticators);
    }

    if (!shutting_down)
        return;

    ntlmauthenticators = nullptr;

    if (authenticateProgram)
        wordlistDestroy(&authenticateProgram);

    debugs(29, DBG_IMPORTANT, "Reconfigure: NTLM authentication configuration cleared.");
}

const char *
Auth::Ntlm::Config::type() const
{
    return Auth::Ntlm::Scheme::GetInstance()->type();
}

/* Initialize helpers and the like for this auth scheme. Called AFTER parsing the
 * config file */
void
Auth::Ntlm::Config::init(Auth::SchemeConfig *)
{
    if (authenticateProgram) {

        activate();

        if (ntlmauthenticators == nullptr)
            ntlmauthenticators = statefulhelper::Make("ntlmauthenticator");

        if (!proxy_auth_cache)
            proxy_auth_cache = hash_create((HASHCMP *) strcmp, 7921, hash_string);

        assert(proxy_auth_cache);

        ntlmauthenticators->cmdline = authenticateProgram;

        ntlmauthenticators->childs.updateLimits(authenticateChildren);

        ntlmauthenticators->ipc_type = IPC_STREAM;

        ntlmauthenticators->openSessions();
    }
}

void
Auth::Ntlm::Config::registerWithCacheManager(void)
{
    Mgr::RegisterAction("ntlmauthenticator",
                        "NTLM User Authenticator Stats",
                        authenticateNTLMStats, 0, 1);
}

bool
<<<<<<< HEAD
Auth::Ntlm::Config::configured() const
{
    if ((authenticateProgram != nullptr) && (authenticateChildren.n_max != 0)) {
        debugs(29, 9, "returning configured");
        return true;
    }

    debugs(29, 9, "returning unconfigured");
    return false;
=======
Auth::Ntlm::Config::active() const
{
    return authntlm_initialised == 1;
>>>>>>> 0b514968
}

/* NTLM Scheme */

void
Auth::Ntlm::Config::fixHeader(Auth::UserRequest::Pointer auth_user_request, HttpReply *rep, Http::HdrType hdrType, HttpRequest * request)
{
    if (!authenticateProgram)
        return;

    /* Need keep-alive */
    if (!request->flags.proxyKeepalive && request->flags.mustKeepalive)
        return;

    /* New request, no user details */
    if (auth_user_request == nullptr) {
        debugs(29, 9, "Sending type:" << hdrType << " header: 'NTLM'");
        httpHeaderPutStrf(&rep->header, hdrType, "NTLM");

        if (!keep_alive) {
            /* drop the connection */
            request->flags.proxyKeepalive = false;
        }
    } else {
        Auth::Ntlm::UserRequest *ntlm_request = dynamic_cast<Auth::Ntlm::UserRequest *>(auth_user_request.getRaw());
        assert(ntlm_request != nullptr);

        switch (ntlm_request->user()->credentials()) {

        case Auth::Failed:
            /* here it makes sense to drop the connection, as auth is
             * tied to it, even if MAYBE the client could handle it - Kinkie */
            request->flags.proxyKeepalive = false;
            [[fallthrough]];

        case Auth::Ok:
            /* Special case: authentication finished OK but disallowed by ACL.
             * Need to start over to give the client another chance.
             */
            [[fallthrough]];

        case Auth::Unchecked:
            /* semantic change: do not drop the connection.
             * 2.5 implementation used to keep it open - Kinkie */
            debugs(29, 9, "Sending type:" << hdrType << " header: 'NTLM'");
            httpHeaderPutStrf(&rep->header, hdrType, "NTLM");
            break;

        case Auth::Handshake:
            /* we're waiting for a response from the client. Pass it the blob */
            debugs(29, 9, "Sending type:" << hdrType << " header: 'NTLM " << ntlm_request->server_blob << "'");
            httpHeaderPutStrf(&rep->header, hdrType, "NTLM %s", ntlm_request->server_blob);
            safe_free(ntlm_request->server_blob);
            break;

        default:
            debugs(29, DBG_CRITICAL, "NTLM Auth fixHeader: state " << ntlm_request->user()->credentials() << ".");
            fatal("unexpected state in AuthenticateNTLMFixErrorHeader.\n");
        }
    }
}

static void
authenticateNTLMStats(StoreEntry * sentry)
{
    if (ntlmauthenticators)
        ntlmauthenticators->packStatsInto(sentry, "NTLM Authenticator Statistics");
}

/*
 * Decode a NTLM [Proxy-]Auth string, placing the results in the passed
 * Auth_user structure.
 */
Auth::UserRequest::Pointer
Auth::Ntlm::Config::decode(char const *proxy_auth, const HttpRequest *, const char *aRequestRealm)
{
    Auth::Ntlm::User *newUser = new Auth::Ntlm::User(Auth::SchemeConfig::Find("ntlm"), aRequestRealm);
    Auth::UserRequest::Pointer auth_user_request = new Auth::Ntlm::UserRequest();
    assert(auth_user_request->user() == nullptr);

    auth_user_request->user(newUser);
    auth_user_request->user()->auth_type = Auth::AUTH_NTLM;

    auth_user_request->user()->BuildUserKey(proxy_auth, aRequestRealm);

    /* all we have to do is identify that it's NTLM - the helper does the rest */
    debugs(29, 9, "decode: NTLM authentication");
    return auth_user_request;
}
<|MERGE_RESOLUTION|>--- conflicted
+++ resolved
@@ -111,21 +111,9 @@
 }
 
 bool
-<<<<<<< HEAD
-Auth::Ntlm::Config::configured() const
-{
-    if ((authenticateProgram != nullptr) && (authenticateChildren.n_max != 0)) {
-        debugs(29, 9, "returning configured");
-        return true;
-    }
-
-    debugs(29, 9, "returning unconfigured");
-    return false;
-=======
 Auth::Ntlm::Config::active() const
 {
     return authntlm_initialised == 1;
->>>>>>> 0b514968
 }
 
 /* NTLM Scheme */
