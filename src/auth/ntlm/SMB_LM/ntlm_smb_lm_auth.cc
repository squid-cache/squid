/*
 * Copyright (C) 1996-2023 The Squid Software Foundation and contributors
 *
 * Squid software is distributed under GPLv2+ license and includes
 * contributions from numerous individuals and organizations.
 * Please see the COPYING and CONTRIBUTORS files for details.
 */

/*
 * (C) 2000 Francesco Chemolli <kinkie@kame.usr.dsi.unimi.it>
 * Distributed freely under the terms of the GNU General Public License,
 * version 2 or later. See the file COPYING for licensing details
 *
 * This program is distributed in the hope that it will be useful,
 * but WITHOUT ANY WARRANTY; without even the implied warranty of
 * MERCHANTABILITY or FITNESS FOR A PARTICULAR PURPOSE.  See the
 * GNU General Public License for more details.

 * You should have received a copy of the GNU General Public License
 * along with this program; if not, write to the Free Software
 * Foundation, Inc., 59 Temple Place, Suite 330, Boston, MA 02111, USA.
 */

#include "squid.h"
#include "base64.h"
#include "compat/debug.h"
#include "helper/protocol_defines.h"
#include "ntlmauth/ntlmauth.h"
#include "ntlmauth/support_bits.cci"
#include "rfcnb/rfcnb.h"
#include "smblib/smblib.h"

#include <cassert>
#include <cctype>
#include <cerrno>
#include <csignal>
#include <cstdlib>
#include <cstring>
#include <ctime>
#if HAVE_UNISTD_H
#include <unistd.h>
#endif
#if HAVE_GETOPT_H
#include <getopt.h>
#endif
#if HAVE_UNISTD_H
#include <unistd.h>
#endif

/************* CONFIGURATION ***************/

#define DEAD_DC_RETRY_INTERVAL 30

/************* END CONFIGURATION ***************/

/* A couple of harmless helper macros */
#define SEND(X) debug("sending '%s' to squid\n",X); printf(X "\n");
#ifdef __GNUC__
#define SEND2(X,Y...) debug("sending '" X "' to squid\n",Y); printf(X "\n",Y);
#define SEND3(X,Y...) debug("sending '" X "' to squid\n",Y); printf(X "\n",Y);
#else
/* no gcc, no debugging. varargs macros are a gcc extension */
#define SEND2 printf
#define SEND3 printf
#endif

const char *make_challenge(char *domain, char *controller);
char *ntlm_check_auth(ntlm_authenticate * auth, int auth_length);
void dc_disconnect(void);
int connectedp(void);
int is_dc_ok(char *domain, char *domain_controller);

typedef struct _dc dc;
struct _dc {
    char *domain;
    char *controller;
    time_t dead;        /* 0 if it's alive, otherwise time of death */
    dc *next;
};

/* local functions */
void usage(void);
void process_options(int argc, char *argv[]);
const char * obtain_challenge(void);
void manage_request(void);

#define ENCODED_PASS_LEN 24
#define MAX_USERNAME_LEN 255
#define MAX_DOMAIN_LEN 255
#define MAX_PASSWD_LEN 31

static unsigned char challenge[NTLM_NONCE_LEN];
static unsigned char lmencoded_empty_pass[ENCODED_PASS_LEN],
       ntencoded_empty_pass[ENCODED_PASS_LEN];
SMB_Handle_Type handle = nullptr;
int ntlm_errno;
static char credentials[MAX_USERNAME_LEN+MAX_DOMAIN_LEN+2]; /* we can afford to waste */
static char my_domain[100], my_domain_controller[100];
static char errstr[1001];
#if DEBUG
char error_messages_buffer[NTLM_BLOB_BUFFER_SIZE];
#endif
char load_balance = 0, protocol_pedantic = 0;
dc *controllers = nullptr;
int numcontrollers = 0;
dc *current_dc;
char smb_error_buffer[1000];

/* Disconnects from the DC. A reconnection will be done upon the next request
 */
void
dc_disconnect()
{
    if (handle != NULL)
        SMB_Discon(handle, 0);
    handle = nullptr;
}

int
connectedp()
{
    return (handle != NULL);
}

/* Tries to connect to a DC. Returns 0 on failure, 1 on OK */
int
is_dc_ok(char *domain, char *domain_controller)
{
    SMB_Handle_Type h = SMB_Connect_Server(nullptr, domain_controller, domain);
    if (h == NULL)
        return 0;
    SMB_Discon(h, 0);
    return 1;
}

/* returns 0 on success, > 0 on failure */
static int
init_challenge(char *domain, char *domain_controller)
{
    int smberr;

    if (handle != NULL) {
        return 0;
    }
    debug("Connecting to server %s domain %s\n", domain_controller, domain);
    handle = SMB_Connect_Server(nullptr, domain_controller, domain);
    smberr = SMB_Get_Last_Error();
    SMB_Get_Error_Msg(smberr, errstr, 1000);

    if (handle == NULL) {   /* couldn't connect */
        debug("Couldn't connect to SMB Server. Error:%s\n", errstr);
        return 1;
    }
    if (SMB_Negotiate(handle, SMB_Prots) < 0) {     /* An error */
        debug("Error negotiating protocol with SMB Server\n");
        SMB_Discon(handle, 0);
        handle = nullptr;
        return 2;
    }
    if (handle->Security == 0) {    /* share-level security, unusable */
        debug("SMB Server uses share-level security .. we need user security.\n");
        SMB_Discon(handle, 0);
        handle = nullptr;
        return 3;
    }
    memcpy(challenge, handle->Encrypt_Key, NTLM_NONCE_LEN);
    SMBencrypt((unsigned char *)"",challenge,lmencoded_empty_pass);
    SMBNTencrypt((unsigned char *)"",challenge,ntencoded_empty_pass);
    return 0;
}

const char *
make_challenge(char *domain, char *domain_controller)
{
    /* trying to circumvent some strange problem with pointers in SMBLib */
    /* Ugly as hell, but the lib is going to be dropped... */
    strncpy(my_domain, domain, sizeof(my_domain)-1);
    my_domain[sizeof(my_domain)-1] = '\0';
    strncpy(my_domain_controller, domain_controller, sizeof(my_domain_controller)-1);
    my_domain_controller[sizeof(my_domain_controller)-1] = '\0';

    if (init_challenge(my_domain, my_domain_controller) > 0) {
        return nullptr;
    }

    ntlm_challenge chal;
    uint32_t flags = NTLM_REQUEST_NON_NT_SESSION_KEY |
                     NTLM_CHALLENGE_TARGET_IS_DOMAIN |
                     NTLM_NEGOTIATE_ALWAYS_SIGN |
                     NTLM_NEGOTIATE_USE_NTLM |
                     NTLM_NEGOTIATE_USE_LM |
                     NTLM_NEGOTIATE_ASCII;
    ntlm_make_challenge(&chal, my_domain, my_domain_controller, (char *)challenge, NTLM_NONCE_LEN, flags);

    size_t len = sizeof(chal) - sizeof(chal.payload) + le16toh(chal.target.maxlen);
    // for lack of a good NTLM token size limit, allow up to what the helper input can be
    // validations later will expect to be limited to that size.
    static char b64buf[HELPER_INPUT_BUFFER-10]; /* 10 for other line fields, delimiters and terminator */
    if (base64_encode_len(len) < sizeof(b64buf)-1) {
<<<<<<< HEAD
        debug("base64 encoding of the token challenge will exceed %" PRIuSIZE " bytes", sizeof(b64buf));
        return nullptr;
=======
        debug("base64 encoding of the token challenge will exceed %zu bytes", sizeof(b64buf));
        return NULL;
>>>>>>> fcab7ad5
    }

    struct base64_encode_ctx ctx;
    base64_encode_init(&ctx);
    size_t blen = base64_encode_update(&ctx, b64buf, len, reinterpret_cast<const uint8_t *>(&chal));
    blen += base64_encode_final(&ctx, b64buf+blen);
    b64buf[blen] = '\0';
    return b64buf;
}

/* returns NULL on failure, or a pointer to
 * the user's credentials (domain\\username)
 * upon success. WARNING. It's pointing to static storage.
 * In case of problem sets as side-effect ntlm_errno to one of the
 * codes defined in ntlm.h
 */
char *
ntlm_check_auth(ntlm_authenticate * auth, int auth_length)
{
    int rv;
    char pass[MAX_PASSWD_LEN+1];
    char *domain = credentials;
    char *user;
    lstring tmp;

    if (handle == NULL) {   /*if null we aren't connected, but it shouldn't happen */
        debug("Weird, we've been disconnected\n");
        ntlm_errno = NTLM_ERR_NOT_CONNECTED;
        return nullptr;
    }

    /*      debug("fetching domain\n"); */
    tmp = ntlm_fetch_string(&(auth->hdr), auth_length, &auth->domain, auth->flags);
    if (tmp.str == NULL || tmp.l == 0) {
        debug("No domain supplied. Returning no-auth\n");
        ntlm_errno = NTLM_ERR_LOGON;
        return nullptr;
    }
    if (tmp.l > MAX_DOMAIN_LEN) {
        debug("Domain string exceeds %d bytes, rejecting\n", MAX_DOMAIN_LEN);
        ntlm_errno = NTLM_ERR_LOGON;
        return nullptr;
    }
    memcpy(domain, tmp.str, tmp.l);
    user = domain + tmp.l;
    *user = '\0';
    ++user;

    /*      debug("fetching user name\n"); */
    tmp = ntlm_fetch_string(&(auth->hdr), auth_length, &auth->user, auth->flags);
    if (tmp.str == NULL || tmp.l == 0) {
        debug("No username supplied. Returning no-auth\n");
        ntlm_errno = NTLM_ERR_LOGON;
        return nullptr;
    }
    if (tmp.l > MAX_USERNAME_LEN) {
        debug("Username string exceeds %d bytes, rejecting\n", MAX_USERNAME_LEN);
        ntlm_errno = NTLM_ERR_LOGON;
        return nullptr;
    }
    memcpy(user, tmp.str, tmp.l);
    *(user + tmp.l) = '\0';

    // grab the *response blobs. these are fixed length 24 bytes of binary
    const ntlmhdr *packet = &(auth->hdr);
    {
        const strhdr * str = &auth->lmresponse;

        int16_t len = le16toh(str->len);
        int32_t offset = le32toh(str->offset);

        if (len != ENCODED_PASS_LEN || offset + len > auth_length || offset == 0) {
            debug("LM response: insane data (pkt-sz: %d, fetch len: %d, offset: %d)\n", auth_length, len, offset);
            ntlm_errno = NTLM_ERR_LOGON;
            return nullptr;
        }
        tmp.str = (char *)packet + offset;
        tmp.l = len;
    }
    if (tmp.l > MAX_PASSWD_LEN) {
        debug("Password string exceeds %d bytes, rejecting\n", MAX_PASSWD_LEN);
        ntlm_errno = NTLM_ERR_LOGON;
        return nullptr;
    }

    /* Authenticating against the NT response doesn't seem to work... in SMB LM helper. */
    memcpy(pass, tmp.str, tmp.l);
    pass[min(MAX_PASSWD_LEN,tmp.l)] = '\0';

    debug("Empty LM pass detection: user: '%s', ours:'%s', his: '%s' (length: %d)\n",
          user,lmencoded_empty_pass,tmp.str,tmp.l);
    if (memcmp(tmp.str,lmencoded_empty_pass,ENCODED_PASS_LEN)==0) {
        fprintf(stderr,"Empty LM password supplied for user %s\\%s. "
                "No-auth\n",domain,user);
        ntlm_errno=NTLM_ERR_LOGON;
        return nullptr;
    }

    /* still fetch the NT response and check validity against empty password */
    {
        const strhdr * str = &auth->ntresponse;
        int16_t len = le16toh(str->len);
        // NT response field may be absent. that is okay.
        if (len != 0) {
            int32_t offset = le32toh(str->offset);

            if (len != ENCODED_PASS_LEN || offset + len > auth_length || offset == 0) {
                debug("NT response: insane data (pkt-sz: %d, fetch len: %d, offset: %d)\n", auth_length, len, offset);
                ntlm_errno = NTLM_ERR_LOGON;
                return nullptr;
            }
            tmp.str = (char *)packet + offset;
            tmp.l = len;

            debug("Empty NT pass detection: user: '%s', ours:'%s', his: '%s' (length: %d)\n",
                  user,ntencoded_empty_pass,tmp.str,tmp.l);
            if (memcmp(tmp.str,lmencoded_empty_pass,ENCODED_PASS_LEN)==0) {
                fprintf(stderr,"ERROR: Empty NT password supplied for user %s\\%s. No-auth\n", domain, user);
                ntlm_errno = NTLM_ERR_LOGON;
                return nullptr;
            }
        }
    }

    debug("checking domain: '%s', user: '%s', pass='%s'\n", domain, user, pass);

    rv = SMB_Logon_Server(handle, user, pass, domain, 1);
    debug("Login attempt had result %d\n", rv);

    if (rv != NTLM_ERR_NONE) {  /* failed */
        ntlm_errno = rv;
        return nullptr;
    }
    *(user - 1) = '\\';     /* hack. Performing, but ugly. */

    debug("credentials: %s\n", credentials);
    return credentials;
}

extern "C" void timeout_during_auth(int signum);

static char got_timeout = 0;
/** signal handler to be invoked when the authentication operation
 * times out */
void
timeout_during_auth(int)
{
    dc_disconnect();
}

/*
 * options:
 * -b try load-balancing the domain-controllers
 * -f fail-over to another DC if DC connection fails.
 *    DEPRECATED and VERBOSELY IGNORED. This is on by default now.
 * -l last-ditch-mode
 * domain\controller ...
 */
char *my_program_name = nullptr;

void
usage()
{
    fprintf(stderr,
            "%s usage:\n%s [-b] [-f] [-d] [-l] domain\\controller [domain\\controller ...]\n"
            "-b enables load-balancing among controllers\n"
            "-f enables failover among controllers (DEPRECATED and always active)\n"
            "-d enables debugging statements if DEBUG was defined at build-time.\n\n"
            "You MUST specify at least one Domain Controller.\n"
            "You can use either \\ or / as separator between the domain name \n"
            "and the controller name\n",
            my_program_name, my_program_name);
}

/* int debug_enabled=0; defined in libcompat */

void
process_options(int argc, char *argv[])
{
    int opt, j, had_error = 0;
    dc *new_dc = nullptr, *last_dc = nullptr;
    while (-1 != (opt = getopt(argc, argv, "bfld"))) {
        switch (opt) {
        case 'b':
            load_balance = 1;
            break;
        case 'f':
            fprintf(stderr,
                    "WARNING. The -f flag is DEPRECATED and always active.\n");
            break;
        case 'd':
            debug_enabled=1;
            break;
        default:
            fprintf(stderr, "unknown option: -%c. Exiting\n", opt);
            usage();
            had_error = 1;
        }
    }
    if (had_error)
        exit(EXIT_FAILURE);
    /* Okay, now begin filling controllers up */
    /* we can avoid memcpy-ing, and just reuse argv[] */
    for (j = optind; j < argc; ++j) {
        char *d, *c;
        /* d will not be freed in case of non-error. Since we don't reconfigure,
         * it's going to live as long as the process anyways */
        d = static_cast<char*>(xmalloc(strlen(argv[j]) + 1));
        strcpy(d, argv[j]);
        debug("Adding domain-controller %s\n", d);
        if (NULL == (c = strchr(d, '\\')) && NULL == (c = strchr(d, '/'))) {
            fprintf(stderr, "Couldn't grok domain-controller %s\n", d);
            free(d);
            continue;
        }
        /* more than one delimiter is not allowed */
        if (NULL != strchr(c + 1, '\\') || NULL != strchr(c + 1, '/')) {
            fprintf(stderr, "Broken domain-controller %s\n", d);
            free(d);
            continue;
        }
        *c= '\0';
        ++c;
        new_dc = static_cast<dc *>(xmalloc(sizeof(dc)));
        if (!new_dc) {
            fprintf(stderr, "Malloc error while parsing DC options\n");
            free(d);
            continue;
        }
        /* capitalize */
        uc(c);
        uc(d);
        ++numcontrollers;
        new_dc->domain = d;
        new_dc->controller = c;
        new_dc->dead = 0;
        if (controllers == NULL) {  /* first controller */
            controllers = new_dc;
            last_dc = new_dc;
        } else {
            last_dc->next = new_dc; /* can't be null */
            last_dc = new_dc;
        }
    }
    if (numcontrollers == 0) {
        fprintf(stderr, "You must specify at least one domain-controller!\n");
        usage();
        exit(EXIT_FAILURE);
    }
    last_dc->next = controllers;    /* close the queue, now it's circular */
}

/**
 * tries connecting to the domain controllers in the "controllers" ring,
 * with failover if the adequate option is specified.
 */
const char *
obtain_challenge()
{
    int j = 0;
    const char *ch = nullptr;
    for (j = 0; j < numcontrollers; ++j) {
        debug("obtain_challenge: selecting %s\\%s (attempt #%d)\n",
              current_dc->domain, current_dc->controller, j + 1);
        if (current_dc->dead != 0) {
            if (time(NULL) - current_dc->dead >= DEAD_DC_RETRY_INTERVAL) {
                /* mark helper as retry-worthy if it's so. */
                debug("Reviving DC\n");
                current_dc->dead = 0;
            } else {        /* skip it */
                debug("Skipping it\n");
                continue;
            }
        }
        /* else branch. Here we KNOW that the DC is fine */
        debug("attempting challenge retrieval\n");
        ch = make_challenge(current_dc->domain, current_dc->controller);
        debug("make_challenge retuned %p\n", ch);
        if (ch) {
            debug("Got it\n");
            return ch;      /* All went OK, returning */
        }
        /* Huston, we've got a problem. Take this DC out of the loop */
        debug("Marking DC as DEAD\n");
        current_dc->dead = time(NULL);
        /* Try with the next */
        debug("moving on to next controller\n");
        current_dc = current_dc->next;
    }
    /* all DCs failed. */
    return nullptr;
}

void
manage_request()
{
    ntlmhdr *fast_header;
    char buf[NTLM_BLOB_BUFFER_SIZE];
    char decoded[NTLM_BLOB_BUFFER_SIZE];
    char *ch2, *cred = nullptr;

    if (fgets(buf, NTLM_BLOB_BUFFER_SIZE, stdin) == NULL) {
        fprintf(stderr, "fgets() failed! dying..... errno=%d (%s)\n", errno,
                strerror(errno));
        exit(EXIT_FAILURE);        /* BIIG buffer */
    }
    debug("managing request\n");
    ch2 = (char*)memchr(buf, '\n', NTLM_BLOB_BUFFER_SIZE);  /* safer against overrun than strchr */
    if (ch2) {
        *ch2 = '\0';        /* terminate the string at newline. */
    }
    debug("ntlm authenticator. Got '%s' from Squid\n", buf);

    if (memcmp(buf, "KK ", 3) == 0) {   /* authenticate-request */
        /* figure out what we got */
        struct base64_decode_ctx ctx;
        base64_decode_init(&ctx);
        size_t dstLen = 0;
        int decodedLen = 0;
        if (!base64_decode_update(&ctx, &dstLen, reinterpret_cast<uint8_t*>(decoded), strlen(buf)-3, buf+3) ||
                !base64_decode_final(&ctx)) {
            SEND("NA Packet format error, couldn't base64-decode");
            return;
        }
        decodedLen = dstLen;

        if ((size_t)decodedLen < sizeof(ntlmhdr)) { /* decoding failure, return error */
            SEND("NA Packet format error, truncated packet header.");
            return;
        }
        /* fast-track-decode request type. */
        fast_header = (ntlmhdr *) decoded;

        /* sanity-check: it IS a NTLMSSP packet, isn't it? */
        if (ntlm_validate_packet(fast_header, NTLM_ANY) < 0) {
            SEND("NA Broken authentication packet");
            return;
        }
        switch (le32toh(fast_header->type)) {
        case NTLM_NEGOTIATE:
            SEND("NA Invalid negotiation request received");
            return;
        /* notreached */
        case NTLM_CHALLENGE:
            SEND("NA Got a challenge. We refuse to have our authority disputed");
            return;
        /* notreached */
        case NTLM_AUTHENTICATE:
            /* check against the DC */
            signal(SIGALRM, timeout_during_auth);
            alarm(30);
            cred = ntlm_check_auth((ntlm_authenticate *) decoded, decodedLen);
            alarm(0);
            signal(SIGALRM, SIG_DFL);
            if (got_timeout != 0) {
                fprintf(stderr, "ntlm-auth[%ld]: Timeout during authentication.\n", (long)getpid());
                SEND("BH Timeout during authentication");
                got_timeout = 0;
                return;
            }
            if (cred == NULL) {
                int smblib_err, smb_errorclass, smb_errorcode, nb_error;
                if (ntlm_errno == NTLM_ERR_LOGON) { /* hackish */
                    SEND("NA Logon Failure");
                    return;
                }
                /* there was an error. We have two errno's to look at.
                 * libntlmssp's erno is insufficient, we'll have to look at
                 * the actual SMB library error codes, to actually figure
                 * out what's happening. The thing has braindamaged interfacess..*/
                smblib_err = SMB_Get_Last_Error();
                smb_errorclass = SMBlib_Error_Class(SMB_Get_Last_SMB_Err());
                smb_errorcode = SMBlib_Error_Code(SMB_Get_Last_SMB_Err());
                nb_error = RFCNB_Get_Last_Error();
                debug("No creds. SMBlib error %d, SMB error class %d, SMB error code %d, NB error %d\n",
                      smblib_err, smb_errorclass, smb_errorcode, nb_error);
                /* Should I use smblib_err? Actually it seems I can do as well
                 * without it.. */
                if (nb_error != 0) {    /* netbios-level error */
                    SEND("BH NetBios error!");
                    fprintf(stderr, "NetBios error code %d (%s)\n", nb_error,
                            RFCNB_Error_Strings[abs(nb_error)]);
                    return;
                }
                switch (smb_errorclass) {
                case SMBC_SUCCESS:
                    debug("Huh? Got a SMB success code but could check auth..");
                    SEND("NA Authentication failed");
                    return;
                case SMBC_ERRDOS:
                    /*this is the most important one for errors */
                    debug("DOS error\n");
                    switch (smb_errorcode) {
                    /* two categories matter to us: those which could be
                     * server errors, and those which are auth errors */
                    case SMBD_noaccess: /* 5 */
                        SEND("NA Access denied");
                        return;
                    case SMBD_badformat:
                        SEND("NA bad format in authentication packet");
                        return;
                    case SMBD_badaccess:
                        SEND("NA Bad access request");
                        return;
                    case SMBD_baddata:
                        SEND("NA Bad Data");
                        return;
                    default:
                        SEND("BH DOS Error");
                        return;
                    }
                case SMBC_ERRSRV:   /* server errors */
                    debug("Server error");
                    switch (smb_errorcode) {
                    /* mostly same as above */
                    case SMBV_badpw:
                        SEND("NA Bad password");
                        return;
                    case SMBV_access:
                        SEND("NA Server access error");
                        return;
                    default:
                        SEND("BH Server Error");
                        return;
                    }
                case SMBC_ERRHRD:   /* hardware errors don't really matter */
                    SEND("BH Domain Controller Hardware error");
                    return;
                case SMBC_ERRCMD:
                    SEND("BH Domain Controller Command Error");
                    return;
                }
                SEND("BH unknown internal error.");
                return;
            }

            lc(cred);       /* let's lowercase them for our convenience */
            SEND2("AF %s", cred);
            return;
        default:
            SEND("BH unknown authentication packet type");
            return;
        }
        /* notreached */
        return;
    }
    if (memcmp(buf, "YR", 2) == 0) {    /* refresh-request */
        dc_disconnect();
        const char *ch = obtain_challenge();
        /* Robert says we can afford to wait forever. I'll trust him on this
         * one */
        while (ch == NULL) {
            sleep(30);
            ch = obtain_challenge();
        }
        SEND2("TT %s", ch);
        return;
    }
    SEND("BH Helper detected protocol error");
    return;
    /********* END ********/

}

int
main(int argc, char *argv[])
{
    debug("%s " VERSION " " SQUID_BUILD_INFO " starting up...\n", argv[0]);

    my_program_name = argv[0];
    process_options(argc, argv);

    debug("options processed OK\n");

    /* initialize FDescs */
    setbuf(stdout, nullptr);
    setbuf(stderr, nullptr);

    /* select the first domain controller we're going to use */
    current_dc = controllers;
    if (load_balance != 0 && numcontrollers > 1) {
        int n;
        pid_t pid = getpid();
        n = pid % numcontrollers;
        debug("load balancing. Selected controller #%d\n", n);
        while (n > 0) {
            current_dc = current_dc->next;
            --n;
        }
    }
    while (1) {
        manage_request();
    }
    /* notreached */
    return EXIT_SUCCESS;
}
<|MERGE_RESOLUTION|>--- conflicted
+++ resolved
@@ -197,13 +197,8 @@
     // validations later will expect to be limited to that size.
     static char b64buf[HELPER_INPUT_BUFFER-10]; /* 10 for other line fields, delimiters and terminator */
     if (base64_encode_len(len) < sizeof(b64buf)-1) {
-<<<<<<< HEAD
-        debug("base64 encoding of the token challenge will exceed %" PRIuSIZE " bytes", sizeof(b64buf));
-        return nullptr;
-=======
         debug("base64 encoding of the token challenge will exceed %zu bytes", sizeof(b64buf));
         return NULL;
->>>>>>> fcab7ad5
     }
 
     struct base64_encode_ctx ctx;
