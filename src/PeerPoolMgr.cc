--- conflicted
+++ resolved
@@ -120,11 +120,7 @@
         // Use positive timeout when less than one second is left for conn.
         const int timeLeft = max(1, (peerTimeout - timeUsed));
         Ssl::PeerConnector *connector =
-<<<<<<< HEAD
-            new Ssl::PeerConnector(request, params.conn, NULL, securer);
-=======
-            new Ssl::PeerConnector(request, params.conn, securer, timeLeft);
->>>>>>> 6884ec40
+            new Ssl::PeerConnector(request, params.conn, NULL, securer, timeLeft);
         AsyncJob::Start(connector); // will call our callback
         return;
     }
