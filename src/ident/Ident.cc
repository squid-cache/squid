--- conflicted
+++ resolved
@@ -37,13 +37,10 @@
 #if USE_IDENT
 
 #include "comm.h"
-<<<<<<< HEAD
 #include "comm/Connection.h"
 #include "comm/ConnOpener.h"
 #include "CommCalls.h"
-=======
 #include "comm/Write.h"
->>>>>>> 0e46a3b7
 #include "ident/Config.h"
 #include "ident/Ident.h"
 #include "MemBuf.h"
@@ -155,21 +152,12 @@
     MemBuf mb;
     mb.init();
     mb.Printf("%d, %d\r\n",
-<<<<<<< HEAD
               conn->remote.GetPort(),
               conn->local.GetPort());
-    comm_write_mbuf(conn, &mb, NULL, state);
+    AsyncCall::Pointer nil;
+    Comm::Write(conn, &mb, nil);
     comm_read(conn, state->buf, BUFSIZ, Ident::ReadReply, state);
     commSetTimeout(conn->fd, Ident::TheConfig.timeout, Ident::Timeout, state);
-=======
-              state->my_peer.GetPort(),
-              state->me.GetPort());
-
-    AsyncCall::Pointer nil;
-    Comm::Write(fd, &mb, nil);
-    comm_read(fd, state->buf, BUFSIZ, Ident::ReadReply, state);
-    commSetTimeout(fd, Ident::TheConfig.timeout, Ident::Timeout, state);
->>>>>>> 0e46a3b7
 }
 
 void
