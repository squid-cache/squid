--- conflicted
+++ resolved
@@ -42,9 +42,4 @@
     char const *type_;
 };
 
-<<<<<<< HEAD
-#endif /* SQUID_IDENT_ACLIDENT_H */
-=======
-#endif /* USE_IDENT */
 #endif /* SQUID_SRC_IDENT_ACLIDENT_H */
->>>>>>> 39b5a589
