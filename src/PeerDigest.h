--- conflicted
+++ resolved
@@ -136,10 +136,6 @@
 extern void peerDigestNotePeerGone(PeerDigest * pd);
 extern void peerDigestStatsReport(const PeerDigest * pd, StoreEntry * e);
 
-<<<<<<< HEAD
-
-=======
->>>>>>> 5404fa6a
 #endif /* USE_CACHE_DIGESTS */
 
 #endif /* SQUID_PEERDIGEST_H */