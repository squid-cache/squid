--- conflicted
+++ resolved
@@ -33,12 +33,7 @@
  *
  */
 
-<<<<<<< HEAD
-#include "squid.h"
-=======
 #include "squid-old.h"
-#include "squid_windows.h"
->>>>>>> 63771020
 
 #if _SQUID_MSWIN_
 #if HAVE_WIN32_PSAPI
