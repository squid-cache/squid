--- conflicted
+++ resolved
@@ -1167,24 +1167,12 @@
 SQUID_AUTO_LIB(heimdal-krb5,[Heimdal Kerberos],[LIBHEIMDAL_KRB5])
 SQUID_CHECK_LIB_WORKS(heimdal-krb5,[
   AS_IF([test "x$LIBMIT_KRB5_LIBS" = "x"],[
-<<<<<<< HEAD
-    PKG_CHECK_MODULES([LIBHEIMDAL_KRB5],[heimdal-krb5 heimdal-gssapi],[
-      squid_cv_heimdal_krb5_found="true"
-    ],[
-      PKG_CHECK_MODULES([LIBHEIMDAL_KRB5],[heimdal heimdal-gssapi],[
-        squid_cv_heimdal_krb5_found="true"
-      ])
-    ])
-    AS_IF([test "x$squid_cv_heimdal_krb5_found" = "xtrue" ], [
-      CPPFLAGS="$LIBHEIMDAL_KRB5_CFLAGS $LIBKRB5_CFLAGS $CPPFLAGS"
-=======
     PKG_CHECK_MODULES([LIBHEIMDAL_KRB5],[heimdal-krb5 heimdal-gssapi],[:],[
       dnl FreeBSD ports package name is just 'heimdal'
       PKG_CHECK_MODULES([LIBHEIMDAL_KRB5],[heimdal heimdal-gssapi],[:],[:])
     ])
     AS_IF([test "x$LIBHEIMDAL_KRB5_LIBS" != "x" ],[
       CPPFLAGS="$LIBHEIMDAL_KRB5_CFLAGS $CPPFLAGS"
->>>>>>> 7dc56d7e
       AC_CHECK_HEADERS(gssapi.h gssapi/gssapi.h gssapi/gssapi_krb5.h)
       AC_CHECK_HEADERS(krb5.h com_err.h et/com_err.h)
 
