/*
 * Copyright (C) 1996-2025 The Squid Software Foundation and contributors
 *
 * Squid software is distributed under GPLv2+ license and includes
 * contributions from numerous individuals and organizations.
 * Please see the COPYING and CONTRIBUTORS files for details.
 */

/*
 * AUTHOR: Andrey Shorin <tolsty@tushino.com>
 * AUTHOR: Guido Serassio <serassio@squid-cache.org>
 */

#ifndef SQUID_COMPAT_OS_MSWINDOWS_H
#define SQUID_COMPAT_OS_MSWINDOWS_H

#if _SQUID_WINDOWS_

/****************************************************************************
 *--------------------------------------------------------------------------*
 * DO *NOT* MAKE ANY CHANGES below here unless you know what you're doing...*
 *--------------------------------------------------------------------------*
 ****************************************************************************/

#include "compat/initgroups.h"

#if HAVE_DIRECT_H
#include <direct.h>
#endif
#if HAVE_FCNTL_H
#include <fcntl.h>
#endif /* HAVE_FCNTL_H */
#if HAVE_STRING_H
#include <string.h>
#endif /* HAVE_FCNTL_H */
#if HAVE_SYS_STAT_H
#include <sys/stat.h>
#endif /* HAVE_SYS_STAT_H */

#define ACL WindowsACL
#if defined(_MSC_VER) /* Microsoft C Compiler ONLY */
#if _MSC_VER == 1400
#define _CRT_SECURE_NO_DEPRECATE
#pragma warning( disable : 4290 )
#pragma warning( disable : 4996 )
#endif
#endif

#if defined(_FILE_OFFSET_BITS) && _FILE_OFFSET_BITS == 64
# define __USE_FILE_OFFSET64    1
#endif

#if defined(_MSC_VER) /* Microsoft C Compiler ONLY */

#if defined(__USE_FILE_OFFSET64)
typedef uint64_t ino_t;
#else
typedef unsigned long ino_t;
#endif

#define INT64_MAX _I64_MAX
#define INT64_MIN _I64_MIN

#include "default_config_file.h"
/* Some tricks for MS Compilers */
#define __STDC__ 1
#define THREADLOCAL __declspec(thread)

#elif defined(__GNUC__) /* gcc environment */

#define THREADLOCAL __attribute__((section(".tls")))

#endif /* _MSC_VER */

/* ONLY Microsoft C Compiler needs these: */
#if defined(_MSC_VER)
#define alloca _alloca
#define fileno _fileno
#define fstat _fstati64
#define lseek _lseeki64
#define memccpy _memccpy
#define mktemp _mktemp
#define snprintf _snprintf
#define stat _stati64
#define strcasecmp _stricmp
#define strlwr _strlwr
#define strncasecmp _strnicmp
#define tempnam _tempnam
#define vsnprintf _vsnprintf
#endif

/*  Microsoft C Compiler and CygWin need these. */
#if defined(_MSC_VER) || _SQUID_CYGWIN_
SQUIDCEXTERN int WIN32_ftruncate(int fd, off_t size);
#define ftruncate WIN32_ftruncate
SQUIDCEXTERN int WIN32_truncate(const char *pathname, off_t length);
#define truncate WIN32_truncate
#define chdir _chdir
#endif

/* All three compiler systems need these: */
#define dup _dup
#define dup2 _dup2
#define fdopen _fdopen
#define getcwd _getcwd
#define getpid _getpid
#define mkdir(p,F) mkdir((p))
#define pclose _pclose
#define popen _popen
#define putenv _putenv
#define setmode _setmode
#define sleep(t) Sleep((t)*1000)
#define umask _umask
#define unlink _unlink

#ifndef O_RDONLY
#define O_RDONLY        _O_RDONLY
#endif
#ifndef O_WRONLY
#define O_WRONLY        _O_WRONLY
#endif
#ifndef O_RDWR
#define O_RDWR          _O_RDWR
#endif
#ifndef O_APPEND
#define O_APPEND        _O_APPEND
#endif
#ifndef O_CREAT
#define O_CREAT         _O_CREAT
#endif
#ifndef O_TRUNC
#define O_TRUNC         _O_TRUNC
#endif
#ifndef O_EXCL
#define O_EXCL          _O_EXCL
#endif
#ifndef O_TEXT
#define O_TEXT          _O_TEXT
#endif
#ifndef O_BINARY
#define O_BINARY        _O_BINARY
#endif
#ifndef O_RAW
#define O_RAW           _O_BINARY
#endif
#ifndef O_TEMPORARY
#define O_TEMPORARY     _O_TEMPORARY
#endif
#ifndef O_NOINHERIT
#define O_NOINHERIT     _O_NOINHERIT
#endif
#ifndef O_SEQUENTIAL
#define O_SEQUENTIAL    _O_SEQUENTIAL
#endif
#ifndef O_RANDOM
#define O_RANDOM        _O_RANDOM
#endif
#ifndef O_NDELAY
#define O_NDELAY    0
#endif

#ifndef S_IFMT
#define S_IFMT   _S_IFMT
#endif
#ifndef S_IFDIR
#define S_IFDIR  _S_IFDIR
#endif
#ifndef S_IFCHR
#define S_IFCHR  _S_IFCHR
#endif
#ifndef S_IFREG
#define S_IFREG  _S_IFREG
#endif
#ifndef S_IREAD
#define S_IREAD  _S_IREAD
#endif
#ifndef S_IWRITE
#define S_IWRITE _S_IWRITE
#endif
#ifndef S_IEXEC
#define S_IEXEC  _S_IEXEC
#endif
#ifndef S_IRWXO
#define S_IRWXO 007
#endif

/* There are no group protection bits like these in Windows.
 * The values are used by umask() to remove permissions so
 * mapping to user permission bits will break file accesses.
 * Map group permissions to harmless zero instead.
 */
#ifndef S_IXGRP
#define S_IXGRP 0
#endif
#ifndef S_IWGRP
#define S_IWGRP 0
#endif
#ifndef S_IWOTH
#define S_IWOTH 0
#endif
#ifndef S_IXOTH
#define S_IXOTH 0
#endif

#if defined(_MSC_VER)
#define S_ISDIR(m) (((m) & _S_IFDIR) == _S_IFDIR)
#endif

#define SIGHUP  1   /* hangup */
#define SIGKILL 9   /* kill (cannot be caught or ignored) */
#define SIGBUS  10  /* bus error */
#define SIGPIPE 13  /* write on a pipe with no one to read it */
#define SIGCHLD 20  /* to parent on child stop or exit */
#define SIGUSR1 30  /* user defined signal 1 */
#define SIGUSR2 31  /* user defined signal 2 */

#if defined(_MSC_VER)
typedef int uid_t;
typedef int gid_t;
#endif

struct passwd {
    char    *pw_name;      /* user name */
    char    *pw_passwd;    /* user password */
    uid_t   pw_uid;        /* user id */
    gid_t   pw_gid;        /* group id */
    char    *pw_gecos;     /* real name */
    char    *pw_dir;       /* home directory */
    char    *pw_shell;     /* shell program */
};

struct group {
    char    *gr_name;      /* group name */
    char    *gr_passwd;    /* group password */
    gid_t   gr_gid;        /* group id */
    char    **gr_mem;      /* group members */
};

#if !HAVE_GETTIMEOFDAY
struct timezone {
    int tz_minuteswest; /* minutes west of Greenwich */
    int tz_dsttime; /* type of dst correction */
};
#endif

#define CHANGE_FD_SETSIZE 1
#if CHANGE_FD_SETSIZE && SQUID_MAXFD > DEFAULT_FD_SETSIZE
#define FD_SETSIZE SQUID_MAXFD
#endif

#include <process.h>
#include <errno.h>
#if HAVE_WINSOCK2_H
#include <winsock2.h>
#endif

#if !_SQUID_CYGWIN_
#undef IN_ADDR
#include <ws2tcpip.h>
#endif

#if (EAI_NODATA == EAI_NONAME)
#undef EAI_NODATA
#define EAI_NODATA WSANO_DATA
#endif

#if defined(_MSC_VER)
/* Hack to suppress compiler warnings on FD_SET() & FD_CLR() */
#pragma warning (push)
#pragma warning (disable:4142)
#endif

/* prevent inclusion of wingdi.h */
#define NOGDI
#include <ws2spi.h>

#if defined(_MSC_VER)
#pragma warning (pop)
#endif

#include <io.h>

#ifndef EISCONN
#define EISCONN WSAEISCONN
#endif
#ifndef EINPROGRESS
#define EINPROGRESS WSAEINPROGRESS
#endif
#ifndef EWOULDBLOCK
#define EWOULDBLOCK WSAEWOULDBLOCK
#endif
#ifndef EALREADY
#define EALREADY WSAEALREADY
#endif
#ifndef ETIMEDOUT
#define ETIMEDOUT WSAETIMEDOUT
#endif
#ifndef ECONNREFUSED
#define ECONNREFUSED WSAECONNREFUSED
#endif
#ifndef ECONNRESET
#define ECONNRESET WSAECONNRESET
#endif
#ifndef ENOTCONN
#define ENOTCONN WSAENOTCONN
#endif
#ifndef ERESTART
#define ERESTART WSATRY_AGAIN
#endif
#ifndef EAFNOSUPPORT
#define EAFNOSUPPORT WSAEAFNOSUPPORT
#endif
#ifndef ENETUNREACH
#define ENETUNREACH WSAENETUNREACH
#endif
#ifndef ENOTSUP
#define ENOTSUP WSAEOPNOTSUPP
#endif
#ifndef ECONNABORTED
#define ECONNABORTED WSAECONNABORTED
#endif

#undef h_errno
#define h_errno errno /* we'll set it ourselves */

#undef FD_CLR
#define FD_CLR(fd, set) do { \
    u_int __i; \
    SOCKET __sock = _get_osfhandle(fd); \
    for (__i = 0; __i < ((fd_set FAR *)(set))->fd_count ; __i++) { \
        if (((fd_set FAR *)(set))->fd_array[__i] == __sock) { \
            while (__i < ((fd_set FAR *)(set))->fd_count-1) { \
                ((fd_set FAR *)(set))->fd_array[__i] = \
                    ((fd_set FAR *)(set))->fd_array[__i+1]; \
                __i++; \
            } \
            ((fd_set FAR *)(set))->fd_count--; \
            break; \
        } \
    } \
} while(0)

#undef FD_SET
#define FD_SET(fd, set) do { \
    u_int __i; \
    SOCKET __sock = _get_osfhandle(fd); \
    for (__i = 0; __i < ((fd_set FAR *)(set))->fd_count; __i++) { \
        if (((fd_set FAR *)(set))->fd_array[__i] == (__sock)) { \
            break; \
        } \
    } \
    if (__i == ((fd_set FAR *)(set))->fd_count) { \
        if (((fd_set FAR *)(set))->fd_count < FD_SETSIZE) { \
            ((fd_set FAR *)(set))->fd_array[__i] = (__sock); \
            ((fd_set FAR *)(set))->fd_count++; \
        } \
    } \
} while(0)

#undef FD_ISSET
#define FD_ISSET(fd, set) Win32__WSAFDIsSet(fd, (fd_set FAR *)(set))

/* internal to Microsoft CRTLIB */
typedef struct {
    long osfhnd;    /* underlying OS file HANDLE */
    char osfile;    /* attributes of file (e.g., open in text mode?) */
    char pipech;    /* one char buffer for handles opened on pipes */
#ifdef _MT
    int lockinitflag;
    CRITICAL_SECTION lock;
#endif  /* _MT */
}   ioinfo;
#define IOINFO_L2E          5
#define IOINFO_ARRAY_ELTS   (1 << IOINFO_L2E)
#define _pioinfo(i) ( __pioinfo[(i) >> IOINFO_L2E] + ((i) & (IOINFO_ARRAY_ELTS - 1)) )
#define _osfile(i)  ( _pioinfo(i)->osfile )
#define _osfhnd(i)  ( _pioinfo(i)->osfhnd )
#if !defined(FOPEN)
#define FOPEN           0x01    /* file handle open */
#endif

#if defined(_MSC_VER)
SQUIDCEXTERN _CRTIMP ioinfo * __pioinfo[];
SQUIDCEXTERN int __cdecl _free_osfhnd(int);
#endif

SQUIDCEXTERN THREADLOCAL int ws32_result;

#if defined(__cplusplus)

#if defined(_MSC_VER) /* Microsoft C Compiler ONLY */

#endif

<<<<<<< HEAD
#ifndef _S_IWRITE
#define _S_IWRITE 0x0080
#endif

inline int
open(const char *filename, int oflag, int pmode = 0)
{
    return _open(filename, oflag, pmode & (_S_IREAD | _S_IWRITE));
}
#endif

inline int
read(int fd, void * buf, size_t buf_size)
{
    char l_so_type[sizeof(int)];
    int l_so_type_siz = sizeof(l_so_type);
    SOCKET sock = _get_osfhandle(fd);

    if (::getsockopt(sock, SOL_SOCKET, SO_TYPE, l_so_type, &l_so_type_siz) == 0)
        return ::recv(sock, (char FAR *) buf, (int)buf_size, 0);
    else
        return _read(fd, buf, (unsigned int)buf_size);
}

inline int
write(int fd, const void * buf, size_t buf_size)
{
    char l_so_type[sizeof(int)];
    int l_so_type_siz = sizeof(l_so_type);
    SOCKET sock = _get_osfhandle(fd);

    if (::getsockopt(sock, SOL_SOCKET, SO_TYPE, l_so_type, &l_so_type_siz) == 0)
        return ::send(sock, (char FAR *) buf, buf_size, 0);
    else
        return _write(fd, buf, buf_size);
}

=======
>>>>>>> 965e2559
// stdlib <functional> definitions are required before std API redefinitions.
#include <functional>

/** \cond AUTODOCS-IGNORE */
namespace Squid
{
/** \endcond */

/*
 * Each of these functions is defined in the Squid namespace so as not to
 * clash with the winsock2.h definitions.
 * It is then paired with a #define to cause these wrappers to be used by
 * the main code instead of those system definitions.
 *
 * We do this wrapper in order to:
 * - cast the parameter types in only one place, and
 * - record errors in POSIX errno variable, and
 * - map the FD value used by Squid to the socket handes used by Windows.
 */

inline int
ioctl(int s, int c, void * a)
{
    if ((::ioctlsocket(_get_osfhandle(s), c, (u_long FAR *)a)) == SOCKET_ERROR) {
        errno = WSAGetLastError();
        return -1;
    } else
        return 0;
}
#define ioctl(s,c,a) Squid::ioctl(s,c,a)

inline int
ioctlsocket(int s, long c, u_long FAR * a)
{
    if ((::ioctlsocket(_get_osfhandle(s), c, a)) == SOCKET_ERROR) {
        errno = WSAGetLastError();
        return -1;
    } else
        return 0;
}
#define ioctlsocket(s,c,a) Squid::ioctlsocket(s,c,a)

inline int
shutdown(int s, int h)
{
    if (::shutdown(_get_osfhandle(s),h) == SOCKET_ERROR) {
        errno = WSAGetLastError();
        return -1;
    } else
        return 0;
}
#define shutdown(s,h) Squid::shutdown(s,h)

#undef WSADuplicateSocket
inline int
WSADuplicateSocket(int s, DWORD n, LPWSAPROTOCOL_INFO l)
{
#ifdef UNICODE
    if (::WSADuplicateSocketW(_get_osfhandle(s), n, l) == SOCKET_ERROR) {
#else
    if (::WSADuplicateSocketA(_get_osfhandle(s), n, l) == SOCKET_ERROR) {
#endif
        errno = WSAGetLastError();
        return -1;
    } else
        return 0;
}
#define WSADuplicateSocket(s,n,l) Squid::WSADuplicateSocket(s,n,l)

#undef WSASocket
inline int
WSASocket(int a, int t, int p, LPWSAPROTOCOL_INFO i, GROUP g, DWORD f)
{
    SOCKET result;
#ifdef UNICODE
    if ((result = ::WSASocketW(a, t, p, i, g, f)) == INVALID_SOCKET) {
#else
    if ((result = ::WSASocketA(a, t, p, i, g, f)) == INVALID_SOCKET) {
#endif
        if (WSAEMFILE == (errno = WSAGetLastError()))
            errno = EMFILE;
        return -1;
    } else
        return _open_osfhandle(result, 0);
}
#define WSASocket(a,t,p,i,g,f) Squid::WSASocket(a,t,p,i,g,f)

} /* namespace Squid */

#else /* #ifdef __cplusplus */
#define write      _write /* Needed in util.c */
#define open       _open /* Needed in win32lib.c */
#endif /* #ifdef __cplusplus */

/* provide missing definitions from resource.h */
/* NP: sys/resource.h and sys/time.h are apparently order-dependant. */
#if HAVE_SYS_TIME_H
#include <sys/time.h>
#endif
#if HAVE_SYS_RESOURCE_H
#include <sys/resource.h>
#else
#define RUSAGE_SELF 0       /* calling process */
#define RUSAGE_CHILDREN -1      /* terminated child processes */

struct rusage {
    struct timeval ru_utime;    /* user time used */
    struct timeval ru_stime;    /* system time used */
    long ru_maxrss;         /* integral max resident set size */
    long ru_ixrss;          /* integral shared text memory size */
    long ru_idrss;          /* integral unshared data size */
    long ru_isrss;          /* integral unshared stack size */
    long ru_minflt;         /* page reclaims */
    long ru_majflt;         /* page faults */
    long ru_nswap;          /* swaps */
    long ru_inblock;        /* block input operations */
    long ru_oublock;        /* block output operations */
    long ru_msgsnd;         /* messages sent */
    long ru_msgrcv;         /* messages received */
    long ru_nsignals;       /* signals received */
    long ru_nvcsw;          /* voluntary context switches */
    long ru_nivcsw;         /* involuntary context switches */
};
#endif /* HAVE_SYS_RESOURCE_H */

#undef ACL

SQUIDCEXTERN int chroot(const char *dirname);
SQUIDCEXTERN int kill(pid_t, int);
SQUIDCEXTERN struct passwd * getpwnam(char *unused);
SQUIDCEXTERN struct group * getgrnam(char *unused);

static inline uid_t
geteuid(void)
{
    return 100;
}
static inline int
seteuid (uid_t euid)
{
    return 0;
}
static inline uid_t
getuid(void)
{
    return 100;
}
static inline int
setuid (uid_t uid)
{
    return 0;
}
static inline gid_t
getegid(void)
{
    return 100;
}
static inline int
setegid (gid_t egid)
{
    return 0;
}
static inline int
getgid(void)
{
    return 100;
}
static inline int
setgid (gid_t gid)
{
    return 0;
}

#if !HAVE_GETPAGESIZE
/* And now we define a compatibility layer */
size_t getpagesize();
#define HAVE_GETPAGESIZE 2
#endif

SQUIDCEXTERN void WIN32_ExceptionHandlerInit(void);
SQUIDCEXTERN int Win32__WSAFDIsSet(int fd, fd_set* set);
SQUIDCEXTERN DWORD WIN32_IpAddrChangeMonitorInit();

/* XXX: the logic around this is a bit warped:
 *   we #define ACL unconditionally at the top of this file,
 *   then #undef ACL unconditionally hafway down,
 *   then here re-define ACL to the same value as at the top,
 *   then include windows.h and #undef ACL again.
 */
#ifndef ACL
#define ACL WindowsACL
#define _MSWIN_ACL_WAS_NOT_DEFINED 1
#endif
#include <windows.h>
#if _MSWIN_ACL_WAS_NOT_DEFINED
#undef ACL
#undef _MSWIN_ACL_WAS_NOT_DEFINED
#endif

#if !HAVE_SYSLOG
/* syslog compatibility layer derives from git */
#define LOG_PID     0x01
#define LOG_EMERG   0
#define LOG_ALERT   1
#define LOG_CRIT    2
#define LOG_ERR     3
#define LOG_WARNING 4
#define LOG_NOTICE  5
#define LOG_INFO    6
#define LOG_DEBUG   7
#define LOG_DAEMON  (3<<3)

void openlog(const char *ident, int logopt, int facility);
void syslog(int priority, const char *fmt, ...);
#endif

#endif /* _SQUID_WINDOWS_ */
#endif /* SQUID_COMPAT_OS_MSWINDOWS_H */
<|MERGE_RESOLUTION|>--- conflicted
+++ resolved
@@ -392,46 +392,6 @@
 
 #endif
 
-<<<<<<< HEAD
-#ifndef _S_IWRITE
-#define _S_IWRITE 0x0080
-#endif
-
-inline int
-open(const char *filename, int oflag, int pmode = 0)
-{
-    return _open(filename, oflag, pmode & (_S_IREAD | _S_IWRITE));
-}
-#endif
-
-inline int
-read(int fd, void * buf, size_t buf_size)
-{
-    char l_so_type[sizeof(int)];
-    int l_so_type_siz = sizeof(l_so_type);
-    SOCKET sock = _get_osfhandle(fd);
-
-    if (::getsockopt(sock, SOL_SOCKET, SO_TYPE, l_so_type, &l_so_type_siz) == 0)
-        return ::recv(sock, (char FAR *) buf, (int)buf_size, 0);
-    else
-        return _read(fd, buf, (unsigned int)buf_size);
-}
-
-inline int
-write(int fd, const void * buf, size_t buf_size)
-{
-    char l_so_type[sizeof(int)];
-    int l_so_type_siz = sizeof(l_so_type);
-    SOCKET sock = _get_osfhandle(fd);
-
-    if (::getsockopt(sock, SOL_SOCKET, SO_TYPE, l_so_type, &l_so_type_siz) == 0)
-        return ::send(sock, (char FAR *) buf, buf_size, 0);
-    else
-        return _write(fd, buf, buf_size);
-}
-
-=======
->>>>>>> 965e2559
 // stdlib <functional> definitions are required before std API redefinitions.
 #include <functional>
 
