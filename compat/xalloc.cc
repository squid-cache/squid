--- conflicted
+++ resolved
@@ -78,13 +78,8 @@
     if (p == NULL) {
         if (failure_notify) {
             static char msg[128];
-<<<<<<< HEAD
             snprintf(msg, 128, "xcalloc: Unable to allocate %"PRIuSIZE" blocks of %"PRIuSIZE" bytes!\n", n, sz);
-            (*failure_notify) (msg);
-=======
-            snprintf(msg, 128, "xcalloc: Unable to allocate %Zu blocks of %Zu bytes!\n", n, sz);
             failure_notify(msg);
->>>>>>> 4d63494d
         } else {
             perror("xcalloc");
         }
@@ -124,13 +119,8 @@
     if (p == NULL) {
         if (failure_notify) {
             static char msg[128];
-<<<<<<< HEAD
             snprintf(msg, 128, "xmalloc: Unable to allocate %"PRIuSIZE" bytes!\n", sz);
-            (*failure_notify) (msg);
-=======
-            snprintf(msg, 128, "xmalloc: Unable to allocate %Zu bytes!\n", sz);
             failure_notify(msg);
->>>>>>> 4d63494d
         } else {
             perror("malloc");
         }
@@ -177,13 +167,8 @@
     if (p == NULL) {
         if (failure_notify) {
             static char msg[128];
-<<<<<<< HEAD
             snprintf(msg, 128, "xrealloc: Unable to reallocate %"PRIuSIZE" bytes!\n", sz);
-            (*failure_notify) (msg);
-=======
-            snprintf(msg, 128, "xrealloc: Unable to reallocate %Zu bytes!\n", sz);
             failure_notify(msg);
->>>>>>> 4d63494d
         } else {
             perror("realloc");
         }
