--- conflicted
+++ resolved
@@ -46,10 +46,6 @@
 
 libmiscencoding_la_SOURCES = \
 	base64.c \
-<<<<<<< HEAD
-	html_quote.cc \
-=======
->>>>>>> b70f8649
 	md5.c \
 	rfc1738.c \
 	rfc2617.c
