/*
 * Copyright (C) 1996-2014 The Squid Software Foundation and contributors
 *
 * Squid software is distributed under GPLv2+ license and includes
 * contributions from numerous individuals and organizations.
 * Please see the COPYING and CONTRIBUTORS files for details.
 */

/* UNIX SMBlib NetBIOS implementation

   Version 1.0
   SMBlib Defines

   Copyright (C) Richard Sharpe 1996
*/

/*
   This program is free software; you can redistribute it and/or modify
   it under the terms of the GNU General Public License as published by
   the Free Software Foundation; either version 2 of the License, or
   (at your option) any later version.

   This program is distributed in the hope that it will be useful,
   but WITHOUT ANY WARRANTY; without even the implied warranty of
   MERCHANTABILITY or FITNESS FOR A PARTICULAR PURPOSE.  See the
   GNU General Public License for more details.

   You should have received a copy of the GNU General Public License
   along with this program; if not, write to the Free Software
   Foundation, Inc., 675 Mass Ave, Cambridge, MA 02139, USA.
*/

#ifndef _SMBLIB_SMBLIB_H
#define _SMBLIB_SMBLIB_H

#include "smblib-common.h"
#include "smblib/smbencrypt.h"
#include "std-defines.h"

#ifdef __cplusplus
extern "C" {
#endif

/* Just define all the entry points */

/* Create a handle to allow us to set/override some parameters ...       */

SMB_Handle_Type SMB_Create_Con_Handle(void);

/* Connect to a server, but do not do a tree con etc ... */

<<<<<<< HEAD
SMB_Handle_Type SMB_Connect_Server(SMB_Handle_Type Con_Handle,
                                   char *server,
                                   const char *NTdomain);
=======
    SMB_Handle_Type SMB_Connect_Server(SMB_Handle_Type Con_Handle,
                                       const char *server,
                                       const char *NTdomain);
>>>>>>> ee0ef6b3

/* Connect to a server and give us back a handle. If Con == NULL, create */
/* The handle and populate it with defaults                              */

SMB_Handle_Type SMB_Connect(SMB_Handle_Type Con_Handle,
                            SMB_Tree_Handle *tree,
                            char *service,
                            char *username,
                            char *password);

int SMB_Init(void);

int SMB_Logon_Server(SMB_Handle_Type Con_Handle,
                     char *UserName,
                     char *PassWord,
                     const char *NtDomain,
                     int PreCrypted);

/* Negotiate a protocol                                                  */

int SMB_Negotiate(SMB_Handle_Type Con_Handle, const char *Prots[]);

/* Connect to a tree ...                                                 */

SMB_Tree_Handle SMB_TreeConnect(SMB_Handle_Type con,
                                SMB_Tree_Handle tree,
                                const char *path,
                                const char *password,
                                const char *dev);

/* Disconnect a tree ...                                                 */

int SMB_TreeDisconect(void *tree_handle);

/* Open a file                                                           */

void *SMB_Open(void *tree_handle,
               void *file_handle,
               char *file_name,
               unsigned short mode,
               unsigned short search);

/* Close a file                                                          */

int SMB_Close(void *file_handle);

/* Disconnect from server. Has flag to specify whether or not we keep the */
/* handle.                                                                */

int SMB_Discon(SMB_Handle_Type Con_Handle, BOOL KeepHandle);

void *SMB_Create(void *Tree_Handle,
                 void *File_Handle,
                 char *file_name,
                 short search);

int SMB_Delete(void *tree, char *file_name, short search);

int SMB_Create_Dir(void *tree, char *dir_name);

int SMB_Delete_Dir(void *tree, char *dir_name);

int SMB_Check_Dir(void *tree, char *dir_name);

int SMB_Get_Last_Error(void);

int SMB_Get_Last_SMB_Err(void);

void SMB_Get_Error_Msg(int msg, char *msgbuf, int len);

void *SMB_Logon_And_TCon(void *con, void *tree, char *user, char *pass,
                         char *service, char *st);

#ifdef __cplusplus
}
#endif
#endif /* _SMBLIB_SMBLIB_H */
<|MERGE_RESOLUTION|>--- conflicted
+++ resolved
@@ -49,15 +49,9 @@
 
 /* Connect to a server, but do not do a tree con etc ... */
 
-<<<<<<< HEAD
 SMB_Handle_Type SMB_Connect_Server(SMB_Handle_Type Con_Handle,
-                                   char *server,
+                                   const char *server,
                                    const char *NTdomain);
-=======
-    SMB_Handle_Type SMB_Connect_Server(SMB_Handle_Type Con_Handle,
-                                       const char *server,
-                                       const char *NTdomain);
->>>>>>> ee0ef6b3
 
 /* Connect to a server and give us back a handle. If Con == NULL, create */
 /* The handle and populate it with defaults                              */
